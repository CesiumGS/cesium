--- conflicted
+++ resolved
@@ -1573,13 +1573,8 @@
     );
 
   // Wrap the source to actually be inside of a declared cesium module
-<<<<<<< HEAD
-  // and any any workaround and private utility types.
+  // and add any workaround and private utility types.
   source = `declare module "terriajs-cesium" {
-=======
-  // and add any workaround and private utility types.
-  source = `declare module "cesium" {
->>>>>>> 31571eb2
 
 /**
  * Private interfaces to support PropertyBag being a dictionary-like object.
