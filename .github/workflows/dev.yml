--- conflicted
+++ resolved
@@ -62,7 +62,6 @@
         run: npm run test -- --browsers ChromeHeadless --failTaskOnError --webgl-stub --release --suppressPassed
       - name: cloc
         run: npm run cloc
-<<<<<<< HEAD
   deploy:
     runs-on: ubuntu-latest
     permissions:
@@ -117,8 +116,6 @@
       - name: set status
         if: ${{ env.AWS_ACCESS_KEY_ID != '' }}
         run: npm run deploy-status -- --status success --message Deployed
-=======
->>>>>>> 67f3ed46
   node-18:
     runs-on: ubuntu-latest
     steps:
