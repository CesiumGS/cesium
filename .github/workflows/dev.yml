name: dev
on: 
  push:
    branches: 
      - main
  pull_request:
concurrency:
  group: dev-${{ github.ref }}
  cancel-in-progress: true
jobs:
  lint:
    runs-on: ubuntu-latest
    steps:
      - uses: actions/checkout@v3
      - name: install node 20
        uses: actions/setup-node@v3
        with:
          node-version: '20'
<<<<<<< HEAD
# TODO: temporarily removed to speed up testing, add back in last commit
=======
# temporarily removed to test workflows faster - will add back in final commit
>>>>>>> 0b90c8d0
<|MERGE_RESOLUTION|>--- conflicted
+++ resolved
@@ -16,8 +16,4 @@
         uses: actions/setup-node@v3
         with:
           node-version: '20'
-<<<<<<< HEAD
-# TODO: temporarily removed to speed up testing, add back in last commit
-=======
-# temporarily removed to test workflows faster - will add back in final commit
->>>>>>> 0b90c8d0
+# TODO: temporarily removed to speed up testing, add back in last commit