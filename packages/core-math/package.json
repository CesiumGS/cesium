{
  "name": "@cesium/core-math",
  "version": "0.0.0",
  "description": "CesiumJS is a JavaScript library for creating 3D globes and 2D maps in a web browser without a plugin.",
  "keywords": [
    "3D",
    "webgl",
    "geospatial",
    "map",
    "globe"
  ],
  "main": "index.js",
  "module": "index.js",
  "types": "index.d.ts",
  "files": [
    "index.js",
    "index.d.ts",
    "Source",
    "Build/**",
    "!Build/Specs/**",
    "!Build/Unminified/**",
    "README.md",
    "LICENSE.md"
  ],
  "engines": {
    "node": ">=20.19.0"
  },
  "sideEffects": [
    "./Source/ThirdParty/**/*",
    "./Specs/**/*"
  ],
  "dependencies": {
    "mersenne-twister": "^1.1.0",
    "@cesium/core-utils": "^0.0.0"
  },
  "type": "module",
  "scripts": {
    "build": "gulp build --workspace @cesium/core-math",
    "build-ts": "gulp buildTs --workspace @cesium/core-math",
<<<<<<< HEAD
    "coverage": "gulp coverage --workspace @cesium/core-math",
    "test": "gulp test --workspace @cesium/core-math",
    "postversion": "gulp postversion --workspace @cesium/core-math"
=======
    "build-docs": "typedoc ./index.js --skipErrorChecking",
    "test": "gulp test --workspace @cesium/core-math"
>>>>>>> 2b1c1b86
  },
  "repository": {
    "type": "git",
    "url": "git+https://github.com/CesiumGS/cesium.git"
  },
  "homepage": "https://cesium.com/cesiumjs/",
  "license": "Apache-2.0",
  "author": {
    "name": "Cesium GS, Inc.",
    "url": "https://cesium.com"
  },
  "bugs": {
    "url": "https://github.com/CesiumGS/cesium/issues"
  }
}<|MERGE_RESOLUTION|>--- conflicted
+++ resolved
@@ -37,14 +37,10 @@
   "scripts": {
     "build": "gulp build --workspace @cesium/core-math",
     "build-ts": "gulp buildTs --workspace @cesium/core-math",
-<<<<<<< HEAD
     "coverage": "gulp coverage --workspace @cesium/core-math",
     "test": "gulp test --workspace @cesium/core-math",
-    "postversion": "gulp postversion --workspace @cesium/core-math"
-=======
-    "build-docs": "typedoc ./index.js --skipErrorChecking",
-    "test": "gulp test --workspace @cesium/core-math"
->>>>>>> 2b1c1b86
+    "postversion": "gulp postversion --workspace @cesium/core-math",
+    "build-docs": "typedoc ./index.js --skipErrorChecking"
   },
   "repository": {
     "type": "git",
