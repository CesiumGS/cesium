{
  "name": "@cesium/core-math",
<<<<<<< HEAD
  "version": "1.0.0",
  "description": "Core mathematical primitives for CesiumJS",
=======
  "version": "0.0.0",
  "description": "CesiumJS is a JavaScript library for creating 3D globes and 2D maps in a web browser without a plugin.",
  "keywords": [
    "3D",
    "webgl",
    "geospatial",
    "map",
    "globe"
  ],
>>>>>>> 47ba703c
  "main": "./Source/index.js",
  "module": "./Source/index.js",
  "types": "./Source/index.d.ts",
  "files": [
    "index.js",
    "index.d.ts",
    "Source",
    "Build/**",
    "!Build/Specs/**",
    "!Build/Unminified/**",
    "README.md",
    "LICENSE.md"
  ],
  "engines": {
    "node": ">=20.19.0"
  },
  "sideEffects": [
    "./Source/ThirdParty/**/*",
    "./Specs/**/*"
  ],
  "dependencies": {
    "mersenne-twister": "^1.1.0",
    "@cesium/core-utils": "^0.0.0"
  },
  "type": "module",
  "scripts": {
    "build": "gulp build --workspace @cesium/core-math",
    "build-ts": "gulp buildTs --workspace @cesium/core-math",
    "test": "gulp test --workspace @cesium/core-math"
  },
  "repository": {
    "type": "git",
    "url": "git+https://github.com/CesiumGS/cesium.git"
  },
  "homepage": "https://cesium.com/cesiumjs/",
  "license": "Apache-2.0",
  "author": {
    "name": "Cesium GS, Inc.",
    "url": "https://cesium.com"
  },
  "bugs": {
    "url": "https://github.com/CesiumGS/cesium/issues"
  }
}<|MERGE_RESOLUTION|>--- conflicted
+++ resolved
@@ -1,9 +1,5 @@
 {
   "name": "@cesium/core-math",
-<<<<<<< HEAD
-  "version": "1.0.0",
-  "description": "Core mathematical primitives for CesiumJS",
-=======
   "version": "0.0.0",
   "description": "CesiumJS is a JavaScript library for creating 3D globes and 2D maps in a web browser without a plugin.",
   "keywords": [
@@ -13,7 +9,6 @@
     "map",
     "globe"
   ],
->>>>>>> 47ba703c
   "main": "./Source/index.js",
   "module": "./Source/index.js",
   "types": "./Source/index.d.ts",
