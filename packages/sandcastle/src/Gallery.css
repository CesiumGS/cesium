--- conflicted
+++ resolved
@@ -10,14 +10,9 @@
   .filters {
     display: flex;
     align-items: center;
-<<<<<<< HEAD
     gap: var(--stratakit-space-x1);
     padding: var(--stratakit-space-x4) var(--stratakit-space-x6)
       var(--stratakit-space-x2) var(--stratakit-space-x4);
-=======
-    gap: 8px;
-    padding: 1rem 1.5rem 0.5rem 1rem;
->>>>>>> 8126080c
 
     h2 {
       font-size: large;
@@ -67,15 +62,9 @@
     align-items: center;
     flex: 1 0 116px;
     background: var(--stratakit-color-bg-elevation-level-1);
-<<<<<<< HEAD
     padding: var(--stratakit-space-x2);
     gap: var(--stratakit-space-x2);
     border-radius: var(--stratakit-ext-radius-md);
-=======
-    padding: 0.5rem;
-    gap: 0.5rem;
-    border-radius: 8px;
->>>>>>> 8126080c
     cursor: pointer;
     box-shadow: var(--stratakit-shadow-surface-sm);
     color: inherit;
