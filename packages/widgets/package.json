{
  "name": "@cesium/widgets",
<<<<<<< HEAD
  "version": "6.1.1",
=======
  "version": "6.1.2",
>>>>>>> abc5320c
  "description": "A widgets library for use with CesiumJS. CesiumJS is a JavaScript library for creating 3D globes and 2D maps in a web browser without a plugin.",
  "keywords": [
    "3D",
    "webgl",
    "geospatial",
    "map",
    "globe",
    "widgets"
  ],
  "main": "index.js",
  "module": "index.js",
  "types": "index.d.ts",
  "files": [
    "index.js",
    "index.d.ts",
    "Source",
    "README.md",
    "LICENSE.md"
  ],
  "sideEffects": [
    "./Source/**/*.css",
    "./Specs/**/*"
  ],
  "engines": {
    "node": ">=14.0.0"
  },
  "dependencies": {
    "@cesium/engine": "^9.2.0",
    "nosleep.js": "^0.12.0"
  },
  "type": "module",
  "scripts": {
    "build": "gulp build --workspace @cesium/widgets",
    "build-ts": "gulp buildTs --workspace @cesium/widgets",
    "coverage": "gulp coverage --workspace @cesium/widgets",
    "test": "gulp test --workspace @cesium/widgets",
    "postversion": "gulp postversion --workspace @cesium/widgets"
  },
  "repository": {
    "type": "git",
    "url": "git+https://github.com/CesiumGS/cesium.git"
  },
  "homepage": "https://cesium.com/cesiumjs/",
  "license": "Apache-2.0",
  "author": {
    "name": "Cesium GS, Inc.",
    "url": "https://cesium.com"
  },
  "bugs": {
    "url": "https://github.com/CesiumGS/cesium/issues"
  }
}<|MERGE_RESOLUTION|>--- conflicted
+++ resolved
@@ -1,10 +1,6 @@
 {
   "name": "@cesium/widgets",
-<<<<<<< HEAD
-  "version": "6.1.1",
-=======
   "version": "6.1.2",
->>>>>>> abc5320c
   "description": "A widgets library for use with CesiumJS. CesiumJS is a JavaScript library for creating 3D globes and 2D maps in a web browser without a plugin.",
   "keywords": [
     "3D",
