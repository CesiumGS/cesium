--- conflicted
+++ resolved
@@ -77,21 +77,12 @@
 https://www.arcgis.com/home/item.html?id=10df2279f9684e4a9f6a7f08febac2a9",
       category: "Other",
       creationFunction: function () {
-<<<<<<< HEAD
-        return ArcGisMapServerImageryProvider.fromBasemapType({
-          style: ArcGisBaseMapType.SATELLITE,
-          url:
-            "https://ibasemaps-api.arcgis.com/arcgis/rest/services/World_Imagery/MapServer",
-          enablePickFeatures: false,
-        });
-=======
-        return ArcGisMapServerImageryProvider.fromUrl(
-          "https://services.arcgisonline.com/ArcGIS/rest/services/World_Imagery/MapServer",
+        return ArcGisMapServerImageryProvider.fromBasemapType(
+          ArcGisBaseMapType.SATELLITE,
           {
             enablePickFeatures: false,
           }
         );
->>>>>>> be5ea745
       },
     })
   );
@@ -111,21 +102,12 @@
 https://www.arcgis.com/home/item.html?id=1b243539f4514b6ba35e7d995890db1d",
       category: "Other",
       creationFunction: function () {
-<<<<<<< HEAD
-        return ArcGisMapServerImageryProvider.fromBasemapType({
-          style: ArcGisBaseMapType.HILLSHADE,
-          url:
-            "https://ibasemaps-api.arcgis.com/arcgis/rest/services/Elevation/World_Hillshade/MapServer",
-          enablePickFeatures: false,
-        });
-=======
-        return ArcGisMapServerImageryProvider.fromUrl(
-          "https://services.arcgisonline.com/ArcGIS/rest/services/World_Street_Map/MapServer",
+        return ArcGisMapServerImageryProvider.fromBasemapType(
+          ArcGisBaseMapType.HILLSHADE,
           {
             enablePickFeatures: false,
           }
         );
->>>>>>> be5ea745
       },
     })
   );
@@ -148,21 +130,12 @@
 https://www.arcgis.com/home/item.html?id=1e126e7520f9466c9ca28b8f28b5e500",
       category: "Other",
       creationFunction: function () {
-<<<<<<< HEAD
-        return ArcGisMapServerImageryProvider.fromBasemapType({
-          style: ArcGisBaseMapType.OCEANS,
-          url:
-            "https://ibasemaps-api.arcgis.com/arcgis/rest/services/Ocean/World_Ocean_Base/MapServer",
-          enablePickFeatures: false,
-        });
-=======
-        return ArcGisMapServerImageryProvider.fromUrl(
-          "https://services.arcgisonline.com/ArcGIS/rest/services/NatGeo_World_Map/MapServer/",
+        return ArcGisMapServerImageryProvider.fromBasemapType(
+          ArcGisBaseMapType.OCEANS,
           {
             enablePickFeatures: false,
           }
         );
->>>>>>> be5ea745
       },
     })
   );
