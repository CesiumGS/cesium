{
  "name": "@cesium/engine",
  "version": "18.3.1-ion.1",
  "description": "CesiumJS is a JavaScript library for creating 3D globes and 2D maps in a web browser without a plugin.",
  "keywords": [
    "3D",
    "webgl",
    "geospatial",
    "map",
    "globe"
  ],
  "main": "index.js",
  "module": "index.js",
  "types": "index.d.ts",
  "files": [
    "index.js",
    "index.d.ts",
    "Source",
    "Build/**",
    "!Build/Specs/**",
    "!Build/minifyShaders.state",
    "README.md",
    "LICENSE.md"
  ],
  "engines": {
    "node": ">=20.19.0"
  },
  "sideEffects": [
    "./Source/ThirdParty/**/*",
    "./Source/Widget/*.css",
    "./Source/Workers/*",
    "./Specs/**/*"
  ],
  "dependencies": {
<<<<<<< HEAD
    "@cesium/engine": "file:",
=======
    "@cesium/wasm-splats": "^0.1.0-alpha.2",
    "@spz-loader/core": "0.1.0",
>>>>>>> 4a2e91d9
    "@tweenjs/tween.js": "^25.0.0",
    "@zip.js/zip.js": "^2.7.34",
    "autolinker": "^4.0.0",
    "bitmap-sdf": "^1.0.3",
    "dompurify": "^3.0.2",
    "draco3d": "^1.5.1",
    "earcut": "^3.0.0",
    "grapheme-splitter": "^1.0.4",
    "jsep": "^1.3.8",
    "kdbush": "^4.0.1",
    "ktx-parse": "^1.0.0",
    "lerc": "^2.0.0",
    "mersenne-twister": "^1.1.0",
    "meshoptimizer": "^0.24.0",
    "pako": "^2.0.4",
    "protobufjs": "^7.1.0",
    "rbush": "^4.0.1",
    "topojson-client": "^3.1.0",
    "urijs": "^1.19.7"
  },
  "type": "module",
  "scripts": {
    "build": "gulp build --workspace @cesium/engine",
    "build-ts": "gulp buildTs --workspace @cesium/engine",
    "coverage": "gulp coverage --workspace @cesium/engine",
    "test": "gulp test --workspace @cesium/engine",
    "postversion": "gulp postversion --workspace @cesium/engine"
  },
  "repository": {
    "type": "git",
    "url": "git+https://github.com/CesiumGS/cesium.git"
  },
  "homepage": "https://cesium.com/cesiumjs/",
  "license": "Apache-2.0",
  "author": {
    "name": "Cesium GS, Inc.",
    "url": "https://cesium.com"
  },
  "bugs": {
    "url": "https://github.com/CesiumGS/cesium/issues"
  }
}<|MERGE_RESOLUTION|>--- conflicted
+++ resolved
@@ -32,12 +32,8 @@
     "./Specs/**/*"
   ],
   "dependencies": {
-<<<<<<< HEAD
-    "@cesium/engine": "file:",
-=======
     "@cesium/wasm-splats": "^0.1.0-alpha.2",
     "@spz-loader/core": "0.1.0",
->>>>>>> 4a2e91d9
     "@tweenjs/tween.js": "^25.0.0",
     "@zip.js/zip.js": "^2.7.34",
     "autolinker": "^4.0.0",
