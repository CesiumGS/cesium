import Uri from "urijs";
import {
  decodeGoogleEarthEnterpriseData,
  defaultValue,
  defined,
  DiscardMissingTileImagePolicy,
  GeographicTilingScheme,
  GoogleEarthEnterpriseImageryProvider,
  GoogleEarthEnterpriseMetadata,
  GoogleEarthEnterpriseTileInformation,
  Imagery,
  ImageryLayer,
  ImageryProvider,
  ImageryState,
  Rectangle,
  Request,
  RequestScheduler,
  Resource,
  RuntimeError,
} from "../../index.js";

import pollToPromise from "../../../../Specs/pollToPromise.js";

describe("Scene/GoogleEarthEnterpriseImageryProvider", function () {
  beforeEach(function () {
    RequestScheduler.clearForSpecs();
  });

  let supportsImageBitmapOptions;
  beforeAll(async function () {
    decodeGoogleEarthEnterpriseData.passThroughDataForTesting = true;
    // This suite spies on requests. Resource.supportsImageBitmapOptions needs to make a request to a data URI.
    // We run it here to avoid interfering with the tests.
    const result = Resource.supportsImageBitmapOptions();
    supportsImageBitmapOptions = result;
  });

  afterAll(function () {
    decodeGoogleEarthEnterpriseData.passThroughDataForTesting = false;
  });

  let imageryProvider;
  afterEach(function () {
    Resource._Implementations.createImage =
      Resource._DefaultImplementations.createImage;
    Resource._Implementations.loadWithXhr =
      Resource._DefaultImplementations.loadWithXhr;
  });

  it("conforms to ImageryProvider interface", function () {
    expect(GoogleEarthEnterpriseImageryProvider).toConformToInterface(
      ImageryProvider
    );
  });

  function installMockGetQuadTreePacket() {
    spyOn(
      GoogleEarthEnterpriseMetadata.prototype,
      "getQuadTreePacket"
    ).and.callFake(function (quadKey, version) {
      quadKey = defaultValue(quadKey, "");
      this._tileInfo[`${quadKey}0`] = new GoogleEarthEnterpriseTileInformation(
        0xff,
        1,
        1,
        1
      );
      this._tileInfo[`${quadKey}1`] = new GoogleEarthEnterpriseTileInformation(
        0xff,
        1,
        1,
        1
      );
      this._tileInfo[`${quadKey}2`] = new GoogleEarthEnterpriseTileInformation(
        0xff,
        1,
        1,
        1
      );
      this._tileInfo[`${quadKey}3`] = new GoogleEarthEnterpriseTileInformation(
        0xff,
        1,
        1,
        1
      );

      return Promise.resolve();
    });
  }

  function installFakeImageRequest(expectedUrl, proxy) {
    Resource._Implementations.createImage = function (
      request,
      crossOrigin,
      deferred
    ) {
      let url = request.url;
      if (/^blob:/.test(url) || supportsImageBitmapOptions) {
        // load blob url normally
        Resource._DefaultImplementations.createImage(
          request,
          crossOrigin,
          deferred,
          true,
          false,
          true
        );
      } else {
        if (proxy) {
          const uri = new Uri(url);
          url = decodeURIComponent(uri.query());
        }
        if (defined(expectedUrl)) {
          expect(url).toEqual(expectedUrl);
        }
        // Just return any old image.
        Resource._DefaultImplementations.createImage(
          new Request({ url: "Data/Images/Red16x16.png" }),
          crossOrigin,
          deferred
        );
      }
    };

    Resource._Implementations.loadWithXhr = function (
      url,
      responseType,
      method,
      data,
      headers,
      deferred,
      overrideMimeType
    ) {
      if (defined(expectedUrl) && !/^blob:/.test(url)) {
        if (proxy) {
          const uri = new Uri(url);
          url = decodeURIComponent(uri.query());
        }

        expect(url).toEqual(expectedUrl);
      }

      // Just return any old image.
      Resource._DefaultImplementations.loadWithXhr(
        "Data/Images/Red16x16.png",
        responseType,
        method,
        data,
        headers,
        deferred
      );
    };
  }

  it("fromMetadata throws without metadata", function () {
    expect(() =>
<<<<<<< HEAD
      GoogleEarthEnterpriseImageryProvider.fromMetadata()
    ).toThrowDeveloperError("");
=======
      GoogleEarthEnterpriseImageryProvider.fromMetadata(),
    ).toThrowDeveloperError(/metadata is required/);
>>>>>>> 82e59ed0
  });

  it("fromMetadata throws if there isn't imagery", async function () {
    installMockGetQuadTreePacket();

    const metadata = await GoogleEarthEnterpriseMetadata.fromUrl({
      url: "made/up/url",
    });

    metadata.imageryPresent = false;

    expect(() =>
      GoogleEarthEnterpriseImageryProvider.fromMetadata(metadata)
    ).toThrowError(
      RuntimeError,
      "The server made/up/url/ doesn't have imagery"
    );
  });

  it("fromMetadata resolves to created provider", async function () {
    installMockGetQuadTreePacket();
    const url = "http://fake.fake.invalid";

    const metadata = await GoogleEarthEnterpriseMetadata.fromUrl(url);
    imageryProvider = GoogleEarthEnterpriseImageryProvider.fromMetadata(
      metadata
    );

    expect(imageryProvider).toBeInstanceOf(
      GoogleEarthEnterpriseImageryProvider
    );
  });

  it("returns false for hasAlphaChannel", async function () {
    installMockGetQuadTreePacket();
    const url = "http://fake.fake.invalid";

    const metadata = await GoogleEarthEnterpriseMetadata.fromUrl(url);
    imageryProvider = GoogleEarthEnterpriseImageryProvider.fromMetadata(
      metadata
    );

    expect(typeof imageryProvider.hasAlphaChannel).toBe("boolean");
    expect(imageryProvider.hasAlphaChannel).toBe(false);
  });

  it("can provide a root tile", async function () {
    installMockGetQuadTreePacket();
    const url = "http://fake.fake.invalid/";

    const metadata = await GoogleEarthEnterpriseMetadata.fromUrl(url);
    imageryProvider = GoogleEarthEnterpriseImageryProvider.fromMetadata(
      metadata
    );

    expect(imageryProvider.url).toEqual(url);

    expect(imageryProvider.tileWidth).toEqual(256);
    expect(imageryProvider.tileHeight).toEqual(256);
    expect(imageryProvider.maximumLevel).toEqual(23);
    expect(imageryProvider.tilingScheme).toBeInstanceOf(GeographicTilingScheme);
    // Defaults to custom tile policy
    expect(imageryProvider.tileDiscardPolicy).not.toBeInstanceOf(
      DiscardMissingTileImagePolicy
    );
    expect(imageryProvider.rectangle).toEqual(
      new Rectangle(-Math.PI, -Math.PI, Math.PI, Math.PI)
    );
    expect(imageryProvider.credit).toBeUndefined();

    installFakeImageRequest("http://fake.fake.invalid/flatfile?f1-03-i.1");

    const image = await imageryProvider.requestImage(0, 0, 0);
    expect(image).toBeImageOrImageBitmap();
  });

  it("raises error event when image cannot be loaded", async function () {
    installMockGetQuadTreePacket();
    const url = "http://foo.bar.invalid";

    const metadata = await GoogleEarthEnterpriseMetadata.fromUrl(url);
    imageryProvider = GoogleEarthEnterpriseImageryProvider.fromMetadata(
      metadata
    );
    const layer = new ImageryLayer(imageryProvider);

    let tries = 0;
    imageryProvider.errorEvent.addEventListener(function (error) {
      expect(error.timesRetried).toEqual(tries);
      ++tries;
      if (tries < 3) {
        error.retry = true;
      }
      setTimeout(function () {
        RequestScheduler.update();
      }, 1);
    });

    Resource._Implementations.loadWithXhr = function (
      url,
      responseType,
      method,
      data,
      headers,
      deferred,
      overrideMimeType
    ) {
      if (tries === 2) {
        // Succeed after 2 tries
        Resource._DefaultImplementations.loadWithXhr(
          "Data/Images/Red16x16.png",
          responseType,
          method,
          data,
          headers,
          deferred
        );
      } else {
        // fail
        setTimeout(function () {
          deferred.reject();
        }, 1);
      }
    };

    const imagery = new Imagery(layer, 0, 0, 0);
    imagery.addReference();
    layer._requestImagery(imagery);
    RequestScheduler.update();

    return pollToPromise(function () {
      return imagery.state === ImageryState.RECEIVED;
    }).then(function () {
      expect(imagery.image).toBeImageOrImageBitmap();
      expect(tries).toEqual(2);
      imagery.releaseReference();
    });
  });
});<|MERGE_RESOLUTION|>--- conflicted
+++ resolved
@@ -49,39 +49,39 @@
 
   it("conforms to ImageryProvider interface", function () {
     expect(GoogleEarthEnterpriseImageryProvider).toConformToInterface(
-      ImageryProvider
+      ImageryProvider,
     );
   });
 
   function installMockGetQuadTreePacket() {
     spyOn(
       GoogleEarthEnterpriseMetadata.prototype,
-      "getQuadTreePacket"
+      "getQuadTreePacket",
     ).and.callFake(function (quadKey, version) {
       quadKey = defaultValue(quadKey, "");
       this._tileInfo[`${quadKey}0`] = new GoogleEarthEnterpriseTileInformation(
         0xff,
         1,
         1,
-        1
+        1,
       );
       this._tileInfo[`${quadKey}1`] = new GoogleEarthEnterpriseTileInformation(
         0xff,
         1,
         1,
-        1
+        1,
       );
       this._tileInfo[`${quadKey}2`] = new GoogleEarthEnterpriseTileInformation(
         0xff,
         1,
         1,
-        1
+        1,
       );
       this._tileInfo[`${quadKey}3`] = new GoogleEarthEnterpriseTileInformation(
         0xff,
         1,
         1,
-        1
+        1,
       );
 
       return Promise.resolve();
@@ -92,7 +92,7 @@
     Resource._Implementations.createImage = function (
       request,
       crossOrigin,
-      deferred
+      deferred,
     ) {
       let url = request.url;
       if (/^blob:/.test(url) || supportsImageBitmapOptions) {
@@ -103,7 +103,7 @@
           deferred,
           true,
           false,
-          true
+          true,
         );
       } else {
         if (proxy) {
@@ -117,7 +117,7 @@
         Resource._DefaultImplementations.createImage(
           new Request({ url: "Data/Images/Red16x16.png" }),
           crossOrigin,
-          deferred
+          deferred,
         );
       }
     };
@@ -129,7 +129,7 @@
       data,
       headers,
       deferred,
-      overrideMimeType
+      overrideMimeType,
     ) {
       if (defined(expectedUrl) && !/^blob:/.test(url)) {
         if (proxy) {
@@ -147,20 +147,15 @@
         method,
         data,
         headers,
-        deferred
+        deferred,
       );
     };
   }
 
   it("fromMetadata throws without metadata", function () {
     expect(() =>
-<<<<<<< HEAD
-      GoogleEarthEnterpriseImageryProvider.fromMetadata()
-    ).toThrowDeveloperError("");
-=======
       GoogleEarthEnterpriseImageryProvider.fromMetadata(),
     ).toThrowDeveloperError(/metadata is required/);
->>>>>>> 82e59ed0
   });
 
   it("fromMetadata throws if there isn't imagery", async function () {
@@ -173,10 +168,10 @@
     metadata.imageryPresent = false;
 
     expect(() =>
-      GoogleEarthEnterpriseImageryProvider.fromMetadata(metadata)
+      GoogleEarthEnterpriseImageryProvider.fromMetadata(metadata),
     ).toThrowError(
       RuntimeError,
-      "The server made/up/url/ doesn't have imagery"
+      "The server made/up/url/ doesn't have imagery",
     );
   });
 
@@ -185,12 +180,11 @@
     const url = "http://fake.fake.invalid";
 
     const metadata = await GoogleEarthEnterpriseMetadata.fromUrl(url);
-    imageryProvider = GoogleEarthEnterpriseImageryProvider.fromMetadata(
-      metadata
-    );
+    imageryProvider =
+      GoogleEarthEnterpriseImageryProvider.fromMetadata(metadata);
 
     expect(imageryProvider).toBeInstanceOf(
-      GoogleEarthEnterpriseImageryProvider
+      GoogleEarthEnterpriseImageryProvider,
     );
   });
 
@@ -199,9 +193,8 @@
     const url = "http://fake.fake.invalid";
 
     const metadata = await GoogleEarthEnterpriseMetadata.fromUrl(url);
-    imageryProvider = GoogleEarthEnterpriseImageryProvider.fromMetadata(
-      metadata
-    );
+    imageryProvider =
+      GoogleEarthEnterpriseImageryProvider.fromMetadata(metadata);
 
     expect(typeof imageryProvider.hasAlphaChannel).toBe("boolean");
     expect(imageryProvider.hasAlphaChannel).toBe(false);
@@ -212,9 +205,8 @@
     const url = "http://fake.fake.invalid/";
 
     const metadata = await GoogleEarthEnterpriseMetadata.fromUrl(url);
-    imageryProvider = GoogleEarthEnterpriseImageryProvider.fromMetadata(
-      metadata
-    );
+    imageryProvider =
+      GoogleEarthEnterpriseImageryProvider.fromMetadata(metadata);
 
     expect(imageryProvider.url).toEqual(url);
 
@@ -224,10 +216,10 @@
     expect(imageryProvider.tilingScheme).toBeInstanceOf(GeographicTilingScheme);
     // Defaults to custom tile policy
     expect(imageryProvider.tileDiscardPolicy).not.toBeInstanceOf(
-      DiscardMissingTileImagePolicy
+      DiscardMissingTileImagePolicy,
     );
     expect(imageryProvider.rectangle).toEqual(
-      new Rectangle(-Math.PI, -Math.PI, Math.PI, Math.PI)
+      new Rectangle(-Math.PI, -Math.PI, Math.PI, Math.PI),
     );
     expect(imageryProvider.credit).toBeUndefined();
 
@@ -242,9 +234,8 @@
     const url = "http://foo.bar.invalid";
 
     const metadata = await GoogleEarthEnterpriseMetadata.fromUrl(url);
-    imageryProvider = GoogleEarthEnterpriseImageryProvider.fromMetadata(
-      metadata
-    );
+    imageryProvider =
+      GoogleEarthEnterpriseImageryProvider.fromMetadata(metadata);
     const layer = new ImageryLayer(imageryProvider);
 
     let tries = 0;
@@ -266,7 +257,7 @@
       data,
       headers,
       deferred,
-      overrideMimeType
+      overrideMimeType,
     ) {
       if (tries === 2) {
         // Succeed after 2 tries
@@ -276,7 +267,7 @@
           method,
           data,
           headers,
-          deferred
+          deferred,
         );
       } else {
         // fail
