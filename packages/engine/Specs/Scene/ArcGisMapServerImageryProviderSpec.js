import Uri from "urijs";
import {
  ArcGisMapServerImageryProvider,
  Cartesian2,
  Cartesian3,
  Cartographic,
  DiscardMissingTileImagePolicy,
  GeographicTilingScheme,
  getAbsoluteUri,
  Imagery,
  ImageryLayer,
  ImageryLayerFeatureInfo,
  ImageryProvider,
  ImageryState,
  objectToQuery,
  queryToObject,
  Rectangle,
  Request,
  RequestScheduler,
  Resource,
  RuntimeError,
  WebMercatorProjection,
  WebMercatorTilingScheme,
} from "../../index.js";

import pollToPromise from "../../../../Specs/pollToPromise.js";

describe("Scene/ArcGisMapServerImageryProvider", function () {
  let supportsImageBitmapOptions;
  beforeAll(function () {
    // This suite spies on requests. Resource.supportsImageBitmapOptions needs to make a request to a data URI.
    // We run it here to avoid interfering with the tests.
    return Resource.supportsImageBitmapOptions().then(function (result) {
      supportsImageBitmapOptions = result;
    });
  });

  beforeEach(function () {
    RequestScheduler.clearForSpecs();
  });

  afterEach(function () {
    Resource._Implementations.loadAndExecuteScript =
      Resource._DefaultImplementations.loadAndExecuteScript;
    Resource._Implementations.createImage =
      Resource._DefaultImplementations.createImage;
    Resource._Implementations.loadWithXhr =
      Resource._DefaultImplementations.loadWithXhr;
  });

  function stubJSONCall(baseUrl, result, withProxy, token) {
    spyOn(Resource._Implementations, "loadWithXhr").and.callFake(function (
      url,
      responseType,
      method,
      data,
      headers,
      deferred,
      overrideMimeType
    ) {
      deferred.resolve(JSON.stringify(result));
    });
  }

  it("conforms to ImageryProvider interface", function () {
    expect(ArcGisMapServerImageryProvider).toConformToInterface(
      ImageryProvider
    );
  });

  const webMercatorResult = {
    currentVersion: 10.01,
    copyrightText: "Test copyright text",
    tileInfo: {
      rows: 128,
      cols: 256,
      origin: {
        x: -20037508.342787,
        y: 20037508.342787,
      },
      spatialReference: {
        wkid: 102100,
      },
      lods: [
        {
          level: 0,
          resolution: 156543.033928,
          scale: 591657527.591555,
        },
        {
          level: 1,
          resolution: 78271.5169639999,
          scale: 295828763.795777,
        },
        {
          level: 2,
          resolution: 39135.7584820001,
          scale: 147914381.897889,
        },
      ],
    },
  };

  it("resolves readyPromise", function () {
    const baseUrl = "//tiledArcGisMapServer.invalid";

    stubJSONCall(baseUrl, webMercatorResult);

    const provider = new ArcGisMapServerImageryProvider({
      url: baseUrl,
    });

    return provider.readyPromise.then(function (result) {
      expect(result).toBe(true);
      expect(provider.ready).toBe(true);
    });
  });

  it("resolves readyPromise with Resource", function () {
    const baseUrl = "//tiledArcGisMapServer.invalid";

    stubJSONCall(baseUrl, webMercatorResult);

    const resource = new Resource({
      url: baseUrl,
    });

    const provider = new ArcGisMapServerImageryProvider({
      url: resource,
    });

    return provider.readyPromise.then(function (result) {
      expect(result).toBe(true);
      expect(provider.ready).toBe(true);
    });
  });

  it("rejects readyPromise on error", function () {
    const baseUrl = "//tiledArcGisMapServer.invalid";

    const provider = new ArcGisMapServerImageryProvider({
      url: baseUrl,
    });

    return provider.readyPromise
      .then(function () {
        fail("should not resolve");
      })
      .catch(function (e) {
        expect(e.message).toContain(baseUrl);
        expect(provider.ready).toBe(false);
      });
  });

  it("fromUrl throws if url is not provided", async function () {
    await expectAsync(
      ArcGisMapServerImageryProvider.fromUrl()
    ).toBeRejectedWithDeveloperError(
      "url is required, actual value was undefined"
    );
  });

  it("fromUrl resolves with created provider", async function () {
    const baseUrl = "//tiledArcGisMapServer.invalid/";

    stubJSONPCall(baseUrl, webMercatorResult);

    const provider = await ArcGisMapServerImageryProvider.fromUrl(baseUrl);
    expect(provider).toBeInstanceOf(ArcGisMapServerImageryProvider);
    expect(provider.url).toEqual(baseUrl);
  });

  it("fromUrl resolves with created provider with Resource parameter", async function () {
    const baseUrl = "//tiledArcGisMapServer.invalid/";

    stubJSONPCall(baseUrl, webMercatorResult);

    const resource = new Resource({
      url: baseUrl,
    });

    const provider = await ArcGisMapServerImageryProvider.fromUrl(resource);
    expect(provider).toBeInstanceOf(ArcGisMapServerImageryProvider);
    expect(provider.url).toEqual(baseUrl);
  });

  it("fromUrl throws if request fails", async function () {
    const baseUrl = "//tiledArcGisMapServer.invalid/";

    await expectAsync(
      ArcGisMapServerImageryProvider.fromUrl(baseUrl)
    ).toBeRejectedWithError(
      RuntimeError,
      "An error occurred while accessing //tiledArcGisMapServer.invalid/"
    );
  });

  it("fromUrl throws on unsupported WKID", async function () {
    const baseUrl = "//tiledArcGisMapServer.invalid/";

    const unsupportedWKIDResult = {
      currentVersion: 10.01,
      copyrightText: "Test copyright text",
      tileInfo: {
        rows: 128,
        cols: 256,
        origin: {
          x: -180,
          y: 90,
        },
        spatialReference: {
          wkid: 1234,
        },
        lods: [
          {
            level: 0,
            resolution: 0.3515625,
            scale: 147748799.285417,
          },
          {
            level: 1,
            resolution: 0.17578125,
            scale: 73874399.6427087,
          },
          {
            level: 2,
            resolution: 0.087890625,
            scale: 36937199.8213544,
          },
        ],
      },
    };

    stubJSONPCall(baseUrl, unsupportedWKIDResult);

    await expectAsync(
      ArcGisMapServerImageryProvider.fromUrl(baseUrl)
    ).toBeRejectedWithError(
      RuntimeError,
      "An error occurred while accessing //tiledArcGisMapServer.invalid/: Tile spatial reference WKID 1234 is not supported."
    );
  });

  it("fromUrl throws if request fails", async function () {
    const baseUrl = "//tiledArcGisMapServer.invalid/";

    const unsupportedFullExtentWKIDResult = {
      currentVersion: 10.01,
      copyrightText: "Test copyright text",
      tileInfo: {
        rows: 128,
        cols: 256,
        origin: {
          x: -20037508.342787,
          y: 20037508.342787,
        },
        spatialReference: {
          wkid: 102100,
        },
        lods: [
          {
            level: 0,
            resolution: 156543.033928,
            scale: 591657527.591555,
          },
          {
            level: 1,
            resolution: 78271.5169639999,
            scale: 295828763.795777,
          },
          {
            level: 2,
            resolution: 39135.7584820001,
            scale: 147914381.897889,
          },
        ],
      },
      fullExtent: {
        xmin: 1.1148026611962173e7,
        ymin: -6443518.758206591,
        xmax: 1.8830976498143446e7,
        ymax: -265936.19697360107,
        spatialReference: {
          wkid: 1234,
        },
      },
    };

    stubJSONPCall(baseUrl, unsupportedFullExtentWKIDResult);

    await expectAsync(
      ArcGisMapServerImageryProvider.fromUrl(baseUrl)
    ).toBeRejectedWithError(
      RuntimeError,
      "An error occurred while accessing //tiledArcGisMapServer.invalid/: fullExtent.spatialReference WKID 1234 is not supported."
    );
  });

  it("fromUrl creates provider for tiled servers in web mercator projection", async function () {
    const baseUrl = "//tiledArcGisMapServer.invalid/";

    stubJSONPCall(baseUrl, webMercatorResult);

    const provider = await ArcGisMapServerImageryProvider.fromUrl(baseUrl);
    expect(provider.tileWidth).toEqual(128);
    expect(provider.tileHeight).toEqual(256);
    expect(provider.maximumLevel).toEqual(2);
    expect(provider.tilingScheme).toBeInstanceOf(WebMercatorTilingScheme);
    expect(provider.credit).toBeDefined();
    expect(provider.tileDiscardPolicy).toBeInstanceOf(
      DiscardMissingTileImagePolicy
    );
    expect(provider.rectangle).toEqual(new WebMercatorTilingScheme().rectangle);
    expect(provider.usingPrecachedTiles).toEqual(true);
    expect(provider.hasAlphaChannel).toBeDefined();
  });

  it("supports tiled servers in web mercator projection", function () {
    const baseUrl = "//tiledArcGisMapServer.invalid/";

    stubJSONCall(baseUrl, webMercatorResult);

    const provider = new ArcGisMapServerImageryProvider({
      url: baseUrl,
    });

    expect(provider.url).toEqual(baseUrl);

    return provider.readyPromise.then(function () {
      expect(provider.tileWidth).toEqual(128);
      expect(provider.tileHeight).toEqual(256);
      expect(provider.maximumLevel).toEqual(2);
      expect(provider.tilingScheme).toBeInstanceOf(WebMercatorTilingScheme);
      expect(provider.credit).toBeDefined();
      expect(provider.tileDiscardPolicy).toBeInstanceOf(
        DiscardMissingTileImagePolicy
      );
      expect(provider.rectangle).toEqual(
        new WebMercatorTilingScheme().rectangle
      );
      expect(provider.usingPrecachedTiles).toEqual(true);
      expect(provider.hasAlphaChannel).toBeDefined();

      Resource._Implementations.createImage = function (
        request,
        crossOrigin,
        deferred
      ) {
        const url = request.url;
        if (/^blob:/.test(url)) {
          Resource._DefaultImplementations.createImage(
            request,
            crossOrigin,
            deferred
          );
        } else {
          expect(url).toEqual(getAbsoluteUri(`${baseUrl}tile/0/0/0`));

          // Just return any old image.
          Resource._DefaultImplementations.createImage(
            new Request({ url: "Data/Images/Red16x16.png" }),
            crossOrigin,
            deferred
          );
        }
      };

      Resource._Implementations.loadWithXhr = function (
        url,
        responseType,
        method,
        data,
        headers,
        deferred,
        overrideMimeType
      ) {
        expect(url).toEqual(getAbsoluteUri(`${baseUrl}tile/0/0/0`));

        // Just return any old image.
        Resource._DefaultImplementations.loadWithXhr(
          "Data/Images/Red16x16.png",
          responseType,
          method,
          data,
          headers,
          deferred
        );
      };

      return provider.requestImage(0, 0, 0).then(function (image) {
        expect(image).toBeImageOrImageBitmap();
      });
    });
  });

  const geographicResult = {
    currentVersion: 10.01,
    copyrightText: "Test copyright text",
    tileInfo: {
      rows: 128,
      cols: 256,
      origin: {
        x: -180,
        y: 90,
      },
      spatialReference: {
        wkid: 4326,
      },
      lods: [
        {
          level: 0,
          resolution: 0.3515625,
          scale: 147748799.285417,
        },
        {
          level: 1,
          resolution: 0.17578125,
          scale: 73874399.6427087,
        },
        {
          level: 2,
          resolution: 0.087890625,
          scale: 36937199.8213544,
        },
      ],
    },
  };

  it("supports tiled servers in geographic projection", function () {
    const baseUrl = "//tiledArcGisMapServer.invalid/";

    stubJSONCall(baseUrl, geographicResult);

    const provider = new ArcGisMapServerImageryProvider({
      url: baseUrl,
    });

    expect(provider.url).toEqual(baseUrl);

    return provider.readyPromise.then(function () {
      expect(provider.tileWidth).toEqual(128);
      expect(provider.tileHeight).toEqual(256);
      expect(provider.maximumLevel).toEqual(2);
      expect(provider.tilingScheme).toBeInstanceOf(GeographicTilingScheme);
      expect(provider.credit).toBeDefined();
      expect(provider.tileDiscardPolicy).toBeInstanceOf(
        DiscardMissingTileImagePolicy
      );
      expect(provider.rectangle).toEqual(
        new GeographicTilingScheme().rectangle
      );
      expect(provider.usingPrecachedTiles).toEqual(true);

      Resource._Implementations.createImage = function (
        request,
        crossOrigin,
        deferred
      ) {
        const url = request.url;
        if (/^blob:/.test(url) || supportsImageBitmapOptions) {
          // If ImageBitmap is supported, we expect a loadWithXhr request to fetch it as a blob.
          Resource._DefaultImplementations.createImage(
            request,
            crossOrigin,
            deferred,
            true,
            false,
            true
          );
        } else {
          expect(url).toEqual(getAbsoluteUri(`${baseUrl}tile/0/0/0`));

          // Just return any old image.
          Resource._DefaultImplementations.createImage(
            new Request({ url: "Data/Images/Red16x16.png" }),
            crossOrigin,
            deferred
          );
        }
      };

      Resource._Implementations.loadWithXhr = function (
        url,
        responseType,
        method,
        data,
        headers,
        deferred,
        overrideMimeType
      ) {
        expect(url).toEqual(getAbsoluteUri(`${baseUrl}tile/0/0/0`));

        // Just return any old image.
        Resource._DefaultImplementations.loadWithXhr(
          "Data/Images/Red16x16.png",
          responseType,
          method,
          data,
          headers,
          deferred
        );
      };

      return provider.requestImage(0, 0, 0).then(function (image) {
        expect(image).toBeImageOrImageBitmap();
      });
    });
  });

  it("fromUrl creates provider for tiled servers in geographic projection", async function () {
    const baseUrl = "//tiledArcGisMapServer.invalid";

    stubJSONPCall(baseUrl, geographicResult);

    const provider = await ArcGisMapServerImageryProvider.fromUrl(baseUrl);
    expect(provider.tileWidth).toEqual(128);
    expect(provider.tileHeight).toEqual(256);
    expect(provider.maximumLevel).toEqual(2);
    expect(provider.tilingScheme).toBeInstanceOf(GeographicTilingScheme);
    expect(provider.credit).toBeDefined();
    expect(provider.tileDiscardPolicy).toBeInstanceOf(
      DiscardMissingTileImagePolicy
    );
    expect(provider.rectangle).toEqual(new GeographicTilingScheme().rectangle);
    expect(provider.usingPrecachedTiles).toEqual(true);
  });

  it("supports non-tiled servers", function () {
    const baseUrl = "//tiledArcGisMapServer.invalid/";

    stubJSONCall(baseUrl, {
      currentVersion: 10.01,
      copyrightText: "Test copyright text",
    });

    const provider = new ArcGisMapServerImageryProvider({
      url: baseUrl,
    });

    expect(provider.url).toEqual(baseUrl);

    return provider.readyPromise.then(function () {
      expect(provider.tileWidth).toEqual(256);
      expect(provider.tileHeight).toEqual(256);
      expect(provider.maximumLevel).toBeUndefined();
      expect(provider.tilingScheme).toBeInstanceOf(GeographicTilingScheme);
      expect(provider.credit).toBeDefined();
      expect(provider.tileDiscardPolicy).toBeUndefined();
      expect(provider.rectangle).toEqual(
        new GeographicTilingScheme().rectangle
      );
      expect(provider.usingPrecachedTiles).toEqual(false);
      expect(provider.enablePickFeatures).toBe(true);

      Resource._Implementations.createImage = function (
        request,
        crossOrigin,
        deferred
      ) {
        const uri = new Uri(request.url);
        const params = queryToObject(uri.query());

        const uriWithoutQuery = new Uri(uri);
        uriWithoutQuery.query("");

        expect(uriWithoutQuery.toString()).toEqual(
          getAbsoluteUri(`${baseUrl}export`)
        );

        expect(params.f).toEqual("image");
        expect(params.bboxSR).toEqual("4326");
        expect(params.imageSR).toEqual("4326");
        expect(params.format).toEqual("png32");
        expect(params.transparent).toEqual("true");
        expect(params.size).toEqual("256,256");

        // Just return any old image.
        Resource._DefaultImplementations.createImage(
          new Request({ url: "Data/Images/Red16x16.png" }),
          crossOrigin,
          deferred
        );
      };

      return provider.requestImage(0, 0, 0).then(function (image) {
        expect(image).toBeImageOrImageBitmap();
      });
    });
  });

  it("fromUrl creates provider for non-tiled servers", async function () {
    const baseUrl = "//tiledArcGisMapServer.invalid/";

    stubJSONPCall(baseUrl, {
      currentVersion: 10.01,
      copyrightText: "Test copyright text",
    });

    const provider = await ArcGisMapServerImageryProvider.fromUrl(baseUrl);
    expect(provider.tileWidth).toEqual(256);
    expect(provider.tileHeight).toEqual(256);
    expect(provider.maximumLevel).toBeUndefined();
    expect(provider.tilingScheme).toBeInstanceOf(GeographicTilingScheme);
    expect(provider.credit).toBeDefined();
    expect(provider.tileDiscardPolicy).toBeUndefined();
    expect(provider.rectangle).toEqual(new GeographicTilingScheme().rectangle);
    expect(provider.usingPrecachedTiles).toEqual(false);
    expect(provider.enablePickFeatures).toBe(true);
  });

  it("supports non-tiled servers with various constructor parameters", function () {
    const baseUrl = "//tiledArcGisMapServer.invalid/";
    const token = "5e(u|2!7Y";

    stubJSONCall(
      baseUrl,
      {
        currentVersion: 10.01,
        copyrightText: "Test copyright text",
      },
      undefined,
      token
    );

    const provider = new ArcGisMapServerImageryProvider({
      url: baseUrl,
      token: token,
      tileWidth: 128,
      tileHeight: 512,
      tilingScheme: new WebMercatorTilingScheme(),
      rectangle: Rectangle.fromDegrees(1.0, 2.0, 3.0, 4.0),
      layers: "foo,bar",
      enablePickFeatures: false,
    });

    expect(provider.url).toEqual(baseUrl);

    return provider.readyPromise.then(function () {
      expect(provider.tileWidth).toEqual(128);
      expect(provider.tileHeight).toEqual(512);
      expect(provider.maximumLevel).toBeUndefined();
      expect(provider.tilingScheme).toBeInstanceOf(WebMercatorTilingScheme);
      expect(provider.credit).toBeDefined();
      expect(provider.tileDiscardPolicy).toBeUndefined();
      expect(provider.rectangle).toEqual(
        Rectangle.fromDegrees(1.0, 2.0, 3.0, 4.0)
      );
      expect(provider.usingPrecachedTiles).toBe(false);
      expect(provider.enablePickFeatures).toBe(false);
      expect(provider.layers).toEqual("foo,bar");

      Resource._Implementations.createImage = function (
        request,
        crossOrigin,
        deferred
      ) {
        const uri = new Uri(request.url);
        const params = queryToObject(uri.query());

        const uriWithoutQuery = new Uri(uri);
        uriWithoutQuery.query("");

        expect(uriWithoutQuery.toString()).toEqual(
          getAbsoluteUri(`${baseUrl}export`)
        );

        expect(params.f).toEqual("image");
        expect(params.bboxSR).toEqual("3857");
        expect(params.imageSR).toEqual("3857");
        expect(params.format).toEqual("png32");
        expect(params.transparent).toEqual("true");
        expect(params.size).toEqual("128,512");
        expect(params.layers).toEqual("show:foo,bar");
        expect(params.token).toEqual(token);

        // Just return any old image.
        Resource._DefaultImplementations.createImage(
          new Request({ url: "Data/Images/Red16x16.png" }),
          crossOrigin,
          deferred
        );
      };

      return provider.requestImage(0, 0, 0).then(function (image) {
        expect(image).toBeImageOrImageBitmap();
      });
    });
  });

  it("includes security token in requests if one is specified", function () {
    const baseUrl = "//tiledArcGisMapServer.invalid/",
      token = "5e(u|2!7Y";

    stubJSONCall(baseUrl, webMercatorResult, false, token);

    const provider = new ArcGisMapServerImageryProvider({
      url: baseUrl,
      token: token,
    });

    const expectedTileUrl = getAbsoluteUri(
      `${baseUrl}tile/0/0/0?${objectToQuery({
        token: token,
      })}`
    );

    expect(provider.url).toEqual(baseUrl);
    expect(provider.token).toEqual(token);

    return provider.readyPromise.then(function () {
      expect(provider.tileWidth).toEqual(128);
      expect(provider.tileHeight).toEqual(256);
      expect(provider.maximumLevel).toEqual(2);
      expect(provider.tilingScheme).toBeInstanceOf(WebMercatorTilingScheme);
      expect(provider.credit).toBeDefined();
      expect(provider.tileDiscardPolicy).toBeInstanceOf(
        DiscardMissingTileImagePolicy
      );
      expect(provider.rectangle).toEqual(
        new WebMercatorTilingScheme().rectangle
      );
      expect(provider.usingPrecachedTiles).toEqual(true);
      expect(provider.hasAlphaChannel).toBeDefined();

      Resource._Implementations.createImage = function (
        request,
        crossOrigin,
        deferred
      ) {
        const url = request.url;
        if (/^blob:/.test(url) || supportsImageBitmapOptions) {
          // If ImageBitmap is supported, we expect a loadWithXhr request to fetch it as a blob.
          Resource._DefaultImplementations.createImage(
            request,
            crossOrigin,
            deferred,
            true,
            false,
            true
          );
        } else {
          expect(url).toEqual(expectedTileUrl);

          // Just return any old image.
          Resource._DefaultImplementations.createImage(
            new Request({ url: "Data/Images/Red16x16.png" }),
            crossOrigin,
            deferred
          );
        }
      };

      Resource._Implementations.loadWithXhr = function (
        url,
        responseType,
        method,
        data,
        headers,
        deferred,
        overrideMimeType
      ) {
        expect(url).toEqual(expectedTileUrl);

        // Just return any old image.
        Resource._DefaultImplementations.loadWithXhr(
          "Data/Images/Red16x16.png",
          responseType,
          method,
          data,
          headers,
          deferred
        );
      };

      return provider.requestImage(0, 0, 0).then(function (image) {
        expect(image).toBeImageOrImageBitmap();
      });
    });
  });

  it("raises error on unsupported WKID", function () {
    const baseUrl = "//tiledArcGisMapServer.invalid/";

    const unsupportedWKIDResult = {
      currentVersion: 10.01,
      copyrightText: "Test copyright text",
      tileInfo: {
        rows: 128,
        cols: 256,
        origin: {
          x: -180,
          y: 90,
        },
        spatialReference: {
          wkid: 1234,
        },
        lods: [
          {
            level: 0,
            resolution: 0.3515625,
            scale: 147748799.285417,
          },
          {
            level: 1,
            resolution: 0.17578125,
            scale: 73874399.6427087,
          },
          {
            level: 2,
            resolution: 0.087890625,
            scale: 36937199.8213544,
          },
        ],
      },
    };

    stubJSONCall(baseUrl, unsupportedWKIDResult);

    const provider = new ArcGisMapServerImageryProvider({
      url: baseUrl,
    });

    expect(provider.url).toEqual(baseUrl);

    let tries = 0;
    provider.errorEvent.addEventListener(function (error) {
      const isWKIDError = error.message.indexOf("WKID") >= 0;
      expect(isWKIDError).toBeTrue();
      tries++;
    });

    return provider.readyPromise
      .then(function () {
        fail();
      })
      .catch(function () {
        expect(provider.ready).toEqual(false);
        expect(tries).toEqual(1);
      });
  });

  it("raises error on invalid URL", function () {
    const baseUrl = "//tiledArcGisMapServer.invalid/";

    const provider = new ArcGisMapServerImageryProvider({
      url: baseUrl,
    });

    expect(provider.url).toEqual(baseUrl);

    let errorEventRaised = false;
    provider.errorEvent.addEventListener(function (error) {
      expect(error.message.indexOf(baseUrl) >= 0).toEqual(true);
      errorEventRaised = true;
    });

    return provider.readyPromise
      .then(function () {
        fail();
      })
      .catch(function () {
        expect(provider.ready).toEqual(false);
        expect(errorEventRaised).toEqual(true);
      });
  });

  it("raises error event when image cannot be loaded", function () {
    const baseUrl = "//tiledArcGisMapServer.invalid/";

    stubJSONCall(baseUrl, {
      currentVersion: 10.01,
      copyrightText: "Test copyright text",
    });

    const provider = new ArcGisMapServerImageryProvider({
      url: baseUrl,
    });

    const layer = new ImageryLayer(provider);

    let tries = 0;
    provider.errorEvent.addEventListener(function (error) {
      expect(error.timesRetried).toEqual(tries);
      ++tries;
      if (tries < 3) {
        error.retry = true;
      }
      setTimeout(function () {
        RequestScheduler.update();
      }, 1);
    });

    Resource._Implementations.createImage = function (
      request,
      crossOrigin,
      deferred
    ) {
      if (tries === 2) {
        // Succeed after 2 tries
        Resource._DefaultImplementations.createImage(
          new Request({ url: "Data/Images/Red16x16.png" }),
          crossOrigin,
          deferred
        );
      } else {
        // fail
        setTimeout(function () {
          deferred.reject();
        }, 1);
      }
    };

    return provider.readyPromise.then(function () {
      const imagery = new Imagery(layer, 0, 0, 0);
      imagery.addReference();
      layer._requestImagery(imagery);
      RequestScheduler.update();

      return pollToPromise(function () {
        return imagery.state === ImageryState.RECEIVED;
      }).then(function () {
        expect(imagery.image).toBeImageOrImageBitmap();
        expect(tries).toEqual(2);
        imagery.releaseReference();
      });
    });
  });

  it("honors fullExtent of tiled server with web mercator projection", function () {
    const baseUrl = "//tiledArcGisMapServer.invalid/";

    const webMercatorFullExtentResult = {
      currentVersion: 10.01,
      copyrightText: "Test copyright text",
      tileInfo: {
        rows: 128,
        cols: 256,
        origin: {
          x: -20037508.342787,
          y: 20037508.342787,
        },
        spatialReference: {
          wkid: 102100,
        },
        lods: [
          {
            level: 0,
            resolution: 156543.033928,
            scale: 591657527.591555,
          },
          {
            level: 1,
            resolution: 78271.5169639999,
            scale: 295828763.795777,
          },
          {
            level: 2,
            resolution: 39135.7584820001,
            scale: 147914381.897889,
          },
        ],
      },
      fullExtent: {
        xmin: 1.1148026611962173e7,
        ymin: -6443518.758206591,
        xmax: 1.8830976498143446e7,
        ymax: -265936.19697360107,
        spatialReference: {
          wkid: 102100,
        },
      },
    };

    stubJSONCall(baseUrl, webMercatorFullExtentResult);

    const provider = new ArcGisMapServerImageryProvider({
      url: baseUrl,
    });

    expect(provider.url).toEqual(baseUrl);

    return provider.readyPromise.then(function () {
      const projection = new WebMercatorProjection();
      const sw = projection.unproject(
        new Cartesian2(1.1148026611962173e7, -6443518.758206591)
      );
      const ne = projection.unproject(
        new Cartesian2(1.8830976498143446e7, -265936.19697360107)
      );
      const rectangle = new Rectangle(
        sw.longitude,
        sw.latitude,
        ne.longitude,
        ne.latitude
      );
      expect(provider.rectangle).toEqual(rectangle);
    });
  });

  it("constrains extent to the tiling scheme's rectangle", function () {
    const baseUrl = "//tiledArcGisMapServer.invalid/";

    const webMercatorOutsideBoundsResult = {
      currentVersion: 10.01,
      copyrightText: "Test copyright text",
      tileInfo: {
        rows: 128,
        cols: 256,
        origin: {
          x: -20037508.342787,
          y: 20037508.342787,
        },
        spatialReference: {
          wkid: 102100,
        },
        lods: [
          {
            level: 0,
            resolution: 156543.033928,
            scale: 591657527.591555,
          },
          {
            level: 1,
            resolution: 78271.5169639999,
            scale: 295828763.795777,
          },
          {
            level: 2,
            resolution: 39135.7584820001,
            scale: 147914381.897889,
          },
        ],
      },
      fullExtent: {
        xmin: -2.0037507067161843e7,
        ymin: -1.4745615008589065e7,
        xmax: 2.0037507067161843e7,
        ymax: 3.0240971958386205e7,
        spatialReference: {
          wkid: 102100,
        },
      },
    };

    stubJSONCall(baseUrl, webMercatorOutsideBoundsResult);

    const provider = new ArcGisMapServerImageryProvider({
      url: baseUrl,
    });

    expect(provider.url).toEqual(baseUrl);

    return provider.readyPromise.then(function () {
      expect(provider.rectangle.west).toBeGreaterThanOrEqual(-Math.PI);
      expect(provider.rectangle.east).toBeLessThanOrEqual(Math.PI);
      expect(provider.rectangle.south).toBeGreaterThanOrEqual(
        -WebMercatorProjection.MaximumLatitude
      );
      expect(provider.rectangle.north).toBeLessThanOrEqual(
        WebMercatorProjection.MaximumLatitude
      );
    });
  });

  it("honors fullExtent of tiled server with geographic projection", function () {
    const baseUrl = "//tiledArcGisMapServer.invalid/";

    const geographicFullExtentResult = {
      currentVersion: 10.01,
      copyrightText: "Test copyright text",
      tileInfo: {
        rows: 128,
        cols: 256,
        origin: {
          x: -20037508.342787,
          y: 20037508.342787,
        },
        spatialReference: {
          wkid: 102100,
        },
        lods: [
          {
            level: 0,
            resolution: 156543.033928,
            scale: 591657527.591555,
          },
          {
            level: 1,
            resolution: 78271.5169639999,
            scale: 295828763.795777,
          },
          {
            level: 2,
            resolution: 39135.7584820001,
            scale: 147914381.897889,
          },
        ],
      },
      fullExtent: {
        xmin: -123.4,
        ymin: -23.2,
        xmax: 100.7,
        ymax: 45.2,
        spatialReference: {
          wkid: 4326,
        },
      },
    };

    stubJSONCall(baseUrl, geographicFullExtentResult);

    const provider = new ArcGisMapServerImageryProvider({
      url: baseUrl,
    });

    expect(provider.url).toEqual(baseUrl);

    return provider.readyPromise.then(function () {
      expect(provider.rectangle).toEqual(
        Rectangle.fromDegrees(-123.4, -23.2, 100.7, 45.2)
      );
    });
  });

  it("raises error if the spatialReference of the fullExtent is unknown", function () {
    const baseUrl = "//tiledArcGisMapServer.invalid/";

    const unknownSpatialReferenceResult = {
      currentVersion: 10.01,
      copyrightText: "Test copyright text",
      tileInfo: {
        rows: 128,
        cols: 256,
        origin: {
          x: -180,
          y: 90,
        },
        spatialReference: {
          wkid: 1234,
        },
        lods: [
          {
            level: 0,
            resolution: 0.3515625,
            scale: 147748799.285417,
          },
          {
            level: 1,
            resolution: 0.17578125,
            scale: 73874399.6427087,
          },
          {
            level: 2,
            resolution: 0.087890625,
            scale: 36937199.8213544,
          },
        ],
      },
      fullExtent: {
        xmin: -123.4,
        ymin: -23.2,
        xmax: 100.7,
        ymax: 45.2,
        spatialReference: {
          wkid: 1234,
        },
      },
    };

    stubJSONCall(baseUrl, unknownSpatialReferenceResult);

    const provider = new ArcGisMapServerImageryProvider({
      url: baseUrl,
    });

    expect(provider.url).toEqual(baseUrl);

    let tries = 0;
    provider.errorEvent.addEventListener(function (error) {
      const isWKIDError = error.message.indexOf("WKID") >= 0;
      expect(isWKIDError).toBeTrue();
      ++tries;
    });

    return provider.readyPromise
      .then(function () {
        fail();
      })
      .catch(function () {
        expect(provider.ready).toEqual(false);
        expect(tries).toEqual(1);
      });
  });

  describe("pickFeatures", function () {
<<<<<<< HEAD
    it("works with WebMercator geometry", function () {
      stubJSONCall("made/up/map/server", webMercatorResult);
      const provider = new ArcGisMapServerImageryProvider({
        url: "made/up/map/server",
        usePreCachedTilesIfAvailable: false,
      });
=======
    it("works with WebMercator geometry", async function () {
      const provider = await ArcGisMapServerImageryProvider.fromUrl(
        "made/up/map/server",
        {
          usePreCachedTilesIfAvailable: false,
        }
      );
>>>>>>> be5ea745

      return provider.readyPromise.then(function () {
        Resource._Implementations.loadWithXhr = function (
          url,
          responseType,
          method,
          data,
          headers,
          deferred,
          overrideMimeType
<<<<<<< HEAD
        ) {
          expect(url).toContain("identify");
          Resource._DefaultImplementations.loadWithXhr(
            "Data/ArcGIS/identify-WebMercator.json",
            responseType,
            method,
            data,
            headers,
            deferred,
            overrideMimeType
          );
        };
        return provider
          .pickFeatures(0, 0, 0, 0.5, 0.5)
          .then(function (pickResult) {
            expect(pickResult.length).toBe(1);

            const firstResult = pickResult[0];
            expect(firstResult).toBeInstanceOf(ImageryLayerFeatureInfo);
            expect(firstResult.description).toContain("Hummock Grasses");
            expect(firstResult.position).toEqual(
              new WebMercatorProjection().unproject(
                new Cartesian3(1.481682457042425e7, -2710890.117898505)
              )
            );
          });
      });
    });

    it("works with Geographic geometry", function () {
      stubJSONCall("made/up/map/server", geographicResult);
=======
        );
      };

      const pickResult = await provider.pickFeatures(0, 0, 0, 0.5, 0.5);
      expect(pickResult.length).toBe(1);

      const firstResult = pickResult[0];
      expect(firstResult).toBeInstanceOf(ImageryLayerFeatureInfo);
      expect(firstResult.description).toContain("Hummock Grasses");
      expect(firstResult.position).toEqual(
        new WebMercatorProjection().unproject(
          new Cartesian3(1.481682457042425e7, -2710890.117898505)
        )
      );
    });

    it("works with Geographic geometry", async function () {
>>>>>>> be5ea745
      const provider = new ArcGisMapServerImageryProvider({
        url: "made/up/map/server",
        usePreCachedTilesIfAvailable: false,
      });

      return provider.readyPromise.then(function () {
        Resource._Implementations.loadWithXhr = function (
          url,
          responseType,
          method,
          data,
          headers,
          deferred,
          overrideMimeType
<<<<<<< HEAD
        ) {
          expect(url).toContain("identify");
          Resource._DefaultImplementations.loadWithXhr(
            "Data/ArcGIS/identify-Geographic.json",
            responseType,
            method,
            data,
            headers,
            deferred,
            overrideMimeType
          );
        };
        return provider
          .pickFeatures(0, 0, 0, 0.5, 0.5)
          .then(function (pickResult) {
            expect(pickResult.length).toBe(1);

            const firstResult = pickResult[0];
            expect(firstResult).toBeInstanceOf(ImageryLayerFeatureInfo);
            expect(firstResult.description).toContain("Hummock Grasses");
            expect(firstResult.position).toEqual(
              Cartographic.fromDegrees(123.45, -34.2)
            );
          });
      });
    });

    it("returns undefined if enablePickFeatures is false", function () {
      stubJSONCall("made/up/map/server", webMercatorResult);
      const provider = new ArcGisMapServerImageryProvider({
        url: "made/up/map/server",
        usePreCachedTilesIfAvailable: false,
        enablePickFeatures: false,
      });
=======
        );
      };

      const pickResult = await provider.pickFeatures(0, 0, 0, 0.5, 0.5);
      expect(pickResult.length).toBe(1);

      const firstResult = pickResult[0];
      expect(firstResult).toBeInstanceOf(ImageryLayerFeatureInfo);
      expect(firstResult.description).toContain("Hummock Grasses");
      expect(firstResult.position).toEqual(
        Cartographic.fromDegrees(123.45, -34.2)
      );
    });

    it("returns undefined if enablePickFeatures is false", async function () {
      const provider = await ArcGisMapServerImageryProvider.fromUrl(
        "made/up/map/server",
        {
          usePreCachedTilesIfAvailable: false,
          enablePickFeatures: false,
        }
      );
>>>>>>> be5ea745

      expect(provider.pickFeatures(0, 0, 0, 0.5, 0.5)).toBeUndefined();
    });

<<<<<<< HEAD
    it("returns undefined if enablePickFeatures is dynamically set to false", function () {
      stubJSONCall("made/up/map/server", geographicResult);
      const provider = new ArcGisMapServerImageryProvider({
        url: "made/up/map/server",
        usePreCachedTilesIfAvailable: false,
        enablePickFeatures: true,
      });
=======
    it("returns undefined if enablePickFeatures is dynamically set to false", async function () {
      const provider = await ArcGisMapServerImageryProvider.fromUrl(
        "made/up/map/server",
        {
          usePreCachedTilesIfAvailable: false,
          enablePickFeatures: true,
        }
      );
>>>>>>> be5ea745

      provider.enablePickFeatures = false;
      expect(provider.pickFeatures(0, 0, 0, 0.5, 0.5)).toBeUndefined();
    });

<<<<<<< HEAD
    it("does not return undefined if enablePickFeatures is dynamically set to true", function () {
      stubJSONCall("made/up/map/server", webMercatorResult);
      const provider = new ArcGisMapServerImageryProvider({
        url: "made/up/map/server",
        usePreCachedTilesIfAvailable: false,
        enablePickFeatures: false,
      });

      provider.enablePickFeatures = true;

      return provider.readyPromise
        .then(function () {
          Resource._Implementations.loadWithXhr = function (
            url,
            responseType,
            method,
            data,
            headers,
            deferred,
            overrideMimeType
          ) {
            expect(url).toContain("identify");
            Resource._DefaultImplementations.loadWithXhr(
              "Data/ArcGIS/identify-WebMercator.json",
              responseType,
              method,
              data,
              headers,
              deferred,
              overrideMimeType
            );
          };

          return provider.pickFeatures(0, 0, 0, 0.5, 0.5);
        })
        .then(function (value) {
          expect(value).toBeDefined();
        });
    });

    it("picks from individual layers", function () {
      stubJSONCall("made/up/map/server", webMercatorResult);
      const provider = new ArcGisMapServerImageryProvider({
        url: "made/up/map/server",
        usePreCachedTilesIfAvailable: false,
        layers: "someLayer,anotherLayerYay",
      });

      return provider.readyPromise
        .then(function () {
          Resource._Implementations.loadWithXhr = function (
            url,
            responseType,
            method,
            data,
            headers,
            deferred,
            overrideMimeType
          ) {
            const uri = new Uri(url);
            const query = queryToObject(uri.query());

            expect(query.layers).toContain("visible:someLayer,anotherLayerYay");
            Resource._DefaultImplementations.loadWithXhr(
              "Data/ArcGIS/identify-WebMercator.json",
              responseType,
              method,
              data,
              headers,
              deferred,
              overrideMimeType
            );
          };
          return provider.pickFeatures(0, 0, 0, 0.5, 0.5);
        })
        .then(function (pickResult) {
          expect(pickResult.length).toBe(1);
        });
=======
    it("does not return undefined if enablePickFeatures is dynamically set to true", async function () {
      const provider = await ArcGisMapServerImageryProvider.fromUrl(
        "made/up/map/server",
        {
          usePreCachedTilesIfAvailable: false,
          enablePickFeatures: false,
        }
      );

      provider.enablePickFeatures = true;

      Resource._Implementations.loadWithXhr = function (
        url,
        responseType,
        method,
        data,
        headers,
        deferred,
        overrideMimeType
      ) {
        expect(url).toContain("identify");
        Resource._DefaultImplementations.loadWithXhr(
          "Data/ArcGIS/identify-WebMercator.json",
          responseType,
          method,
          data,
          headers,
          deferred,
          overrideMimeType
        );
      };

      const value = await provider.pickFeatures(0, 0, 0, 0.5, 0.5);
      expect(value).toBeDefined();
    });

    it("picks from individual layers", async function () {
      Resource._Implementations.loadWithXhr = function (
        url,
        responseType,
        method,
        data,
        headers,
        deferred,
        overrideMimeType
      ) {
        const uri = new Uri(url);
        const query = queryToObject(uri.query());

        expect(query.layers).toContain("visible:someLayer,anotherLayerYay");
        Resource._DefaultImplementations.loadWithXhr(
          "Data/ArcGIS/identify-WebMercator.json",
          responseType,
          method,
          data,
          headers,
          deferred,
          overrideMimeType
        );
      };

      const provider = await ArcGisMapServerImageryProvider.fromUrl(
        "made/up/map/server",
        {
          usePreCachedTilesIfAvailable: false,
          layers: "someLayer,anotherLayerYay",
        }
      );

      const pickResult = await provider.pickFeatures(0, 0, 0, 0.5, 0.5);
      expect(pickResult.length).toBe(1);
>>>>>>> be5ea745
    });
  });
});<|MERGE_RESOLUTION|>--- conflicted
+++ resolved
@@ -1,6 +1,8 @@
 import Uri from "urijs";
 import {
   ArcGisMapServerImageryProvider,
+  ArcGisBaseMapType,
+  ArcGISMapServiceWorldImagery,
   Cartesian2,
   Cartesian3,
   Cartographic,
@@ -163,7 +165,7 @@
   it("fromUrl resolves with created provider", async function () {
     const baseUrl = "//tiledArcGisMapServer.invalid/";
 
-    stubJSONPCall(baseUrl, webMercatorResult);
+    stubJSONCall(baseUrl, webMercatorResult);
 
     const provider = await ArcGisMapServerImageryProvider.fromUrl(baseUrl);
     expect(provider).toBeInstanceOf(ArcGisMapServerImageryProvider);
@@ -173,7 +175,7 @@
   it("fromUrl resolves with created provider with Resource parameter", async function () {
     const baseUrl = "//tiledArcGisMapServer.invalid/";
 
-    stubJSONPCall(baseUrl, webMercatorResult);
+    stubJSONCall(baseUrl, webMercatorResult);
 
     const resource = new Resource({
       url: baseUrl,
@@ -231,7 +233,7 @@
       },
     };
 
-    stubJSONPCall(baseUrl, unsupportedWKIDResult);
+    stubJSONCall(baseUrl, unsupportedWKIDResult);
 
     await expectAsync(
       ArcGisMapServerImageryProvider.fromUrl(baseUrl)
@@ -286,7 +288,7 @@
       },
     };
 
-    stubJSONPCall(baseUrl, unsupportedFullExtentWKIDResult);
+    stubJSONCall(baseUrl, unsupportedFullExtentWKIDResult);
 
     await expectAsync(
       ArcGisMapServerImageryProvider.fromUrl(baseUrl)
@@ -299,7 +301,7 @@
   it("fromUrl creates provider for tiled servers in web mercator projection", async function () {
     const baseUrl = "//tiledArcGisMapServer.invalid/";
 
-    stubJSONPCall(baseUrl, webMercatorResult);
+    stubJSONCall(baseUrl, webMercatorResult);
 
     const provider = await ArcGisMapServerImageryProvider.fromUrl(baseUrl);
     expect(provider.tileWidth).toEqual(128);
@@ -315,81 +317,122 @@
     expect(provider.hasAlphaChannel).toBeDefined();
   });
 
-  it("supports tiled servers in web mercator projection", function () {
+  it("fromBasemapType throws without style", async function () {
+    await expectAsync(
+      ArcGisMapServerImageryProvider.fromBasemapType()
+    ).toBeRejectedWithDeveloperError(
+      "style is required, actual value was undefined"
+    );
+  });
+
+  it("fromBasemapType throws with unknown style", async function () {
+    await expectAsync(
+      ArcGisMapServerImageryProvider.fromBasemapType("unknown")
+    ).toBeRejectedWithDeveloperError("Unsupported basemap type: unknown");
+  });
+
+  it("fromBasemapType creates an ImageryProvider with expected values", async function () {
+    const expectedUrl = ArcGISMapServiceWorldImagery.defaultServer;
+    stubJSONCall(expectedUrl, webMercatorResult);
+    const provider = await ArcGisMapServerImageryProvider.fromBasemapType(
+      ArcGisBaseMapType.SATELLITE,
+      {
+        token: "myToken",
+      }
+    );
+
+    expect(provider.url).toContain(expectedUrl);
+    expect(provider.token).toEqual("myToken");
+    expect(provider.credit.html).toEqual("Test copyright text");
+    expect(provider.usingPrecachedTiles).toBeTrue();
+  });
+
+  it("fromBasemapType displays default Credit if default token is used", async function () {
+    const expectedUrl = ArcGISMapServiceWorldImagery.defaultServer;
+    stubJSONCall(expectedUrl, webMercatorResult);
+    const provider = await ArcGisMapServerImageryProvider.fromBasemapType(
+      ArcGisBaseMapType.SATELLITE
+    );
+
+    expect(provider.url).toContain(expectedUrl);
+    expect(provider.token).toBeDefined();
+    expect(provider.credit.html).toContain(
+      "This application is using a default ArcGIS access token."
+    );
+    expect(provider.getTileCredits(0, 0, 0)[0].html).toEqual(
+      "Test copyright text"
+    );
+  });
+
+  it("supports tiled servers in web mercator projection", async function () {
     const baseUrl = "//tiledArcGisMapServer.invalid/";
 
     stubJSONCall(baseUrl, webMercatorResult);
 
-    const provider = new ArcGisMapServerImageryProvider({
-      url: baseUrl,
-    });
+    const provider = await ArcGisMapServerImageryProvider.fromUrl(baseUrl);
 
     expect(provider.url).toEqual(baseUrl);
 
-    return provider.readyPromise.then(function () {
-      expect(provider.tileWidth).toEqual(128);
-      expect(provider.tileHeight).toEqual(256);
-      expect(provider.maximumLevel).toEqual(2);
-      expect(provider.tilingScheme).toBeInstanceOf(WebMercatorTilingScheme);
-      expect(provider.credit).toBeDefined();
-      expect(provider.tileDiscardPolicy).toBeInstanceOf(
-        DiscardMissingTileImagePolicy
-      );
-      expect(provider.rectangle).toEqual(
-        new WebMercatorTilingScheme().rectangle
-      );
-      expect(provider.usingPrecachedTiles).toEqual(true);
-      expect(provider.hasAlphaChannel).toBeDefined();
-
-      Resource._Implementations.createImage = function (
-        request,
-        crossOrigin,
-        deferred
-      ) {
-        const url = request.url;
-        if (/^blob:/.test(url)) {
-          Resource._DefaultImplementations.createImage(
-            request,
-            crossOrigin,
-            deferred
-          );
-        } else {
-          expect(url).toEqual(getAbsoluteUri(`${baseUrl}tile/0/0/0`));
-
-          // Just return any old image.
-          Resource._DefaultImplementations.createImage(
-            new Request({ url: "Data/Images/Red16x16.png" }),
-            crossOrigin,
-            deferred
-          );
-        }
-      };
-
-      Resource._Implementations.loadWithXhr = function (
-        url,
+    expect(provider.tileWidth).toEqual(128);
+    expect(provider.tileHeight).toEqual(256);
+    expect(provider.maximumLevel).toEqual(2);
+    expect(provider.tilingScheme).toBeInstanceOf(WebMercatorTilingScheme);
+    expect(provider.credit).toBeDefined();
+    expect(provider.tileDiscardPolicy).toBeInstanceOf(
+      DiscardMissingTileImagePolicy
+    );
+    expect(provider.rectangle).toEqual(new WebMercatorTilingScheme().rectangle);
+    expect(provider.usingPrecachedTiles).toEqual(true);
+    expect(provider.hasAlphaChannel).toBeDefined();
+
+    Resource._Implementations.createImage = function (
+      request,
+      crossOrigin,
+      deferred
+    ) {
+      const url = request.url;
+      if (/^blob:/.test(url)) {
+        Resource._DefaultImplementations.createImage(
+          request,
+          crossOrigin,
+          deferred
+        );
+      } else {
+        expect(url).toEqual(getAbsoluteUri(`${baseUrl}tile/0/0/0`));
+
+        // Just return any old image.
+        Resource._DefaultImplementations.createImage(
+          new Request({ url: "Data/Images/Red16x16.png" }),
+          crossOrigin,
+          deferred
+        );
+      }
+    };
+
+    Resource._Implementations.loadWithXhr = function (
+      url,
+      responseType,
+      method,
+      data,
+      headers,
+      deferred,
+      overrideMimeType
+    ) {
+      expect(url).toEqual(getAbsoluteUri(`${baseUrl}tile/0/0/0`));
+
+      // Just return any old image.
+      Resource._DefaultImplementations.loadWithXhr(
+        "Data/Images/Red16x16.png",
         responseType,
         method,
         data,
         headers,
-        deferred,
-        overrideMimeType
-      ) {
-        expect(url).toEqual(getAbsoluteUri(`${baseUrl}tile/0/0/0`));
-
-        // Just return any old image.
-        Resource._DefaultImplementations.loadWithXhr(
-          "Data/Images/Red16x16.png",
-          responseType,
-          method,
-          data,
-          headers,
-          deferred
-        );
-      };
-
-      return provider.requestImage(0, 0, 0).then(function (image) {
-        expect(image).toBeImageOrImageBitmap();
-      });
+        deferred
+      );
+    };
+
+    return provider.requestImage(0, 0, 0).then(function (image) {
+      expect(image).toBeImageOrImageBitmap();
     });
   });
 
@@ -426,91 +469,85 @@
     },
   };
 
-  it("supports tiled servers in geographic projection", function () {
+  it("supports tiled servers in geographic projection", async function () {
     const baseUrl = "//tiledArcGisMapServer.invalid/";
 
     stubJSONCall(baseUrl, geographicResult);
 
-    const provider = new ArcGisMapServerImageryProvider({
-      url: baseUrl,
-    });
+    const provider = await ArcGisMapServerImageryProvider.fromUrl(baseUrl);
 
     expect(provider.url).toEqual(baseUrl);
 
-    return provider.readyPromise.then(function () {
-      expect(provider.tileWidth).toEqual(128);
-      expect(provider.tileHeight).toEqual(256);
-      expect(provider.maximumLevel).toEqual(2);
-      expect(provider.tilingScheme).toBeInstanceOf(GeographicTilingScheme);
-      expect(provider.credit).toBeDefined();
-      expect(provider.tileDiscardPolicy).toBeInstanceOf(
-        DiscardMissingTileImagePolicy
-      );
-      expect(provider.rectangle).toEqual(
-        new GeographicTilingScheme().rectangle
-      );
-      expect(provider.usingPrecachedTiles).toEqual(true);
-
-      Resource._Implementations.createImage = function (
-        request,
-        crossOrigin,
-        deferred
-      ) {
-        const url = request.url;
-        if (/^blob:/.test(url) || supportsImageBitmapOptions) {
-          // If ImageBitmap is supported, we expect a loadWithXhr request to fetch it as a blob.
-          Resource._DefaultImplementations.createImage(
-            request,
-            crossOrigin,
-            deferred,
-            true,
-            false,
-            true
-          );
-        } else {
-          expect(url).toEqual(getAbsoluteUri(`${baseUrl}tile/0/0/0`));
-
-          // Just return any old image.
-          Resource._DefaultImplementations.createImage(
-            new Request({ url: "Data/Images/Red16x16.png" }),
-            crossOrigin,
-            deferred
-          );
-        }
-      };
-
-      Resource._Implementations.loadWithXhr = function (
-        url,
+    expect(provider.tileWidth).toEqual(128);
+    expect(provider.tileHeight).toEqual(256);
+    expect(provider.maximumLevel).toEqual(2);
+    expect(provider.tilingScheme).toBeInstanceOf(GeographicTilingScheme);
+    expect(provider.credit).toBeDefined();
+    expect(provider.tileDiscardPolicy).toBeInstanceOf(
+      DiscardMissingTileImagePolicy
+    );
+    expect(provider.rectangle).toEqual(new GeographicTilingScheme().rectangle);
+    expect(provider.usingPrecachedTiles).toEqual(true);
+
+    Resource._Implementations.createImage = function (
+      request,
+      crossOrigin,
+      deferred
+    ) {
+      const url = request.url;
+      if (/^blob:/.test(url) || supportsImageBitmapOptions) {
+        // If ImageBitmap is supported, we expect a loadWithXhr request to fetch it as a blob.
+        Resource._DefaultImplementations.createImage(
+          request,
+          crossOrigin,
+          deferred,
+          true,
+          false,
+          true
+        );
+      } else {
+        expect(url).toEqual(getAbsoluteUri(`${baseUrl}tile/0/0/0`));
+
+        // Just return any old image.
+        Resource._DefaultImplementations.createImage(
+          new Request({ url: "Data/Images/Red16x16.png" }),
+          crossOrigin,
+          deferred
+        );
+      }
+    };
+
+    Resource._Implementations.loadWithXhr = function (
+      url,
+      responseType,
+      method,
+      data,
+      headers,
+      deferred,
+      overrideMimeType
+    ) {
+      expect(url).toEqual(getAbsoluteUri(`${baseUrl}tile/0/0/0`));
+
+      // Just return any old image.
+      Resource._DefaultImplementations.loadWithXhr(
+        "Data/Images/Red16x16.png",
         responseType,
         method,
         data,
         headers,
-        deferred,
-        overrideMimeType
-      ) {
-        expect(url).toEqual(getAbsoluteUri(`${baseUrl}tile/0/0/0`));
-
-        // Just return any old image.
-        Resource._DefaultImplementations.loadWithXhr(
-          "Data/Images/Red16x16.png",
-          responseType,
-          method,
-          data,
-          headers,
-          deferred
-        );
-      };
-
-      return provider.requestImage(0, 0, 0).then(function (image) {
-        expect(image).toBeImageOrImageBitmap();
-      });
+        deferred
+      );
+    };
+
+    return provider.requestImage(0, 0, 0).then(function (image) {
+      expect(image).toBeImageOrImageBitmap();
     });
   });
 
   it("fromUrl creates provider for tiled servers in geographic projection", async function () {
     const baseUrl = "//tiledArcGisMapServer.invalid";
 
-    stubJSONPCall(baseUrl, geographicResult);
+    stubJSONCall(baseUrl, geographicResult);
 
     const provider = await ArcGisMapServerImageryProvider.fromUrl(baseUrl);
     expect(provider.tileWidth).toEqual(128);
@@ -525,7 +562,7 @@
     expect(provider.usingPrecachedTiles).toEqual(true);
   });
 
-  it("supports non-tiled servers", function () {
+  it("supports non-tiled servers", async function () {
     const baseUrl = "//tiledArcGisMapServer.invalid/";
 
     stubJSONCall(baseUrl, {
@@ -533,65 +570,59 @@
       copyrightText: "Test copyright text",
     });
 
-    const provider = new ArcGisMapServerImageryProvider({
-      url: baseUrl,
-    });
+    const provider = await ArcGisMapServerImageryProvider.fromUrl(baseUrl);
 
     expect(provider.url).toEqual(baseUrl);
 
-    return provider.readyPromise.then(function () {
-      expect(provider.tileWidth).toEqual(256);
-      expect(provider.tileHeight).toEqual(256);
-      expect(provider.maximumLevel).toBeUndefined();
-      expect(provider.tilingScheme).toBeInstanceOf(GeographicTilingScheme);
-      expect(provider.credit).toBeDefined();
-      expect(provider.tileDiscardPolicy).toBeUndefined();
-      expect(provider.rectangle).toEqual(
-        new GeographicTilingScheme().rectangle
-      );
-      expect(provider.usingPrecachedTiles).toEqual(false);
-      expect(provider.enablePickFeatures).toBe(true);
-
-      Resource._Implementations.createImage = function (
-        request,
+    expect(provider.tileWidth).toEqual(256);
+    expect(provider.tileHeight).toEqual(256);
+    expect(provider.maximumLevel).toBeUndefined();
+    expect(provider.tilingScheme).toBeInstanceOf(GeographicTilingScheme);
+    expect(provider.credit).toBeDefined();
+    expect(provider.tileDiscardPolicy).toBeUndefined();
+    expect(provider.rectangle).toEqual(new GeographicTilingScheme().rectangle);
+    expect(provider.usingPrecachedTiles).toEqual(false);
+    expect(provider.enablePickFeatures).toBe(true);
+
+    Resource._Implementations.createImage = function (
+      request,
+      crossOrigin,
+      deferred
+    ) {
+      const uri = new Uri(request.url);
+      const params = queryToObject(uri.query());
+
+      const uriWithoutQuery = new Uri(uri);
+      uriWithoutQuery.query("");
+
+      expect(uriWithoutQuery.toString()).toEqual(
+        getAbsoluteUri(`${baseUrl}export`)
+      );
+
+      expect(params.f).toEqual("image");
+      expect(params.bboxSR).toEqual("4326");
+      expect(params.imageSR).toEqual("4326");
+      expect(params.format).toEqual("png32");
+      expect(params.transparent).toEqual("true");
+      expect(params.size).toEqual("256,256");
+
+      // Just return any old image.
+      Resource._DefaultImplementations.createImage(
+        new Request({ url: "Data/Images/Red16x16.png" }),
         crossOrigin,
         deferred
-      ) {
-        const uri = new Uri(request.url);
-        const params = queryToObject(uri.query());
-
-        const uriWithoutQuery = new Uri(uri);
-        uriWithoutQuery.query("");
-
-        expect(uriWithoutQuery.toString()).toEqual(
-          getAbsoluteUri(`${baseUrl}export`)
-        );
-
-        expect(params.f).toEqual("image");
-        expect(params.bboxSR).toEqual("4326");
-        expect(params.imageSR).toEqual("4326");
-        expect(params.format).toEqual("png32");
-        expect(params.transparent).toEqual("true");
-        expect(params.size).toEqual("256,256");
-
-        // Just return any old image.
-        Resource._DefaultImplementations.createImage(
-          new Request({ url: "Data/Images/Red16x16.png" }),
-          crossOrigin,
-          deferred
-        );
-      };
-
-      return provider.requestImage(0, 0, 0).then(function (image) {
-        expect(image).toBeImageOrImageBitmap();
-      });
+      );
+    };
+
+    return provider.requestImage(0, 0, 0).then(function (image) {
+      expect(image).toBeImageOrImageBitmap();
     });
   });
 
   it("fromUrl creates provider for non-tiled servers", async function () {
     const baseUrl = "//tiledArcGisMapServer.invalid/";
 
-    stubJSONPCall(baseUrl, {
+    stubJSONCall(baseUrl, {
       currentVersion: 10.01,
       copyrightText: "Test copyright text",
     });
@@ -608,7 +639,7 @@
     expect(provider.enablePickFeatures).toBe(true);
   });
 
-  it("supports non-tiled servers with various constructor parameters", function () {
+  it("supports non-tiled servers with various constructor parameters", async function () {
     const baseUrl = "//tiledArcGisMapServer.invalid/";
     const token = "5e(u|2!7Y";
 
@@ -622,8 +653,7 @@
       token
     );
 
-    const provider = new ArcGisMapServerImageryProvider({
-      url: baseUrl,
+    const provider = await ArcGisMapServerImageryProvider.fromUrl(baseUrl, {
       token: token,
       tileWidth: 128,
       tileHeight: 512,
@@ -635,55 +665,53 @@
 
     expect(provider.url).toEqual(baseUrl);
 
-    return provider.readyPromise.then(function () {
-      expect(provider.tileWidth).toEqual(128);
-      expect(provider.tileHeight).toEqual(512);
-      expect(provider.maximumLevel).toBeUndefined();
-      expect(provider.tilingScheme).toBeInstanceOf(WebMercatorTilingScheme);
-      expect(provider.credit).toBeDefined();
-      expect(provider.tileDiscardPolicy).toBeUndefined();
-      expect(provider.rectangle).toEqual(
-        Rectangle.fromDegrees(1.0, 2.0, 3.0, 4.0)
-      );
-      expect(provider.usingPrecachedTiles).toBe(false);
-      expect(provider.enablePickFeatures).toBe(false);
-      expect(provider.layers).toEqual("foo,bar");
-
-      Resource._Implementations.createImage = function (
-        request,
+    expect(provider.tileWidth).toEqual(128);
+    expect(provider.tileHeight).toEqual(512);
+    expect(provider.maximumLevel).toBeUndefined();
+    expect(provider.tilingScheme).toBeInstanceOf(WebMercatorTilingScheme);
+    expect(provider.credit).toBeDefined();
+    expect(provider.tileDiscardPolicy).toBeUndefined();
+    expect(provider.rectangle).toEqual(
+      Rectangle.fromDegrees(1.0, 2.0, 3.0, 4.0)
+    );
+    expect(provider.usingPrecachedTiles).toBe(false);
+    expect(provider.enablePickFeatures).toBe(false);
+    expect(provider.layers).toEqual("foo,bar");
+
+    Resource._Implementations.createImage = function (
+      request,
+      crossOrigin,
+      deferred
+    ) {
+      const uri = new Uri(request.url);
+      const params = queryToObject(uri.query());
+
+      const uriWithoutQuery = new Uri(uri);
+      uriWithoutQuery.query("");
+
+      expect(uriWithoutQuery.toString()).toEqual(
+        getAbsoluteUri(`${baseUrl}export`)
+      );
+
+      expect(params.f).toEqual("image");
+      expect(params.bboxSR).toEqual("3857");
+      expect(params.imageSR).toEqual("3857");
+      expect(params.format).toEqual("png32");
+      expect(params.transparent).toEqual("true");
+      expect(params.size).toEqual("128,512");
+      expect(params.layers).toEqual("show:foo,bar");
+      expect(params.token).toEqual(token);
+
+      // Just return any old image.
+      Resource._DefaultImplementations.createImage(
+        new Request({ url: "Data/Images/Red16x16.png" }),
         crossOrigin,
         deferred
-      ) {
-        const uri = new Uri(request.url);
-        const params = queryToObject(uri.query());
-
-        const uriWithoutQuery = new Uri(uri);
-        uriWithoutQuery.query("");
-
-        expect(uriWithoutQuery.toString()).toEqual(
-          getAbsoluteUri(`${baseUrl}export`)
-        );
-
-        expect(params.f).toEqual("image");
-        expect(params.bboxSR).toEqual("3857");
-        expect(params.imageSR).toEqual("3857");
-        expect(params.format).toEqual("png32");
-        expect(params.transparent).toEqual("true");
-        expect(params.size).toEqual("128,512");
-        expect(params.layers).toEqual("show:foo,bar");
-        expect(params.token).toEqual(token);
-
-        // Just return any old image.
-        Resource._DefaultImplementations.createImage(
-          new Request({ url: "Data/Images/Red16x16.png" }),
-          crossOrigin,
-          deferred
-        );
-      };
-
-      return provider.requestImage(0, 0, 0).then(function (image) {
-        expect(image).toBeImageOrImageBitmap();
-      });
+      );
+    };
+
+    return provider.requestImage(0, 0, 0).then(function (image) {
+      expect(image).toBeImageOrImageBitmap();
     });
   });
 
@@ -1193,273 +1221,14 @@
   });
 
   describe("pickFeatures", function () {
-<<<<<<< HEAD
-    it("works with WebMercator geometry", function () {
+    it("works with WebMercator geometry", async function () {
       stubJSONCall("made/up/map/server", webMercatorResult);
-      const provider = new ArcGisMapServerImageryProvider({
-        url: "made/up/map/server",
-        usePreCachedTilesIfAvailable: false,
-      });
-=======
-    it("works with WebMercator geometry", async function () {
       const provider = await ArcGisMapServerImageryProvider.fromUrl(
         "made/up/map/server",
         {
           usePreCachedTilesIfAvailable: false,
         }
       );
->>>>>>> be5ea745
-
-      return provider.readyPromise.then(function () {
-        Resource._Implementations.loadWithXhr = function (
-          url,
-          responseType,
-          method,
-          data,
-          headers,
-          deferred,
-          overrideMimeType
-<<<<<<< HEAD
-        ) {
-          expect(url).toContain("identify");
-          Resource._DefaultImplementations.loadWithXhr(
-            "Data/ArcGIS/identify-WebMercator.json",
-            responseType,
-            method,
-            data,
-            headers,
-            deferred,
-            overrideMimeType
-          );
-        };
-        return provider
-          .pickFeatures(0, 0, 0, 0.5, 0.5)
-          .then(function (pickResult) {
-            expect(pickResult.length).toBe(1);
-
-            const firstResult = pickResult[0];
-            expect(firstResult).toBeInstanceOf(ImageryLayerFeatureInfo);
-            expect(firstResult.description).toContain("Hummock Grasses");
-            expect(firstResult.position).toEqual(
-              new WebMercatorProjection().unproject(
-                new Cartesian3(1.481682457042425e7, -2710890.117898505)
-              )
-            );
-          });
-      });
-    });
-
-    it("works with Geographic geometry", function () {
-      stubJSONCall("made/up/map/server", geographicResult);
-=======
-        );
-      };
-
-      const pickResult = await provider.pickFeatures(0, 0, 0, 0.5, 0.5);
-      expect(pickResult.length).toBe(1);
-
-      const firstResult = pickResult[0];
-      expect(firstResult).toBeInstanceOf(ImageryLayerFeatureInfo);
-      expect(firstResult.description).toContain("Hummock Grasses");
-      expect(firstResult.position).toEqual(
-        new WebMercatorProjection().unproject(
-          new Cartesian3(1.481682457042425e7, -2710890.117898505)
-        )
-      );
-    });
-
-    it("works with Geographic geometry", async function () {
->>>>>>> be5ea745
-      const provider = new ArcGisMapServerImageryProvider({
-        url: "made/up/map/server",
-        usePreCachedTilesIfAvailable: false,
-      });
-
-      return provider.readyPromise.then(function () {
-        Resource._Implementations.loadWithXhr = function (
-          url,
-          responseType,
-          method,
-          data,
-          headers,
-          deferred,
-          overrideMimeType
-<<<<<<< HEAD
-        ) {
-          expect(url).toContain("identify");
-          Resource._DefaultImplementations.loadWithXhr(
-            "Data/ArcGIS/identify-Geographic.json",
-            responseType,
-            method,
-            data,
-            headers,
-            deferred,
-            overrideMimeType
-          );
-        };
-        return provider
-          .pickFeatures(0, 0, 0, 0.5, 0.5)
-          .then(function (pickResult) {
-            expect(pickResult.length).toBe(1);
-
-            const firstResult = pickResult[0];
-            expect(firstResult).toBeInstanceOf(ImageryLayerFeatureInfo);
-            expect(firstResult.description).toContain("Hummock Grasses");
-            expect(firstResult.position).toEqual(
-              Cartographic.fromDegrees(123.45, -34.2)
-            );
-          });
-      });
-    });
-
-    it("returns undefined if enablePickFeatures is false", function () {
-      stubJSONCall("made/up/map/server", webMercatorResult);
-      const provider = new ArcGisMapServerImageryProvider({
-        url: "made/up/map/server",
-        usePreCachedTilesIfAvailable: false,
-        enablePickFeatures: false,
-      });
-=======
-        );
-      };
-
-      const pickResult = await provider.pickFeatures(0, 0, 0, 0.5, 0.5);
-      expect(pickResult.length).toBe(1);
-
-      const firstResult = pickResult[0];
-      expect(firstResult).toBeInstanceOf(ImageryLayerFeatureInfo);
-      expect(firstResult.description).toContain("Hummock Grasses");
-      expect(firstResult.position).toEqual(
-        Cartographic.fromDegrees(123.45, -34.2)
-      );
-    });
-
-    it("returns undefined if enablePickFeatures is false", async function () {
-      const provider = await ArcGisMapServerImageryProvider.fromUrl(
-        "made/up/map/server",
-        {
-          usePreCachedTilesIfAvailable: false,
-          enablePickFeatures: false,
-        }
-      );
->>>>>>> be5ea745
-
-      expect(provider.pickFeatures(0, 0, 0, 0.5, 0.5)).toBeUndefined();
-    });
-
-<<<<<<< HEAD
-    it("returns undefined if enablePickFeatures is dynamically set to false", function () {
-      stubJSONCall("made/up/map/server", geographicResult);
-      const provider = new ArcGisMapServerImageryProvider({
-        url: "made/up/map/server",
-        usePreCachedTilesIfAvailable: false,
-        enablePickFeatures: true,
-      });
-=======
-    it("returns undefined if enablePickFeatures is dynamically set to false", async function () {
-      const provider = await ArcGisMapServerImageryProvider.fromUrl(
-        "made/up/map/server",
-        {
-          usePreCachedTilesIfAvailable: false,
-          enablePickFeatures: true,
-        }
-      );
->>>>>>> be5ea745
-
-      provider.enablePickFeatures = false;
-      expect(provider.pickFeatures(0, 0, 0, 0.5, 0.5)).toBeUndefined();
-    });
-
-<<<<<<< HEAD
-    it("does not return undefined if enablePickFeatures is dynamically set to true", function () {
-      stubJSONCall("made/up/map/server", webMercatorResult);
-      const provider = new ArcGisMapServerImageryProvider({
-        url: "made/up/map/server",
-        usePreCachedTilesIfAvailable: false,
-        enablePickFeatures: false,
-      });
-
-      provider.enablePickFeatures = true;
-
-      return provider.readyPromise
-        .then(function () {
-          Resource._Implementations.loadWithXhr = function (
-            url,
-            responseType,
-            method,
-            data,
-            headers,
-            deferred,
-            overrideMimeType
-          ) {
-            expect(url).toContain("identify");
-            Resource._DefaultImplementations.loadWithXhr(
-              "Data/ArcGIS/identify-WebMercator.json",
-              responseType,
-              method,
-              data,
-              headers,
-              deferred,
-              overrideMimeType
-            );
-          };
-
-          return provider.pickFeatures(0, 0, 0, 0.5, 0.5);
-        })
-        .then(function (value) {
-          expect(value).toBeDefined();
-        });
-    });
-
-    it("picks from individual layers", function () {
-      stubJSONCall("made/up/map/server", webMercatorResult);
-      const provider = new ArcGisMapServerImageryProvider({
-        url: "made/up/map/server",
-        usePreCachedTilesIfAvailable: false,
-        layers: "someLayer,anotherLayerYay",
-      });
-
-      return provider.readyPromise
-        .then(function () {
-          Resource._Implementations.loadWithXhr = function (
-            url,
-            responseType,
-            method,
-            data,
-            headers,
-            deferred,
-            overrideMimeType
-          ) {
-            const uri = new Uri(url);
-            const query = queryToObject(uri.query());
-
-            expect(query.layers).toContain("visible:someLayer,anotherLayerYay");
-            Resource._DefaultImplementations.loadWithXhr(
-              "Data/ArcGIS/identify-WebMercator.json",
-              responseType,
-              method,
-              data,
-              headers,
-              deferred,
-              overrideMimeType
-            );
-          };
-          return provider.pickFeatures(0, 0, 0, 0.5, 0.5);
-        })
-        .then(function (pickResult) {
-          expect(pickResult.length).toBe(1);
-        });
-=======
-    it("does not return undefined if enablePickFeatures is dynamically set to true", async function () {
-      const provider = await ArcGisMapServerImageryProvider.fromUrl(
-        "made/up/map/server",
-        {
-          usePreCachedTilesIfAvailable: false,
-          enablePickFeatures: false,
-        }
-      );
-
-      provider.enablePickFeatures = true;
 
       Resource._Implementations.loadWithXhr = function (
         url,
@@ -1482,11 +1251,128 @@
         );
       };
 
+      const pickResult = await provider.pickFeatures(0, 0, 0, 0.5, 0.5);
+      expect(pickResult.length).toBe(1);
+
+      const firstResult = pickResult[0];
+      expect(firstResult).toBeInstanceOf(ImageryLayerFeatureInfo);
+      expect(firstResult.description).toContain("Hummock Grasses");
+      expect(firstResult.position).toEqual(
+        new WebMercatorProjection().unproject(
+          new Cartesian3(1.481682457042425e7, -2710890.117898505)
+        )
+      );
+    });
+
+    it("works with Geographic geometry", async function () {
+      stubJSONCall("made/up/map/server", geographicResult);
+      const provider = await ArcGisMapServerImageryProvider.fromUrl(
+        "made/up/map/server",
+        {
+          usePreCachedTilesIfAvailable: false,
+        }
+      );
+
+      Resource._Implementations.loadWithXhr = function (
+        url,
+        responseType,
+        method,
+        data,
+        headers,
+        deferred,
+        overrideMimeType
+      ) {
+        expect(url).toContain("identify");
+        Resource._DefaultImplementations.loadWithXhr(
+          "Data/ArcGIS/identify-Geographic.json",
+          responseType,
+          method,
+          data,
+          headers,
+          deferred,
+          overrideMimeType
+        );
+      };
+      return provider
+        .pickFeatures(0, 0, 0, 0.5, 0.5)
+        .then(function (pickResult) {
+          expect(pickResult.length).toBe(1);
+
+          const firstResult = pickResult[0];
+          expect(firstResult).toBeInstanceOf(ImageryLayerFeatureInfo);
+          expect(firstResult.description).toContain("Hummock Grasses");
+          expect(firstResult.position).toEqual(
+            Cartographic.fromDegrees(123.45, -34.2)
+          );
+        });
+    });
+
+    it("returns undefined if enablePickFeatures is false", async function () {
+      stubJSONCall("made/up/map/server", webMercatorResult);
+      const provider = await ArcGisMapServerImageryProvider.fromUrl(
+        "made/up/map/server",
+        {
+          usePreCachedTilesIfAvailable: false,
+          enablePickFeatures: false,
+        }
+      );
+
+      expect(provider.pickFeatures(0, 0, 0, 0.5, 0.5)).toBeUndefined();
+    });
+
+    it("returns undefined if enablePickFeatures is dynamically set to false", async function () {
+      stubJSONCall("made/up/map/server", geographicResult);
+      const provider = await ArcGisMapServerImageryProvider.fromUrl(
+        "made/up/map/server",
+        {
+          usePreCachedTilesIfAvailable: false,
+          enablePickFeatures: true,
+        }
+      );
+
+      provider.enablePickFeatures = false;
+      expect(provider.pickFeatures(0, 0, 0, 0.5, 0.5)).toBeUndefined();
+    });
+
+    it("does not return undefined if enablePickFeatures is dynamically set to true", async function () {
+      stubJSONCall("made/up/map/server", webMercatorResult);
+      const provider = await ArcGisMapServerImageryProvider.fromUrl(
+        "made/up/map/server",
+        {
+          usePreCachedTilesIfAvailable: false,
+          enablePickFeatures: false,
+        }
+      );
+
+      provider.enablePickFeatures = true;
+
+      Resource._Implementations.loadWithXhr = function (
+        url,
+        responseType,
+        method,
+        data,
+        headers,
+        deferred,
+        overrideMimeType
+      ) {
+        expect(url).toContain("identify");
+        Resource._DefaultImplementations.loadWithXhr(
+          "Data/ArcGIS/identify-WebMercator.json",
+          responseType,
+          method,
+          data,
+          headers,
+          deferred,
+          overrideMimeType
+        );
+      };
+
       const value = await provider.pickFeatures(0, 0, 0, 0.5, 0.5);
       expect(value).toBeDefined();
     });
 
     it("picks from individual layers", async function () {
+      stubJSONCall("made/up/map/server", webMercatorResult);
       Resource._Implementations.loadWithXhr = function (
         url,
         responseType,
@@ -1521,7 +1407,6 @@
 
       const pickResult = await provider.pickFeatures(0, 0, 0, 0.5, 0.5);
       expect(pickResult.length).toBe(1);
->>>>>>> be5ea745
     });
   });
 });