--- conflicted
+++ resolved
@@ -78,17 +78,13 @@
 
     it("fromProviderAsync throws without provider promise", function () {
       expect(() => ImageryLayer.fromProviderAsync()).toThrowDeveloperError(
-<<<<<<< HEAD
-        "expected"
-=======
         /Expected imageryProviderPromise to be typeof object/,
->>>>>>> 82e59ed0
       );
     });
 
     it("readyEvent is raised when asynchronous provider become ready", async function () {
       const providerPromise = SingleTileImageryProvider.fromUrl(
-        "Data/Images/Red16x16.png"
+        "Data/Images/Red16x16.png",
       );
       const layer = ImageryLayer.fromProviderAsync(providerPromise);
       expect(layer.ready).toBe(false);
@@ -122,12 +118,12 @@
       Resource._Implementations.createImage = function (
         request,
         crossOrigin,
-        deferred
+        deferred,
       ) {
         Resource._DefaultImplementations.createImage(
           new Request({ url: "Data/Images/Red16x16.png" }),
           crossOrigin,
-          deferred
+          deferred,
         );
       };
 
@@ -138,7 +134,7 @@
         data,
         headers,
         deferred,
-        overrideMimeType
+        overrideMimeType,
       ) {
         Resource._DefaultImplementations.loadWithXhr(
           "Data/Images/Red16x16.png",
@@ -146,7 +142,7 @@
           method,
           data,
           headers,
-          deferred
+          deferred,
         );
       };
 
@@ -178,7 +174,7 @@
     async function createWebMercatorProvider() {
       Resource._Implementations.loadAndExecuteScript = function (
         url,
-        functionName
+        functionName,
       ) {
         window[functionName]({
           authenticationResultCode: "ValidCredentials",
@@ -217,12 +213,12 @@
       Resource._Implementations.createImage = function (
         request,
         crossOrigin,
-        deferred
+        deferred,
       ) {
         Resource._DefaultImplementations.createImage(
           new Request({ url: "Data/Images/Red16x16.png" }),
           crossOrigin,
-          deferred
+          deferred,
         );
       };
 
@@ -233,7 +229,7 @@
         data,
         headers,
         deferred,
-        overrideMimeType
+        overrideMimeType,
       ) {
         Resource._DefaultImplementations.loadWithXhr(
           "Data/Images/Red16x16.png",
@@ -241,7 +237,7 @@
           method,
           data,
           headers,
-          deferred
+          deferred,
         );
       };
 
@@ -279,10 +275,10 @@
             expect(imagery.texture).toBeDefined();
             expect(imagery.texture.sampler).toBeDefined();
             expect(imagery.texture.sampler.minificationFilter).toEqual(
-              TextureMinificationFilter.LINEAR_MIPMAP_LINEAR
+              TextureMinificationFilter.LINEAR_MIPMAP_LINEAR,
             );
             expect(imagery.texture.sampler.magnificationFilter).toEqual(
-              TextureMinificationFilter.LINEAR
+              TextureMinificationFilter.LINEAR,
             );
             expect(textureBeforeReprojection).not.toEqual(imagery.texture);
             imagery.releaseReference();
@@ -360,10 +356,10 @@
               expect(imagery.texture).toBeDefined();
               expect(imagery.texture.sampler).toBeDefined();
               expect(imagery.texture.sampler.minificationFilter).toEqual(
-                TextureMinificationFilter.LINEAR_MIPMAP_LINEAR
+                TextureMinificationFilter.LINEAR_MIPMAP_LINEAR,
               );
               expect(imagery.texture.sampler.magnificationFilter).toEqual(
-                TextureMinificationFilter.LINEAR
+                TextureMinificationFilter.LINEAR,
               );
               expect(textureBeforeReprojection).not.toEqual(imagery.texture);
               imagery.releaseReference();
@@ -377,12 +373,12 @@
       Resource._Implementations.createImage = function (
         request,
         crossOrigin,
-        deferred
+        deferred,
       ) {
         Resource._DefaultImplementations.createImage(
           new Request({ url: "Data/Images/Red256x256.png" }),
           crossOrigin,
-          deferred
+          deferred,
         );
       };
 
@@ -394,7 +390,7 @@
           13.39657249732205,
           52.49127999816725,
           13.42722986993895,
-          52.50998943590507
+          52.50998943590507,
         ),
       });
       const layer = new ImageryLayer(provider);
@@ -422,10 +418,10 @@
             expect(imagery.texture).toBeDefined();
             expect(imagery.texture.sampler).toBeDefined();
             expect(imagery.texture.sampler.minificationFilter).toEqual(
-              TextureMinificationFilter.LINEAR_MIPMAP_LINEAR
+              TextureMinificationFilter.LINEAR_MIPMAP_LINEAR,
             );
             expect(imagery.texture.sampler.magnificationFilter).toEqual(
-              TextureMinificationFilter.LINEAR
+              TextureMinificationFilter.LINEAR,
             );
             expect(imagery.texture).toBe(imagery.textureWebMercator);
             imagery.releaseReference();
@@ -461,7 +457,7 @@
 
     it("basic properties work as expected", async function () {
       const provider = await SingleTileImageryProvider.fromUrl(
-        "Data/Images/Red16x16.png"
+        "Data/Images/Red16x16.png",
       );
 
       const rectangle = new Rectangle(0.1, 0.2, 0.3, 0.4);
@@ -476,16 +472,16 @@
 
     it("allows setting texture filter properties", async function () {
       const provider = await SingleTileImageryProvider.fromUrl(
-        "Data/Images/Red16x16.png"
+        "Data/Images/Red16x16.png",
       );
 
       // expect default LINEAR
       let layer = new ImageryLayer(provider);
       expect(layer.minificationFilter).toEqual(
-        TextureMinificationFilter.LINEAR
+        TextureMinificationFilter.LINEAR,
       );
       expect(layer.magnificationFilter).toEqual(
-        TextureMagnificationFilter.LINEAR
+        TextureMagnificationFilter.LINEAR,
       );
       layer.destroy();
 
@@ -495,10 +491,10 @@
         magnificationFilter: TextureMagnificationFilter.NEAREST,
       });
       expect(layer.minificationFilter).toEqual(
-        TextureMinificationFilter.NEAREST
+        TextureMinificationFilter.NEAREST,
       );
       expect(layer.magnificationFilter).toEqual(
-        TextureMagnificationFilter.NEAREST
+        TextureMagnificationFilter.NEAREST,
       );
 
       const imagery = new Imagery(layer, 0, 0, 0);
@@ -512,10 +508,10 @@
         layer._createTexture(scene.context, imagery);
         const sampler = imagery.texture.sampler;
         expect(sampler.minificationFilter).toEqual(
-          TextureMinificationFilter.NEAREST
+          TextureMinificationFilter.NEAREST,
         );
         expect(sampler.magnificationFilter).toEqual(
-          TextureMinificationFilter.NEAREST
+          TextureMinificationFilter.NEAREST,
         );
         imagery.releaseReference();
         layer.destroy();
@@ -533,7 +529,7 @@
         {
           usePreCachedTilesIfAvailable: false,
           tileDiscardPolicy: new NeverTileDiscardPolicy(),
-        }
+        },
       );
 
       let errorRaised = false;
@@ -559,7 +555,7 @@
         "Data/Images/Green4x4.png",
         {
           rectangle: providerRectangle,
-        }
+        },
       );
 
       const layerRectangle = Rectangle.fromDegrees(7.2, 60.9, 9.0, 61.7);
@@ -568,22 +564,21 @@
       });
 
       expect(layer.getImageryRectangle()).toEqual(
-        Rectangle.intersection(providerRectangle, layerRectangle)
+        Rectangle.intersection(providerRectangle, layerRectangle),
       );
     });
 
     describe("createTileImagerySkeletons", function () {
       it("handles a base layer that does not cover the entire globe", async function () {
-        const provider = await TileMapServiceImageryProvider.fromUrl(
-          "Data/TMS/SmallArea"
-        );
+        const provider =
+          await TileMapServiceImageryProvider.fromUrl("Data/TMS/SmallArea");
 
         const layers = new ImageryLayerCollection();
         const layer = layers.addImageryProvider(provider);
         const terrainProvider = new EllipsoidTerrainProvider();
 
         const tiles = QuadtreeTile.createLevelZeroTiles(
-          terrainProvider.tilingScheme
+          terrainProvider.tilingScheme,
         );
         tiles[0].data = new GlobeSurfaceTile();
         tiles[1].data = new GlobeSurfaceTile();
@@ -618,18 +613,17 @@
         // triggers an exception (use of an undefined reference).
 
         const wholeWorldProvider = await SingleTileImageryProvider.fromUrl(
-          "Data/Images/Blue.png"
-        );
-        const provider = await TileMapServiceImageryProvider.fromUrl(
-          "Data/TMS/SmallArea"
-        );
+          "Data/Images/Blue.png",
+        );
+        const provider =
+          await TileMapServiceImageryProvider.fromUrl("Data/TMS/SmallArea");
 
         const layers = new ImageryLayerCollection();
         const wholeWorldLayer = layers.addImageryProvider(wholeWorldProvider);
         const terrainProvider = new EllipsoidTerrainProvider();
 
         let tiles = QuadtreeTile.createLevelZeroTiles(
-          terrainProvider.tilingScheme
+          terrainProvider.tilingScheme,
         );
         tiles[0].data = new GlobeSurfaceTile();
         tiles[1].data = new GlobeSurfaceTile();
@@ -661,11 +655,10 @@
 
       it("handles a non-base layer that does not cover the entire globe", async function () {
         const baseProvider = await SingleTileImageryProvider.fromUrl(
-          "Data/Images/Green4x4.png"
-        );
-        const provider = await TileMapServiceImageryProvider.fromUrl(
-          "Data/TMS/SmallArea"
-        );
+          "Data/Images/Green4x4.png",
+        );
+        const provider =
+          await TileMapServiceImageryProvider.fromUrl("Data/TMS/SmallArea");
 
         const layers = new ImageryLayerCollection();
         layers.addImageryProvider(baseProvider);
@@ -673,7 +666,7 @@
         const terrainProvider = new EllipsoidTerrainProvider();
 
         const tiles = QuadtreeTile.createLevelZeroTiles(
-          terrainProvider.tilingScheme
+          terrainProvider.tilingScheme,
         );
         tiles[0].data = new GlobeSurfaceTile();
         tiles[1].data = new GlobeSurfaceTile();
@@ -685,52 +678,52 @@
         // And the imagery should not cover it completely.
         expect(tiles[0].data.imagery.length).toBe(4);
         expect(tiles[0].data.imagery[0].textureCoordinateRectangle.x).not.toBe(
-          0.0
+          0.0,
         );
         expect(tiles[0].data.imagery[0].textureCoordinateRectangle.y).not.toBe(
-          0.0
+          0.0,
         );
         expect(tiles[0].data.imagery[0].textureCoordinateRectangle.z).not.toBe(
-          1.0
+          1.0,
         );
         expect(tiles[0].data.imagery[0].textureCoordinateRectangle.w).not.toBe(
-          1.0
+          1.0,
         );
         expect(tiles[0].data.imagery[1].textureCoordinateRectangle.x).not.toBe(
-          0.0
+          0.0,
         );
         expect(tiles[0].data.imagery[1].textureCoordinateRectangle.y).not.toBe(
-          0.0
+          0.0,
         );
         expect(tiles[0].data.imagery[1].textureCoordinateRectangle.z).not.toBe(
-          1.0
+          1.0,
         );
         expect(tiles[0].data.imagery[1].textureCoordinateRectangle.w).not.toBe(
-          1.0
+          1.0,
         );
         expect(tiles[0].data.imagery[2].textureCoordinateRectangle.x).not.toBe(
-          0.0
+          0.0,
         );
         expect(tiles[0].data.imagery[2].textureCoordinateRectangle.y).not.toBe(
-          0.0
+          0.0,
         );
         expect(tiles[0].data.imagery[2].textureCoordinateRectangle.z).not.toBe(
-          1.0
+          1.0,
         );
         expect(tiles[0].data.imagery[2].textureCoordinateRectangle.w).not.toBe(
-          1.0
+          1.0,
         );
         expect(tiles[0].data.imagery[3].textureCoordinateRectangle.x).not.toBe(
-          0.0
+          0.0,
         );
         expect(tiles[0].data.imagery[3].textureCoordinateRectangle.y).not.toBe(
-          0.0
+          0.0,
         );
         expect(tiles[0].data.imagery[3].textureCoordinateRectangle.z).not.toBe(
-          1.0
+          1.0,
         );
         expect(tiles[0].data.imagery[3].textureCoordinateRectangle.w).not.toBe(
-          1.0
+          1.0,
         );
 
         expect(tiles[1].data.imagery.length).toBe(0);
@@ -738,7 +731,7 @@
 
       it("honors the minimumTerrainLevel and maximumTerrainLevel properties", async function () {
         const provider = await SingleTileImageryProvider.fromUrl(
-          "Data/Images/Green4x4.png"
+          "Data/Images/Green4x4.png",
         );
 
         const layer = new ImageryLayer(provider, {
@@ -752,7 +745,7 @@
         const terrainProvider = new EllipsoidTerrainProvider();
 
         const level0 = QuadtreeTile.createLevelZeroTiles(
-          terrainProvider.tilingScheme
+          terrainProvider.tilingScheme,
         );
         const level1 = level0[0].children;
         const level2 = level1[0].children;
@@ -788,7 +781,7 @@
 
       it("honors limited extent of non-base ImageryLayer", async function () {
         const provider = await SingleTileImageryProvider.fromUrl(
-          "Data/Images/Green4x4.png"
+          "Data/Images/Green4x4.png",
         );
 
         const layer = new ImageryLayer(provider, {
@@ -797,7 +790,7 @@
 
         const layers = new ImageryLayerCollection();
         const provider2 = await SingleTileImageryProvider.fromUrl(
-          "Data/Images/Red16x16.png"
+          "Data/Images/Red16x16.png",
         );
         layers.addImageryProvider(provider2);
         layers.add(layer);
@@ -805,7 +798,7 @@
         const terrainProvider = new EllipsoidTerrainProvider();
 
         const tiles = QuadtreeTile.createLevelZeroTiles(
-          terrainProvider.tilingScheme
+          terrainProvider.tilingScheme,
         );
         tiles[0].data = new GlobeSurfaceTile();
         tiles[1].data = new GlobeSurfaceTile();
@@ -828,5 +821,5 @@
       });
     });
   },
-  "WebGL"
+  "WebGL",
 );