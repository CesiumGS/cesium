import {
  BoundingSphere,
  Cartesian3,
  Cesium3DTileset,
  Cesium3DTilesVoxelProvider,
  CesiumWidget,
  Clock,
  ClockRange,
  ClockStep,
  CreditDisplay,
<<<<<<< HEAD
=======
  Color,
  ConstantPositionProperty,
  ConstantProperty,
  DataSourceClock,
  DataSourceCollection,
  defaultValue,
  defined,
>>>>>>> 57857b0d
  EllipsoidTerrainProvider,
  Entity,
  HeadingPitchRange,
  JulianDate,
  Matrix4,
  Rectangle,
  ScreenSpaceEventHandler,
  TimeDynamicPointCloud,
  TimeIntervalCollection,
  VoxelPrimitive,
  WebMercatorProjection,
  Camera,
  ImageryLayer,
  ImageryLayerCollection,
  Scene,
  SceneMode,
  SkyBox,
  TileCoordinatesImageryProvider,
} from "../../index.js";

import DomEventSimulator from "../../../../Specs/DomEventSimulator.js";
import getWebGLStub from "../../../../Specs/getWebGLStub.js";
import MockDataSource from "../../../../Specs/MockDataSource.js";
import pollToPromise from "../../../../Specs/pollToPromise.js";

describe(
  "Widget/CesiumWidget",
  function () {
    let container;
    let widget;
    beforeEach(function () {
      container = document.createElement("div");
      container.id = "container";
      container.style.width = "1px";
      container.style.height = "1px";
      container.style.overflow = "hidden";
      container.style.position = "relative";
      document.body.appendChild(container);
    });

    afterEach(function () {
      if (widget && !widget.isDestroyed()) {
        widget = widget.destroy();
      }
      document.body.removeChild(container);
    });

    const testProvider = {
      tilingScheme: {
        tileXYToRectangle: function () {
          return new Rectangle();
        },
      },
      rectangle: Rectangle.MAX_VALUE,
    };

    function createCesiumWidget(container, options) {
      options = options ?? {};
      options.contextOptions = options.contextOptions ?? {};
      options.contextOptions.webgl = options.contextOptions.webgl ?? {};
      if (!!window.webglStub) {
        options.contextOptions.getWebGLStub = getWebGLStub;
      }

      return new CesiumWidget(container, options);
    }

    it("can create, render, and destroy", function () {
      widget = createCesiumWidget(container);
      expect(widget.isDestroyed()).toEqual(false);
      expect(widget.container).toBeInstanceOf(HTMLElement);
      expect(widget.canvas).toBeInstanceOf(HTMLElement);
      expect(widget.creditDisplay).toBeInstanceOf(CreditDisplay);
      expect(widget.creditContainer).toBeInstanceOf(HTMLElement);
      expect(widget.creditViewport).toBeInstanceOf(HTMLElement);
      expect(widget.scene).toBeInstanceOf(Scene);
      expect(widget.imageryLayers).toBeInstanceOf(ImageryLayerCollection);
      expect(widget.terrainProvider).toBeInstanceOf(EllipsoidTerrainProvider);
      expect(widget.camera).toBeInstanceOf(Camera);
      expect(widget.clock).toBeInstanceOf(Clock);
      expect(widget.screenSpaceEventHandler).toBeInstanceOf(
        ScreenSpaceEventHandler,
      );
      expect(widget.useBrowserRecommendedResolution).toBe(true);
      widget.render();
      widget.destroy();
      expect(widget.isDestroyed()).toEqual(true);
    });

    it("can pass id string for container", function () {
      widget = createCesiumWidget("container");
    });

    it("sets expected options clock", function () {
      const options = {
        clock: new Clock(),
      };
      widget = createCesiumWidget(container, options);
      expect(widget.clock).toBe(options.clock);
    });

    it("can set shouldAnimate", function () {
      const options = {
        shouldAnimate: true,
      };
      widget = createCesiumWidget(container, options);
      expect(widget.clock.shouldAnimate).toBe(true);
    });

    it("can set scene mode 2D", function () {
      widget = createCesiumWidget(container, {
        sceneMode: SceneMode.SCENE2D,
      });
      widget.scene.completeMorph();
      expect(widget.scene.mode).toBe(SceneMode.SCENE2D);
    });

    it("can set map projection", function () {
      const mapProjection = new WebMercatorProjection();

      widget = createCesiumWidget(container, {
        mapProjection: mapProjection,
      });
      expect(widget.scene.mapProjection).toEqual(mapProjection);
    });

    it("can set scene mode Columbus", function () {
      widget = createCesiumWidget(container, {
        sceneMode: SceneMode.COLUMBUS_VIEW,
      });
      widget.scene.completeMorph();
      expect(widget.scene.mode).toBe(SceneMode.COLUMBUS_VIEW);
    });

    it("can disable render loop", function () {
      widget = createCesiumWidget(container, {
        useDefaultRenderLoop: false,
      });
      expect(widget.useDefaultRenderLoop).toBe(false);
    });

    it("can set target frame rate", function () {
      widget = createCesiumWidget(container, {
        targetFrameRate: 23,
      });
      expect(widget.targetFrameRate).toBe(23);
    });

    it("sets expected options baseLayer", function () {
      const provider = new TileCoordinatesImageryProvider();
      const options = {
        baseLayer: new ImageryLayer(provider),
      };
      widget = createCesiumWidget(container, options);
      const imageryLayers = widget.scene.imageryLayers;
      expect(imageryLayers.length).toEqual(1);
      expect(imageryLayers.get(0).imageryProvider).toBe(provider);
    });

    it("does not create imagery if baseLayer option is false", function () {
      const options = {
        baseLayer: false,
      };
      widget = createCesiumWidget(container, options);
      const imageryLayers = widget.scene.imageryLayers;
      expect(imageryLayers.length).toEqual(0);
    });

    it("sets expected options terrainProvider", function () {
      const options = {
        terrainProvider: new EllipsoidTerrainProvider(),
      };
      widget = createCesiumWidget(container, options);
      expect(widget.terrainProvider).toBe(options.terrainProvider);

      const anotherProvider = new EllipsoidTerrainProvider();
      widget.terrainProvider = anotherProvider;
      expect(widget.terrainProvider).toBe(anotherProvider);
    });

    it("does not create a globe if option is false", function () {
      widget = createCesiumWidget(container, {
        globe: false,
      });
      expect(widget.scene.globe).not.toBeDefined();
    });

    it("sky atmopshere is hidden by default if a globe if option is false", function () {
      widget = createCesiumWidget(container, {
        globe: false,
      });
      expect(widget.scene.skyAtmosphere.show).toBeFalse();
    });

    it("does not create a skyBox if option is false", function () {
      widget = createCesiumWidget(container, {
        skyBox: false,
      });
      expect(widget.scene.skyBox).not.toBeDefined();
    });

    it("does not create a skyAtmosphere if option is false", function () {
      widget = createCesiumWidget(container, {
        skyAtmosphere: false,
      });
      expect(widget.scene.skyAtmosphere).not.toBeDefined();
    });

    it("sets expected options skyBox", function () {
      const options = {
        skyBox: new SkyBox({
          sources: {
            positiveX: "./Data/Images/Blue.png",
            negativeX: "./Data/Images/Green.png",
            positiveY: "./Data/Images/Blue.png",
            negativeY: "./Data/Images/Green.png",
            positiveZ: "./Data/Images/Blue.png",
            negativeZ: "./Data/Images/Green.png",
          },
        }),
      };
      widget = createCesiumWidget(container, options);
      expect(widget.scene.skyBox).toBe(options.skyBox);
    });

    it("can set dataSources at construction", function () {
      const collection = new DataSourceCollection();
      widget = createCesiumWidget(container, {
        dataSources: collection,
      });
      expect(widget.dataSources).toBe(collection);
    });

    it("default DataSourceCollection is destroyed when widget is destroyed", function () {
      widget = createCesiumWidget(container);
      const dataSources = widget.dataSources;
      widget.destroy();
      expect(dataSources.isDestroyed()).toBe(true);
    });

    it("specified DataSourceCollection is not destroyed when widget is destroyed", function () {
      const collection = new DataSourceCollection();
      widget = createCesiumWidget(container, {
        dataSources: collection,
      });
      widget.destroy();
      expect(collection.isDestroyed()).toBe(false);
    });

    it("can set contextOptions", function () {
      const webglOptions = {
        alpha: true,
        depth: true, //TODO Change to false when https://bugzilla.mozilla.org/show_bug.cgi?id=745912 is fixed.
        stencil: true,
        antialias: false,
        premultipliedAlpha: true, // Workaround IE 11.0.8, which does not honor false.
        preserveDrawingBuffer: true,
        powerPreference: "low-power",
      };
      const contextOptions = {
        allowTextureFilterAnisotropic: false,
        webgl: webglOptions,
      };

      widget = createCesiumWidget(container, {
        contextOptions: contextOptions,
      });

      const context = widget.scene.context;
      const contextAttributes = context._gl.getContextAttributes();

      expect(context.options.allowTextureFilterAnisotropic).toEqual(false);
      expect(contextAttributes.alpha).toEqual(webglOptions.alpha);
      expect(contextAttributes.depth).toEqual(webglOptions.depth);
      expect(contextAttributes.stencil).toEqual(webglOptions.stencil);
      expect(contextAttributes.antialias).toEqual(webglOptions.antialias);
      expect(contextAttributes.premultipliedAlpha).toEqual(
        webglOptions.premultipliedAlpha,
      );
      expect(contextAttributes.powerPreference).toEqual(
        webglOptions.powerPreference,
      );
      expect(contextAttributes.preserveDrawingBuffer).toEqual(
        webglOptions.preserveDrawingBuffer,
      );
    });

    it("can disable Order Independent Translucency", function () {
      widget = createCesiumWidget(container, {
        orderIndependentTranslucency: false,
      });
      expect(widget.scene.orderIndependentTranslucency).toBe(false);
    });

    it("can enable requestRenderMode", function () {
      widget = createCesiumWidget(container, {
        requestRenderMode: true,
      });

      expect(widget.scene.requestRenderMode).toBe(true);
    });

    it("can set maximumRenderTimeChange", function () {
      widget = createCesiumWidget(container, {
        maximumRenderTimeChange: Number.POSITIVE_INFINITY,
      });

      expect(widget.scene.maximumRenderTimeChange).toBe(
        Number.POSITIVE_INFINITY,
      );
    });

    it("can get and set trackedEntity", function () {
      widget = createCesiumWidget(container);

      const entity = new Entity();
      entity.position = new ConstantProperty(
        new Cartesian3(123456, 123456, 123456),
      );

      widget.trackedEntity = entity;
      expect(widget.trackedEntity).toBe(entity);

      widget.trackedEntity = undefined;
      expect(widget.trackedEntity).toBeUndefined();
    });

    it("raises an event when the tracked entity changes", function () {
      const widget = createCesiumWidget(container);

      const dataSource = new MockDataSource();
      widget.dataSources.add(dataSource);

      const entity = new Entity();
      entity.position = new ConstantPositionProperty(
        new Cartesian3(123456, 123456, 123456),
      );

      dataSource.entities.add(entity);

      let myEntity;
      widget.trackedEntityChanged.addEventListener(function (newValue) {
        myEntity = newValue;
      });
      widget.trackedEntity = entity;
      expect(myEntity).toBe(entity);

      widget.trackedEntity = undefined;
      expect(myEntity).toBeUndefined();

      widget.destroy();
    });

    it("stops tracking when tracked object is removed", function () {
      widget = createCesiumWidget(container);

      const entity = new Entity();
      entity.position = new ConstantProperty(
        new Cartesian3(123456, 123456, 123456),
      );

      const dataSource = new MockDataSource();
      dataSource.entities.add(entity);

      widget.dataSources.add(dataSource);
      widget.trackedEntity = entity;

      expect(widget.trackedEntity).toBe(entity);

      return pollToPromise(function () {
        widget.render();
        return Cartesian3.equals(
          Matrix4.getTranslation(
            widget.scene.camera.transform,
            new Cartesian3(),
          ),
          entity.position.getValue(),
        );
      }).then(function () {
        dataSource.entities.remove(entity);

        expect(widget.trackedEntity).toBeUndefined();
        expect(widget.scene.camera.transform).toEqual(Matrix4.IDENTITY);

        dataSource.entities.add(entity);
        widget.trackedEntity = entity;

        expect(widget.trackedEntity).toBe(entity);

        return pollToPromise(function () {
          widget.render();
          widget.render();
          return Cartesian3.equals(
            Matrix4.getTranslation(
              widget.scene.camera.transform,
              new Cartesian3(),
            ),
            entity.position.getValue(),
          );
        }).then(function () {
          widget.dataSources.remove(dataSource);

          expect(widget.trackedEntity).toBeUndefined();
          expect(widget.scene.camera.transform).toEqual(Matrix4.IDENTITY);
        });
      });
    });

    it("does not crash when tracking an object with a position property whose value is undefined.", function () {
      widget = createCesiumWidget(container);

      const entity = new Entity();
      entity.position = new ConstantProperty(undefined);
      entity.polyline = {
        positions: [
          Cartesian3.fromDegrees(0, 0, 0),
          Cartesian3.fromDegrees(0, 0, 1),
        ],
      };

      widget.entities.add(entity);
      widget.trackedEntity = entity;

      spyOn(widget.scene.renderError, "raiseEvent");
      return pollToPromise(function () {
        widget.render();
        return widget.dataSourceDisplay.update(widget.clock.currentTime);
      }).then(function () {
        expect(widget.scene.renderError.raiseEvent).not.toHaveBeenCalled();
      });
    });

    it("throws if no container provided", function () {
      expect(function () {
        return createCesiumWidget(undefined);
      }).toThrowDeveloperError();
    });

    it("throws if targetFrameRate less than 0", function () {
      widget = createCesiumWidget(container);
      expect(function () {
        widget.targetFrameRate = -1;
      }).toThrowDeveloperError();
    });

    it("suspends animation by dataSources if allowed", function () {
      widget = createCesiumWidget(container);

      let updateResult = true;
      spyOn(widget.dataSourceDisplay, "update").and.callFake(function () {
        widget.dataSourceDisplay._ready = updateResult;
        return updateResult;
      });

      expect(widget.clock.canAnimate).toBe(true);

      widget.clock.tick();
      expect(widget.clock.canAnimate).toBe(true);

      updateResult = false;
      widget.clock.tick();
      expect(widget.clock.canAnimate).toBe(false);

      widget.clock.canAnimate = true;
      widget.allowDataSourcesToSuspendAnimation = false;
      widget.clock.tick();
      expect(widget.clock.canAnimate).toBe(true);
    });

    it("sets the clock based on the first data source", function () {
      const dataSource = new MockDataSource();
      dataSource.clock = new DataSourceClock();
      dataSource.clock.startTime = JulianDate.fromIso8601("2013-08-01T18:00Z");
      dataSource.clock.stopTime = JulianDate.fromIso8601("2013-08-21T02:00Z");
      dataSource.clock.currentTime =
        JulianDate.fromIso8601("2013-08-02T00:00Z");
      dataSource.clock.clockRange = ClockRange.CLAMPED;
      dataSource.clock.clockStep = ClockStep.TICK_DEPENDENT;
      dataSource.clock.multiplier = 20.0;

      widget = createCesiumWidget(container);
      return widget.dataSources.add(dataSource).then(function () {
        expect(widget.clock.startTime).toEqual(dataSource.clock.startTime);
        expect(widget.clock.stopTime).toEqual(dataSource.clock.stopTime);
        expect(widget.clock.currentTime).toEqual(dataSource.clock.currentTime);
        expect(widget.clock.clockRange).toEqual(dataSource.clock.clockRange);
        expect(widget.clock.clockStep).toEqual(dataSource.clock.clockStep);
        expect(widget.clock.multiplier).toEqual(dataSource.clock.multiplier);
      });
    });

    it("sets the clock for multiple data sources", function () {
      const dataSource1 = new MockDataSource();
      dataSource1.clock = new DataSourceClock();
      dataSource1.clock.startTime = JulianDate.fromIso8601("2013-08-01T18:00Z");
      dataSource1.clock.stopTime = JulianDate.fromIso8601("2013-08-21T02:00Z");
      dataSource1.clock.currentTime =
        JulianDate.fromIso8601("2013-08-02T00:00Z");

      let dataSource2, dataSource3;
      widget = createCesiumWidget(container);
      return widget.dataSources
        .add(dataSource1)
        .then(function () {
          expect(widget.clockTrackedDataSource).toBe(dataSource1);
          expect(widget.clock.startTime).toEqual(dataSource1.clock.startTime);

          dataSource2 = new MockDataSource();
          dataSource2.clock = new DataSourceClock();
          dataSource2.clock.startTime =
            JulianDate.fromIso8601("2014-08-01T18:00Z");
          dataSource2.clock.stopTime =
            JulianDate.fromIso8601("2014-08-21T02:00Z");
          dataSource2.clock.currentTime =
            JulianDate.fromIso8601("2014-08-02T00:00Z");

          widget.dataSources.add(dataSource2);
        })
        .then(function () {
          expect(widget.clockTrackedDataSource).toBe(dataSource2);
          expect(widget.clock.startTime).toEqual(dataSource2.clock.startTime);

          dataSource3 = new MockDataSource();
          dataSource3.clock = new DataSourceClock();
          dataSource3.clock.startTime =
            JulianDate.fromIso8601("2015-08-01T18:00Z");
          dataSource3.clock.stopTime =
            JulianDate.fromIso8601("2015-08-21T02:00Z");
          dataSource3.clock.currentTime =
            JulianDate.fromIso8601("2015-08-02T00:00Z");

          widget.dataSources.add(dataSource3);
        })
        .then(function () {
          expect(widget.clockTrackedDataSource).toBe(dataSource3);
          expect(widget.clock.startTime).toEqual(dataSource3.clock.startTime);

          // Removing the last dataSource moves the clock to second-last.
          widget.dataSources.remove(dataSource3);
          expect(widget.clockTrackedDataSource).toBe(dataSource2);
          expect(widget.clock.startTime).toEqual(dataSource2.clock.startTime);

          // Removing the first data source has no effect, because it's not active.
          widget.dataSources.remove(dataSource1);
          expect(widget.clockTrackedDataSource).toBe(dataSource2);
          expect(widget.clock.startTime).toEqual(dataSource2.clock.startTime);
        });
    });

    it("updates the clock when the data source changes", function () {
      const dataSource = new MockDataSource();
      dataSource.clock = new DataSourceClock();
      dataSource.clock.startTime = JulianDate.fromIso8601("2013-08-01T18:00Z");
      dataSource.clock.stopTime = JulianDate.fromIso8601("2013-08-21T02:00Z");
      dataSource.clock.currentTime =
        JulianDate.fromIso8601("2013-08-02T00:00Z");
      dataSource.clock.clockRange = ClockRange.CLAMPED;
      dataSource.clock.clockStep = ClockStep.TICK_DEPENDENT;
      dataSource.clock.multiplier = 20.0;

      widget = createCesiumWidget(container);
      return widget.dataSources.add(dataSource).then(function () {
        dataSource.clock.startTime =
          JulianDate.fromIso8601("2014-08-01T18:00Z");
        dataSource.clock.stopTime = JulianDate.fromIso8601("2014-08-21T02:00Z");
        dataSource.clock.currentTime =
          JulianDate.fromIso8601("2014-08-02T00:00Z");
        dataSource.clock.clockRange = ClockRange.UNBOUNDED;
        dataSource.clock.clockStep = ClockStep.SYSTEM_CLOCK_MULTIPLIER;
        dataSource.clock.multiplier = 10.0;

        dataSource.changedEvent.raiseEvent(dataSource);

        expect(widget.clock.startTime).toEqual(dataSource.clock.startTime);
        expect(widget.clock.stopTime).toEqual(dataSource.clock.stopTime);
        expect(widget.clock.currentTime).toEqual(dataSource.clock.currentTime);
        expect(widget.clock.clockRange).toEqual(dataSource.clock.clockRange);
        expect(widget.clock.clockStep).toEqual(dataSource.clock.clockStep);
        expect(widget.clock.multiplier).toEqual(dataSource.clock.multiplier);

        dataSource.clock.clockStep = ClockStep.SYSTEM_CLOCK;
        dataSource.clock.multiplier = 1.0;

        dataSource.changedEvent.raiseEvent(dataSource);

        expect(widget.clock.clockStep).toEqual(dataSource.clock.clockStep);
      });
    });

    it("can manually control the clock tracking", function () {
      const dataSource1 = new MockDataSource();
      dataSource1.clock = new DataSourceClock();
      dataSource1.clock.startTime = JulianDate.fromIso8601("2013-08-01T18:00Z");
      dataSource1.clock.stopTime = JulianDate.fromIso8601("2013-08-21T02:00Z");
      dataSource1.clock.currentTime =
        JulianDate.fromIso8601("2013-08-02T00:00Z");

      widget = createCesiumWidget(container, {
        automaticallyTrackDataSourceClocks: false,
      });

      let dataSource2;
      return widget.dataSources
        .add(dataSource1)
        .then(function () {
          // Because of the above widget option, data sources are not automatically
          // selected for clock tracking.
          expect(widget.clockTrackedDataSource).not.toBeDefined();
          // The mock data source time is in the past, so will not be the default time.
          expect(widget.clock.startTime).not.toEqual(
            dataSource1.clock.startTime,
          );

          // Manually set the first data source as the tracked data source.
          widget.clockTrackedDataSource = dataSource1;
          expect(widget.clockTrackedDataSource).toBe(dataSource1);
          expect(widget.clock.startTime).toEqual(dataSource1.clock.startTime);

          dataSource2 = new MockDataSource();
          dataSource2.clock = new DataSourceClock();
          dataSource2.clock.startTime =
            JulianDate.fromIso8601("2014-08-01T18:00Z");
          dataSource2.clock.stopTime =
            JulianDate.fromIso8601("2014-08-21T02:00Z");
          dataSource2.clock.currentTime =
            JulianDate.fromIso8601("2014-08-02T00:00Z");

          // Adding a second data source in manual mode still leaves the first one tracked.
          widget.dataSources.add(dataSource2);
        })
        .then(function () {
          expect(widget.clockTrackedDataSource).toBe(dataSource1);
          expect(widget.clock.startTime).toEqual(dataSource1.clock.startTime);

          // Removing the tracked data source in manual mode turns off tracking, even
          // if other data sources remain available for tracking.
          widget.dataSources.remove(dataSource1);
          expect(widget.clockTrackedDataSource).not.toBeDefined();
        });
    });

    it("can set resolutionScale", function () {
      widget = createCesiumWidget(container);
      widget.resolutionScale = 0.5;
      expect(widget.resolutionScale).toBe(0.5);
    });

    it("can enable useBrowserRecommendedResolution", function () {
      widget = createCesiumWidget(container, {
        useBrowserRecommendedResolution: true,
      });

      expect(widget.useBrowserRecommendedResolution).toBe(true);
    });

    it("useBrowserRecommendedResolution ignores devicePixelRatio", function () {
      const oldDevicePixelRatio = window.devicePixelRatio;
      window.devicePixelRatio = 2.0;

      widget = createCesiumWidget(container, {
        useDefaultRenderLoop: false,
      });

      widget.resolutionScale = 0.5;

      widget.useBrowserRecommendedResolution = true;
      widget.resize();
      expect(widget.scene.pixelRatio).toEqual(0.5);

      widget.useBrowserRecommendedResolution = false;
      widget.resize();
      expect(widget.scene.pixelRatio).toEqual(1.0);

      window.devicePixelRatio = oldDevicePixelRatio;
    });

    it("throws if resolutionScale is less than 0", function () {
      widget = createCesiumWidget(container);
      expect(function () {
        widget.resolutionScale = -1;
      }).toThrowDeveloperError();
    });

    it("resizing triggers a render in requestRender mode", function () {
      widget = createCesiumWidget(container, {
        requestRenderMode: true,
        maximumRenderTimeChange: Number.POSITIVE_INFINITY,
      });

      const scene = widget._scene;
      spyOn(scene, "requestRender");

      widget.resize();

      expect(scene.requestRender).not.toHaveBeenCalled();

      widget._forceResize = true;
      widget.resize();

      expect(scene.requestRender).toHaveBeenCalled();
    });

    it("throws if no container id does not exist", function () {
      expect(function () {
        return createCesiumWidget("doesnotexist");
      }).toThrowDeveloperError();
    });

    it("stops the render loop when render throws", function () {
      widget = createCesiumWidget(container);
      expect(widget.useDefaultRenderLoop).toEqual(true);

      const error = "foo";
      widget.scene.primitives.update = function () {
        throw error;
      };

      return pollToPromise(function () {
        return !widget.useDefaultRenderLoop;
      }, "render loop to be disabled.");
    });

    it("shows the error panel when render throws", function () {
      widget = createCesiumWidget(container);

      const error = "foo";
      widget.scene.primitives.update = function () {
        throw error;
      };

      return pollToPromise(function () {
        return !widget.useDefaultRenderLoop;
      }).then(function () {
        expect(
          widget._element.querySelector(".cesium-widget-errorPanel"),
        ).not.toBeNull();

        const messages = widget._element.querySelectorAll(
          ".cesium-widget-errorPanel-message",
        );

        let found = false;
        for (let i = 0; i < messages.length; ++i) {
          if (messages[i].textContent.indexOf(error) !== -1) {
            found = true;
          }
        }

        expect(found).toBe(true);

        // click the OK button to dismiss the panel
        DomEventSimulator.fireClick(
          widget._element.querySelector(".cesium-button"),
        );

        expect(
          widget._element.querySelector(".cesium-widget-errorPanel"),
        ).toBeNull();
      });
    });

    it("does not show the error panel if disabled", function () {
      widget = createCesiumWidget(container, {
        showRenderLoopErrors: false,
      });

      const error = "foo";
      widget.scene.primitives.update = function () {
        throw error;
      };

      return pollToPromise(function () {
        return !widget.useDefaultRenderLoop;
      }).then(function () {
        expect(
          widget._element.querySelector(".cesium-widget-errorPanel"),
        ).toBeNull();
      });
    });

    it("zoomTo throws if target is not defined", function () {
      widget = createCesiumWidget(container);

      expect(function () {
        widget.zoomTo();
      }).toThrowDeveloperError();
    });

    it("zoomTo zooms to Cesium3DTileset with default offset when offset not defined", async function () {
      widget = createCesiumWidget(container);

      const path =
        "./Data/Cesium3DTiles/Tilesets/TilesetOfTilesets/tileset.json";
      const tileset = await Cesium3DTileset.fromUrl(path);

      const expectedBoundingSphere = tileset.boundingSphere;
      const expectedOffset = new HeadingPitchRange(
        0.0,
        -0.5,
        expectedBoundingSphere.radius,
      );

      let wasCompleted = false;
      spyOn(widget.camera, "viewBoundingSphere").and.callFake(
        function (boundingSphere, offset) {
          expect(boundingSphere).toEqual(expectedBoundingSphere);
          expect(offset).toEqual(expectedOffset);
          wasCompleted = true;
        },
      );
      const promise = widget.zoomTo(tileset);

      widget._postRender();

      return promise.then(function () {
        expect(wasCompleted).toEqual(true);
      });
    });

    it("zoomTo zooms to Cesium3DTileset with offset", async function () {
      widget = createCesiumWidget(container);

      const path =
        "./Data/Cesium3DTiles/Tilesets/TilesetOfTilesets/tileset.json";
      const tileset = await Cesium3DTileset.fromUrl(path);

      const expectedBoundingSphere = tileset.boundingSphere;
      const expectedOffset = new HeadingPitchRange(
        0.4,
        1.2,
        4.0 * expectedBoundingSphere.radius,
      );

      const promise = widget.zoomTo(tileset, expectedOffset);
      let wasCompleted = false;
      spyOn(widget.camera, "viewBoundingSphere").and.callFake(
        function (boundingSphere, offset) {
          expect(boundingSphere).toEqual(expectedBoundingSphere);
          expect(offset).toEqual(expectedOffset);
          wasCompleted = true;
        },
      );

      widget._postRender();

      return promise.then(function () {
        expect(wasCompleted).toEqual(true);
      });
    });

    async function loadTimeDynamicPointCloud(widget) {
      const scene = widget.scene;
      const clock = widget.clock;

      const uri =
        "./Data/Cesium3DTiles/PointCloud/PointCloudTimeDynamic/0.pnts";
      const dates = ["2018-07-19T15:18:00Z", "2018-07-19T15:18:00.5Z"];

      function dataCallback() {
        return {
          uri: uri,
        };
      }

      const timeIntervalCollection =
        TimeIntervalCollection.fromIso8601DateArray({
          iso8601Dates: dates,
          dataCallback: dataCallback,
        });

      const pointCloud = new TimeDynamicPointCloud({
        intervals: timeIntervalCollection,
        clock: clock,
      });

      const start = JulianDate.fromIso8601(dates[0]);

      clock.startTime = start;
      clock.currentTime = start;
      clock.multiplier = 0.0;

      scene.primitives.add(pointCloud);

      await pollToPromise(function () {
        scene.render();
        return defined(pointCloud.boundingSphere);
      });

      return pointCloud;
    }

    it("zoomTo zooms to TimeDynamicPointCloud with default offset when offset not defined", function () {
      widget = createCesiumWidget(container);
      return loadTimeDynamicPointCloud(widget).then(function (pointCloud) {
        const expectedBoundingSphere = pointCloud.boundingSphere;
        const expectedOffset = new HeadingPitchRange(
          0.0,
          -0.5,
          expectedBoundingSphere.radius,
        );

        const promise = widget.zoomTo(pointCloud);
        let wasCompleted = false;
        spyOn(widget.camera, "viewBoundingSphere").and.callFake(
          function (boundingSphere, offset) {
            expect(boundingSphere).toEqual(expectedBoundingSphere);
            expect(offset).toEqual(expectedOffset);
            wasCompleted = true;
          },
        );

        widget._postRender();

        return promise.then(function () {
          expect(wasCompleted).toEqual(true);
          widget.scene.primitives.remove(pointCloud);
        });
      });
    });

    it("zoomTo zooms to TimeDynamicPointCloud with offset", function () {
      widget = createCesiumWidget(container);
      return loadTimeDynamicPointCloud(widget).then(function (pointCloud) {
        const expectedBoundingSphere = pointCloud.boundingSphere;
        const expectedOffset = new HeadingPitchRange(
          0.4,
          1.2,
          4.0 * expectedBoundingSphere.radius,
        );

        const promise = widget.zoomTo(pointCloud, expectedOffset);
        let wasCompleted = false;
        spyOn(widget.camera, "viewBoundingSphere").and.callFake(
          function (boundingSphere, offset) {
            expect(boundingSphere).toEqual(expectedBoundingSphere);
            expect(offset).toEqual(expectedOffset);
            wasCompleted = true;
          },
        );

        widget._postRender();

        return promise.then(function () {
          expect(wasCompleted).toEqual(true);
          widget.scene.primitives.remove(pointCloud);
        });
      });
    });

    async function loadVoxelPrimitive(widget) {
      const voxelPrimitive = new VoxelPrimitive({
        provider: await Cesium3DTilesVoxelProvider.fromUrl(
          "./Data/Cesium3DTiles/Voxel/VoxelEllipsoid3DTiles/tileset.json",
        ),
      });
      widget.scene.primitives.add(voxelPrimitive);
      return voxelPrimitive;
    }

    it("zoomTo zooms to VoxelPrimitive with default offset when offset not defined", function () {
      widget = createCesiumWidget(container);

      return loadVoxelPrimitive(widget).then(function (voxelPrimitive) {
        const expectedBoundingSphere = voxelPrimitive.boundingSphere;
        const expectedOffset = new HeadingPitchRange(
          0.0,
          -0.5,
          expectedBoundingSphere.radius,
        );

        const promise = widget.zoomTo(voxelPrimitive);
        let wasCompleted = false;
        spyOn(widget.camera, "viewBoundingSphere").and.callFake(
          function (boundingSphere, offset) {
            expect(boundingSphere).toEqual(expectedBoundingSphere);
            expect(offset).toEqual(expectedOffset);
            wasCompleted = true;
          },
        );

        widget._postRender();

        return promise.then(function () {
          expect(wasCompleted).toEqual(true);
        });
      });
    });

    it("zoomTo zooms to VoxelPrimitive with offset", function () {
      widget = createCesiumWidget(container);

      return loadVoxelPrimitive(widget).then(function (voxelPrimitive) {
        const expectedBoundingSphere = voxelPrimitive.boundingSphere;
        const expectedOffset = new HeadingPitchRange(
          0.4,
          1.2,
          4.0 * expectedBoundingSphere.radius,
        );

        const promise = widget.zoomTo(voxelPrimitive, expectedOffset);
        let wasCompleted = false;
        spyOn(widget.camera, "viewBoundingSphere").and.callFake(
          function (boundingSphere, offset) {
            expect(boundingSphere).toEqual(expectedBoundingSphere);
            expect(offset).toEqual(expectedOffset);
            wasCompleted = true;
          },
        );

        widget._postRender();

        return promise.then(function () {
          expect(wasCompleted).toEqual(true);
        });
      });
    });

    it("zoomTo zooms to entity with undefined offset when offset not defined", function () {
      widget = createCesiumWidget(container);
      widget.entities.add({
        name: "Blue box",
        position: Cartesian3.fromDegrees(-114.0, 40.0, 300000.0),
        box: {
          dimensions: new Cartesian3(400000.0, 300000.0, 500000.0),
          material: Color.BLUE,
        },
      });

      const entities = widget.entities;

      const promise = widget.zoomTo(entities);
      let wasCompleted = false;
      spyOn(widget.dataSourceDisplay, "getBoundingSphere").and.callFake(
        function () {
          return new BoundingSphere();
        },
      );

      spyOn(widget.camera, "viewBoundingSphere").and.callFake(
        function (boundingSphere, offset) {
          expect(boundingSphere).toBeDefined();
          // expect offset to be undefined - doesn't use default bc of how zoomTo for entities is set up
          expect(offset).toBeUndefined();
          wasCompleted = true;
        },
      );

      widget._postRender();

      return promise.then(function () {
        expect(wasCompleted).toEqual(true);
      });
    });

    it("zoomTo zooms to entity with offset", function () {
      widget = createCesiumWidget(container);
      widget.entities.add({
        name: "Blue box",
        position: Cartesian3.fromDegrees(-114.0, 40.0, 300000.0),
        box: {
          dimensions: new Cartesian3(400000.0, 300000.0, 500000.0),
          material: Color.BLUE,
        },
      });

      const entities = widget.entities;
      // fake temp offset
      const expectedOffset = new HeadingPitchRange(3.0, 0.2, 2.3);

      const promise = widget.zoomTo(entities, expectedOffset);
      let wasCompleted = false;
      spyOn(widget.dataSourceDisplay, "getBoundingSphere").and.callFake(
        function () {
          return new BoundingSphere();
        },
      );
      spyOn(widget.camera, "viewBoundingSphere").and.callFake(
        function (boundingSphere, offset) {
          expect(expectedOffset).toEqual(offset);
          wasCompleted = true;
        },
      );

      widget._postRender();

      return promise.then(function () {
        expect(wasCompleted).toEqual(true);
      });
    });

    it("zoomTo zooms to entity when globe is disabled", async function () {
      // Create widget with globe disabled
      const widget = createCesiumWidget(container, {
        globe: false,
        infoBox: false,
        selectionIndicator: false,
        shadows: true,
        shouldAnimate: true,
      });

      // Create position variable
      const position = Cartesian3.fromDegrees(-123.0744619, 44.0503706, 1000.0);

      // Add entity to widget
      const entity = widget.entities.add({
        position: position,
        model: {
          uri: "../SampleData/models/CesiumAir/Cesium_Air.glb",
        },
      });

      await widget.zoomTo(entity);

      // Verify that no errors occurred
      expect(widget.scene).toBeDefined();
      expect(widget.scene.errorEvent).toBeUndefined();
    });

    it("flyTo throws if target is not defined", function () {
      widget = createCesiumWidget(container);

      expect(function () {
        widget.flyTo();
      }).toThrowDeveloperError();
    });

    it("flyTo flies to Cesium3DTileset with default offset when options not defined", async function () {
      widget = createCesiumWidget(container);

      const path =
        "./Data/Cesium3DTiles/Tilesets/TilesetOfTilesets/tileset.json";
      const tileset = await Cesium3DTileset.fromUrl(path);

      const promise = widget.flyTo(tileset);
      let wasCompleted = false;

      spyOn(widget.camera, "flyToBoundingSphere").and.callFake(
        function (target, options) {
          expect(options.offset).toBeDefined();
          expect(options.duration).toBeUndefined();
          expect(options.maximumHeight).toBeUndefined();
          wasCompleted = true;
          options.complete();
        },
      );

      widget._postRender();

      return promise.then(function () {
        expect(wasCompleted).toEqual(true);
      });
    });

    it("flyTo flies to Cesium3DTileset with default offset when offset not defined", async function () {
      widget = createCesiumWidget(container);

      const path =
        "./Data/Cesium3DTiles/Tilesets/TilesetOfTilesets/tileset.json";
      const tileset = await Cesium3DTileset.fromUrl(path);

      const options = {};

      const promise = widget.flyTo(tileset, options);
      let wasCompleted = false;

      spyOn(widget.camera, "flyToBoundingSphere").and.callFake(
        function (target, options) {
          expect(options.offset).toBeDefined();
          expect(options.duration).toBeUndefined();
          expect(options.maximumHeight).toBeUndefined();
          wasCompleted = true;
          options.complete();
        },
      );

      widget._postRender();

      return promise.then(function () {
        expect(wasCompleted).toEqual(true);
      });
    });

    it("flyTo flies to Cesium3DTileset when options are defined", async function () {
      widget = createCesiumWidget(container);

      const path =
        "./Data/Cesium3DTiles/Tilesets/TilesetOfTilesets/tileset.json";
      const tileset = await Cesium3DTileset.fromUrl(path);

      const offsetVal = new HeadingPitchRange(3.0, 0.2, 2.3);
      const options = {
        offset: offsetVal,
        duration: 3.0,
        maximumHeight: 5.0,
      };

      const promise = widget.flyTo(tileset, options);
      let wasCompleted = false;

      spyOn(widget.camera, "flyToBoundingSphere").and.callFake(
        function (target, options) {
          expect(options.duration).toBeDefined();
          expect(options.maximumHeight).toBeDefined();
          wasCompleted = true;
          options.complete();
        },
      );

      widget._postRender();

      return promise.then(function () {
        expect(wasCompleted).toEqual(true);
      });
    });

    it("flyTo flies to TimeDynamicPointCloud with default offset when options not defined", function () {
      widget = createCesiumWidget(container);
      return loadTimeDynamicPointCloud(widget).then(function (pointCloud) {
        const promise = widget.flyTo(pointCloud);
        let wasCompleted = false;

        spyOn(widget.camera, "flyToBoundingSphere").and.callFake(
          function (target, options) {
            expect(options.offset).toBeDefined();
            expect(options.duration).toBeUndefined();
            expect(options.maximumHeight).toBeUndefined();
            wasCompleted = true;
            options.complete();
          },
        );

        widget._postRender();

        return promise.then(function () {
          expect(wasCompleted).toEqual(true);
          widget.scene.primitives.remove(pointCloud);
        });
      });
    });

    it("flyTo flies to TimeDynamicPointCloud with default offset when offset not defined", function () {
      widget = createCesiumWidget(container);
      return loadTimeDynamicPointCloud(widget).then(function (pointCloud) {
        const options = {};
        const promise = widget.flyTo(pointCloud, options);
        let wasCompleted = false;

        spyOn(widget.camera, "flyToBoundingSphere").and.callFake(
          function (target, options) {
            expect(options.offset).toBeDefined();
            expect(options.duration).toBeUndefined();
            expect(options.maximumHeight).toBeUndefined();
            wasCompleted = true;
            options.complete();
          },
        );

        widget._postRender();

        return promise.then(function () {
          expect(wasCompleted).toEqual(true);
          widget.scene.primitives.remove(pointCloud);
        });
      });
    });

    it("flyTo flies to TimeDynamicPointCloud when options are defined", function () {
      widget = createCesiumWidget(container);
      return loadTimeDynamicPointCloud(widget).then(function (pointCloud) {
        const offsetVal = new HeadingPitchRange(3.0, 0.2, 2.3);
        const options = {
          offset: offsetVal,
          duration: 3.0,
          maximumHeight: 5.0,
        };
        const promise = widget.flyTo(pointCloud, options);
        let wasCompleted = false;

        spyOn(widget.camera, "flyToBoundingSphere").and.callFake(
          function (target, options) {
            expect(options.duration).toBeDefined();
            expect(options.maximumHeight).toBeDefined();
            wasCompleted = true;
            options.complete();
          },
        );

        widget._postRender();

        return promise.then(function () {
          expect(wasCompleted).toEqual(true);
          widget.scene.primitives.remove(pointCloud);
        });
      });
    });

    it("flyTo flies to VoxelPrimitive with default offset when options not defined", function () {
      widget = createCesiumWidget(container);

      return loadVoxelPrimitive(widget).then(function (voxelPrimitive) {
        const promise = widget.flyTo(voxelPrimitive);
        let wasCompleted = false;

        spyOn(widget.camera, "flyToBoundingSphere").and.callFake(
          function (target, options) {
            expect(options.offset).toBeDefined();
            expect(options.duration).toBeUndefined();
            expect(options.maximumHeight).toBeUndefined();
            wasCompleted = true;
            options.complete();
          },
        );

        widget._postRender();

        return promise.then(function () {
          expect(wasCompleted).toEqual(true);
        });
      });
    });

    it("flyTo flies to VoxelPrimitive with default offset when offset not defined", function () {
      widget = createCesiumWidget(container);
      const options = {};

      return loadVoxelPrimitive(widget).then(function (voxelPrimitive) {
        const promise = widget.flyTo(voxelPrimitive, options);
        let wasCompleted = false;

        spyOn(widget.camera, "flyToBoundingSphere").and.callFake(
          function (target, options) {
            expect(options.offset).toBeDefined();
            expect(options.duration).toBeUndefined();
            expect(options.maximumHeight).toBeUndefined();
            wasCompleted = true;
            options.complete();
          },
        );

        widget._postRender();

        return promise.then(function () {
          expect(wasCompleted).toEqual(true);
        });
      });
    });

    it("flyTo flies to VoxelPrimitive when options are defined", function () {
      widget = createCesiumWidget(container);

      // load tileset to test
      return loadVoxelPrimitive(widget).then(function (voxelPrimitive) {
        const offsetVal = new HeadingPitchRange(3.0, 0.2, 2.3);
        const options = {
          offset: offsetVal,
          duration: 3.0,
          maximumHeight: 5.0,
        };

        const promise = widget.flyTo(voxelPrimitive, options);
        let wasCompleted = false;

        spyOn(widget.camera, "flyToBoundingSphere").and.callFake(
          function (target, options) {
            expect(options.duration).toBeDefined();
            expect(options.maximumHeight).toBeDefined();
            wasCompleted = true;
            options.complete();
          },
        );

        widget._postRender();

        return promise.then(function () {
          expect(wasCompleted).toEqual(true);
        });
      });
    });

    it("flyTo flies to entity with default offset when options not defined", function () {
      widget = createCesiumWidget(container);

      widget.entities.add({
        name: "Blue box",
        position: Cartesian3.fromDegrees(-114.0, 40.0, 300000.0),
        box: {
          dimensions: new Cartesian3(400000.0, 300000.0, 500000.0),
          material: Color.BLUE,
        },
      });

      const entities = widget.entities;
      const promise = widget.flyTo(entities);
      let wasCompleted = false;
      spyOn(widget.dataSourceDisplay, "getBoundingSphere").and.callFake(
        function () {
          return new BoundingSphere();
        },
      );
      spyOn(widget.camera, "flyToBoundingSphere").and.callFake(
        function (target, options) {
          expect(options.duration).toBeUndefined();
          expect(options.maximumHeight).toBeUndefined();
          wasCompleted = true;
          options.complete();
        },
      );

      widget._postRender();

      return promise.then(function () {
        expect(wasCompleted).toEqual(true);
      });
    });

    it("flyTo flies to imagery layer with default offset when options are not defined", async function () {
      widget = createCesiumWidget(container);

      const imageryLayer = new ImageryLayer(testProvider);

      const promise = widget.flyTo(imageryLayer, {
        duration: 0,
      });

      widget._postRender();

      await expectAsync(promise).toBeResolved();
    });

    it("flyTo flies to VoxelPrimitive with default offset when options not defined", function () {
      widget = createCesiumWidget(container);

      return loadVoxelPrimitive(widget).then(function (voxelPrimitive) {
        const promise = widget.flyTo(voxelPrimitive);
        let wasCompleted = false;

        spyOn(widget.camera, "flyToBoundingSphere").and.callFake(
          function (target, options) {
            expect(options.offset).toBeDefined();
            expect(options.duration).toBeUndefined();
            expect(options.maximumHeight).toBeUndefined();
            wasCompleted = true;
            options.complete();
          },
        );

        widget._postRender();

        return promise.then(function () {
          expect(wasCompleted).toEqual(true);
        });
      });
    });

    it("flyTo flies to VoxelPrimitive with default offset when offset not defined", function () {
      widget = createCesiumWidget(container);
      const options = {};

      return loadVoxelPrimitive(widget).then(function (voxelPrimitive) {
        const promise = widget.flyTo(voxelPrimitive, options);
        let wasCompleted = false;

        spyOn(widget.camera, "flyToBoundingSphere").and.callFake(
          function (target, options) {
            expect(options.offset).toBeDefined();
            expect(options.duration).toBeUndefined();
            expect(options.maximumHeight).toBeUndefined();
            wasCompleted = true;
            options.complete();
          },
        );

        widget._postRender();

        return promise.then(function () {
          expect(wasCompleted).toEqual(true);
        });
      });
    });

    it("flyTo flies to VoxelPrimitive when options are defined", function () {
      widget = createCesiumWidget(container);

      // load tileset to test
      return loadVoxelPrimitive(widget).then(function (voxelPrimitive) {
        const offsetVal = new HeadingPitchRange(3.0, 0.2, 2.3);
        const options = {
          offset: offsetVal,
          duration: 3.0,
          maximumHeight: 5.0,
        };

        const promise = widget.flyTo(voxelPrimitive, options);
        let wasCompleted = false;

        spyOn(widget.camera, "flyToBoundingSphere").and.callFake(
          function (target, options) {
            expect(options.duration).toBeDefined();
            expect(options.maximumHeight).toBeDefined();
            wasCompleted = true;
            options.complete();
          },
        );

        widget._postRender();

        return promise.then(function () {
          expect(wasCompleted).toEqual(true);
        });
      });
    });

    it("flyTo flys to entity with default offset when offset not defined", function () {
      widget = createCesiumWidget(container);

      widget.entities.add({
        name: "Blue box",
        position: Cartesian3.fromDegrees(-114.0, 40.0, 300000.0),
        box: {
          dimensions: new Cartesian3(400000.0, 300000.0, 500000.0),
          material: Color.BLUE,
        },
      });

      const entities = widget.entities;
      const options = {};

      const promise = widget.flyTo(entities, options);
      let wasCompleted = false;
      spyOn(widget.dataSourceDisplay, "getBoundingSphere").and.callFake(
        function () {
          return new BoundingSphere();
        },
      );
      spyOn(widget.camera, "flyToBoundingSphere").and.callFake(
        function (target, options) {
          expect(options.duration).toBeUndefined();
          expect(options.maximumHeight).toBeUndefined();
          wasCompleted = true;
          options.complete();
        },
      );

      widget._postRender();

      return promise.then(function () {
        expect(wasCompleted).toEqual(true);
      });
    });

    it("flyTo flies to entity when options are defined", function () {
      widget = createCesiumWidget(container);

      widget.entities.add({
        name: "Blue box",
        position: Cartesian3.fromDegrees(-114.0, 40.0, 300000.0),
        box: {
          dimensions: new Cartesian3(400000.0, 300000.0, 500000.0),
          material: Color.BLUE,
        },
      });

      const entities = widget.entities;
      const offsetVal = new HeadingPitchRange(3.0, 0.2, 2.3);
      const options = {
        offset: offsetVal,
        duration: 3.0,
        maximumHeight: 5.0,
      };

      const promise = widget.flyTo(entities, options);
      let wasCompleted = false;
      spyOn(widget.dataSourceDisplay, "getBoundingSphere").and.callFake(
        function () {
          return new BoundingSphere();
        },
      );
      spyOn(widget.camera, "flyToBoundingSphere").and.callFake(
        function (target, options) {
          expect(options.duration).toBeDefined();
          expect(options.maximumHeight).toBeDefined();
          wasCompleted = true;
          options.complete();
        },
      );

      widget._postRender();

      return promise.then(function () {
        expect(wasCompleted).toEqual(true);
      });
    });

    it("flyTo flies to entity when offset is defined but other options for flyTo are not", function () {
      widget = createCesiumWidget(container);

      widget.entities.add({
        name: "Blue box",
        position: Cartesian3.fromDegrees(-114.0, 40.0, 300000.0),
        box: {
          dimensions: new Cartesian3(400000.0, 300000.0, 500000.0),
          material: Color.BLUE,
        },
      });

      const entities = widget.entities;
      const offsetVal = new HeadingPitchRange(3.0, 0.2, 2.3);
      const options = {
        offset: offsetVal,
      };

      const promise = widget.flyTo(entities, options);
      let wasCompleted = false;
      spyOn(widget.dataSourceDisplay, "getBoundingSphere").and.callFake(
        function () {
          return new BoundingSphere();
        },
      );
      spyOn(widget.camera, "flyToBoundingSphere").and.callFake(
        function (target, options) {
          expect(options.duration).toBeUndefined();
          expect(options.maximumHeight).toBeUndefined();
          wasCompleted = true;
          options.complete();
        },
      );

      widget._postRender();

      return promise.then(function () {
        expect(wasCompleted).toEqual(true);
      });
    });

    it("removes data source listeners when destroyed", function () {
      widget = createCesiumWidget(container);

      //one data source that is added before mixing in
      const preMixinDataSource = new MockDataSource();
      //one data source that is added after mixing in
      const postMixinDataSource = new MockDataSource();
      return widget.dataSources
        .add(preMixinDataSource)
        .then(function () {
          widget.dataSources.add(postMixinDataSource);
        })
        .then(function () {
          const preMixinListenerCount =
            preMixinDataSource.entities.collectionChanged._listeners.length;
          const postMixinListenerCount =
            postMixinDataSource.entities.collectionChanged._listeners.length;

          widget = widget.destroy();

          expect(
            preMixinDataSource.entities.collectionChanged._listeners.length,
          ).not.toEqual(preMixinListenerCount);
          expect(
            postMixinDataSource.entities.collectionChanged._listeners.length,
          ).not.toEqual(postMixinListenerCount);
        });
    });
  },
  "WebGL",
);<|MERGE_RESOLUTION|>--- conflicted
+++ resolved
@@ -8,8 +8,6 @@
   ClockRange,
   ClockStep,
   CreditDisplay,
-<<<<<<< HEAD
-=======
   Color,
   ConstantPositionProperty,
   ConstantProperty,
@@ -17,7 +15,6 @@
   DataSourceCollection,
   defaultValue,
   defined,
->>>>>>> 57857b0d
   EllipsoidTerrainProvider,
   Entity,
   HeadingPitchRange,
