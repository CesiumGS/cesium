--- conflicted
+++ resolved
@@ -1829,6 +1829,7 @@
     return;
   }
 
+  const frameState = this._frameState;
   const { shadowState, useLogDepth } = this._frameState;
   const context = this._context;
 
@@ -1852,7 +1853,6 @@
   const needsUpdateForMetadataPicking =
     frameState.pickingMetadata &&
     pickedMetadataInfoChanged(command, frameState);
-
   command.dirty =
     command.dirty ||
     needsLogDepthDerivedCommands ||
@@ -1866,27 +1866,6 @@
 
   command.dirty = false;
 
-<<<<<<< HEAD
-    if (hasLogDepthDerivedCommands || needsLogDepthDerivedCommands) {
-      derivedCommands.logDepth = DerivedCommand.createLogDepthCommand(
-        command,
-        context,
-        derivedCommands.logDepth,
-      );
-      updateDerivedCommands(
-        this,
-        derivedCommands.logDepth.command,
-        shadowsDirty,
-      );
-    }
-    if (
-      hasDerivedCommands ||
-      needsDerivedCommands ||
-      frameState.pickingMetadata
-    ) {
-      updateDerivedCommands(this, command, shadowsDirty);
-    }
-=======
   const { shadowsEnabled, shadowMaps } = shadowState;
   if (shadowsEnabled && command.castShadows) {
     derivedCommands.shadows = ShadowMap.createCastDerivedCommand(
@@ -1908,7 +1887,6 @@
   }
   if (hasDerivedCommands || needsDerivedCommands) {
     updateDerivedCommands(this, command, shadowsDirty);
->>>>>>> 6c2e5204
   }
 };
 
@@ -2321,20 +2299,13 @@
     command = derivedCommands.logDepth.command;
   }
 
-<<<<<<< HEAD
-  derivedCommands = command.derivedCommands;
-
-  if (defined(derivedCommands.pickingMetadata)) {
+  const { picking, pickingMetadata, depth } = command.derivedCommands;
+  if (defined(pickingMetadata)) {
     command = derivedCommands.pickingMetadata.pickMetadataCommand;
     command.execute(context, passState);
   }
-  if (defined(derivedCommands.picking)) {
-    command = derivedCommands.picking.pickCommand;
-=======
-  const { picking, depth } = command.derivedCommands;
   if (defined(picking)) {
     command = picking.pickCommand;
->>>>>>> 6c2e5204
     command.execute(context, passState);
   } else if (defined(depth)) {
     command = depth.depthOnlyCommand;
