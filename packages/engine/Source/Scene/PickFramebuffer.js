import BoundingRectangle from "../Core/BoundingRectangle.js";
import Color from "../Core/Color.js";
import defined from "../Core/defined.js";
import destroyObject from "../Core/destroyObject.js";
import FramebufferManager from "../Renderer/FramebufferManager.js";
import PassState from "../Renderer/PassState.js";
import PixelDatatype from "../Renderer/PixelDatatype.js";
import PixelFormat from "../Core/PixelFormat.js";
import WebGLConstants from "../Core/WebGLConstants.js";
import Sync from "../Renderer/Sync.js";

/**
 * @private
 */
function PickFramebuffer(context) {
  // Override per-command states
  const passState = new PassState(context);
  passState.blendingEnabled = false;
  passState.scissorTest = {
    enabled: true,
    rectangle: new BoundingRectangle(),
  };
  passState.viewport = new BoundingRectangle();

  this._context = context;
  this._fb = new FramebufferManager({
    depthStencil: true,
  });
  this._passState = passState;
  this._width = 0;
  this._height = 0;
}

PickFramebuffer.prototype.begin = function (screenSpaceRectangle, viewport) {
  const context = this._context;
  const { width, height } = viewport;

  BoundingRectangle.clone(
    screenSpaceRectangle,
    this._passState.scissorTest.rectangle,
  );

  // Create or recreate renderbuffers and framebuffer used for picking
  this._width = width;
  this._height = height;
  this._fb.update(context, width, height);
  this._passState.framebuffer = this._fb.framebuffer;

  this._passState.viewport.width = width;
  this._passState.viewport.height = height;

  return this._passState;
};

<<<<<<< HEAD
const colorScratchForPickFramebuffer = new Color();

function colorScratchForObject(context, pixels, width, height) {
=======
/**
 * Return the picked objects rendered within a given rectangle.
 *
 * @param {BoundingRectangle} screenSpaceRectangle
 * @param {number} [limit=1] If supplied, stop iterating after collecting this many objects.
 * @returns {object[]} A list of rendered objects, ordered by distance to the middle of the rectangle.
 */
PickFramebuffer.prototype.end = function (screenSpaceRectangle, limit = 1) {
  const width = screenSpaceRectangle.width ?? 1.0;
  const height = screenSpaceRectangle.height ?? 1.0;

  const context = this._context;
  const pixels = context.readPixels({
    x: screenSpaceRectangle.x,
    y: screenSpaceRectangle.y,
    width: width,
    height: height,
    framebuffer: this._fb.framebuffer,
  });

>>>>>>> bb28a745
  const max = Math.max(width, height);
  const length = max * max;
  const halfWidth = Math.floor(width * 0.5);
  const halfHeight = Math.floor(height * 0.5);

  let x = 0;
  let y = 0;
  let dx = 0;
  let dy = -1;

  // Spiral around the center pixel, this is a workaround until
  // we can access the depth buffer on all browsers.

  // The region does not have to square and the dimensions do not have to be odd, but
  // loop iterations would be wasted. Prefer square regions where the size is odd.
  const objects = new Set();
  for (let i = 0; i < length; ++i) {
    if (
      -halfWidth <= x &&
      x <= halfWidth &&
      -halfHeight <= y &&
      y <= halfHeight
    ) {
      const index = 4 * ((halfHeight - y) * width + x + halfWidth);

      const pickColor = Color.bytesToRgba(
        pixels[index],
        pixels[index + 1],
        pixels[index + 2],
        pixels[index + 3],
      );

      const object = context.getObjectByPickColor(pickColor);
      if (defined(object)) {
        objects.add(object);
        if (objects.size >= limit) {
          break;
        }
      }
    }

    // if (top right || bottom left corners) || (top left corner) || (bottom right corner + (1, 0))
    // change spiral direction
    if (x === y || (x < 0 && -x === y) || (x > 0 && x === 1 - y)) {
      const temp = dx;
      dx = -dy;
      dy = temp;
    }

    x += dx;
    y += dy;
  }
<<<<<<< HEAD

  return undefined;
}

let i = 0;
PickFramebuffer.prototype.endAsync = async function (
  screenSpaceRectangle,
  frameState,
) {
  const width = screenSpaceRectangle.width ?? 1.0;
  const height = screenSpaceRectangle.height ?? 1.0;

  const context = this._context;
  const framebuffer = this._fb.framebuffer;

  let pixelDatatype = PixelDatatype.UNSIGNED_BYTE;
  let pixelFormat = PixelFormat.RGBA;

  if (defined(framebuffer) && framebuffer.numberOfColorAttachments > 0) {
    pixelDatatype = framebuffer.getColorTexture(0).pixelDatatype;
    pixelFormat = framebuffer.getColorTexture(0).pixelFormat;
  }

  const pbo = context.readPixels({
    x: screenSpaceRectangle.x,
    y: screenSpaceRectangle.y,
    width: width,
    height: height,
    framebuffer: framebuffer,
    pbo: true,
  });

  const sync = Sync.create({
    context: context,
  });

  i++;

  const pickState = {
    id: i, // TODO: remove
    context: context,
    frameState: frameState,
    frameNumber: frameState.frameNumber,
    sync: sync,
    pbo: pbo,
    pixelFormat: pixelFormat,
    pixelDatatype: pixelDatatype,
    width: width,
    height: width,
  };

  return new Promise((resolve, reject) => {
    //console.log("[async] Pick", `#${pickState.id}`, pickState.frameNumber, screenSpaceRectangle.x, screenSpaceRectangle.y);
    frameState.afterRender.push(
      createAsyncPick(pickState, (context, signaled) => {
        const pbo = pickState.pbo;
        //const frameDelta = frameState.frameNumber - pickState.frameNumber; // how many frames passed since inital request
        const pixels = PixelFormat.createTypedArray(
          pickState.pixelFormat,
          pickState.pixelDatatype,
          pickState.width,
          pickState.height,
        );
        pbo.getBufferData(pixels);
        pbo.destroy();
        const obj = colorScratchForObject(
          context,
          pixels,
          pickState.width,
          pickState.height,
        );
        //console.log("[async] Return", `#${pickState.id}`, frameDelta, signaled, obj);
        if (signaled) {
          resolve(obj);
        } else {
          reject("Picking Request Timeout");
        }
      }),
    );
  });
};

// TODO: comment
function createAsyncPick(pickState, onSignalCallback) {
  return () => {
    const context = pickState.context;
    const sync = pickState.sync;
    const frameState = pickState.frameState;
    const ttl = pickState.ttl ?? 10;
    const syncStatus = sync.getStatus();
    const signaled = syncStatus === WebGLConstants.SIGNALED;
    const frameDelta = frameState.frameNumber - pickState.frameNumber; // how many frames passed since inital request
    if (signaled || frameDelta > ttl) {
      //console.log("signal", `#${pickState.id}`, pickState.frameNumber, frameState.frameNumber, frameDelta);
      sync.destroy();
      onSignalCallback(context, signaled);
    } else {
      //console.log("no-signal", `#${pickState.id}`, pickState.frameNumber, frameState.frameNumber, frameDelta);
      frameState.afterRender.push(createAsyncPick(pickState, onSignalCallback));
    }
  };
}

/**
 * Return the picked object rendered within a given rectangle.
 *
 * @param {BoundingRectangle} screenSpaceRectangle
 * @returns {object|undefined} The object rendered in the middle of the rectangle, or undefined if nothing was rendered.
 */
PickFramebuffer.prototype.end = function (screenSpaceRectangle, frameState) {
  const width = screenSpaceRectangle.width ?? 1.0;
  const height = screenSpaceRectangle.height ?? 1.0;

  //console.log("[sync] Pick# ", i, frameState.frameNumber);

  const context = this._context;
  const pixels = context.readPixels({
    x: screenSpaceRectangle.x,
    y: screenSpaceRectangle.y,
    width: width,
    height: height,
    framebuffer: this._fb.framebuffer,
  });

  return colorScratchForObject(context, pixels, width, height);
=======
  return [...objects];
>>>>>>> bb28a745
};

/**
 * Return a typed array containing the RGBA (byte) components of the
 * pixel that is at the center of the given rectangle.
 *
 * This may, for example, be voxel tile and sample information as rendered
 * by a pickVoxel pass, within a given rectangle. Or it may be the result
 * of a metadata picking rendering pass.
 *
 * @param {BoundingRectangle} screenSpaceRectangle
 * @returns {Uint8Array} The RGBA components
 */
PickFramebuffer.prototype.readCenterPixel = function (screenSpaceRectangle) {
  const width = screenSpaceRectangle.width ?? 1.0;
  const height = screenSpaceRectangle.height ?? 1.0;

  const context = this._context;
  const pixels = context.readPixels({
    x: screenSpaceRectangle.x,
    y: screenSpaceRectangle.y,
    width: width,
    height: height,
    framebuffer: this._fb.framebuffer,
  });

  // Read the center pixel
  const halfWidth = Math.floor(width * 0.5);
  const halfHeight = Math.floor(height * 0.5);
  const index = 4 * (halfHeight * width + halfWidth);

  return pixels.slice(index, index + 4);
};

PickFramebuffer.prototype.isDestroyed = function () {
  return false;
};

PickFramebuffer.prototype.destroy = function () {
  this._fb.destroy();
  return destroyObject(this);
};

export default PickFramebuffer;<|MERGE_RESOLUTION|>--- conflicted
+++ resolved
@@ -52,32 +52,8 @@
   return this._passState;
 };
 
-<<<<<<< HEAD
-const colorScratchForPickFramebuffer = new Color();
-
-function colorScratchForObject(context, pixels, width, height) {
-=======
-/**
- * Return the picked objects rendered within a given rectangle.
- *
- * @param {BoundingRectangle} screenSpaceRectangle
- * @param {number} [limit=1] If supplied, stop iterating after collecting this many objects.
- * @returns {object[]} A list of rendered objects, ordered by distance to the middle of the rectangle.
- */
-PickFramebuffer.prototype.end = function (screenSpaceRectangle, limit = 1) {
-  const width = screenSpaceRectangle.width ?? 1.0;
-  const height = screenSpaceRectangle.height ?? 1.0;
-
-  const context = this._context;
-  const pixels = context.readPixels({
-    x: screenSpaceRectangle.x,
-    y: screenSpaceRectangle.y,
-    width: width,
-    height: height,
-    framebuffer: this._fb.framebuffer,
-  });
-
->>>>>>> bb28a745
+// TODO: comment
+function colorScratchForObject(context, pixels, width, height, limit = 1) {
   const max = Math.max(width, height);
   const length = max * max;
   const halfWidth = Math.floor(width * 0.5);
@@ -130,15 +106,14 @@
     x += dx;
     y += dy;
   }
-<<<<<<< HEAD
-
-  return undefined;
+  return [...objects];
 }
 
 let i = 0;
 PickFramebuffer.prototype.endAsync = async function (
   screenSpaceRectangle,
   frameState,
+  limit = 1,
 ) {
   const width = screenSpaceRectangle.width ?? 1.0;
   const height = screenSpaceRectangle.height ?? 1.0;
@@ -196,15 +171,16 @@
         );
         pbo.getBufferData(pixels);
         pbo.destroy();
-        const obj = colorScratchForObject(
+        const pickedObjects = colorScratchForObject(
           context,
           pixels,
           pickState.width,
           pickState.height,
+          limit,
         );
         //console.log("[async] Return", `#${pickState.id}`, frameDelta, signaled, obj);
         if (signaled) {
-          resolve(obj);
+          resolve(pickedObjects);
         } else {
           reject("Picking Request Timeout");
         }
@@ -235,16 +211,19 @@
 }
 
 /**
- * Return the picked object rendered within a given rectangle.
+ * Return the picked objects rendered within a given rectangle.
  *
  * @param {BoundingRectangle} screenSpaceRectangle
- * @returns {object|undefined} The object rendered in the middle of the rectangle, or undefined if nothing was rendered.
+ * @param {number} [limit=1] If supplied, stop iterating after collecting this many objects.
+ * @returns {object[]} A list of rendered objects, ordered by distance to the middle of the rectangle.
  */
-PickFramebuffer.prototype.end = function (screenSpaceRectangle, frameState) {
+PickFramebuffer.prototype.end = function (
+  screenSpaceRectangle,
+  _frameState,
+  limit = 1,
+) {
   const width = screenSpaceRectangle.width ?? 1.0;
   const height = screenSpaceRectangle.height ?? 1.0;
-
-  //console.log("[sync] Pick# ", i, frameState.frameNumber);
 
   const context = this._context;
   const pixels = context.readPixels({
@@ -255,10 +234,7 @@
     framebuffer: this._fb.framebuffer,
   });
 
-  return colorScratchForObject(context, pixels, width, height);
-=======
-  return [...objects];
->>>>>>> bb28a745
+  return colorScratchForObject(context, pixels, width, height, limit);
 };
 
 /**
