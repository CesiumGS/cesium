--- conflicted
+++ resolved
@@ -389,9 +389,6 @@
     : new ImageBasedLighting();
   this._shouldDestroyImageBasedLighting = !defined(options.imageBasedLighting);
 
-<<<<<<< HEAD
-  this._backFaceCulling = options.backFaceCulling ?? true;
-=======
   this._environmentMapManager = undefined;
   const environmentMapManager = new DynamicEnvironmentMapManager(
     options.environmentMapOptions,
@@ -402,8 +399,7 @@
     "_environmentMapManager",
   );
 
-  this._backFaceCulling = defaultValue(options.backFaceCulling, true);
->>>>>>> 57857b0d
+  this._backFaceCulling = options.backFaceCulling ?? true;
   this._backFaceCullingDirty = false;
 
   this._shadows = options.shadows ?? ShadowMode.ENABLED;
