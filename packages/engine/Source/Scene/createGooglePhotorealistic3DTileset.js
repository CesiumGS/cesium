--- conflicted
+++ resolved
@@ -57,14 +57,6 @@
  *   console.log(`Error creating tileset: ${error}`);
  * }
  */
-<<<<<<< HEAD
-async function createGooglePhotorealistic3DTileset(key, options) {
-  options = defaultValue(options, {});
-  options.cacheBytes = defaultValue(options.cacheBytes, 1536 * 1024 * 1024);
-  options.maximumCacheOverflowBytes = defaultValue(
-    options.maximumCacheOverflowBytes,
-    1024 * 1024 * 1024
-=======
 async function createGooglePhotorealistic3DTileset(apiOptions, tilesetOptions) {
   tilesetOptions = defaultValue(tilesetOptions, {});
   tilesetOptions.cacheBytes = defaultValue(
@@ -74,7 +66,6 @@
   tilesetOptions.maximumCacheOverflowBytes = defaultValue(
     tilesetOptions.maximumCacheOverflowBytes,
     1024 * 1024 * 1024,
->>>>>>> 82e59ed0
   );
   tilesetOptions.enableCollision = defaultValue(
     tilesetOptions.enableCollision,
