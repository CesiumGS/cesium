import Cartesian2 from "../Core/Cartesian2.js";
import Cartesian4 from "../Core/Cartesian4.js";
import Check from "../Core/Check.js";
import createWorldImageryAsync from "../Scene/createWorldImageryAsync.js";
import defaultValue from "../Core/defaultValue.js";
import defined from "../Core/defined.js";
import destroyObject from "../Core/destroyObject.js";
import deprecationWarning from "../Core/deprecationWarning.js";
import DeveloperError from "../Core/DeveloperError.js";
import Event from "../Core/Event.js";
import FeatureDetection from "../Core/FeatureDetection.js";
import GeographicProjection from "../Core/GeographicProjection.js";
import IndexDatatype from "../Core/IndexDatatype.js";
import CesiumMath from "../Core/Math.js";
import PixelFormat from "../Core/PixelFormat.js";
import Rectangle from "../Core/Rectangle.js";
import Request from "../Core/Request.js";
import RequestState from "../Core/RequestState.js";
import RequestType from "../Core/RequestType.js";
import TerrainProvider from "../Core/TerrainProvider.js";
import TileProviderError from "../Core/TileProviderError.js";
import WebMercatorProjection from "../Core/WebMercatorProjection.js";
import Buffer from "../Renderer/Buffer.js";
import BufferUsage from "../Renderer/BufferUsage.js";
import ComputeCommand from "../Renderer/ComputeCommand.js";
import ContextLimits from "../Renderer/ContextLimits.js";
import MipmapHint from "../Renderer/MipmapHint.js";
import Sampler from "../Renderer/Sampler.js";
import ShaderProgram from "../Renderer/ShaderProgram.js";
import ShaderSource from "../Renderer/ShaderSource.js";
import Texture from "../Renderer/Texture.js";
import TextureMagnificationFilter from "../Renderer/TextureMagnificationFilter.js";
import TextureMinificationFilter from "../Renderer/TextureMinificationFilter.js";
import TextureWrap from "../Renderer/TextureWrap.js";
import VertexArray from "../Renderer/VertexArray.js";
import ReprojectWebMercatorFS from "../Shaders/ReprojectWebMercatorFS.js";
import ReprojectWebMercatorVS from "../Shaders/ReprojectWebMercatorVS.js";
import Imagery from "./Imagery.js";
import ImageryState from "./ImageryState.js";
import SplitDirection from "./SplitDirection.js";
import TileImagery from "./TileImagery.js";

/**
 * @typedef {Object} ImageryLayer.ConstructorOptions
 *
 * Initialization options for the ImageryLayer constructor.
 *
<<<<<<< HEAD
 * @property {Rectangle} [options.rectangle=imageryProvider.rectangle] The rectangle of the layer.  This rectangle
 *        can limit the visible portion of the imagery provider.
 * @property {Number|Function} [options.alpha=1.0] The alpha blending value of this layer, from 0.0 to 1.0.
=======
 * @param {ImageryProvider} imageryProvider The imagery provider to use.
 * @param {object} [options] Object with the following properties:
 * @param {Rectangle} [options.rectangle=imageryProvider.rectangle] The rectangle of the layer.  This rectangle
 *        can limit the visible portion of the imagery provider.
 * @param {number|Function} [options.alpha=1.0] The alpha blending value of this layer, from 0.0 to 1.0.
>>>>>>> 065c9a61
 *                          This can either be a simple number or a function with the signature
 *                          <code>function(frameState, layer, x, y, level)</code>.  The function is passed the
 *                          current frame state, this layer, and the x, y, and level coordinates of the
 *                          imagery tile for which the alpha is required, and it is expected to return
 *                          the alpha value to use for the tile.
<<<<<<< HEAD
 * @property {Number|Function} [options.nightAlpha=1.0] The alpha blending value of this layer on the night side of the globe, from 0.0 to 1.0.
=======
 * @param {number|Function} [options.nightAlpha=1.0] The alpha blending value of this layer on the night side of the globe, from 0.0 to 1.0.
>>>>>>> 065c9a61
 *                          This can either be a simple number or a function with the signature
 *                          <code>function(frameState, layer, x, y, level)</code>.  The function is passed the
 *                          current frame state, this layer, and the x, y, and level coordinates of the
 *                          imagery tile for which the alpha is required, and it is expected to return
 *                          the alpha value to use for the tile. This only takes effect when <code>enableLighting</code> is <code>true</code>.
<<<<<<< HEAD
 * @property {Number|Function} [options.dayAlpha=1.0] The alpha blending value of this layer on the day side of the globe, from 0.0 to 1.0.
=======
 * @param {number|Function} [options.dayAlpha=1.0] The alpha blending value of this layer on the day side of the globe, from 0.0 to 1.0.
>>>>>>> 065c9a61
 *                          This can either be a simple number or a function with the signature
 *                          <code>function(frameState, layer, x, y, level)</code>.  The function is passed the
 *                          current frame state, this layer, and the x, y, and level coordinates of the
 *                          imagery tile for which the alpha is required, and it is expected to return
 *                          the alpha value to use for the tile. This only takes effect when <code>enableLighting</code> is <code>true</code>.
<<<<<<< HEAD
 * @property {Number|Function} [options.brightness=1.0] The brightness of this layer.  1.0 uses the unmodified imagery
=======
 * @param {number|Function} [options.brightness=1.0] The brightness of this layer.  1.0 uses the unmodified imagery
>>>>>>> 065c9a61
 *                          color.  Less than 1.0 makes the imagery darker while greater than 1.0 makes it brighter.
 *                          This can either be a simple number or a function with the signature
 *                          <code>function(frameState, layer, x, y, level)</code>.  The function is passed the
 *                          current frame state, this layer, and the x, y, and level coordinates of the
 *                          imagery tile for which the brightness is required, and it is expected to return
 *                          the brightness value to use for the tile.  The function is executed for every
 *                          frame and for every tile, so it must be fast.
<<<<<<< HEAD
 * @property {Number|Function} [options.contrast=1.0] The contrast of this layer.  1.0 uses the unmodified imagery color.
=======
 * @param {number|Function} [options.contrast=1.0] The contrast of this layer.  1.0 uses the unmodified imagery color.
>>>>>>> 065c9a61
 *                          Less than 1.0 reduces the contrast while greater than 1.0 increases it.
 *                          This can either be a simple number or a function with the signature
 *                          <code>function(frameState, layer, x, y, level)</code>.  The function is passed the
 *                          current frame state, this layer, and the x, y, and level coordinates of the
 *                          imagery tile for which the contrast is required, and it is expected to return
 *                          the contrast value to use for the tile.  The function is executed for every
 *                          frame and for every tile, so it must be fast.
<<<<<<< HEAD
 * @property {Number|Function} [options.hue=0.0] The hue of this layer.  0.0 uses the unmodified imagery color.
=======
 * @param {number|Function} [options.hue=0.0] The hue of this layer.  0.0 uses the unmodified imagery color.
>>>>>>> 065c9a61
 *                          This can either be a simple number or a function with the signature
 *                          <code>function(frameState, layer, x, y, level)</code>.  The function is passed the
 *                          current frame state, this layer, and the x, y, and level coordinates
 *                          of the imagery tile for which the hue is required, and it is expected to return
 *                          the contrast value to use for the tile.  The function is executed for every
 *                          frame and for every tile, so it must be fast.
<<<<<<< HEAD
 * @property {Number|Function} [options.saturation=1.0] The saturation of this layer.  1.0 uses the unmodified imagery color.
=======
 * @param {number|Function} [options.saturation=1.0] The saturation of this layer.  1.0 uses the unmodified imagery color.
>>>>>>> 065c9a61
 *                          Less than 1.0 reduces the saturation while greater than 1.0 increases it.
 *                          This can either be a simple number or a function with the signature
 *                          <code>function(frameState, layer, x, y, level)</code>.  The function is passed the
 *                          current frame state, this layer, and the x, y, and level coordinates
 *                          of the imagery tile for which the saturation is required, and it is expected to return
 *                          the contrast value to use for the tile.  The function is executed for every
 *                          frame and for every tile, so it must be fast.
<<<<<<< HEAD
 * @property {Number|Function} [options.gamma=1.0] The gamma correction to apply to this layer.  1.0 uses the unmodified imagery color.
=======
 * @param {number|Function} [options.gamma=1.0] The gamma correction to apply to this layer.  1.0 uses the unmodified imagery color.
>>>>>>> 065c9a61
 *                          This can either be a simple number or a function with the signature
 *                          <code>function(frameState, layer, x, y, level)</code>.  The function is passed the
 *                          current frame state, this layer, and the x, y, and level coordinates of the
 *                          imagery tile for which the gamma is required, and it is expected to return
 *                          the gamma value to use for the tile.  The function is executed for every
 *                          frame and for every tile, so it must be fast.
 * @property {SplitDirection|Function} [options.splitDirection=SplitDirection.NONE] The {@link SplitDirection} split to apply to this layer.
 * @property {TextureMinificationFilter} [options.minificationFilter=TextureMinificationFilter.LINEAR] The
 *                                    texture minification filter to apply to this layer. Possible values
 *                                    are <code>TextureMinificationFilter.LINEAR</code> and
 *                                    <code>TextureMinificationFilter.NEAREST</code>.
 * @property {TextureMagnificationFilter} [options.magnificationFilter=TextureMagnificationFilter.LINEAR] The
 *                                     texture minification filter to apply to this layer. Possible values
 *                                     are <code>TextureMagnificationFilter.LINEAR</code> and
 *                                     <code>TextureMagnificationFilter.NEAREST</code>.
<<<<<<< HEAD
 * @property {Boolean} [options.show=true] True if the layer is shown; otherwise, false.
 * @property {Number} [options.maximumAnisotropy=maximum supported] The maximum anisotropy level to use
 *        for texture filtering.  If this parameter is not specified, the maximum anisotropy supported
 *        by the WebGL stack will be used.  Larger values make the imagery look better in horizon
 *        views.
 * @property {Number} [options.minimumTerrainLevel] The minimum terrain level-of-detail at which to show this imagery layer,
 *                 or undefined to show it at all levels.  Level zero is the least-detailed level.
 * @property {Number} [options.maximumTerrainLevel] The maximum terrain level-of-detail at which to show this imagery layer,
 *                 or undefined to show it at all levels.  Level zero is the least-detailed level.
 * @property {Rectangle} [options.cutoutRectangle] Cartographic rectangle for cutting out a portion of this ImageryLayer.
 * @property {Color} [options.colorToAlpha] Color to be used as alpha.
 * @property {Number} [options.colorToAlphaThreshold=0.004] Threshold for color-to-alpha.
 */

/**
 * An imagery layer that displays tiled image data from a single imagery provider
 * on a {@link Globe}.
 *
 * @alias ImageryLayer
 * @constructor
 *
 * @param {ImageryProvider} imageryProvider The imagery provider to use.
 * @param {ImageryLayer.ConstructorOptions} options An object describing initialization options
 *
 * @see ImageryLayer.fromProviderAsync
 * @see ImageryLayer.fromWorldImagery
 *
 * @example
 * // Add an OpenStreetMaps layer
 * const imageryLayer = new Cesium.ImageryLayer(OpenStreetMapImageryProvider({
 *   url: "https://a.tile.openstreetmap.org/"
 * })),
 * scene.imageryLayers.add(imageryLayer);
 *
 * @example
 * // Add Cesium ion's default world imagery layer
 * const imageryLayer = Cesium.ImageryLayer.fromWorldImagery();
 * scene.imageryLayers.add(imageryLayer);
 *
 * @example
 * // Add a new transparent layer from Cesium ion
 * const imageryLayer = Cesium.ImageryLayer.fromProviderAsync(Cesium.IonImageryProvider.fromAssetId(3812));
 * imageryLayer.alpha = 0.5;
 * scene.imageryLayers.add(imageryLayer);
=======
 * @param {boolean} [options.show=true] True if the layer is shown; otherwise, false.
 * @param {number} [options.maximumAnisotropy=maximum supported] The maximum anisotropy level to use
 *        for texture filtering.  If this parameter is not specified, the maximum anisotropy supported
 *        by the WebGL stack will be used.  Larger values make the imagery look better in horizon
 *        views.
 * @param {number} [options.minimumTerrainLevel] The minimum terrain level-of-detail at which to show this imagery layer,
 *                 or undefined to show it at all levels.  Level zero is the least-detailed level.
 * @param {number} [options.maximumTerrainLevel] The maximum terrain level-of-detail at which to show this imagery layer,
 *                 or undefined to show it at all levels.  Level zero is the least-detailed level.
 * @param {Rectangle} [options.cutoutRectangle] Cartographic rectangle for cutting out a portion of this ImageryLayer.
 * @param {Color} [options.colorToAlpha] Color to be used as alpha.
 * @param {number} [options.colorToAlphaThreshold=0.004] Threshold for color-to-alpha.
>>>>>>> 065c9a61
 */
function ImageryLayer(imageryProvider, options) {
  this._imageryProvider = imageryProvider;

  this._readyEvent = new Event();
  this._errorEvent = new Event();

  options = defaultValue(options, defaultValue.EMPTY_OBJECT);
  imageryProvider = defaultValue(imageryProvider, defaultValue.EMPTY_OBJECT);

  /**
   * The alpha blending value of this layer, with 0.0 representing fully transparent and
   * 1.0 representing fully opaque.
   *
   * @type {number}
   * @default 1.0
   */
  this.alpha = defaultValue(
    options.alpha,
    defaultValue(imageryProvider._defaultAlpha, 1.0)
  );

  /**
   * The alpha blending value of this layer on the night side of the globe, with 0.0 representing fully transparent and
   * 1.0 representing fully opaque. This only takes effect when {@link Globe#enableLighting} is <code>true</code>.
   *
   * @type {number}
   * @default 1.0
   */
  this.nightAlpha = defaultValue(
    options.nightAlpha,
    defaultValue(imageryProvider._defaultNightAlpha, 1.0)
  );

  /**
   * The alpha blending value of this layer on the day side of the globe, with 0.0 representing fully transparent and
   * 1.0 representing fully opaque. This only takes effect when {@link Globe#enableLighting} is <code>true</code>.
   *
   * @type {number}
   * @default 1.0
   */
  this.dayAlpha = defaultValue(
    options.dayAlpha,
    defaultValue(imageryProvider._defaultDayAlpha, 1.0)
  );

  /**
   * The brightness of this layer.  1.0 uses the unmodified imagery color.  Less than 1.0
   * makes the imagery darker while greater than 1.0 makes it brighter.
   *
   * @type {number}
   * @default {@link ImageryLayer.DEFAULT_BRIGHTNESS}
   */
  this.brightness = defaultValue(
    options.brightness,
    defaultValue(
      imageryProvider._defaultBrightness,
      ImageryLayer.DEFAULT_BRIGHTNESS
    )
  );

  /**
   * The contrast of this layer.  1.0 uses the unmodified imagery color.  Less than 1.0 reduces
   * the contrast while greater than 1.0 increases it.
   *
   * @type {number}
   * @default {@link ImageryLayer.DEFAULT_CONTRAST}
   */
  this.contrast = defaultValue(
    options.contrast,
    defaultValue(
      imageryProvider._defaultContrast,
      ImageryLayer.DEFAULT_CONTRAST
    )
  );

  /**
   * The hue of this layer in radians. 0.0 uses the unmodified imagery color.
   *
   * @type {number}
   * @default {@link ImageryLayer.DEFAULT_HUE}
   */
  this.hue = defaultValue(
    options.hue,
    defaultValue(imageryProvider._defaultHue, ImageryLayer.DEFAULT_HUE)
  );

  /**
   * The saturation of this layer. 1.0 uses the unmodified imagery color. Less than 1.0 reduces the
   * saturation while greater than 1.0 increases it.
   *
   * @type {number}
   * @default {@link ImageryLayer.DEFAULT_SATURATION}
   */
  this.saturation = defaultValue(
    options.saturation,
    defaultValue(
      imageryProvider._defaultSaturation,
      ImageryLayer.DEFAULT_SATURATION
    )
  );

  /**
   * The gamma correction to apply to this layer.  1.0 uses the unmodified imagery color.
   *
   * @type {number}
   * @default {@link ImageryLayer.DEFAULT_GAMMA}
   */
  this.gamma = defaultValue(
    options.gamma,
    defaultValue(imageryProvider._defaultGamma, ImageryLayer.DEFAULT_GAMMA)
  );

  /**
   * The {@link SplitDirection} to apply to this layer.
   *
   * @type {SplitDirection}
   * @default {@link ImageryLayer.DEFAULT_SPLIT}
   */
  this.splitDirection = defaultValue(
    options.splitDirection,
    ImageryLayer.DEFAULT_SPLIT
  );

  /**
   * The {@link TextureMinificationFilter} to apply to this layer.
   * Possible values are {@link TextureMinificationFilter.LINEAR} (the default)
   * and {@link TextureMinificationFilter.NEAREST}.
   *
   * To take effect, this property must be set immediately after adding the imagery layer.
   * Once a texture is loaded it won't be possible to change the texture filter used.
   *
   * @type {TextureMinificationFilter}
   * @default {@link ImageryLayer.DEFAULT_MINIFICATION_FILTER}
   */
  this.minificationFilter = defaultValue(
    options.minificationFilter,
    defaultValue(
      imageryProvider._defaultMinificationFilter,
      ImageryLayer.DEFAULT_MINIFICATION_FILTER
    )
  );

  /**
   * The {@link TextureMagnificationFilter} to apply to this layer.
   * Possible values are {@link TextureMagnificationFilter.LINEAR} (the default)
   * and {@link TextureMagnificationFilter.NEAREST}.
   *
   * To take effect, this property must be set immediately after adding the imagery layer.
   * Once a texture is loaded it won't be possible to change the texture filter used.
   *
   * @type {TextureMagnificationFilter}
   * @default {@link ImageryLayer.DEFAULT_MAGNIFICATION_FILTER}
   */
  this.magnificationFilter = defaultValue(
    options.magnificationFilter,
    defaultValue(
      imageryProvider._defaultMagnificationFilter,
      ImageryLayer.DEFAULT_MAGNIFICATION_FILTER
    )
  );

  /**
   * Determines if this layer is shown.
   *
   * @type {boolean}
   * @default true
   */
  this.show = defaultValue(options.show, true);

  this._minimumTerrainLevel = options.minimumTerrainLevel;
  this._maximumTerrainLevel = options.maximumTerrainLevel;

  this._rectangle = defaultValue(options.rectangle, Rectangle.MAX_VALUE);
  this._maximumAnisotropy = options.maximumAnisotropy;

  this._imageryCache = {};

  this._skeletonPlaceholder = new TileImagery(Imagery.createPlaceholder(this));

  // The value of the show property on the last update.
  this._show = true;

  // The index of this layer in the ImageryLayerCollection.
  this._layerIndex = -1;

  // true if this is the base (lowest shown) layer.
  this._isBaseLayer = false;

  this._requestImageError = undefined;

  this._reprojectComputeCommands = [];

  /**
   * Rectangle cutout in this layer of imagery.
   *
   * @type {Rectangle}
   */
  this.cutoutRectangle = options.cutoutRectangle;

  /**
   * Color value that should be set to transparent.
   *
   * @type {Color}
   */
  this.colorToAlpha = options.colorToAlpha;

  /**
   * Normalized (0-1) threshold for color-to-alpha.
   *
   * @type {number}
   */
  this.colorToAlphaThreshold = defaultValue(
    options.colorToAlphaThreshold,
    ImageryLayer.DEFAULT_APPLY_COLOR_TO_ALPHA_THRESHOLD
  );
}

Object.defineProperties(ImageryLayer.prototype, {
  /**
   * Gets the imagery provider for this layer. This should not be called before {@link ImageryLayer#ready} returns true.
   * @memberof ImageryLayer.prototype
   * @type {ImageryProvider}
   * @readonly
   */
  imageryProvider: {
    get: function () {
      return this._imageryProvider;
    },
  },

  /**
   * Returns true when the terrain provider has been successfully created. Otherwise, returns false.
   * @memberof ImageryLayer.prototype
   * @type {boolean}
   * @readonly
   */
  ready: {
    get: function () {
      return defined(this._imageryProvider);
    },
  },

  /**
   * Gets an event that is raised when the imagery provider encounters an asynchronous error.  By subscribing
   * to the event, you will be notified of the error and can potentially recover from it.  Event listeners
   * are passed an instance of the thrown error.
   * @memberof Imagery.prototype
   * @type {Event<Imagery.ErrorEventCallback>}
   * @readonly
   */
  errorEvent: {
    get: function () {
      return this._errorEvent;
    },
  },

  /**
   * Gets an event that is raised when the imagery provider has been successfully created. Event listeners
   * are passed the created instance of {@link ImageryProvider}.
   * @memberof ImageryLayer.prototype
   * @type {Event<ImageryLayer.ReadyEventCallback>}
   * @readonly
   */
  readyEvent: {
    get: function () {
      return this._readyEvent;
    },
  },

  /**
   * Gets the rectangle of this layer.  If this rectangle is smaller than the rectangle of the
   * {@link ImageryProvider}, only a portion of the imagery provider is shown.
   * @memberof ImageryLayer.prototype
   * @type {Rectangle}
   * @readonly
   */
  rectangle: {
    get: function () {
      return this._rectangle;
    },
  },
});

/**
 * This value is used as the default brightness for the imagery layer if one is not provided during construction
 * or by the imagery provider. This value does not modify the brightness of the imagery.
 * @type {number}
 * @default 1.0
 */
ImageryLayer.DEFAULT_BRIGHTNESS = 1.0;
/**
 * This value is used as the default contrast for the imagery layer if one is not provided during construction
 * or by the imagery provider. This value does not modify the contrast of the imagery.
 * @type {number}
 * @default 1.0
 */
ImageryLayer.DEFAULT_CONTRAST = 1.0;
/**
 * This value is used as the default hue for the imagery layer if one is not provided during construction
 * or by the imagery provider. This value does not modify the hue of the imagery.
 * @type {number}
 * @default 0.0
 */
ImageryLayer.DEFAULT_HUE = 0.0;
/**
 * This value is used as the default saturation for the imagery layer if one is not provided during construction
 * or by the imagery provider. This value does not modify the saturation of the imagery.
 * @type {number}
 * @default 1.0
 */
ImageryLayer.DEFAULT_SATURATION = 1.0;
/**
 * This value is used as the default gamma for the imagery layer if one is not provided during construction
 * or by the imagery provider. This value does not modify the gamma of the imagery.
 * @type {number}
 * @default 1.0
 */
ImageryLayer.DEFAULT_GAMMA = 1.0;

/**
 * This value is used as the default split for the imagery layer if one is not provided during construction
 * or by the imagery provider.
 * @type {SplitDirection}
 * @default SplitDirection.NONE
 */
ImageryLayer.DEFAULT_SPLIT = SplitDirection.NONE;

/**
 * This value is used as the default texture minification filter for the imagery layer if one is not provided
 * during construction or by the imagery provider.
 * @type {TextureMinificationFilter}
 * @default TextureMinificationFilter.LINEAR
 */
ImageryLayer.DEFAULT_MINIFICATION_FILTER = TextureMinificationFilter.LINEAR;

/**
 * This value is used as the default texture magnification filter for the imagery layer if one is not provided
 * during construction or by the imagery provider.
 * @type {TextureMagnificationFilter}
 * @default TextureMagnificationFilter.LINEAR
 */
ImageryLayer.DEFAULT_MAGNIFICATION_FILTER = TextureMagnificationFilter.LINEAR;

/**
 * This value is used as the default threshold for color-to-alpha if one is not provided
 * during construction or by the imagery provider.
 * @type {number}
 * @default 0.004
 */
ImageryLayer.DEFAULT_APPLY_COLOR_TO_ALPHA_THRESHOLD = 0.004;

/**
 * Create a new imagery layer from an asynchronous imagery provider. The layer will handle any asynchronous loads or errors, and begin rendering the imagery layer once ready.
 *
 * @param {Promise<ImageryProvider>} imageryProviderPromise A promise which resolves to a imagery provider
 * @param {ImageryLayer.ConstructorOptions} options An object describing initialization options
 * @returns {ImageryLayer} The created imagery layer.
 *
 * @example
 * // Create a new base layer
 * const viewer = new Cesium.Viewer("cesiumContainer", {
 *   baseLayer: Cesium.ImageryLayer.fromProviderAsync(Cesium.IonImageryProvider.fromAssetId(3812));
 * });
 *
 * @example
 * // Add a new transparent layer
 * const imageryLayer = Cesium.ImageryLayer.fromProviderAsync(Cesium.IonImageryProvider.fromAssetId(3812));
 * imageryLayer.alpha = 0.5;
 * viewer.imageryLayers.add(imageryLayer);
 *
 * @example
 * // Handle loading events
 * const imageryLayer = Cesium.ImageryLayer.fromProviderAsync(Cesium.IonImageryProvider.fromAssetId(3812));
 * viewer.imageryLayers.add(imageryLayer);
 *
 * imageryLayer.readyEvent.addEventListener(provider => {
 *   imageryLayer.provider.errorEvent.addEventListener(error => {
 *     alert(`Encountered an error while loading imagery tiles! ${error}`);
 *   });
 * });
 *
 * imageryLayer.errorEvent.addEventListener(error => {
 *   alert(`Encountered an error while creating an imagery layer! ${error}`);
 * });
 *
 * @see ImageryLayer.errorEvent
 * @see ImageryLayer.readyEvent
 * @see ImageryLayer.provider
 * @see ImageryLayer.fromWorldImagery
 */
ImageryLayer.fromProviderAsync = function (imageryProviderPromise, options) {
  //>>includeStart('debug', pragmas.debug);
  Check.typeOf.object("imageryProviderPromise", imageryProviderPromise);
  //>>includeEnd('debug');

  const layer = new ImageryLayer(undefined, options);

  handlePromise(layer, Promise.resolve(imageryProviderPromise));

  return layer;
};

/**
 * @typedef {ImageryLayer.ConstructorOptions} ImageryLayer.WorldImageryConstructorOptions
 *
 * Initialization options for ImageryLayer.fromWorldImagery
 *
 * @property {IonWorldImageryStyle} [options.style=IonWorldImageryStyle] The style of base imagery, only AERIAL, AERIAL_WITH_LABELS, and ROAD are currently supported.
 */

/**
 * Create a new imagery layer for ion's default global base imagery layer, currently Bing Maps. The layer will handle any asynchronous loads or errors, and begin rendering the imagery layer once ready.
 *
 * @param {ImageryLayer.WorldImageryConstructorOptions} options An object describing initialization options
 * @returns {ImageryLayer} The created imagery layer.
 *
 * * @example
 * // Create a new base layer
 * const viewer = new Cesium.Viewer("cesiumContainer", {
 *   baseLayer: Cesium.ImageryLayer.fromWorldImagery();
 * });
 *
 * @example
 * // Add a new transparent layer
 * const imageryLayer = Cesium.ImageryLayer.fromWorldImagery();
 * imageryLayer.alpha = 0.5;
 * viewer.imageryLayers.add(imageryLayer);
 *
 * @example
 * // Handle loading events
 * const imageryLayer = Cesium.ImageryLayer.fromWorldImagery();
 * viewer.imageryLayers.add(imageryLayer);
 *
 * imageryLayer.readyEvent.addEventListener(provider => {
 *   imageryLayer.provider.errorEvent.addEventListener(error => {
 *     alert(`Encountered an error while loading imagery tiles! ${error}`);
 *   });
 * });
 *
 * imageryLayer.errorEvent.addEventListener(error => {
 *   alert(`Encountered an error while creating an imagery layer! ${error}`);
 * });
 *
 * @see ImageryLayer.errorEvent
 * @see ImageryLayer.readyEvent
 * @see ImageryLayer.provider
 */
ImageryLayer.fromWorldImagery = function (options) {
  options = defaultValue(options, defaultValue.EMPTY_OBJECT);

  return ImageryLayer.fromProviderAsync(
    createWorldImageryAsync({
      style: options.style,
    }),
    options
  );
};

/**
 * Gets a value indicating whether this layer is the base layer in the
 * {@link ImageryLayerCollection}.  The base layer is the one that underlies all
 * others.  It is special in that it is treated as if it has global rectangle, even if
 * it actually does not, by stretching the texels at the edges over the entire
 * globe.
 *
 * @returns {boolean} true if this is the base layer; otherwise, false.
 */
ImageryLayer.prototype.isBaseLayer = function () {
  return this._isBaseLayer;
};

/**
 * Returns true if this object was destroyed; otherwise, false.
 * <br /><br />
 * If this object was destroyed, it should not be used; calling any function other than
 * <code>isDestroyed</code> will result in a {@link DeveloperError} exception.
 *
 * @returns {boolean} True if this object was destroyed; otherwise, false.
 *
 * @see ImageryLayer#destroy
 */
ImageryLayer.prototype.isDestroyed = function () {
  return false;
};

/**
 * Destroys the WebGL resources held by this object.  Destroying an object allows for deterministic
 * release of WebGL resources, instead of relying on the garbage collector to destroy this object.
 * <br /><br />
 * Once an object is destroyed, it should not be used; calling any function other than
 * <code>isDestroyed</code> will result in a {@link DeveloperError} exception.  Therefore,
 * assign the return value (<code>undefined</code>) to the object as done in the example.
 *
 * @exception {DeveloperError} This object was destroyed, i.e., destroy() was called.
 *
 *
 * @example
 * imageryLayer = imageryLayer && imageryLayer.destroy();
 *
 * @see ImageryLayer#isDestroyed
 */
ImageryLayer.prototype.destroy = function () {
  return destroyObject(this);
};

const imageryBoundsScratch = new Rectangle();
const tileImageryBoundsScratch = new Rectangle();
const clippedRectangleScratch = new Rectangle();
const terrainRectangleScratch = new Rectangle();

/**
 * Computes the intersection of this layer's rectangle with the imagery provider's availability rectangle,
 * producing the overall bounds of imagery that can be produced by this layer.
 *
 * @returns {Promise<Rectangle>} A promise to a rectangle which defines the overall bounds of imagery that can be produced by this layer.
 *
 * @example
 * // Zoom to an imagery layer.
 * imageryLayer.getViewableRectangle().then(function (rectangle) {
 *     return camera.flyTo({
 *         destination: rectangle
 *     });
 * });
 */
ImageryLayer.prototype.getViewableRectangle = async function () {
  deprecationWarning(
    "ImageryLayer.getViewableRectangle",
    "ImageryLayer.getViewableRectangle was deprecated in CesiumJS 1.102.  It will be removed in 1.104.  Use ImageryLayer.getImageryRectangle instead."
  );

  const imageryProvider = this._imageryProvider;
  const rectangle = this._rectangle;
  // readyPromise has been deprecated. This is here for backward compatibility and can be removed with readyPromise.
  await imageryProvider._readyPromise;
  return Rectangle.intersection(imageryProvider.rectangle, rectangle);
};

/**
 * Computes the intersection of this layer's rectangle with the imagery provider's availability rectangle,
 * producing the overall bounds of imagery that can be produced by this layer.
 *
 * @returns {Rectangle} A rectangle which defines the overall bounds of imagery that can be produced by this layer.
 *
 * @example
 * // Zoom to an imagery layer.
 * const imageryRectangle = imageryLayer.getImageryRectangle();
 * scene.camera.flyTo({
 *     destination: rectangle
 * });
 *
 */
ImageryLayer.prototype.getImageryRectangle = function () {
  const imageryProvider = this._imageryProvider;
  const rectangle = this._rectangle;
  return Rectangle.intersection(imageryProvider.rectangle, rectangle);
};

/**
 * Create skeletons for the imagery tiles that partially or completely overlap a given terrain
 * tile.
 *
 * @private
 *
 * @param {Tile} tile The terrain tile.
 * @param {TerrainProvider|undefined} terrainProvider The terrain provider associated with the terrain tile.
 * @param {number} insertionPoint The position to insert new skeletons before in the tile's imagery list.
 * @returns {boolean} true if this layer overlaps any portion of the terrain tile; otherwise, false.
 */
ImageryLayer.prototype._createTileImagerySkeletons = function (
  tile,
  terrainProvider,
  insertionPoint
) {
  const surfaceTile = tile.data;

  if (
    !defined(terrainProvider) ||
    (defined(this._minimumTerrainLevel) &&
      tile.level < this._minimumTerrainLevel)
  ) {
    return false;
  }
  if (
    defined(this._maximumTerrainLevel) &&
    tile.level > this._maximumTerrainLevel
  ) {
    return false;
  }

  if (!defined(insertionPoint)) {
    insertionPoint = surfaceTile.imagery.length;
  }

  const imageryProvider = this._imageryProvider;
  // ready is deprecated. This is here for backwards compatibility
  if (!this.ready || !imageryProvider._ready) {
    // The imagery provider is not ready, so we can't create skeletons, yet.
    // Instead, add a placeholder so that we'll know to create
    // the skeletons once the provider is ready.
    this._skeletonPlaceholder.loadingImagery.addReference();
    surfaceTile.imagery.splice(insertionPoint, 0, this._skeletonPlaceholder);
    return true;
  }

  // Use Web Mercator for our texture coordinate computations if this imagery layer uses
  // that projection and the terrain tile falls entirely inside the valid bounds of the
  // projection.
  const useWebMercatorT =
    imageryProvider.tilingScheme.projection instanceof WebMercatorProjection &&
    tile.rectangle.north < WebMercatorProjection.MaximumLatitude &&
    tile.rectangle.south > -WebMercatorProjection.MaximumLatitude;

  // Compute the rectangle of the imagery from this imageryProvider that overlaps
  // the geometry tile.  The ImageryProvider and ImageryLayer both have the
  // opportunity to constrain the rectangle.  The imagery TilingScheme's rectangle
  // always fully contains the ImageryProvider's rectangle.
  const imageryBounds = Rectangle.intersection(
    imageryProvider.rectangle,
    this._rectangle,
    imageryBoundsScratch
  );
  let rectangle = Rectangle.intersection(
    tile.rectangle,
    imageryBounds,
    tileImageryBoundsScratch
  );

  if (!defined(rectangle)) {
    // There is no overlap between this terrain tile and this imagery
    // provider.  Unless this is the base layer, no skeletons need to be created.
    // We stretch texels at the edge of the base layer over the entire globe.
    if (!this.isBaseLayer()) {
      return false;
    }

    const baseImageryRectangle = imageryBounds;
    const baseTerrainRectangle = tile.rectangle;
    rectangle = tileImageryBoundsScratch;

    if (baseTerrainRectangle.south >= baseImageryRectangle.north) {
      rectangle.north = rectangle.south = baseImageryRectangle.north;
    } else if (baseTerrainRectangle.north <= baseImageryRectangle.south) {
      rectangle.north = rectangle.south = baseImageryRectangle.south;
    } else {
      rectangle.south = Math.max(
        baseTerrainRectangle.south,
        baseImageryRectangle.south
      );
      rectangle.north = Math.min(
        baseTerrainRectangle.north,
        baseImageryRectangle.north
      );
    }

    if (baseTerrainRectangle.west >= baseImageryRectangle.east) {
      rectangle.west = rectangle.east = baseImageryRectangle.east;
    } else if (baseTerrainRectangle.east <= baseImageryRectangle.west) {
      rectangle.west = rectangle.east = baseImageryRectangle.west;
    } else {
      rectangle.west = Math.max(
        baseTerrainRectangle.west,
        baseImageryRectangle.west
      );
      rectangle.east = Math.min(
        baseTerrainRectangle.east,
        baseImageryRectangle.east
      );
    }
  }

  let latitudeClosestToEquator = 0.0;
  if (rectangle.south > 0.0) {
    latitudeClosestToEquator = rectangle.south;
  } else if (rectangle.north < 0.0) {
    latitudeClosestToEquator = rectangle.north;
  }

  // Compute the required level in the imagery tiling scheme.
  // The errorRatio should really be imagerySSE / terrainSSE rather than this hard-coded value.
  // But first we need configurable imagery SSE and we need the rendering to be able to handle more
  // images attached to a terrain tile than there are available texture units.  So that's for the future.
  const errorRatio = 1.0;
  const targetGeometricError =
    errorRatio * terrainProvider.getLevelMaximumGeometricError(tile.level);
  let imageryLevel = getLevelWithMaximumTexelSpacing(
    this,
    targetGeometricError,
    latitudeClosestToEquator
  );
  imageryLevel = Math.max(0, imageryLevel);
  const maximumLevel = imageryProvider.maximumLevel;
  if (imageryLevel > maximumLevel) {
    imageryLevel = maximumLevel;
  }

  if (defined(imageryProvider.minimumLevel)) {
    const minimumLevel = imageryProvider.minimumLevel;
    if (imageryLevel < minimumLevel) {
      imageryLevel = minimumLevel;
    }
  }

  const imageryTilingScheme = imageryProvider.tilingScheme;
  const northwestTileCoordinates = imageryTilingScheme.positionToTileXY(
    Rectangle.northwest(rectangle),
    imageryLevel
  );
  const southeastTileCoordinates = imageryTilingScheme.positionToTileXY(
    Rectangle.southeast(rectangle),
    imageryLevel
  );

  // If the southeast corner of the rectangle lies very close to the north or west side
  // of the southeast tile, we don't actually need the southernmost or easternmost
  // tiles.
  // Similarly, if the northwest corner of the rectangle lies very close to the south or east side
  // of the northwest tile, we don't actually need the northernmost or westernmost tiles.

  // We define "very close" as being within 1/512 of the width of the tile.
  let veryCloseX = tile.rectangle.width / 512.0;
  let veryCloseY = tile.rectangle.height / 512.0;

  const northwestTileRectangle = imageryTilingScheme.tileXYToRectangle(
    northwestTileCoordinates.x,
    northwestTileCoordinates.y,
    imageryLevel
  );
  if (
    Math.abs(northwestTileRectangle.south - tile.rectangle.north) <
      veryCloseY &&
    northwestTileCoordinates.y < southeastTileCoordinates.y
  ) {
    ++northwestTileCoordinates.y;
  }
  if (
    Math.abs(northwestTileRectangle.east - tile.rectangle.west) < veryCloseX &&
    northwestTileCoordinates.x < southeastTileCoordinates.x
  ) {
    ++northwestTileCoordinates.x;
  }

  const southeastTileRectangle = imageryTilingScheme.tileXYToRectangle(
    southeastTileCoordinates.x,
    southeastTileCoordinates.y,
    imageryLevel
  );
  if (
    Math.abs(southeastTileRectangle.north - tile.rectangle.south) <
      veryCloseY &&
    southeastTileCoordinates.y > northwestTileCoordinates.y
  ) {
    --southeastTileCoordinates.y;
  }
  if (
    Math.abs(southeastTileRectangle.west - tile.rectangle.east) < veryCloseX &&
    southeastTileCoordinates.x > northwestTileCoordinates.x
  ) {
    --southeastTileCoordinates.x;
  }

  // Create TileImagery instances for each imagery tile overlapping this terrain tile.
  // We need to do all texture coordinate computations in the imagery tile's tiling scheme.

  const terrainRectangle = Rectangle.clone(
    tile.rectangle,
    terrainRectangleScratch
  );
  let imageryRectangle = imageryTilingScheme.tileXYToRectangle(
    northwestTileCoordinates.x,
    northwestTileCoordinates.y,
    imageryLevel
  );
  let clippedImageryRectangle = Rectangle.intersection(
    imageryRectangle,
    imageryBounds,
    clippedRectangleScratch
  );

  let imageryTileXYToRectangle;
  if (useWebMercatorT) {
    imageryTilingScheme.rectangleToNativeRectangle(
      terrainRectangle,
      terrainRectangle
    );
    imageryTilingScheme.rectangleToNativeRectangle(
      imageryRectangle,
      imageryRectangle
    );
    imageryTilingScheme.rectangleToNativeRectangle(
      clippedImageryRectangle,
      clippedImageryRectangle
    );
    imageryTilingScheme.rectangleToNativeRectangle(
      imageryBounds,
      imageryBounds
    );
    imageryTileXYToRectangle = imageryTilingScheme.tileXYToNativeRectangle.bind(
      imageryTilingScheme
    );
    veryCloseX = terrainRectangle.width / 512.0;
    veryCloseY = terrainRectangle.height / 512.0;
  } else {
    imageryTileXYToRectangle = imageryTilingScheme.tileXYToRectangle.bind(
      imageryTilingScheme
    );
  }

  let minU;
  let maxU = 0.0;

  let minV = 1.0;
  let maxV;

  // If this is the northern-most or western-most tile in the imagery tiling scheme,
  // it may not start at the northern or western edge of the terrain tile.
  // Calculate where it does start.
  if (
    !this.isBaseLayer() &&
    Math.abs(clippedImageryRectangle.west - terrainRectangle.west) >= veryCloseX
  ) {
    maxU = Math.min(
      1.0,
      (clippedImageryRectangle.west - terrainRectangle.west) /
        terrainRectangle.width
    );
  }

  if (
    !this.isBaseLayer() &&
    Math.abs(clippedImageryRectangle.north - terrainRectangle.north) >=
      veryCloseY
  ) {
    minV = Math.max(
      0.0,
      (clippedImageryRectangle.north - terrainRectangle.south) /
        terrainRectangle.height
    );
  }

  const initialMinV = minV;

  for (
    let i = northwestTileCoordinates.x;
    i <= southeastTileCoordinates.x;
    i++
  ) {
    minU = maxU;

    imageryRectangle = imageryTileXYToRectangle(
      i,
      northwestTileCoordinates.y,
      imageryLevel
    );
    clippedImageryRectangle = Rectangle.simpleIntersection(
      imageryRectangle,
      imageryBounds,
      clippedRectangleScratch
    );

    if (!defined(clippedImageryRectangle)) {
      continue;
    }

    maxU = Math.min(
      1.0,
      (clippedImageryRectangle.east - terrainRectangle.west) /
        terrainRectangle.width
    );

    // If this is the eastern-most imagery tile mapped to this terrain tile,
    // and there are more imagery tiles to the east of this one, the maxU
    // should be 1.0 to make sure rounding errors don't make the last
    // image fall shy of the edge of the terrain tile.
    if (
      i === southeastTileCoordinates.x &&
      (this.isBaseLayer() ||
        Math.abs(clippedImageryRectangle.east - terrainRectangle.east) <
          veryCloseX)
    ) {
      maxU = 1.0;
    }

    minV = initialMinV;

    for (
      let j = northwestTileCoordinates.y;
      j <= southeastTileCoordinates.y;
      j++
    ) {
      maxV = minV;

      imageryRectangle = imageryTileXYToRectangle(i, j, imageryLevel);
      clippedImageryRectangle = Rectangle.simpleIntersection(
        imageryRectangle,
        imageryBounds,
        clippedRectangleScratch
      );

      if (!defined(clippedImageryRectangle)) {
        continue;
      }

      minV = Math.max(
        0.0,
        (clippedImageryRectangle.south - terrainRectangle.south) /
          terrainRectangle.height
      );

      // If this is the southern-most imagery tile mapped to this terrain tile,
      // and there are more imagery tiles to the south of this one, the minV
      // should be 0.0 to make sure rounding errors don't make the last
      // image fall shy of the edge of the terrain tile.
      if (
        j === southeastTileCoordinates.y &&
        (this.isBaseLayer() ||
          Math.abs(clippedImageryRectangle.south - terrainRectangle.south) <
            veryCloseY)
      ) {
        minV = 0.0;
      }

      const texCoordsRectangle = new Cartesian4(minU, minV, maxU, maxV);
      const imagery = this.getImageryFromCache(i, j, imageryLevel);
      surfaceTile.imagery.splice(
        insertionPoint,
        0,
        new TileImagery(imagery, texCoordsRectangle, useWebMercatorT)
      );
      ++insertionPoint;
    }
  }

  return true;
};

/**
 * Calculate the translation and scale for a particular {@link TileImagery} attached to a
 * particular terrain tile.
 *
 * @private
 *
 * @param {Tile} tile The terrain tile.
 * @param {TileImagery} tileImagery The imagery tile mapping.
 * @returns {Cartesian4} The translation and scale where X and Y are the translation and Z and W
 *          are the scale.
 */
ImageryLayer.prototype._calculateTextureTranslationAndScale = function (
  tile,
  tileImagery
) {
  let imageryRectangle = tileImagery.readyImagery.rectangle;
  let terrainRectangle = tile.rectangle;

  if (tileImagery.useWebMercatorT) {
    const tilingScheme =
      tileImagery.readyImagery.imageryLayer.imageryProvider.tilingScheme;
    imageryRectangle = tilingScheme.rectangleToNativeRectangle(
      imageryRectangle,
      imageryBoundsScratch
    );
    terrainRectangle = tilingScheme.rectangleToNativeRectangle(
      terrainRectangle,
      terrainRectangleScratch
    );
  }

  const terrainWidth = terrainRectangle.width;
  const terrainHeight = terrainRectangle.height;

  const scaleX = terrainWidth / imageryRectangle.width;
  const scaleY = terrainHeight / imageryRectangle.height;
  return new Cartesian4(
    (scaleX * (terrainRectangle.west - imageryRectangle.west)) / terrainWidth,
    (scaleY * (terrainRectangle.south - imageryRectangle.south)) /
      terrainHeight,
    scaleX,
    scaleY
  );
};

/**
 * Request a particular piece of imagery from the imagery provider.  This method handles raising an
 * error event if the request fails, and retrying the request if necessary.
 *
 * @private
 *
 * @param {Imagery} imagery The imagery to request.
 */
ImageryLayer.prototype._requestImagery = function (imagery) {
  const imageryProvider = this._imageryProvider;

  const that = this;

  function success(image) {
    if (!defined(image)) {
      return failure();
    }

    imagery.image = image;
    imagery.state = ImageryState.RECEIVED;
    imagery.request = undefined;

    TileProviderError.reportSuccess(that._requestImageError);
  }

  function failure(e) {
    if (imagery.request.state === RequestState.CANCELLED) {
      // Cancelled due to low priority - try again later.
      imagery.state = ImageryState.UNLOADED;
      imagery.request = undefined;
      return;
    }

    // Initially assume failure. An error handler may retry, in which case the state will
    // change to TRANSITIONING.
    imagery.state = ImageryState.FAILED;
    imagery.request = undefined;

    const message = `Failed to obtain image tile X: ${imagery.x} Y: ${imagery.y} Level: ${imagery.level}.`;
    that._requestImageError = TileProviderError.reportError(
      that._requestImageError,
      imageryProvider,
      imageryProvider.errorEvent,
      message,
      imagery.x,
      imagery.y,
      imagery.level,
      e
    );
    if (that._requestImageError.retry) {
      doRequest();
    }
  }

  function doRequest() {
    const request = new Request({
      throttle: false,
      throttleByServer: true,
      type: RequestType.IMAGERY,
    });
    imagery.request = request;
    imagery.state = ImageryState.TRANSITIONING;
    const imagePromise = imageryProvider.requestImage(
      imagery.x,
      imagery.y,
      imagery.level,
      request
    );

    if (!defined(imagePromise)) {
      // Too many parallel requests, so postpone loading tile.
      imagery.state = ImageryState.UNLOADED;
      imagery.request = undefined;
      return;
    }

    if (defined(imageryProvider.getTileCredits)) {
      imagery.credits = imageryProvider.getTileCredits(
        imagery.x,
        imagery.y,
        imagery.level
      );
    }

    imagePromise
      .then(function (image) {
        success(image);
      })
      .catch(function (e) {
        failure(e);
      });
  }

  doRequest();
};

ImageryLayer.prototype._createTextureWebGL = function (context, imagery) {
  const sampler = new Sampler({
    minificationFilter: this.minificationFilter,
    magnificationFilter: this.magnificationFilter,
  });

  const image = imagery.image;

  if (defined(image.internalFormat)) {
    return new Texture({
      context: context,
      pixelFormat: image.internalFormat,
      width: image.width,
      height: image.height,
      source: {
        arrayBufferView: image.bufferView,
      },
      sampler: sampler,
    });
  }
  return new Texture({
    context: context,
    source: image,
    pixelFormat: this._imageryProvider.hasAlphaChannel
      ? PixelFormat.RGBA
      : PixelFormat.RGB,
    sampler: sampler,
  });
};

/**
 * Create a WebGL texture for a given {@link Imagery} instance.
 *
 * @private
 *
 * @param {Context} context The rendered context to use to create textures.
 * @param {Imagery} imagery The imagery for which to create a texture.
 */
ImageryLayer.prototype._createTexture = function (context, imagery) {
  const imageryProvider = this._imageryProvider;
  const image = imagery.image;

  // If this imagery provider has a discard policy, use it to check if this
  // image should be discarded.
  if (defined(imageryProvider.tileDiscardPolicy)) {
    const discardPolicy = imageryProvider.tileDiscardPolicy;
    if (defined(discardPolicy)) {
      // If the discard policy is not ready yet, transition back to the
      // RECEIVED state and we'll try again next time.
      if (!discardPolicy.isReady()) {
        imagery.state = ImageryState.RECEIVED;
        return;
      }

      // Mark discarded imagery tiles invalid.  Parent imagery will be used instead.
      if (discardPolicy.shouldDiscardImage(image)) {
        imagery.state = ImageryState.INVALID;
        return;
      }
    }
  }

  //>>includeStart('debug', pragmas.debug);
  if (
    this.minificationFilter !== TextureMinificationFilter.NEAREST &&
    this.minificationFilter !== TextureMinificationFilter.LINEAR
  ) {
    throw new DeveloperError(
      "ImageryLayer minification filter must be NEAREST or LINEAR"
    );
  }
  //>>includeEnd('debug');

  // Imagery does not need to be discarded, so upload it to WebGL.
  const texture = this._createTextureWebGL(context, imagery);

  if (
    imageryProvider.tilingScheme.projection instanceof WebMercatorProjection
  ) {
    imagery.textureWebMercator = texture;
  } else {
    imagery.texture = texture;
  }
  imagery.image = undefined;
  imagery.state = ImageryState.TEXTURE_LOADED;
};

function getSamplerKey(
  minificationFilter,
  magnificationFilter,
  maximumAnisotropy
) {
  return `${minificationFilter}:${magnificationFilter}:${maximumAnisotropy}`;
}

ImageryLayer.prototype._finalizeReprojectTexture = function (context, texture) {
  let minificationFilter = this.minificationFilter;
  const magnificationFilter = this.magnificationFilter;
  const usesLinearTextureFilter =
    minificationFilter === TextureMinificationFilter.LINEAR &&
    magnificationFilter === TextureMagnificationFilter.LINEAR;
  // Use mipmaps if this texture has power-of-two dimensions.
  // In addition, mipmaps are only generated if the texture filters are both LINEAR.
  if (
    usesLinearTextureFilter &&
    !PixelFormat.isCompressedFormat(texture.pixelFormat) &&
    CesiumMath.isPowerOfTwo(texture.width) &&
    CesiumMath.isPowerOfTwo(texture.height)
  ) {
    minificationFilter = TextureMinificationFilter.LINEAR_MIPMAP_LINEAR;
    const maximumSupportedAnisotropy =
      ContextLimits.maximumTextureFilterAnisotropy;
    const maximumAnisotropy = Math.min(
      maximumSupportedAnisotropy,
      defaultValue(this._maximumAnisotropy, maximumSupportedAnisotropy)
    );
    const mipmapSamplerKey = getSamplerKey(
      minificationFilter,
      magnificationFilter,
      maximumAnisotropy
    );
    let mipmapSamplers = context.cache.imageryLayerMipmapSamplers;
    if (!defined(mipmapSamplers)) {
      mipmapSamplers = {};
      context.cache.imageryLayerMipmapSamplers = mipmapSamplers;
    }
    let mipmapSampler = mipmapSamplers[mipmapSamplerKey];
    if (!defined(mipmapSampler)) {
      mipmapSampler = mipmapSamplers[mipmapSamplerKey] = new Sampler({
        wrapS: TextureWrap.CLAMP_TO_EDGE,
        wrapT: TextureWrap.CLAMP_TO_EDGE,
        minificationFilter: minificationFilter,
        magnificationFilter: magnificationFilter,
        maximumAnisotropy: maximumAnisotropy,
      });
    }
    texture.generateMipmap(MipmapHint.NICEST);
    texture.sampler = mipmapSampler;
  } else {
    const nonMipmapSamplerKey = getSamplerKey(
      minificationFilter,
      magnificationFilter,
      0
    );
    let nonMipmapSamplers = context.cache.imageryLayerNonMipmapSamplers;
    if (!defined(nonMipmapSamplers)) {
      nonMipmapSamplers = {};
      context.cache.imageryLayerNonMipmapSamplers = nonMipmapSamplers;
    }
    let nonMipmapSampler = nonMipmapSamplers[nonMipmapSamplerKey];
    if (!defined(nonMipmapSampler)) {
      nonMipmapSampler = nonMipmapSamplers[nonMipmapSamplerKey] = new Sampler({
        wrapS: TextureWrap.CLAMP_TO_EDGE,
        wrapT: TextureWrap.CLAMP_TO_EDGE,
        minificationFilter: minificationFilter,
        magnificationFilter: magnificationFilter,
      });
    }
    texture.sampler = nonMipmapSampler;
  }
};

/**
 * Enqueues a command re-projecting a texture to a {@link GeographicProjection} on the next update, if necessary, and generate
 * mipmaps for the geographic texture.
 *
 * @private
 *
 * @param {FrameState} frameState The frameState.
 * @param {Imagery} imagery The imagery instance to reproject.
 * @param {boolean} [needGeographicProjection=true] True to reproject to geographic, or false if Web Mercator is fine.
 */
ImageryLayer.prototype._reprojectTexture = function (
  frameState,
  imagery,
  needGeographicProjection
) {
  const texture = imagery.textureWebMercator || imagery.texture;
  const rectangle = imagery.rectangle;
  const context = frameState.context;

  needGeographicProjection = defaultValue(needGeographicProjection, true);

  // Reproject this texture if it is not already in a geographic projection and
  // the pixels are more than 1e-5 radians apart.  The pixel spacing cutoff
  // avoids precision problems in the reprojection transformation while making
  // no noticeable difference in the georeferencing of the image.
  if (
    needGeographicProjection &&
    !(
      this._imageryProvider.tilingScheme.projection instanceof
      GeographicProjection
    ) &&
    rectangle.width / texture.width > 1e-5
  ) {
    const that = this;
    imagery.addReference();
    const computeCommand = new ComputeCommand({
      persists: true,
      owner: this,
      // Update render resources right before execution instead of now.
      // This allows different ImageryLayers to share the same vao and buffers.
      preExecute: function (command) {
        reprojectToGeographic(command, context, texture, imagery.rectangle);
      },
      postExecute: function (outputTexture) {
        imagery.texture = outputTexture;
        that._finalizeReprojectTexture(context, outputTexture);
        imagery.state = ImageryState.READY;
        imagery.releaseReference();
      },
      canceled: function () {
        imagery.state = ImageryState.TEXTURE_LOADED;
        imagery.releaseReference();
      },
    });
    this._reprojectComputeCommands.push(computeCommand);
  } else {
    if (needGeographicProjection) {
      imagery.texture = texture;
    }
    this._finalizeReprojectTexture(context, texture);
    imagery.state = ImageryState.READY;
  }
};

/**
 * Updates frame state to execute any queued texture re-projections.
 *
 * @private
 *
 * @param {FrameState} frameState The frameState.
 */
ImageryLayer.prototype.queueReprojectionCommands = function (frameState) {
  const computeCommands = this._reprojectComputeCommands;
  const length = computeCommands.length;
  for (let i = 0; i < length; ++i) {
    frameState.commandList.push(computeCommands[i]);
  }
  computeCommands.length = 0;
};

/**
 * Cancels re-projection commands queued for the next frame.
 *
 * @private
 */
ImageryLayer.prototype.cancelReprojections = function () {
  this._reprojectComputeCommands.forEach(function (command) {
    if (defined(command.canceled)) {
      command.canceled();
    }
  });
  this._reprojectComputeCommands.length = 0;
};

ImageryLayer.prototype.getImageryFromCache = function (
  x,
  y,
  level,
  imageryRectangle
) {
  const cacheKey = getImageryCacheKey(x, y, level);
  let imagery = this._imageryCache[cacheKey];

  if (!defined(imagery)) {
    imagery = new Imagery(this, x, y, level, imageryRectangle);
    this._imageryCache[cacheKey] = imagery;
  }

  imagery.addReference();
  return imagery;
};

ImageryLayer.prototype.removeImageryFromCache = function (imagery) {
  const cacheKey = getImageryCacheKey(imagery.x, imagery.y, imagery.level);
  delete this._imageryCache[cacheKey];
};

function getImageryCacheKey(x, y, level) {
  return JSON.stringify([x, y, level]);
}

const uniformMap = {
  u_textureDimensions: function () {
    return this.textureDimensions;
  },
  u_texture: function () {
    return this.texture;
  },

  textureDimensions: new Cartesian2(),
  texture: undefined,
};

const float32ArrayScratch = FeatureDetection.supportsTypedArrays()
  ? new Float32Array(2 * 64)
  : undefined;

function reprojectToGeographic(command, context, texture, rectangle) {
  // This function has gone through a number of iterations, because GPUs are awesome.
  //
  // Originally, we had a very simple vertex shader and computed the Web Mercator texture coordinates
  // per-fragment in the fragment shader.  That worked well, except on mobile devices, because
  // fragment shaders have limited precision on many mobile devices.  The result was smearing artifacts
  // at medium zoom levels because different geographic texture coordinates would be reprojected to Web
  // Mercator as the same value.
  //
  // Our solution was to reproject to Web Mercator in the vertex shader instead of the fragment shader.
  // This required far more vertex data.  With fragment shader reprojection, we only needed a single quad.
  // But to achieve the same precision with vertex shader reprojection, we needed a vertex for each
  // output pixel.  So we used a grid of 256x256 vertices, because most of our imagery
  // tiles are 256x256.  Fortunately the grid could be created and uploaded to the GPU just once and
  // re-used for all reprojections, so the performance was virtually unchanged from our original fragment
  // shader approach.  See https://github.com/CesiumGS/cesium/pull/714.
  //
  // Over a year later, we noticed (https://github.com/CesiumGS/cesium/issues/2110)
  // that our reprojection code was creating a rare but severe artifact on some GPUs (Intel HD 4600
  // for one).  The problem was that the GLSL sin function on these GPUs had a discontinuity at fine scales in
  // a few places.
  //
  // We solved this by implementing a more reliable sin function based on the CORDIC algorithm
  // (https://github.com/CesiumGS/cesium/pull/2111).  Even though this was a fair
  // amount of code to be executing per vertex, the performance seemed to be pretty good on most GPUs.
  // Unfortunately, on some GPUs, the performance was absolutely terrible
  // (https://github.com/CesiumGS/cesium/issues/2258).
  //
  // So that brings us to our current solution, the one you see here.  Effectively, we compute the Web
  // Mercator texture coordinates on the CPU and store the T coordinate with each vertex (the S coordinate
  // is the same in Geographic and Web Mercator).  To make this faster, we reduced our reprojection mesh
  // to be only 2 vertices wide and 64 vertices high.  We should have reduced the width to 2 sooner,
  // because the extra vertices weren't buying us anything.  The height of 64 means we are technically
  // doing a slightly less accurate reprojection than we were before, but we can't see the difference
  // so it's worth the 4x speedup.

  let reproject = context.cache.imageryLayer_reproject;

  if (!defined(reproject)) {
    reproject = context.cache.imageryLayer_reproject = {
      vertexArray: undefined,
      shaderProgram: undefined,
      sampler: undefined,
      destroy: function () {
        if (defined(this.framebuffer)) {
          this.framebuffer.destroy();
        }
        if (defined(this.vertexArray)) {
          this.vertexArray.destroy();
        }
        if (defined(this.shaderProgram)) {
          this.shaderProgram.destroy();
        }
      },
    };

    const positions = new Float32Array(2 * 64 * 2);
    let index = 0;
    for (let j = 0; j < 64; ++j) {
      const y = j / 63.0;
      positions[index++] = 0.0;
      positions[index++] = y;
      positions[index++] = 1.0;
      positions[index++] = y;
    }

    const reprojectAttributeIndices = {
      position: 0,
      webMercatorT: 1,
    };

    const indices = TerrainProvider.getRegularGridIndices(2, 64);
    const indexBuffer = Buffer.createIndexBuffer({
      context: context,
      typedArray: indices,
      usage: BufferUsage.STATIC_DRAW,
      indexDatatype: IndexDatatype.UNSIGNED_SHORT,
    });

    reproject.vertexArray = new VertexArray({
      context: context,
      attributes: [
        {
          index: reprojectAttributeIndices.position,
          vertexBuffer: Buffer.createVertexBuffer({
            context: context,
            typedArray: positions,
            usage: BufferUsage.STATIC_DRAW,
          }),
          componentsPerAttribute: 2,
        },
        {
          index: reprojectAttributeIndices.webMercatorT,
          vertexBuffer: Buffer.createVertexBuffer({
            context: context,
            sizeInBytes: 64 * 2 * 4,
            usage: BufferUsage.STREAM_DRAW,
          }),
          componentsPerAttribute: 1,
        },
      ],
      indexBuffer: indexBuffer,
    });

    const vs = new ShaderSource({
      sources: [ReprojectWebMercatorVS],
    });

    reproject.shaderProgram = ShaderProgram.fromCache({
      context: context,
      vertexShaderSource: vs,
      fragmentShaderSource: ReprojectWebMercatorFS,
      attributeLocations: reprojectAttributeIndices,
    });

    reproject.sampler = new Sampler({
      wrapS: TextureWrap.CLAMP_TO_EDGE,
      wrapT: TextureWrap.CLAMP_TO_EDGE,
      minificationFilter: TextureMinificationFilter.LINEAR,
      magnificationFilter: TextureMagnificationFilter.LINEAR,
    });
  }

  texture.sampler = reproject.sampler;

  const width = texture.width;
  const height = texture.height;

  uniformMap.textureDimensions.x = width;
  uniformMap.textureDimensions.y = height;
  uniformMap.texture = texture;

  let sinLatitude = Math.sin(rectangle.south);
  const southMercatorY = 0.5 * Math.log((1 + sinLatitude) / (1 - sinLatitude));

  sinLatitude = Math.sin(rectangle.north);
  const northMercatorY = 0.5 * Math.log((1 + sinLatitude) / (1 - sinLatitude));
  const oneOverMercatorHeight = 1.0 / (northMercatorY - southMercatorY);

  const outputTexture = new Texture({
    context: context,
    width: width,
    height: height,
    pixelFormat: texture.pixelFormat,
    pixelDatatype: texture.pixelDatatype,
    preMultiplyAlpha: texture.preMultiplyAlpha,
  });

  // Allocate memory for the mipmaps.  Failure to do this before rendering
  // to the texture via the FBO, and calling generateMipmap later,
  // will result in the texture appearing blank.  I can't pretend to
  // understand exactly why this is.
  if (CesiumMath.isPowerOfTwo(width) && CesiumMath.isPowerOfTwo(height)) {
    outputTexture.generateMipmap(MipmapHint.NICEST);
  }

  const south = rectangle.south;
  const north = rectangle.north;

  const webMercatorT = float32ArrayScratch;

  let outputIndex = 0;
  for (let webMercatorTIndex = 0; webMercatorTIndex < 64; ++webMercatorTIndex) {
    const fraction = webMercatorTIndex / 63.0;
    const latitude = CesiumMath.lerp(south, north, fraction);
    sinLatitude = Math.sin(latitude);
    const mercatorY = 0.5 * Math.log((1.0 + sinLatitude) / (1.0 - sinLatitude));
    const mercatorFraction =
      (mercatorY - southMercatorY) * oneOverMercatorHeight;
    webMercatorT[outputIndex++] = mercatorFraction;
    webMercatorT[outputIndex++] = mercatorFraction;
  }

  reproject.vertexArray
    .getAttribute(1)
    .vertexBuffer.copyFromArrayView(webMercatorT);

  command.shaderProgram = reproject.shaderProgram;
  command.outputTexture = outputTexture;
  command.uniformMap = uniformMap;
  command.vertexArray = reproject.vertexArray;
}

/**
 * Gets the level with the specified world coordinate spacing between texels, or less.
 *
 * @param {ImageryLayer} layer The imagery layer to use.
 * @param {number} texelSpacing The texel spacing for which to find a corresponding level.
 * @param {number} latitudeClosestToEquator The latitude closest to the equator that we're concerned with.
 * @returns {number} The level with the specified texel spacing or less.
 * @private
 */
function getLevelWithMaximumTexelSpacing(
  layer,
  texelSpacing,
  latitudeClosestToEquator
) {
  // PERFORMANCE_IDEA: factor out the stuff that doesn't change.
  const imageryProvider = layer._imageryProvider;
  const tilingScheme = imageryProvider.tilingScheme;
  const ellipsoid = tilingScheme.ellipsoid;
  const latitudeFactor = !(
    layer._imageryProvider.tilingScheme.projection instanceof
    GeographicProjection
  )
    ? Math.cos(latitudeClosestToEquator)
    : 1.0;
  const tilingSchemeRectangle = tilingScheme.rectangle;
  const levelZeroMaximumTexelSpacing =
    (ellipsoid.maximumRadius * tilingSchemeRectangle.width * latitudeFactor) /
    (imageryProvider.tileWidth * tilingScheme.getNumberOfXTilesAtLevel(0));

  const twoToTheLevelPower = levelZeroMaximumTexelSpacing / texelSpacing;
  const level = Math.log(twoToTheLevelPower) / Math.log(2);
  const rounded = Math.round(level);
  return rounded | 0;
}

function handleError(errorEvent, error) {
  if (errorEvent.numberOfListeners > 0) {
    errorEvent.raiseEvent(error);
  } else {
    // Default handler is to log to the console
    console.error(error);
  }
}

async function handlePromise(instance, promise) {
  let provider;
  try {
    provider = await Promise.resolve(promise);
    if (instance.isDestroyed()) {
      return;
    }
    instance._imageryProvider = provider;
    instance._readyEvent.raiseEvent(provider);
  } catch (error) {
    handleError(instance._errorEvent, error);
  }
}

export default ImageryLayer;

/**
 * A function that is called when an error occurs.
 * @callback ImageryLayer.ErrorEventCallback
 *
 * @this ImageryLayer
 * @param {Error} err An object holding details about the error that occurred.
 */

/**
 * A function that is called when the provider has been created
 * @callback ImageryLayer.ReadyEventCallback
 *
 * @this ImageryLayer
 * @param {ImageryProvider} provider The created imagery provider.
 */<|MERGE_RESOLUTION|>--- conflicted
+++ resolved
@@ -45,47 +45,27 @@
  *
  * Initialization options for the ImageryLayer constructor.
  *
-<<<<<<< HEAD
- * @property {Rectangle} [options.rectangle=imageryProvider.rectangle] The rectangle of the layer.  This rectangle
+ * @property {Rectangle} [rectangle=imageryProvider.rectangle] The rectangle of the layer.  This rectangle
  *        can limit the visible portion of the imagery provider.
- * @property {Number|Function} [options.alpha=1.0] The alpha blending value of this layer, from 0.0 to 1.0.
-=======
- * @param {ImageryProvider} imageryProvider The imagery provider to use.
- * @param {object} [options] Object with the following properties:
- * @param {Rectangle} [options.rectangle=imageryProvider.rectangle] The rectangle of the layer.  This rectangle
- *        can limit the visible portion of the imagery provider.
- * @param {number|Function} [options.alpha=1.0] The alpha blending value of this layer, from 0.0 to 1.0.
->>>>>>> 065c9a61
+ * @property {number|Function} [alpha=1.0] The alpha blending value of this layer, from 0.0 to 1.0.
  *                          This can either be a simple number or a function with the signature
  *                          <code>function(frameState, layer, x, y, level)</code>.  The function is passed the
  *                          current frame state, this layer, and the x, y, and level coordinates of the
  *                          imagery tile for which the alpha is required, and it is expected to return
  *                          the alpha value to use for the tile.
-<<<<<<< HEAD
- * @property {Number|Function} [options.nightAlpha=1.0] The alpha blending value of this layer on the night side of the globe, from 0.0 to 1.0.
-=======
- * @param {number|Function} [options.nightAlpha=1.0] The alpha blending value of this layer on the night side of the globe, from 0.0 to 1.0.
->>>>>>> 065c9a61
+ * @property {number|Function} [nightAlpha=1.0] The alpha blending value of this layer on the night side of the globe, from 0.0 to 1.0.
  *                          This can either be a simple number or a function with the signature
  *                          <code>function(frameState, layer, x, y, level)</code>.  The function is passed the
  *                          current frame state, this layer, and the x, y, and level coordinates of the
  *                          imagery tile for which the alpha is required, and it is expected to return
  *                          the alpha value to use for the tile. This only takes effect when <code>enableLighting</code> is <code>true</code>.
-<<<<<<< HEAD
- * @property {Number|Function} [options.dayAlpha=1.0] The alpha blending value of this layer on the day side of the globe, from 0.0 to 1.0.
-=======
- * @param {number|Function} [options.dayAlpha=1.0] The alpha blending value of this layer on the day side of the globe, from 0.0 to 1.0.
->>>>>>> 065c9a61
+ * @property {number|Function} [dayAlpha=1.0] The alpha blending value of this layer on the day side of the globe, from 0.0 to 1.0.
  *                          This can either be a simple number or a function with the signature
  *                          <code>function(frameState, layer, x, y, level)</code>.  The function is passed the
  *                          current frame state, this layer, and the x, y, and level coordinates of the
  *                          imagery tile for which the alpha is required, and it is expected to return
  *                          the alpha value to use for the tile. This only takes effect when <code>enableLighting</code> is <code>true</code>.
-<<<<<<< HEAD
- * @property {Number|Function} [options.brightness=1.0] The brightness of this layer.  1.0 uses the unmodified imagery
-=======
- * @param {number|Function} [options.brightness=1.0] The brightness of this layer.  1.0 uses the unmodified imagery
->>>>>>> 065c9a61
+ * @property {number|Function} [brightness=1.0] The brightness of this layer.  1.0 uses the unmodified imagery
  *                          color.  Less than 1.0 makes the imagery darker while greater than 1.0 makes it brighter.
  *                          This can either be a simple number or a function with the signature
  *                          <code>function(frameState, layer, x, y, level)</code>.  The function is passed the
@@ -93,11 +73,7 @@
  *                          imagery tile for which the brightness is required, and it is expected to return
  *                          the brightness value to use for the tile.  The function is executed for every
  *                          frame and for every tile, so it must be fast.
-<<<<<<< HEAD
- * @property {Number|Function} [options.contrast=1.0] The contrast of this layer.  1.0 uses the unmodified imagery color.
-=======
- * @param {number|Function} [options.contrast=1.0] The contrast of this layer.  1.0 uses the unmodified imagery color.
->>>>>>> 065c9a61
+ * @property {number|Function} [contrast=1.0] The contrast of this layer.  1.0 uses the unmodified imagery color.
  *                          Less than 1.0 reduces the contrast while greater than 1.0 increases it.
  *                          This can either be a simple number or a function with the signature
  *                          <code>function(frameState, layer, x, y, level)</code>.  The function is passed the
@@ -105,22 +81,14 @@
  *                          imagery tile for which the contrast is required, and it is expected to return
  *                          the contrast value to use for the tile.  The function is executed for every
  *                          frame and for every tile, so it must be fast.
-<<<<<<< HEAD
- * @property {Number|Function} [options.hue=0.0] The hue of this layer.  0.0 uses the unmodified imagery color.
-=======
- * @param {number|Function} [options.hue=0.0] The hue of this layer.  0.0 uses the unmodified imagery color.
->>>>>>> 065c9a61
+ * @property {number|Function} [hue=0.0] The hue of this layer.  0.0 uses the unmodified imagery color.
  *                          This can either be a simple number or a function with the signature
  *                          <code>function(frameState, layer, x, y, level)</code>.  The function is passed the
  *                          current frame state, this layer, and the x, y, and level coordinates
  *                          of the imagery tile for which the hue is required, and it is expected to return
  *                          the contrast value to use for the tile.  The function is executed for every
  *                          frame and for every tile, so it must be fast.
-<<<<<<< HEAD
- * @property {Number|Function} [options.saturation=1.0] The saturation of this layer.  1.0 uses the unmodified imagery color.
-=======
- * @param {number|Function} [options.saturation=1.0] The saturation of this layer.  1.0 uses the unmodified imagery color.
->>>>>>> 065c9a61
+ * @property {number|Function} [saturation=1.0] The saturation of this layer.  1.0 uses the unmodified imagery color.
  *                          Less than 1.0 reduces the saturation while greater than 1.0 increases it.
  *                          This can either be a simple number or a function with the signature
  *                          <code>function(frameState, layer, x, y, level)</code>.  The function is passed the
@@ -128,39 +96,34 @@
  *                          of the imagery tile for which the saturation is required, and it is expected to return
  *                          the contrast value to use for the tile.  The function is executed for every
  *                          frame and for every tile, so it must be fast.
-<<<<<<< HEAD
- * @property {Number|Function} [options.gamma=1.0] The gamma correction to apply to this layer.  1.0 uses the unmodified imagery color.
-=======
- * @param {number|Function} [options.gamma=1.0] The gamma correction to apply to this layer.  1.0 uses the unmodified imagery color.
->>>>>>> 065c9a61
+ * @property {number|Function} [gamma=1.0] The gamma correction to apply to this layer.  1.0 uses the unmodified imagery color.
  *                          This can either be a simple number or a function with the signature
  *                          <code>function(frameState, layer, x, y, level)</code>.  The function is passed the
  *                          current frame state, this layer, and the x, y, and level coordinates of the
  *                          imagery tile for which the gamma is required, and it is expected to return
  *                          the gamma value to use for the tile.  The function is executed for every
  *                          frame and for every tile, so it must be fast.
- * @property {SplitDirection|Function} [options.splitDirection=SplitDirection.NONE] The {@link SplitDirection} split to apply to this layer.
- * @property {TextureMinificationFilter} [options.minificationFilter=TextureMinificationFilter.LINEAR] The
+ * @property {SplitDirection|Function} [splitDirection=SplitDirection.NONE] The {@link SplitDirection} split to apply to this layer.
+ * @property {TextureMinificationFilter} [minificationFilter=TextureMinificationFilter.LINEAR] The
  *                                    texture minification filter to apply to this layer. Possible values
  *                                    are <code>TextureMinificationFilter.LINEAR</code> and
  *                                    <code>TextureMinificationFilter.NEAREST</code>.
- * @property {TextureMagnificationFilter} [options.magnificationFilter=TextureMagnificationFilter.LINEAR] The
+ * @property {TextureMagnificationFilter} [magnificationFilter=TextureMagnificationFilter.LINEAR] The
  *                                     texture minification filter to apply to this layer. Possible values
  *                                     are <code>TextureMagnificationFilter.LINEAR</code> and
  *                                     <code>TextureMagnificationFilter.NEAREST</code>.
-<<<<<<< HEAD
- * @property {Boolean} [options.show=true] True if the layer is shown; otherwise, false.
- * @property {Number} [options.maximumAnisotropy=maximum supported] The maximum anisotropy level to use
+ * @property {boolean} [show=true] True if the layer is shown; otherwise, false.
+ * @property {number} [maximumAnisotropy=maximum supported] The maximum anisotropy level to use
  *        for texture filtering.  If this parameter is not specified, the maximum anisotropy supported
  *        by the WebGL stack will be used.  Larger values make the imagery look better in horizon
  *        views.
- * @property {Number} [options.minimumTerrainLevel] The minimum terrain level-of-detail at which to show this imagery layer,
+ * @property {number} [minimumTerrainLevel] The minimum terrain level-of-detail at which to show this imagery layer,
  *                 or undefined to show it at all levels.  Level zero is the least-detailed level.
- * @property {Number} [options.maximumTerrainLevel] The maximum terrain level-of-detail at which to show this imagery layer,
+ * @property {number} [maximumTerrainLevel] The maximum terrain level-of-detail at which to show this imagery layer,
  *                 or undefined to show it at all levels.  Level zero is the least-detailed level.
- * @property {Rectangle} [options.cutoutRectangle] Cartographic rectangle for cutting out a portion of this ImageryLayer.
- * @property {Color} [options.colorToAlpha] Color to be used as alpha.
- * @property {Number} [options.colorToAlphaThreshold=0.004] Threshold for color-to-alpha.
+ * @property {Rectangle} [cutoutRectangle] Cartographic rectangle for cutting out a portion of this ImageryLayer.
+ * @property {Color} [colorToAlpha] Color to be used as alpha.
+ * @property {number} [colorToAlphaThreshold=0.004] Threshold for color-to-alpha.
  */
 
 /**
@@ -193,20 +156,6 @@
  * const imageryLayer = Cesium.ImageryLayer.fromProviderAsync(Cesium.IonImageryProvider.fromAssetId(3812));
  * imageryLayer.alpha = 0.5;
  * scene.imageryLayers.add(imageryLayer);
-=======
- * @param {boolean} [options.show=true] True if the layer is shown; otherwise, false.
- * @param {number} [options.maximumAnisotropy=maximum supported] The maximum anisotropy level to use
- *        for texture filtering.  If this parameter is not specified, the maximum anisotropy supported
- *        by the WebGL stack will be used.  Larger values make the imagery look better in horizon
- *        views.
- * @param {number} [options.minimumTerrainLevel] The minimum terrain level-of-detail at which to show this imagery layer,
- *                 or undefined to show it at all levels.  Level zero is the least-detailed level.
- * @param {number} [options.maximumTerrainLevel] The maximum terrain level-of-detail at which to show this imagery layer,
- *                 or undefined to show it at all levels.  Level zero is the least-detailed level.
- * @param {Rectangle} [options.cutoutRectangle] Cartographic rectangle for cutting out a portion of this ImageryLayer.
- * @param {Color} [options.colorToAlpha] Color to be used as alpha.
- * @param {number} [options.colorToAlphaThreshold=0.004] Threshold for color-to-alpha.
->>>>>>> 065c9a61
  */
 function ImageryLayer(imageryProvider, options) {
   this._imageryProvider = imageryProvider;
@@ -735,7 +684,7 @@
 ImageryLayer.prototype.getViewableRectangle = async function () {
   deprecationWarning(
     "ImageryLayer.getViewableRectangle",
-    "ImageryLayer.getViewableRectangle was deprecated in CesiumJS 1.102.  It will be removed in 1.104.  Use ImageryLayer.getImageryRectangle instead."
+    "ImageryLayer.getViewableRectangle was deprecated in CesiumJS 1.104.  It will be in CesiumJS 1.107.  Use ImageryLayer.getImageryRectangle instead."
   );
 
   const imageryProvider = this._imageryProvider;
