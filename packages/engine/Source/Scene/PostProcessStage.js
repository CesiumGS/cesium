--- conflicted
+++ resolved
@@ -112,7 +112,7 @@
   Check.typeOf.number.lessThanOrEquals(
     "options.textureScale",
     textureScale,
-    1.0
+    1.0,
   );
   if (!PixelFormat.isColorFormat(pixelFormat)) {
     throw new DeveloperError("options.pixelFormat must be a color format.");
@@ -122,25 +122,11 @@
   this._fragmentShader = fragmentShader;
   this._uniforms = uniforms;
   this._textureScale = textureScale;
-<<<<<<< HEAD
-  this._forcePowerOfTwo = defaultValue(options.forcePowerOfTwo, false);
-  this._sampleMode = defaultValue(
-    options.sampleMode,
-    PostProcessStageSampleMode.NEAREST
-  );
-  this._pixelFormat = pixelFormat;
-  this._pixelDatatype = defaultValue(
-    options.pixelDatatype,
-    PixelDatatype.UNSIGNED_BYTE
-  );
-  this._clearColor = defaultValue(options.clearColor, Color.BLACK);
-=======
   this._forcePowerOfTwo = forcePowerOfTwo;
   this._sampleMode = sampleMode;
   this._pixelFormat = pixelFormat;
   this._pixelDatatype = pixelDatatype;
   this._clearColor = clearColor;
->>>>>>> 82e59ed0
 
   this._uniformMap = undefined;
   this._command = undefined;
@@ -520,7 +506,7 @@
     ) {
       uniformMap[`${name}Dimensions`] = getUniformMapDimensionsFunction(
         uniformMap,
-        name
+        name,
       );
     }
   }
@@ -684,13 +670,12 @@
   for (let i = 0; i < dirtyUniforms.length; ++i) {
     const name = dirtyUniforms[i];
     const stageNameUrlOrImage = uniforms[name];
-    const stageWithName = stage._textureCache.getStageByName(
-      stageNameUrlOrImage
-    );
+    const stageWithName =
+      stage._textureCache.getStageByName(stageNameUrlOrImage);
     if (defined(stageWithName)) {
       stage._actualUniforms[name] = createStageOutputTextureFunction(
         stage,
-        stageNameUrlOrImage
+        stageNameUrlOrImage,
       );
     } else if (typeof stageNameUrlOrImage === "string") {
       const resource = new Resource({
@@ -698,7 +683,7 @@
       });
 
       promises.push(
-        resource.fetchImage().then(createLoadImageFunction(stage, name))
+        resource.fetchImage().then(createLoadImageFunction(stage, name)),
       );
     } else {
       stage._texturesToCreate.push({
@@ -929,7 +914,7 @@
           0,
           0,
           colorTexture.width,
-          colorTexture.height
+          colorTexture.height,
         ),
       });
     }
@@ -950,7 +935,7 @@
   context,
   colorTexture,
   depthTexture,
-  idTexture
+  idTexture,
 ) {
   if (
     !defined(this._command) ||
