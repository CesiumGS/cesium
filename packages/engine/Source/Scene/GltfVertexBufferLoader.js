--- conflicted
+++ resolved
@@ -54,16 +54,10 @@
   const attributeSemantic = options.attributeSemantic;
   const accessorId = options.accessorId;
   const cacheKey = options.cacheKey;
-<<<<<<< HEAD
   const spz = options.spz;
-  const asynchronous = defaultValue(options.asynchronous, true);
-  const loadBuffer = defaultValue(options.loadBuffer, false);
-  const loadTypedArray = defaultValue(options.loadTypedArray, false);
-=======
   const asynchronous = options.asynchronous ?? true;
   const loadBuffer = options.loadBuffer ?? false;
   const loadTypedArray = options.loadTypedArray ?? false;
->>>>>>> 1a344511
 
   //>>includeStart('debug', pragmas.debug);
   Check.typeOf.func("options.resourceCache", resourceCache);
