--- conflicted
+++ resolved
@@ -27,12 +27,8 @@
 import QuadtreePrimitive from "./QuadtreePrimitive.js";
 import SceneMode from "./SceneMode.js";
 import ShadowMode from "./ShadowMode.js";
-<<<<<<< HEAD
 import SplitDirection from "./SplitDirection.js";
-import deprecationWarning from "../Core/deprecationWarning.js";
-=======
 import CesiumMath from "../Core/Math.js";
->>>>>>> a1da48ac
 
 /**
  * The globe rendered in the scene, including its terrain ({@link Globe#terrainProvider})
