import BoundingRectangle from "../Core/BoundingRectangle.js";
import Color from "../Core/Color.js";
import defined from "../Core/defined.js";
import destroyObject from "../Core/destroyObject.js";
import ClearCommand from "../Renderer/ClearCommand.js";
import FramebufferManager from "../Renderer/FramebufferManager.js";
import PixelDatatype from "../Renderer/PixelDatatype.js";
import RenderState from "../Renderer/RenderState.js";
import PassThrough from "../Shaders/PostProcessStages/PassThrough.js";
import PassThroughDepth from "../Shaders/PostProcessStages/PassThroughDepth.js";
import BlendingState from "./BlendingState.js";
import StencilConstants from "./StencilConstants.js";
import StencilFunction from "./StencilFunction.js";
import StencilOperation from "./StencilOperation.js";

/**
 * @alias GlobeDepth
 * @constructor
 *
 * @private
 */
function GlobeDepth() {
  this._picking = false;
  this._numSamples = 1;
  this._tempCopyDepthTexture = undefined;

  this._pickColorFramebuffer = new FramebufferManager({
    depthStencil: true,
    supportsDepthTexture: true,
  });
  this._outputFramebuffer = new FramebufferManager({
    depthStencil: true,
    supportsDepthTexture: true,
  });
  this._copyDepthFramebuffer = new FramebufferManager();
  this._tempCopyDepthFramebuffer = new FramebufferManager();
  this._updateDepthFramebuffer = new FramebufferManager({
    createColorAttachments: false,
    createDepthAttachments: false,
    depthStencil: true,
  });

  this._clearGlobeColorCommand = undefined;
  this._copyColorCommand = undefined;
  this._copyDepthCommand = undefined;
  this._tempCopyDepthCommand = undefined;
  this._updateDepthCommand = undefined;

  this._viewport = new BoundingRectangle();
  this._rs = undefined;
  this._rsBlend = undefined;
  this._rsUpdate = undefined;

  this._useScissorTest = false;
  this._scissorRectangle = undefined;

  this._useHdr = undefined;
  this._clearGlobeDepth = undefined;
}

Object.defineProperties(GlobeDepth.prototype, {
  colorFramebufferManager: {
    get: function () {
      return this._picking
        ? this._pickColorFramebuffer
        : this._outputFramebuffer;
    },
  },
  framebuffer: {
    get: function () {
      return this.colorFramebufferManager.framebuffer;
    },
  },
  depthStencilTexture: {
    get: function () {
      return this.colorFramebufferManager.getDepthStencilTexture();
    },
  },
  picking: {
    get: function () {
      return this._picking;
    },
    set: function (value) {
      this._picking = value;
    },
  },
});

function updateCopyCommands(globeDepth, context, width, height, passState) {
  const viewport = globeDepth._viewport;
  viewport.width = width;
  viewport.height = height;

  const useScissorTest = !BoundingRectangle.equals(
<<<<<<< HEAD
    viewport,
    passState.viewport
=======
    globeDepth._viewport,
    passState.viewport,
>>>>>>> 09a719b8
  );
  let updateScissor = useScissorTest !== globeDepth._useScissorTest;
  globeDepth._useScissorTest = useScissorTest;

  if (
    !BoundingRectangle.equals(globeDepth._scissorRectangle, passState.viewport)
  ) {
    globeDepth._scissorRectangle = BoundingRectangle.clone(
      passState.viewport,
      globeDepth._scissorRectangle,
    );
    updateScissor = true;
  }

  if (
    !defined(globeDepth._rs) ||
    !BoundingRectangle.equals(viewport, globeDepth._rs.viewport) ||
    updateScissor
  ) {
    globeDepth._rs = RenderState.fromCache({
      viewport: viewport,
      scissorTest: {
        enabled: globeDepth._useScissorTest,
        rectangle: globeDepth._scissorRectangle,
      },
    });
    globeDepth._rsBlend = RenderState.fromCache({
      viewport: viewport,
      scissorTest: {
        enabled: globeDepth._useScissorTest,
        rectangle: globeDepth._scissorRectangle,
      },
      blending: BlendingState.ALPHA_BLEND,
    });

    // Copy packed depth only if the 3D Tiles bit is set
    globeDepth._rsUpdate = RenderState.fromCache({
      viewport: viewport,
      scissorTest: {
        enabled: globeDepth._useScissorTest,
        rectangle: globeDepth._scissorRectangle,
      },
      stencilTest: {
        enabled: true,
        frontFunction: StencilFunction.EQUAL,
        frontOperation: {
          fail: StencilOperation.KEEP,
          zFail: StencilOperation.KEEP,
          zPass: StencilOperation.KEEP,
        },
        backFunction: StencilFunction.NEVER,
        reference: StencilConstants.CESIUM_3D_TILE_MASK,
        mask: StencilConstants.CESIUM_3D_TILE_MASK,
      },
    });
  }

  if (!defined(globeDepth._copyDepthCommand)) {
    globeDepth._copyDepthCommand = context.createViewportQuadCommand(
      PassThroughDepth,
      {
        uniformMap: {
          u_depthTexture: function () {
            return globeDepth.colorFramebufferManager.getDepthStencilTexture();
          },
        },
        owner: globeDepth,
      },
    );
  }

  globeDepth._copyDepthCommand.framebuffer =
    globeDepth._copyDepthFramebuffer.framebuffer;
  globeDepth._copyDepthCommand.renderState = globeDepth._rs;

  if (!defined(globeDepth._copyColorCommand)) {
    globeDepth._copyColorCommand = context.createViewportQuadCommand(
      PassThrough,
      {
        uniformMap: {
          colorTexture: function () {
            return globeDepth.colorFramebufferManager.getColorTexture();
          },
        },
        owner: globeDepth,
      },
    );
  }

  globeDepth._copyColorCommand.renderState = globeDepth._rs;

  if (!defined(globeDepth._tempCopyDepthCommand)) {
    globeDepth._tempCopyDepthCommand = context.createViewportQuadCommand(
      PassThroughDepth,
      {
        uniformMap: {
          u_depthTexture: function () {
            return globeDepth._tempCopyDepthTexture;
          },
        },
        owner: globeDepth,
      },
    );
  }

  globeDepth._tempCopyDepthCommand.framebuffer =
    globeDepth._tempCopyDepthFramebuffer.framebuffer;
  globeDepth._tempCopyDepthCommand.renderState = globeDepth._rs;

  if (!defined(globeDepth._updateDepthCommand)) {
    globeDepth._updateDepthCommand = context.createViewportQuadCommand(
      PassThrough,
      {
        uniformMap: {
          colorTexture: function () {
            return globeDepth._tempCopyDepthFramebuffer.getColorTexture();
          },
        },
        owner: globeDepth,
      },
    );
  }

  globeDepth._updateDepthCommand.framebuffer =
    globeDepth._updateDepthFramebuffer.framebuffer;
  globeDepth._updateDepthCommand.renderState = globeDepth._rsUpdate;

  if (!defined(globeDepth._clearGlobeColorCommand)) {
    globeDepth._clearGlobeColorCommand = new ClearCommand({
      color: new Color(0.0, 0.0, 0.0, 0.0),
      stencil: 0.0,
      owner: globeDepth,
    });
  }

  globeDepth._clearGlobeColorCommand.framebuffer = globeDepth.framebuffer;
}

/**
 * Update framebuffers and render state.
 *
 * @param {Context} context The context used for rendering.
 * @param {PassState} passState Rendering state for subsequent render passes.
 * @param {BoundingRectangle} viewport The viewport for the rendering.
 * @param {number} numSamples The number of samples for multi-sample anti-aliasing (MSAA).
 * @param {boolean} hdr <code>true</code> if the color output needs to be floating point for HDR rendering.
 * @param {boolean} clearGlobeDepth <code>true</code> if the depth buffer should be cleared before rendering 3D Tiles and opaque entities.
 *
 * @private
 */
GlobeDepth.prototype.update = function (
  context,
  passState,
  viewport,
  numSamples,
  hdr,
  clearGlobeDepth,
) {
  const { width, height } = viewport;

  const pixelDatatype = hdr
    ? context.halfFloatingPointTexture
      ? PixelDatatype.HALF_FLOAT
      : PixelDatatype.FLOAT
    : PixelDatatype.UNSIGNED_BYTE;
  this._numSamples = numSamples;
  if (this.picking) {
    this._pickColorFramebuffer.update(context, width, height);
  } else {
    this._outputFramebuffer.update(
      context,
      width,
      height,
      numSamples,
      pixelDatatype,
    );
  }
  this._copyDepthFramebuffer.update(context, width, height);
  updateCopyCommands(this, context, width, height, passState);
  context.uniformState.globeDepthTexture = undefined;

  this._clearGlobeDepth = clearGlobeDepth;
};

/**
 * If using MSAA, resolve the stencil.
 *
 * @param {Context} context
 * @param {boolean} blitStencil <code>true</code> if the stencil has been set.
 *
 * @private
 */
GlobeDepth.prototype.prepareColorTextures = function (context, blitStencil) {
  if (!this.picking && this._numSamples > 1) {
    this._outputFramebuffer.prepareTextures(context, blitStencil);
  }
};

GlobeDepth.prototype.executeCopyDepth = function (context, passState) {
  if (defined(this._copyDepthCommand)) {
    this.prepareColorTextures(context);
    this._copyDepthCommand.execute(context, passState);
    context.uniformState.globeDepthTexture =
      this._copyDepthFramebuffer.getColorTexture();
  }
};

/**
 * Update the existing depth texture using a stencil.
 *
 * @param {Context} context The context used for rendering.
 * @param {PassState} passState Render state for subsequent rendering passes.
 * @param {Texture} [depthTexture] The depth texture to copy.
 */
GlobeDepth.prototype.executeUpdateDepth = function (
  context,
  passState,
<<<<<<< HEAD
  depthTexture
=======
  clearGlobeDepth,
  depthTexture,
>>>>>>> 09a719b8
) {
  const depthTextureToCopy = defined(depthTexture)
    ? depthTexture
    : passState.framebuffer.depthStencilTexture;
  if (
    !this._clearGlobeDepth &&
    depthTextureToCopy === this.colorFramebufferManager.getDepthStencilTexture()
  ) {
    // Fast path - the depth texture can be copied normally.
    if (defined(this._copyDepthCommand)) {
      this._copyDepthCommand.execute(context, passState);
    }
    return;
  }
  if (!defined(this._updateDepthCommand)) {
    return;
  }

  // First copy the depth to a temporary globe depth texture, then update the
  // main globe depth texture where the stencil bit for 3D Tiles is set.
  // This preserves the original globe depth except where 3D Tiles is rendered.
  // The additional texture and framebuffer resources are created on demand.
  const updateDepthFramebuffer = this._updateDepthFramebuffer;
  if (
    !defined(updateDepthFramebuffer.framebuffer) ||
    updateDepthFramebuffer.getDepthStencilTexture() !== depthTextureToCopy ||
    updateDepthFramebuffer.getColorTexture() !==
      this._copyDepthFramebuffer.getColorTexture()
  ) {
    const colorTexture = this._copyDepthFramebuffer.getColorTexture();
    const { width, height } = colorTexture;
    this._tempCopyDepthFramebuffer.destroy();
    this._tempCopyDepthFramebuffer.update(context, width, height);

    updateDepthFramebuffer.setColorTexture(colorTexture, 0);
    updateDepthFramebuffer.setDepthStencilTexture(depthTextureToCopy);
    updateDepthFramebuffer.update(context, width, height);

    updateCopyCommands(this, context, width, height, passState);
  }
  this._tempCopyDepthTexture = depthTextureToCopy;
  this._tempCopyDepthCommand.execute(context, passState);
  this._updateDepthCommand.execute(context, passState);
};

GlobeDepth.prototype.executeCopyColor = function (context, passState) {
  if (defined(this._copyColorCommand)) {
    this._copyColorCommand.execute(context, passState);
  }
};

GlobeDepth.prototype.clear = function (context, passState, clearColor) {
  const clear = this._clearGlobeColorCommand;
  if (defined(clear)) {
    Color.clone(clearColor, clear.color);
    this.colorFramebufferManager.clear(context, clear, passState);
  }
};

GlobeDepth.prototype.isDestroyed = function () {
  return false;
};

GlobeDepth.prototype.destroy = function () {
  this._pickColorFramebuffer.destroy();
  this._outputFramebuffer.destroy();
  this._copyDepthFramebuffer.destroy();
  this._tempCopyDepthFramebuffer.destroy();
  this._updateDepthFramebuffer.destroy();

  if (defined(this._copyColorCommand)) {
    this._copyColorCommand.shaderProgram =
      this._copyColorCommand.shaderProgram.destroy();
  }

  if (defined(this._copyDepthCommand)) {
    this._copyDepthCommand.shaderProgram =
      this._copyDepthCommand.shaderProgram.destroy();
  }

  if (defined(this._tempCopyDepthCommand)) {
    this._tempCopyDepthCommand.shaderProgram =
      this._tempCopyDepthCommand.shaderProgram.destroy();
  }

  if (defined(this._updateDepthCommand)) {
    this._updateDepthCommand.shaderProgram =
      this._updateDepthCommand.shaderProgram.destroy();
  }

  return destroyObject(this);
};
export default GlobeDepth;<|MERGE_RESOLUTION|>--- conflicted
+++ resolved
@@ -92,13 +92,8 @@
   viewport.height = height;
 
   const useScissorTest = !BoundingRectangle.equals(
-<<<<<<< HEAD
     viewport,
-    passState.viewport
-=======
-    globeDepth._viewport,
     passState.viewport,
->>>>>>> 09a719b8
   );
   let updateScissor = useScissorTest !== globeDepth._useScissorTest;
   globeDepth._useScissorTest = useScissorTest;
@@ -316,12 +311,7 @@
 GlobeDepth.prototype.executeUpdateDepth = function (
   context,
   passState,
-<<<<<<< HEAD
-  depthTexture
-=======
-  clearGlobeDepth,
   depthTexture,
->>>>>>> 09a719b8
 ) {
   const depthTextureToCopy = defined(depthTexture)
     ? depthTexture
