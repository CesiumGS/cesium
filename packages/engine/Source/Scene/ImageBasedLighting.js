import Cartesian2 from "../Core/Cartesian2.js";
import Check from "../Core/Check.js";
import defined from "../Core/defined.js";
import defaultValue from "../Core/defaultValue.js";
import destroyObject from "../Core/destroyObject.js";
import DeveloperError from "../Core/DeveloperError.js";
import SpecularEnvironmentCubeMap from "./SpecularEnvironmentCubeMap.js";

/**
 * Properties for managing image-based lighting on tilesets and models.
 * Also manages the necessary resources and textures.
 * <p>
 * If specular environment maps are used, {@link ImageBasedLighting#destroy} must be called
 * when the image-based lighting is no longer needed to clean up GPU resources properly.
 * If a model or tileset creates an instance of ImageBasedLighting, it will handle this.
 * Otherwise, the application is responsible for calling destroy().
 *</p>
 *
 * @alias ImageBasedLighting
 * @constructor
 *
 * @param {Cartesian2} [options.imageBasedLightingFactor=Cartesian2(1.0, 1.0)] Scales diffuse and specular image-based lighting from the earth, sky, atmosphere and star skybox.
 * @param {Cartesian3[]} [options.sphericalHarmonicCoefficients] The third order spherical harmonic coefficients used for the diffuse color of image-based lighting.
 * @param {string} [options.specularEnvironmentMaps] A URL to a KTX2 file that contains a cube map of the specular lighting and the convoluted specular mipmaps.
 */
function ImageBasedLighting(options) {
  options = defaultValue(options, defaultValue.EMPTY_OBJECT);
  const imageBasedLightingFactor = defined(options.imageBasedLightingFactor)
    ? Cartesian2.clone(options.imageBasedLightingFactor)
    : new Cartesian2(1.0, 1.0);

  //>>includeStart('debug', pragmas.debug);
  Check.typeOf.object(
    "options.imageBasedLightingFactor",
    imageBasedLightingFactor
  );
  Check.typeOf.number.greaterThanOrEquals(
    "options.imageBasedLightingFactor.x",
    imageBasedLightingFactor.x,
    0.0
  );
  Check.typeOf.number.lessThanOrEquals(
    "options.imageBasedLightingFactor.x",
    imageBasedLightingFactor.x,
    1.0
  );
  Check.typeOf.number.greaterThanOrEquals(
    "options.imageBasedLightingFactor.y",
    imageBasedLightingFactor.y,
    0.0
  );
  Check.typeOf.number.lessThanOrEquals(
    "options.imageBasedLightingFactor.y",
    imageBasedLightingFactor.y,
    1.0
  );
  //>>includeEnd('debug');

  this._imageBasedLightingFactor = imageBasedLightingFactor;

  const sphericalHarmonicCoefficients = options.sphericalHarmonicCoefficients;

  //>>includeStart('debug', pragmas.debug);
  if (
    defined(sphericalHarmonicCoefficients) &&
    (!Array.isArray(sphericalHarmonicCoefficients) ||
      sphericalHarmonicCoefficients.length !== 9)
  ) {
    throw new DeveloperError(
      "options.sphericalHarmonicCoefficients must be an array of 9 Cartesian3 values."
    );
  }
  //>>includeEnd('debug');
  this._sphericalHarmonicCoefficients = sphericalHarmonicCoefficients;

  // The specular environment map texture is created in update();
  this._specularEnvironmentMaps = options.specularEnvironmentMaps;
  this._specularEnvironmentCubeMap = undefined;
  this._specularEnvironmentCubeMapDirty = true;
  this._specularEnvironmentMapLoaded = false;
  this._previousSpecularEnvironmentMapLoaded = false;

  this._useDefaultSpecularMaps = false;
  this._useDefaultSphericalHarmonics = false;
  this._shouldRegenerateShaders = false;

  // Store the previous frame number to prevent redundant update calls
  this._previousFrameNumber = undefined;

  // Keeps track of the last values for use during update logic
  this._previousImageBasedLightingFactor = Cartesian2.clone(
    imageBasedLightingFactor
  );
  this._previousSphericalHarmonicCoefficients = sphericalHarmonicCoefficients;
  this._removeErrorListener = undefined;
}

Object.defineProperties(ImageBasedLighting.prototype, {
  /**
   * Cesium adds lighting from the earth, sky, atmosphere, and star skybox.
   * This cartesian is used to scale the final diffuse and specular lighting
   * contribution from those sources to the final color. A value of 0.0 will
   * disable those light sources.
   *
   * @memberof ImageBasedLighting.prototype
   *
   * @type {Cartesian2}
   * @default Cartesian2(1.0, 1.0)
   */
  imageBasedLightingFactor: {
    get: function () {
      return this._imageBasedLightingFactor;
    },
    set: function (value) {
      //>>includeStart('debug', pragmas.debug);
      Check.typeOf.object("imageBasedLightingFactor", value);
      Check.typeOf.number.greaterThanOrEquals(
        "imageBasedLightingFactor.x",
        value.x,
        0.0
      );
      Check.typeOf.number.lessThanOrEquals(
        "imageBasedLightingFactor.x",
        value.x,
        1.0
      );
      Check.typeOf.number.greaterThanOrEquals(
        "imageBasedLightingFactor.y",
        value.y,
        0.0
      );
      Check.typeOf.number.lessThanOrEquals(
        "imageBasedLightingFactor.y",
        value.y,
        1.0
      );
      //>>includeEnd('debug');
      this._previousImageBasedLightingFactor = Cartesian2.clone(
        this._imageBasedLightingFactor,
        this._previousImageBasedLightingFactor
      );
      this._imageBasedLightingFactor = Cartesian2.clone(
        value,
        this._imageBasedLightingFactor
      );
    },
  },

  /**
   * The third order spherical harmonic coefficients used for the diffuse color of image-based lighting. When <code>undefined</code>, a diffuse irradiance
   * computed from the atmosphere color is used.
   * <p>
   * There are nine <code>Cartesian3</code> coefficients.
   * The order of the coefficients is: L<sub>0,0</sub>, L<sub>1,-1</sub>, L<sub>1,0</sub>, L<sub>1,1</sub>, L<sub>2,-2</sub>, L<sub>2,-1</sub>, L<sub>2,0</sub>, L<sub>2,1</sub>, L<sub>2,2</sub>
   * </p>
   *
   * These values can be obtained by preprocessing the environment map using the <code>cmgen</code> tool of
   * {@link https://github.com/google/filament/releases|Google's Filament project}.
   * Be sure to use the <code>--no-mirror</code> option in <code>cmgen</code>.
   *
   * @memberof ImageBasedLighting.prototype
   *
   * @type {Cartesian3[]}
   * @demo {@link https://sandcastle.cesium.com/index.html?src=Image-Based Lighting.html|Sandcastle Image Based Lighting Demo}
   * @see {@link https://graphics.stanford.edu/papers/envmap/envmap.pdf|An Efficient Representation for Irradiance Environment Maps}
   */
  sphericalHarmonicCoefficients: {
    get: function () {
      return this._sphericalHarmonicCoefficients;
    },
    set: function (value) {
      //>>includeStart('debug', pragmas.debug);
      if (defined(value) && (!Array.isArray(value) || value.length !== 9)) {
        throw new DeveloperError(
          "sphericalHarmonicCoefficients must be an array of 9 Cartesian3 values."
        );
      }
      //>>includeEnd('debug');
      this._previousSphericalHarmonicCoefficients = this._sphericalHarmonicCoefficients;
      this._sphericalHarmonicCoefficients = value;
    },
  },

  /**
   * A URL to a KTX2 file that contains a cube map of the specular lighting and the convoluted specular mipmaps.
   *
   * @memberof ImageBasedLighting.prototype
   * @demo {@link https://sandcastle.cesium.com/index.html?src=Image-Based Lighting.html|Sandcastle Image Based Lighting Demo}
   * @type {string}
   * @see ImageBasedLighting#sphericalHarmonicCoefficients
   */
  specularEnvironmentMaps: {
    get: function () {
      return this._specularEnvironmentMaps;
    },
    set: function (value) {
      if (value !== this._specularEnvironmentMaps) {
        this._specularEnvironmentCubeMapDirty =
          this._specularEnvironmentCubeMapDirty ||
          value !== this._specularEnvironmentMaps;
        this._specularEnvironmentMapLoaded = false;
      }
      this._specularEnvironmentMaps = value;
    },
  },

  /**
   * Whether or not image-based lighting is enabled.
   *
   * @memberof ImageBasedLighting.prototype
   * @type {boolean}
   *
   * @private
   */
  enabled: {
    get: function () {
      return (
        this._imageBasedLightingFactor.x > 0.0 ||
        this._imageBasedLightingFactor.y > 0.0
      );
    },
  },

  /**
   * Whether or not the models that use this lighting should regenerate their shaders,
   * based on the properties and resources have changed.
   *
   * @memberof ImageBasedLighting.prototype
   * @type {boolean}
   *
   * @private
   */
  shouldRegenerateShaders: {
    get: function () {
      return this._shouldRegenerateShaders;
    },
  },

  /**
<<<<<<< HEAD
   * The texture atlas for the specular environment maps.
=======
   * Whether or not to use the default spherical harmonic coefficients.
   *
   * @memberof ImageBasedLighting.prototype
   * @type {boolean}
   *
   * @private
   */
  useDefaultSphericalHarmonics: {
    get: function () {
      return this._useDefaultSphericalHarmonics;
    },
  },

  /**
   * Whether or not the image-based lighting settings use spherical harmonic coefficients.
   *
   * @memberof ImageBasedLighting.prototype
   * @type {boolean}
   *
   * @private
   */
  useSphericalHarmonicCoefficients: {
    get: function () {
      return (
        defined(this._sphericalHarmonicCoefficients) ||
        this._useDefaultSphericalHarmonics
      );
    },
  },

  /**
   * The cube map for the specular environment maps.
>>>>>>> dca302bb
   *
   * @memberof ImageBasedLighting.prototype
   * @type {SpecularEnvironmentCubeMap}
   *
   * @private
   */
  specularEnvironmentCubeMap: {
    get: function () {
      return this._specularEnvironmentCubeMap;
    },
  },

  /**
   * Whether or not to use the default specular environment maps.
   *
   * @memberof ImageBasedLighting.prototype
   * @type {boolean}
   *
   * @private
   */
  useDefaultSpecularMaps: {
    get: function () {
      return this._useDefaultSpecularMaps;
    },
  },

  /**
   * Whether or not the image-based lighting settings use specular environment maps.
   *
   * @memberof ImageBasedLighting.prototype
   * @type {boolean}
   *
   * @private
   */
  useSpecularEnvironmentMaps: {
    get: function () {
      return (
        (defined(this._specularEnvironmentCubeMap) &&
          this._specularEnvironmentCubeMap.ready) ||
        this._useDefaultSpecularMaps
      );
    },
  },
});

<<<<<<< HEAD
function createSpecularEnvironmentMapAtlas(imageBasedLighting, context) {
=======
function createSpecularEnvironmentCubeMap(imageBasedLighting, context) {
>>>>>>> dca302bb
  if (!SpecularEnvironmentCubeMap.isSupported(context)) {
    return;
  }

  imageBasedLighting._specularEnvironmentCubeMap =
    imageBasedLighting._specularEnvironmentCubeMap &&
    imageBasedLighting._specularEnvironmentCubeMap.destroy();

  if (defined(imageBasedLighting._specularEnvironmentMaps)) {
<<<<<<< HEAD
    const atlas = new SpecularEnvironmentCubeMap(
=======
    const cubeMap = new SpecularEnvironmentCubeMap(
>>>>>>> dca302bb
      imageBasedLighting._specularEnvironmentMaps
    );
    imageBasedLighting._specularEnvironmentCubeMap = cubeMap;

    imageBasedLighting._removeErrorListener = cubeMap.errorEvent.addEventListener(
      (error) => {
        console.error(`Error loading specularEnvironmentMaps: ${error}`);
      }
    );
  }

  // Regenerate shaders so they do not use an environment map.
  // Will be set to true again if there was a new environment map and it is ready.
  imageBasedLighting._shouldRegenerateShaders = true;
}

ImageBasedLighting.prototype.update = function (frameState) {
  if (frameState.frameNumber === this._previousFrameNumber) {
    return;
  }

  this._previousFrameNumber = frameState.frameNumber;
  const context = frameState.context;

  frameState.brdfLutGenerator.update(frameState);
  this._shouldRegenerateShaders = false;

  const iblFactor = this._imageBasedLightingFactor;
  const previousIBLFactor = this._previousImageBasedLightingFactor;
  if (!Cartesian2.equals(iblFactor, previousIBLFactor)) {
    this._shouldRegenerateShaders =
      (iblFactor.x > 0.0 && previousIBLFactor.x === 0.0) ||
      (iblFactor.x === 0.0 && previousIBLFactor.x > 0.0);
    this._shouldRegenerateShaders =
      this._shouldRegenerateShaders ||
      (iblFactor.y > 0.0 && previousIBLFactor.y === 0.0) ||
      (iblFactor.y === 0.0 && previousIBLFactor.y > 0.0);

    this._previousImageBasedLightingFactor = Cartesian2.clone(
      this._imageBasedLightingFactor,
      this._previousImageBasedLightingFactor
    );
  }

  if (
    this._previousSphericalHarmonicCoefficients !==
    this._sphericalHarmonicCoefficients
  ) {
    this._shouldRegenerateShaders =
      this._shouldRegenerateShaders ||
      defined(this._previousSphericalHarmonicCoefficients) !==
        defined(this._sphericalHarmonicCoefficients);

    this._previousSphericalHarmonicCoefficients = this._sphericalHarmonicCoefficients;
  }

  this._shouldRegenerateShaders =
    this._shouldRegenerateShaders ||
    this._previousSpecularEnvironmentMapLoaded !==
      this._specularEnvironmentMapLoaded;

  this._previousSpecularEnvironmentMapLoaded = this._specularEnvironmentMapLoaded;

  if (this._specularEnvironmentCubeMapDirty) {
    createSpecularEnvironmentCubeMap(this, context);
    this._specularEnvironmentCubeMapDirty = false;
  }

  if (defined(this._specularEnvironmentCubeMap)) {
    this._specularEnvironmentCubeMap.update(frameState);
    if (this._specularEnvironmentCubeMap.ready) {
      this._specularEnvironmentMapLoaded = true;
    }
  }

  const recompileWithDefaultCubeMap =
    !defined(this._specularEnvironmentCubeMap) &&
    defined(frameState.specularEnvironmentMaps) &&
    !this._useDefaultSpecularMaps;
  const recompileWithoutDefaultCubeMap =
    !defined(frameState.specularEnvironmentMaps) &&
    this._useDefaultSpecularMaps;

  const recompileWithDefaultSHCoeffs =
    !defined(this._sphericalHarmonicCoefficients) &&
    defined(frameState.sphericalHarmonicCoefficients) &&
    !this._useDefaultSphericalHarmonics;
  const recompileWithoutDefaultSHCoeffs =
    !defined(frameState.sphericalHarmonicCoefficients) &&
    this._useDefaultSphericalHarmonics;

  this._shouldRegenerateShaders =
    this._shouldRegenerateShaders ||
    recompileWithDefaultCubeMap ||
    recompileWithoutDefaultCubeMap ||
    recompileWithDefaultSHCoeffs ||
    recompileWithoutDefaultSHCoeffs;

  this._useDefaultSpecularMaps =
    !defined(this._specularEnvironmentCubeMap) &&
    defined(frameState.specularEnvironmentMaps);
  this._useDefaultSphericalHarmonics =
    !defined(this._sphericalHarmonicCoefficients) &&
    defined(frameState.sphericalHarmonicCoefficients);
};

/**
 * Returns true if this object was destroyed; otherwise, false.
 * <br /><br />
 * If this object was destroyed, it should not be used; calling any function other than
 * <code>isDestroyed</code> will result in a {@link DeveloperError} exception.
 *
 * @returns {boolean} True if this object was destroyed; otherwise, false.
 *
 * @see ImageBasedLighting#destroy
 * @private
 */
ImageBasedLighting.prototype.isDestroyed = function () {
  return false;
};

/**
 * Destroys the WebGL resources held by this object.  Destroying an object allows for deterministic
 * release of WebGL resources, instead of relying on the garbage collector to destroy this object.
 * <br /><br />
 * Once an object is destroyed, it should not be used; calling any function other than
 * <code>isDestroyed</code> will result in a {@link DeveloperError} exception.  Therefore,
 * assign the return value (<code>undefined</code>) to the object as done in the example.
 *
 * @exception {DeveloperError} This object was destroyed, i.e., destroy() was called.
 *
 * @example
 * imageBasedLighting = imageBasedLighting && imageBasedLighting.destroy();
 *
 * @see ImageBasedLighting#isDestroyed
 * @private
 */
ImageBasedLighting.prototype.destroy = function () {
  this._specularEnvironmentCubeMap =
    this._specularEnvironmentCubeMap &&
    this._specularEnvironmentCubeMap.destroy();
  this._removeErrorListener =
    this._removeErrorListener && this._removeErrorListener();
  return destroyObject(this);
};

export default ImageBasedLighting;<|MERGE_RESOLUTION|>--- conflicted
+++ resolved
@@ -237,42 +237,7 @@
   },
 
   /**
-<<<<<<< HEAD
    * The texture atlas for the specular environment maps.
-=======
-   * Whether or not to use the default spherical harmonic coefficients.
-   *
-   * @memberof ImageBasedLighting.prototype
-   * @type {boolean}
-   *
-   * @private
-   */
-  useDefaultSphericalHarmonics: {
-    get: function () {
-      return this._useDefaultSphericalHarmonics;
-    },
-  },
-
-  /**
-   * Whether or not the image-based lighting settings use spherical harmonic coefficients.
-   *
-   * @memberof ImageBasedLighting.prototype
-   * @type {boolean}
-   *
-   * @private
-   */
-  useSphericalHarmonicCoefficients: {
-    get: function () {
-      return (
-        defined(this._sphericalHarmonicCoefficients) ||
-        this._useDefaultSphericalHarmonics
-      );
-    },
-  },
-
-  /**
-   * The cube map for the specular environment maps.
->>>>>>> dca302bb
    *
    * @memberof ImageBasedLighting.prototype
    * @type {SpecularEnvironmentCubeMap}
@@ -318,11 +283,7 @@
   },
 });
 
-<<<<<<< HEAD
-function createSpecularEnvironmentMapAtlas(imageBasedLighting, context) {
-=======
 function createSpecularEnvironmentCubeMap(imageBasedLighting, context) {
->>>>>>> dca302bb
   if (!SpecularEnvironmentCubeMap.isSupported(context)) {
     return;
   }
@@ -332,11 +293,7 @@
     imageBasedLighting._specularEnvironmentCubeMap.destroy();
 
   if (defined(imageBasedLighting._specularEnvironmentMaps)) {
-<<<<<<< HEAD
-    const atlas = new SpecularEnvironmentCubeMap(
-=======
     const cubeMap = new SpecularEnvironmentCubeMap(
->>>>>>> dca302bb
       imageBasedLighting._specularEnvironmentMaps
     );
     imageBasedLighting._specularEnvironmentCubeMap = cubeMap;
