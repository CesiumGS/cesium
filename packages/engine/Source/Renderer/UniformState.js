import BoundingRectangle from "../Core/BoundingRectangle.js";
import Cartesian2 from "../Core/Cartesian2.js";
import Cartesian3 from "../Core/Cartesian3.js";
import Cartesian4 from "../Core/Cartesian4.js";
import Cartographic from "../Core/Cartographic.js";
import Color from "../Core/Color.js";
import defaultValue from "../Core/defaultValue.js";
import defined from "../Core/defined.js";
import Ellipsoid from "../Core/Ellipsoid.js";
import EncodedCartesian3 from "../Core/EncodedCartesian3.js";
import CesiumMath from "../Core/Math.js";
import Matrix3 from "../Core/Matrix3.js";
import Matrix4 from "../Core/Matrix4.js";
import OrthographicFrustum from "../Core/OrthographicFrustum.js";
import Simon1994PlanetaryPositions from "../Core/Simon1994PlanetaryPositions.js";
import Transforms from "../Core/Transforms.js";
import SceneMode from "../Scene/SceneMode.js";
import SunLight from "../Scene/SunLight.js";

/**
 * @private
 * @constructor
 */
function UniformState() {
  /**
   * @type {Texture}
   */
  this.globeDepthTexture = undefined;
  /**
   * @type {number}
   */
  this.gamma = undefined;

  this._viewport = new BoundingRectangle();
  this._viewportCartesian4 = new Cartesian4();
  this._viewportDirty = false;
  this._viewportOrthographicMatrix = Matrix4.clone(Matrix4.IDENTITY);
  this._viewportTransformation = Matrix4.clone(Matrix4.IDENTITY);

  this._model = Matrix4.clone(Matrix4.IDENTITY);
  this._view = Matrix4.clone(Matrix4.IDENTITY);
  this._inverseView = Matrix4.clone(Matrix4.IDENTITY);
  this._projection = Matrix4.clone(Matrix4.IDENTITY);
  this._infiniteProjection = Matrix4.clone(Matrix4.IDENTITY);
  this._entireFrustum = new Cartesian2();
  this._currentFrustum = new Cartesian2();
  this._frustumPlanes = new Cartesian4();
  this._farDepthFromNearPlusOne = undefined;
  this._log2FarDepthFromNearPlusOne = undefined;
  this._oneOverLog2FarDepthFromNearPlusOne = undefined;

  this._frameState = undefined;
  this._temeToPseudoFixed = Matrix3.clone(Matrix4.IDENTITY);

  // Derived members
  this._view3DDirty = true;
  this._view3D = new Matrix4();

  this._inverseView3DDirty = true;
  this._inverseView3D = new Matrix4();

  this._inverseModelDirty = true;
  this._inverseModel = new Matrix4();

  this._inverseTransposeModelDirty = true;
  this._inverseTransposeModel = new Matrix3();

  this._viewRotation = new Matrix3();
  this._inverseViewRotation = new Matrix3();

  this._viewRotation3D = new Matrix3();
  this._inverseViewRotation3D = new Matrix3();

  this._inverseProjectionDirty = true;
  this._inverseProjection = new Matrix4();

  this._modelViewDirty = true;
  this._modelView = new Matrix4();

  this._modelView3DDirty = true;
  this._modelView3D = new Matrix4();

  this._modelViewRelativeToEyeDirty = true;
  this._modelViewRelativeToEye = new Matrix4();

  this._inverseModelViewDirty = true;
  this._inverseModelView = new Matrix4();

  this._inverseModelView3DDirty = true;
  this._inverseModelView3D = new Matrix4();

  this._viewProjectionDirty = true;
  this._viewProjection = new Matrix4();

  this._inverseViewProjectionDirty = true;
  this._inverseViewProjection = new Matrix4();

  this._modelViewProjectionDirty = true;
  this._modelViewProjection = new Matrix4();

  this._inverseModelViewProjectionDirty = true;
  this._inverseModelViewProjection = new Matrix4();

  this._modelViewProjectionRelativeToEyeDirty = true;
  this._modelViewProjectionRelativeToEye = new Matrix4();

  this._modelViewInfiniteProjectionDirty = true;
  this._modelViewInfiniteProjection = new Matrix4();

  this._normalDirty = true;
  this._normal = new Matrix3();

  this._normal3DDirty = true;
  this._normal3D = new Matrix3();

  this._inverseNormalDirty = true;
  this._inverseNormal = new Matrix3();

  this._inverseNormal3DDirty = true;
  this._inverseNormal3D = new Matrix3();

  this._encodedCameraPositionMCDirty = true;
  this._encodedCameraPositionMC = new EncodedCartesian3();
  this._cameraPosition = new Cartesian3();

  this._sunPositionWC = new Cartesian3();
  this._sunPositionColumbusView = new Cartesian3();
  this._sunDirectionWC = new Cartesian3();
  this._sunDirectionEC = new Cartesian3();
  this._moonDirectionEC = new Cartesian3();

  this._lightDirectionWC = new Cartesian3();
  this._lightDirectionEC = new Cartesian3();
  this._lightColor = new Cartesian3();
  this._lightColorHdr = new Cartesian3();

  this._pass = undefined;
  this._mode = undefined;
  this._mapProjection = undefined;
  this._ellipsoid = undefined;
  this._cameraDirection = new Cartesian3();
  this._cameraRight = new Cartesian3();
  this._cameraUp = new Cartesian3();
  this._frustum2DWidth = 0.0;
  this._eyeHeight = 0.0;
  this._eyeHeight2D = new Cartesian2();
  this._eyeEllipsoidNormalEC = new Cartesian3();
  this._eyeEllipsoidCurvature = new Cartesian2();
  this._modelToEnu = new Matrix4();
  this._enuToModel = new Matrix4();
  this._pixelRatio = 1.0;
  this._orthographicIn3D = false;
  this._backgroundColor = new Color();

  this._brdfLut = undefined;
  this._environmentMap = undefined;

  this._sphericalHarmonicCoefficients = undefined;
  this._specularEnvironmentMaps = undefined;
  this._specularEnvironmentMapsMaximumLOD = undefined;

  this._fogDensity = undefined;
  this._fogMinimumBrightness = undefined;

  this._atmosphereHsbShift = undefined;
  this._atmosphereLightIntensity = undefined;
  this._atmosphereRayleighCoefficient = new Cartesian3();
  this._atmosphereRayleighScaleHeight = new Cartesian3();
  this._atmosphereMieCoefficient = new Cartesian3();
  this._atmosphereMieScaleHeight = undefined;
  this._atmosphereMieAnisotropy = undefined;
  this._atmosphereDynamicLighting = undefined;

  this._invertClassificationColor = undefined;

  this._splitPosition = 0.0;
  this._pixelSizePerMeter = undefined;
  this._geometricToleranceOverMeter = undefined;

  this._minimumDisableDepthTestDistance = undefined;
}

Object.defineProperties(UniformState.prototype, {
  /**
   * @memberof UniformState.prototype
   * @type {FrameState}
   * @readonly
   */
  frameState: {
    get: function () {
      return this._frameState;
    },
  },
  /**
   * @memberof UniformState.prototype
   * @type {BoundingRectangle}
   */
  viewport: {
    get: function () {
      return this._viewport;
    },
    set: function (viewport) {
      if (!BoundingRectangle.equals(viewport, this._viewport)) {
        BoundingRectangle.clone(viewport, this._viewport);

        const v = this._viewport;
        const vc = this._viewportCartesian4;
        vc.x = v.x;
        vc.y = v.y;
        vc.z = v.width;
        vc.w = v.height;

        this._viewportDirty = true;
      }
    },
  },

  /**
   * @memberof UniformState.prototype
   * @private
   */
  viewportCartesian4: {
    get: function () {
      return this._viewportCartesian4;
    },
  },

  viewportOrthographic: {
    get: function () {
      cleanViewport(this);
      return this._viewportOrthographicMatrix;
    },
  },

  viewportTransformation: {
    get: function () {
      cleanViewport(this);
      return this._viewportTransformation;
    },
  },

  /**
   * @memberof UniformState.prototype
   * @type {Matrix4}
   */
  model: {
    get: function () {
      return this._model;
    },
    set: function (matrix) {
      Matrix4.clone(matrix, this._model);

      this._modelView3DDirty = true;
      this._inverseModelView3DDirty = true;
      this._inverseModelDirty = true;
      this._inverseTransposeModelDirty = true;
      this._modelViewDirty = true;
      this._inverseModelViewDirty = true;
      this._modelViewRelativeToEyeDirty = true;
      this._inverseModelViewDirty = true;
      this._modelViewProjectionDirty = true;
      this._inverseModelViewProjectionDirty = true;
      this._modelViewProjectionRelativeToEyeDirty = true;
      this._modelViewInfiniteProjectionDirty = true;
      this._normalDirty = true;
      this._inverseNormalDirty = true;
      this._normal3DDirty = true;
      this._inverseNormal3DDirty = true;
      this._encodedCameraPositionMCDirty = true;
    },
  },

  /**
   * @memberof UniformState.prototype
   * @type {Matrix4}
   */
  inverseModel: {
    get: function () {
      if (this._inverseModelDirty) {
        this._inverseModelDirty = false;

        Matrix4.inverse(this._model, this._inverseModel);
      }

      return this._inverseModel;
    },
  },

  /**
   * @memberof UniformState.prototype
   * @private
   */
  inverseTransposeModel: {
    get: function () {
      const m = this._inverseTransposeModel;
      if (this._inverseTransposeModelDirty) {
        this._inverseTransposeModelDirty = false;

        Matrix4.getMatrix3(this.inverseModel, m);
        Matrix3.transpose(m, m);
      }

      return m;
    },
  },

  /**
   * @memberof UniformState.prototype
   * @type {Matrix4}
   */
  view: {
    get: function () {
      return this._view;
    },
  },

  /**
   * The 3D view matrix.  In 3D mode, this is identical to {@link UniformState#view},
   * but in 2D and Columbus View it is a synthetic matrix based on the equivalent position
   * of the camera in the 3D world.
   * @memberof UniformState.prototype
   * @type {Matrix4}
   */
  view3D: {
    get: function () {
      updateView3D(this);
      return this._view3D;
    },
  },

  /**
   * The 3x3 rotation matrix of the current view matrix ({@link UniformState#view}).
   * @memberof UniformState.prototype
   * @type {Matrix3}
   */
  viewRotation: {
    get: function () {
      updateView3D(this);
      return this._viewRotation;
    },
  },

  /**
   * @memberof UniformState.prototype
   * @type {Matrix3}
   */
  viewRotation3D: {
    get: function () {
      updateView3D(this);
      return this._viewRotation3D;
    },
  },

  /**
   * @memberof UniformState.prototype
   * @type {Matrix4}
   */
  inverseView: {
    get: function () {
      return this._inverseView;
    },
  },

  /**
   * the 4x4 inverse-view matrix that transforms from eye to 3D world coordinates.  In 3D mode, this is
   * identical to {@link UniformState#inverseView}, but in 2D and Columbus View it is a synthetic matrix
   * based on the equivalent position of the camera in the 3D world.
   * @memberof UniformState.prototype
   * @type {Matrix4}
   */
  inverseView3D: {
    get: function () {
      updateInverseView3D(this);
      return this._inverseView3D;
    },
  },

  /**
   * @memberof UniformState.prototype
   * @type {Matrix3}
   */
  inverseViewRotation: {
    get: function () {
      return this._inverseViewRotation;
    },
  },

  /**
   * The 3x3 rotation matrix of the current 3D inverse-view matrix ({@link UniformState#inverseView3D}).
   * @memberof UniformState.prototype
   * @type {Matrix3}
   */
  inverseViewRotation3D: {
    get: function () {
      updateInverseView3D(this);
      return this._inverseViewRotation3D;
    },
  },

  /**
   * @memberof UniformState.prototype
   * @type {Matrix4}
   */
  projection: {
    get: function () {
      return this._projection;
    },
  },

  /**
   * @memberof UniformState.prototype
   * @type {Matrix4}
   */
  inverseProjection: {
    get: function () {
      cleanInverseProjection(this);
      return this._inverseProjection;
    },
  },

  /**
   * @memberof UniformState.prototype
   * @type {Matrix4}
   */
  infiniteProjection: {
    get: function () {
      return this._infiniteProjection;
    },
  },

  /**
   * @memberof UniformState.prototype
   * @type {Matrix4}
   */
  modelView: {
    get: function () {
      cleanModelView(this);
      return this._modelView;
    },
  },

  /**
   * The 3D model-view matrix.  In 3D mode, this is equivalent to {@link UniformState#modelView}.  In 2D and
   * Columbus View, however, it is a synthetic matrix based on the equivalent position of the camera in the 3D world.
   * @memberof UniformState.prototype
   * @type {Matrix4}
   */
  modelView3D: {
    get: function () {
      cleanModelView3D(this);
      return this._modelView3D;
    },
  },

  /**
   * Model-view relative to eye matrix.
   *
   * @memberof UniformState.prototype
   * @type {Matrix4}
   */
  modelViewRelativeToEye: {
    get: function () {
      cleanModelViewRelativeToEye(this);
      return this._modelViewRelativeToEye;
    },
  },

  /**
   * @memberof UniformState.prototype
   * @type {Matrix4}
   */
  inverseModelView: {
    get: function () {
      cleanInverseModelView(this);
      return this._inverseModelView;
    },
  },

  /**
   * The inverse of the 3D model-view matrix.  In 3D mode, this is equivalent to {@link UniformState#inverseModelView}.
   * In 2D and Columbus View, however, it is a synthetic matrix based on the equivalent position of the camera in the 3D world.
   * @memberof UniformState.prototype
   * @type {Matrix4}
   */
  inverseModelView3D: {
    get: function () {
      cleanInverseModelView3D(this);
      return this._inverseModelView3D;
    },
  },

  /**
   * @memberof UniformState.prototype
   * @type {Matrix4}
   */
  viewProjection: {
    get: function () {
      cleanViewProjection(this);
      return this._viewProjection;
    },
  },

  /**
   * @memberof UniformState.prototype
   * @type {Matrix4}
   */
  inverseViewProjection: {
    get: function () {
      cleanInverseViewProjection(this);
      return this._inverseViewProjection;
    },
  },

  /**
   * @memberof UniformState.prototype
   * @type {Matrix4}
   */
  modelViewProjection: {
    get: function () {
      cleanModelViewProjection(this);
      return this._modelViewProjection;
    },
  },

  /**
   * @memberof UniformState.prototype
   * @type {Matrix4}
   */
  inverseModelViewProjection: {
    get: function () {
      cleanInverseModelViewProjection(this);
      return this._inverseModelViewProjection;
    },
  },

  /**
   * Model-view-projection relative to eye matrix.
   *
   * @memberof UniformState.prototype
   * @type {Matrix4}
   */
  modelViewProjectionRelativeToEye: {
    get: function () {
      cleanModelViewProjectionRelativeToEye(this);
      return this._modelViewProjectionRelativeToEye;
    },
  },

  /**
   * @memberof UniformState.prototype
   * @type {Matrix4}
   */
  modelViewInfiniteProjection: {
    get: function () {
      cleanModelViewInfiniteProjection(this);
      return this._modelViewInfiniteProjection;
    },
  },

  /**
   * A 3x3 normal transformation matrix that transforms normal vectors in model coordinates to
   * eye coordinates.
   * @memberof UniformState.prototype
   * @type {Matrix3}
   */
  normal: {
    get: function () {
      cleanNormal(this);
      return this._normal;
    },
  },

  /**
   * A 3x3 normal transformation matrix that transforms normal vectors in 3D model
   * coordinates to eye coordinates.  In 3D mode, this is identical to
   * {@link UniformState#normal}, but in 2D and Columbus View it represents the normal transformation
   * matrix as if the camera were at an equivalent location in 3D mode.
   * @memberof UniformState.prototype
   * @type {Matrix3}
   */
  normal3D: {
    get: function () {
      cleanNormal3D(this);
      return this._normal3D;
    },
  },

  /**
   * An inverse 3x3 normal transformation matrix that transforms normal vectors in model coordinates
   * to eye coordinates.
   * @memberof UniformState.prototype
   * @type {Matrix3}
   */
  inverseNormal: {
    get: function () {
      cleanInverseNormal(this);
      return this._inverseNormal;
    },
  },

  /**
   * An inverse 3x3 normal transformation matrix that transforms normal vectors in eye coordinates
   * to 3D model coordinates.  In 3D mode, this is identical to
   * {@link UniformState#inverseNormal}, but in 2D and Columbus View it represents the normal transformation
   * matrix as if the camera were at an equivalent location in 3D mode.
   * @memberof UniformState.prototype
   * @type {Matrix3}
   */
  inverseNormal3D: {
    get: function () {
      cleanInverseNormal3D(this);
      return this._inverseNormal3D;
    },
  },

  /**
   * The near distance (<code>x</code>) and the far distance (<code>y</code>) of the frustum defined by the camera.
   * This is the largest possible frustum, not an individual frustum used for multi-frustum rendering.
   * @memberof UniformState.prototype
   * @type {Cartesian2}
   */
  entireFrustum: {
    get: function () {
      return this._entireFrustum;
    },
  },

  /**
   * The near distance (<code>x</code>) and the far distance (<code>y</code>) of the frustum defined by the camera.
   * This is the individual frustum used for multi-frustum rendering.
   * @memberof UniformState.prototype
   * @type {Cartesian2}
   */
  currentFrustum: {
    get: function () {
      return this._currentFrustum;
    },
  },

  /**
   * The distances to the frustum planes. The top, bottom, left and right distances are
   * the x, y, z, and w components, respectively.
   * @memberof UniformState.prototype
   * @type {Cartesian4}
   */
  frustumPlanes: {
    get: function () {
      return this._frustumPlanes;
    },
  },

  /**
   * The far plane's distance from the near plane, plus 1.0.
   *
   * @memberof UniformState.prototype
   * @type {number}
   */
  farDepthFromNearPlusOne: {
    get: function () {
      return this._farDepthFromNearPlusOne;
    },
  },

  /**
   * The log2 of {@link UniformState#farDepthFromNearPlusOne}.
   *
   * @memberof UniformState.prototype
   * @type {number}
   */
  log2FarDepthFromNearPlusOne: {
    get: function () {
      return this._log2FarDepthFromNearPlusOne;
    },
  },

  /**
   * 1.0 divided by {@link UniformState#log2FarDepthFromNearPlusOne}.
   *
   * @memberof UniformState.prototype
   * @type {number}
   */
  oneOverLog2FarDepthFromNearPlusOne: {
    get: function () {
      return this._oneOverLog2FarDepthFromNearPlusOne;
    },
  },

  /**
   * The height in meters of the eye (camera) above or below the ellipsoid.
   * @memberof UniformState.prototype
   * @type {number}
   */
  eyeHeight: {
    get: function () {
      return this._eyeHeight;
    },
  },

  /**
   * The height (<code>x</code>) and the height squared (<code>y</code>)
   * in meters of the eye (camera) above the 2D world plane. This uniform is only valid
   * when the {@link SceneMode} is <code>SCENE2D</code>.
   * @memberof UniformState.prototype
   * @type {Cartesian2}
   */
  eyeHeight2D: {
    get: function () {
      return this._eyeHeight2D;
    },
  },

  /**
   * The ellipsoid surface normal at the camera position, in model coordinates.
   * @memberof UniformState.prototype
   * @type {Cartesian3}
   */
  eyeEllipsoidNormalEC: {
    get: function () {
      return this._eyeEllipsoidNormalEC;
    },
  },

  /**
   * The ellipsoid radii of curvature at the camera position.
   * The .x component is the prime vertical radius, .y is the meridional.
   * @memberof UniformState.prototype
   * @type {Cartesian2}
   */
  eyeEllipsoidCurvature: {
    get: function () {
      return this._eyeEllipsoidCurvature;
    },
  },

  /**
   * A transform from model coordinates to an east-north-up coordinate system
   * centered at the position on the ellipsoid below the camera
   * @memberof UniformState.prototype
   * @type {Matrix4}
   */
  modelToEnu: {
    get: function () {
      return this._modelToEnu;
    },
  },

  /**
   * The inverse of {@link UniformState.prototype.modelToEnu}
   * @memberof UniformState.prototype
   * @type {Matrix4}
   */
  enuToModel: {
    get: function () {
      return this._enuToModel;
    },
  },

  /**
   * The sun position in 3D world coordinates at the current scene time.
   * @memberof UniformState.prototype
   * @type {Cartesian3}
   */
  sunPositionWC: {
    get: function () {
      return this._sunPositionWC;
    },
  },

  /**
   * The sun position in 2D world coordinates at the current scene time.
   * @memberof UniformState.prototype
   * @type {Cartesian3}
   */
  sunPositionColumbusView: {
    get: function () {
      return this._sunPositionColumbusView;
    },
  },

  /**
   * A normalized vector to the sun in 3D world coordinates at the current scene time.  Even in 2D or
   * Columbus View mode, this returns the direction to the sun in the 3D scene.
   * @memberof UniformState.prototype
   * @type {Cartesian3}
   */
  sunDirectionWC: {
    get: function () {
      return this._sunDirectionWC;
    },
  },

  /**
   * A normalized vector to the sun in eye coordinates at the current scene time.  In 3D mode, this
   * returns the actual vector from the camera position to the sun position.  In 2D and Columbus View, it returns
   * the vector from the equivalent 3D camera position to the position of the sun in the 3D scene.
   * @memberof UniformState.prototype
   * @type {Cartesian3}
   */
  sunDirectionEC: {
    get: function () {
      return this._sunDirectionEC;
    },
  },

  /**
   * A normalized vector to the moon in eye coordinates at the current scene time.  In 3D mode, this
   * returns the actual vector from the camera position to the moon position.  In 2D and Columbus View, it returns
   * the vector from the equivalent 3D camera position to the position of the moon in the 3D scene.
   * @memberof UniformState.prototype
   * @type {Cartesian3}
   */
  moonDirectionEC: {
    get: function () {
      return this._moonDirectionEC;
    },
  },

  /**
   * A normalized vector to the scene's light source in 3D world coordinates.  Even in 2D or
   * Columbus View mode, this returns the direction to the light in the 3D scene.
   * @memberof UniformState.prototype
   * @type {Cartesian3}
   */
  lightDirectionWC: {
    get: function () {
      return this._lightDirectionWC;
    },
  },

  /**
   * A normalized vector to the scene's light source in eye coordinates.  In 3D mode, this
   * returns the actual vector from the camera position to the light.  In 2D and Columbus View, it returns
   * the vector from the equivalent 3D camera position in the 3D scene.
   * @memberof UniformState.prototype
   * @type {Cartesian3}
   */
  lightDirectionEC: {
    get: function () {
      return this._lightDirectionEC;
    },
  },

  /**
   * The color of light emitted by the scene's light source. This is equivalent to the light
   * color multiplied by the light intensity limited to a maximum luminance of 1.0 suitable
   * for non-HDR lighting.
   * @memberof UniformState.prototype
   * @type {Cartesian3}
   */
  lightColor: {
    get: function () {
      return this._lightColor;
    },
  },

  /**
   * The high dynamic range color of light emitted by the scene's light source. This is equivalent to
   * the light color multiplied by the light intensity suitable for HDR lighting.
   * @memberof UniformState.prototype
   * @type {Cartesian3}
   */
  lightColorHdr: {
    get: function () {
      return this._lightColorHdr;
    },
  },

  /**
   * The high bits of the camera position.
   * @memberof UniformState.prototype
   * @type {Cartesian3}
   */
  encodedCameraPositionMCHigh: {
    get: function () {
      cleanEncodedCameraPositionMC(this);
      return this._encodedCameraPositionMC.high;
    },
  },

  /**
   * The low bits of the camera position.
   * @memberof UniformState.prototype
   * @type {Cartesian3}
   */
  encodedCameraPositionMCLow: {
    get: function () {
      cleanEncodedCameraPositionMC(this);
      return this._encodedCameraPositionMC.low;
    },
  },

  /**
   * A 3x3 matrix that transforms from True Equator Mean Equinox (TEME) axes to the
   * pseudo-fixed axes at the Scene's current time.
   * @memberof UniformState.prototype
   * @type {Matrix3}
   */
  temeToPseudoFixedMatrix: {
    get: function () {
      return this._temeToPseudoFixed;
    },
  },

  /**
   * Gets the scaling factor for transforming from the canvas
   * pixel space to canvas coordinate space.
   * @memberof UniformState.prototype
   * @type {number}
   */
  pixelRatio: {
    get: function () {
      return this._pixelRatio;
    },
  },

  /**
   * A scalar used to mix a color with the fog color based on the distance to the camera.
   * @memberof UniformState.prototype
   * @type {number}
   */
  fogDensity: {
    get: function () {
      return this._fogDensity;
    },
  },

  /**
   * A scalar used as a minimum value when brightening fog
   * @memberof UniformState.prototype
   * @type {number}
   */
  fogMinimumBrightness: {
    get: function () {
      return this._fogMinimumBrightness;
    },
  },

  /**
   * A color shift to apply to the atmosphere color in HSB.
   * @memberof UniformState.prototype
   * @type {Cartesian3}
   */
  atmosphereHsbShift: {
    get: function () {
      return this._atmosphereHsbShift;
    },
  },
  /**
   * The intensity of the light that is used for computing the atmosphere color
   * @memberof UniformState.prototype
   * @type {number}
   */
  atmosphereLightIntensity: {
    get: function () {
      return this._atmosphereLightIntensity;
    },
  },
  /**
   * The Rayleigh scattering coefficient used in the atmospheric scattering equations for the sky atmosphere.
   * @memberof UniformState.prototype
   * @type {Cartesian3}
   */
  atmosphereRayleighCoefficient: {
    get: function () {
      return this._atmosphereRayleighCoefficient;
    },
  },
  /**
   * The Rayleigh scale height used in the atmospheric scattering equations for the sky atmosphere, in meters.
   * @memberof UniformState.prototype
   * @type {number}
   */
  atmosphereRayleighScaleHeight: {
    get: function () {
      return this._atmosphereRayleighScaleHeight;
    },
  },
  /**
   * The Mie scattering coefficient used in the atmospheric scattering equations for the sky atmosphere.
   * @memberof UniformState.prototype
   * @type {Cartesian3}
   */
  atmosphereMieCoefficient: {
    get: function () {
      return this._atmosphereMieCoefficient;
    },
  },
  /**
   * The Mie scale height used in the atmospheric scattering equations for the sky atmosphere, in meters.
   * @memberof UniformState.prototype
   * @type {number}
   */
  atmosphereMieScaleHeight: {
    get: function () {
      return this._atmosphereMieScaleHeight;
    },
  },
  /**
   * The anisotropy of the medium to consider for Mie scattering.
   * @memberof UniformState.prototype
   * @type {number}
   */
  atmosphereMieAnisotropy: {
    get: function () {
      return this._atmosphereMieAnisotropy;
    },
  },
  /**
   * Which light source to use for dynamically lighting the atmosphere
   *
   * @memberof UniformState.prototype
   * @type {DynamicAtmosphereLightingType}
   */
  atmosphereDynamicLighting: {
    get: function () {
      return this._atmosphereDynamicLighting;
    },
  },

  /**
   * A scalar that represents the geometric tolerance per meter
   * @memberof UniformState.prototype
   * @type {number}
   */
  geometricToleranceOverMeter: {
    get: function () {
      return this._geometricToleranceOverMeter;
    },
  },

  /**
   * @memberof UniformState.prototype
   * @type {Pass}
   */
  pass: {
    get: function () {
      return this._pass;
    },
  },

  /**
   * The current background color
   * @memberof UniformState.prototype
   * @type {Color}
   */
  backgroundColor: {
    get: function () {
      return this._backgroundColor;
    },
  },

  /**
   * The look up texture used to find the BRDF for a material
   * @memberof UniformState.prototype
   * @type {Texture}
   */
  brdfLut: {
    get: function () {
      return this._brdfLut;
    },
  },

  /**
   * The environment map of the scene
   * @memberof UniformState.prototype
   * @type {CubeMap}
   */
  environmentMap: {
    get: function () {
      return this._environmentMap;
    },
  },

  /**
   * The spherical harmonic coefficients of the scene.
   * @memberof UniformState.prototype
   * @type {Cartesian3[]}
   */
  sphericalHarmonicCoefficients: {
    get: function () {
      return this._sphericalHarmonicCoefficients;
    },
  },

  /**
   * The specular environment cube map of the scene.
   * @memberof UniformState.prototype
   * @type {Texture}
   */
  specularEnvironmentMaps: {
    get: function () {
      return this._specularEnvironmentMaps;
    },
  },

  /**
<<<<<<< HEAD
   * The maximum level-of-detail of the specular environment map atlas of the scene.
=======
   * The maximum level-of-detail of the specular environment cube map of the scene.
>>>>>>> dca302bb
   * @memberof UniformState.prototype
   * @type {number}
   */
  specularEnvironmentMapsMaximumLOD: {
    get: function () {
      return this._specularEnvironmentMapsMaximumLOD;
    },
  },

  /**
   * The splitter position to use when rendering with a splitter. This will be in pixel coordinates relative to the canvas.
   * @memberof UniformState.prototype
   * @type {number}
   */
  splitPosition: {
    get: function () {
      return this._splitPosition;
    },
  },

  /**
   * The distance from the camera at which to disable the depth test of billboards, labels and points
   * to, for example, prevent clipping against terrain. When set to zero, the depth test should always
   * be applied. When less than zero, the depth test should never be applied.
   *
   * @memberof UniformState.prototype
   * @type {number}
   */
  minimumDisableDepthTestDistance: {
    get: function () {
      return this._minimumDisableDepthTestDistance;
    },
  },

  /**
   * The highlight color of unclassified 3D Tiles.
   *
   * @memberof UniformState.prototype
   * @type {Color}
   */
  invertClassificationColor: {
    get: function () {
      return this._invertClassificationColor;
    },
  },

  /**
   * Whether or not the current projection is orthographic in 3D.
   *
   * @memberOf UniformState.prototype
   * @type {boolean}
   */
  orthographicIn3D: {
    get: function () {
      return this._orthographicIn3D;
    },
  },

  /**
   * The current ellipsoid.
   *
   * @memberOf UniformState.prototype
   * @type {Ellipsoid}
   */
  ellipsoid: {
    get: function () {
      return defaultValue(this._ellipsoid, Ellipsoid.default);
    },
  },
});

function setView(uniformState, matrix) {
  Matrix4.clone(matrix, uniformState._view);
  Matrix4.getMatrix3(matrix, uniformState._viewRotation);

  uniformState._view3DDirty = true;
  uniformState._inverseView3DDirty = true;
  uniformState._modelViewDirty = true;
  uniformState._modelView3DDirty = true;
  uniformState._modelViewRelativeToEyeDirty = true;
  uniformState._inverseModelViewDirty = true;
  uniformState._inverseModelView3DDirty = true;
  uniformState._viewProjectionDirty = true;
  uniformState._inverseViewProjectionDirty = true;
  uniformState._modelViewProjectionDirty = true;
  uniformState._modelViewProjectionRelativeToEyeDirty = true;
  uniformState._modelViewInfiniteProjectionDirty = true;
  uniformState._normalDirty = true;
  uniformState._inverseNormalDirty = true;
  uniformState._normal3DDirty = true;
  uniformState._inverseNormal3DDirty = true;
}

function setInverseView(uniformState, matrix) {
  Matrix4.clone(matrix, uniformState._inverseView);
  Matrix4.getMatrix3(matrix, uniformState._inverseViewRotation);
}

function setProjection(uniformState, matrix) {
  Matrix4.clone(matrix, uniformState._projection);

  uniformState._inverseProjectionDirty = true;
  uniformState._viewProjectionDirty = true;
  uniformState._inverseViewProjectionDirty = true;
  uniformState._modelViewProjectionDirty = true;
  uniformState._modelViewProjectionRelativeToEyeDirty = true;
}

function setInfiniteProjection(uniformState, matrix) {
  Matrix4.clone(matrix, uniformState._infiniteProjection);

  uniformState._modelViewInfiniteProjectionDirty = true;
}

const surfacePositionScratch = new Cartesian3();
const enuTransformScratch = new Matrix4();

function setCamera(uniformState, camera) {
  Cartesian3.clone(camera.positionWC, uniformState._cameraPosition);
  Cartesian3.clone(camera.directionWC, uniformState._cameraDirection);
  Cartesian3.clone(camera.rightWC, uniformState._cameraRight);
  Cartesian3.clone(camera.upWC, uniformState._cameraUp);

  const ellipsoid = uniformState._ellipsoid;
  let surfacePosition;

  const positionCartographic = camera.positionCartographic;
  if (!defined(positionCartographic)) {
    uniformState._eyeHeight = -ellipsoid.maximumRadius;
    if (Cartesian3.magnitude(camera.positionWC) > 0.0) {
      uniformState._eyeEllipsoidNormalEC = Cartesian3.normalize(
        camera.positionWC,
        uniformState._eyeEllipsoidNormalEC
      );
    }
    surfacePosition = ellipsoid.scaleToGeodeticSurface(
      camera.positionWC,
      surfacePositionScratch
    );
  } else {
    uniformState._eyeHeight = positionCartographic.height;
    uniformState._eyeEllipsoidNormalEC = ellipsoid.geodeticSurfaceNormalCartographic(
      positionCartographic,
      uniformState._eyeEllipsoidNormalEC
    );
    surfacePosition = Cartesian3.fromRadians(
      positionCartographic.longitude,
      positionCartographic.latitude,
      0.0,
      ellipsoid,
      surfacePositionScratch
    );
  }

  uniformState._encodedCameraPositionMCDirty = true;

  if (!defined(surfacePosition)) {
    return;
  }

  uniformState._eyeEllipsoidNormalEC = Matrix3.multiplyByVector(
    uniformState._viewRotation,
    uniformState._eyeEllipsoidNormalEC,
    uniformState._eyeEllipsoidNormalEC
  );

  const enuToWorld = Transforms.eastNorthUpToFixedFrame(
    surfacePosition,
    ellipsoid,
    enuTransformScratch
  );
  uniformState._enuToModel = Matrix4.multiplyTransformation(
    uniformState.inverseModel,
    enuToWorld,
    uniformState._enuToModel
  );
  uniformState._modelToEnu = Matrix4.inverseTransformation(
    uniformState._enuToModel,
    uniformState._modelToEnu
  );

  if (
    !CesiumMath.equalsEpsilon(
      ellipsoid._radii.x,
      ellipsoid._radii.y,
      CesiumMath.EPSILON15
    )
  ) {
    // Ellipsoid curvature calculations assume radii.x === radii.y as is true for WGS84
    return;
  }

  uniformState._eyeEllipsoidCurvature = ellipsoid.getLocalCurvature(
    surfacePosition,
    uniformState._eyeEllipsoidCurvature
  );
}

const transformMatrix = new Matrix3();
const sunCartographicScratch = new Cartographic();
function setSunAndMoonDirections(uniformState, frameState) {
  Transforms.computeIcrfToCentralBodyFixedMatrix(
    frameState.time,
    transformMatrix
  );

  let position = Simon1994PlanetaryPositions.computeSunPositionInEarthInertialFrame(
    frameState.time,
    uniformState._sunPositionWC
  );
  Matrix3.multiplyByVector(transformMatrix, position, position);

  Cartesian3.normalize(position, uniformState._sunDirectionWC);

  position = Matrix3.multiplyByVector(
    uniformState.viewRotation3D,
    position,
    uniformState._sunDirectionEC
  );
  Cartesian3.normalize(position, position);

  position = Simon1994PlanetaryPositions.computeMoonPositionInEarthInertialFrame(
    frameState.time,
    uniformState._moonDirectionEC
  );
  Matrix3.multiplyByVector(transformMatrix, position, position);
  Matrix3.multiplyByVector(uniformState.viewRotation3D, position, position);
  Cartesian3.normalize(position, position);

  const projection = frameState.mapProjection;
  const ellipsoid = projection.ellipsoid;
  const sunCartographic = ellipsoid.cartesianToCartographic(
    uniformState._sunPositionWC,
    sunCartographicScratch
  );
  projection.project(sunCartographic, uniformState._sunPositionColumbusView);
}

/**
 * Synchronizes the frustum's state with the camera state.  This is called
 * by the {@link Scene} when rendering to ensure that automatic GLSL uniforms
 * are set to the right value.
 *
 * @param {object} camera The camera to synchronize with.
 */
UniformState.prototype.updateCamera = function (camera) {
  setView(this, camera.viewMatrix);
  setInverseView(this, camera.inverseViewMatrix);
  setCamera(this, camera);

  this._entireFrustum.x = camera.frustum.near;
  this._entireFrustum.y = camera.frustum.far;
  this.updateFrustum(camera.frustum);

  this._orthographicIn3D =
    this._mode !== SceneMode.SCENE2D &&
    camera.frustum instanceof OrthographicFrustum;
};

/**
 * Synchronizes the frustum's state with the uniform state.  This is called
 * by the {@link Scene} when rendering to ensure that automatic GLSL uniforms
 * are set to the right value.
 *
 * @param {object} frustum The frustum to synchronize with.
 */
UniformState.prototype.updateFrustum = function (frustum) {
  setProjection(this, frustum.projectionMatrix);
  if (defined(frustum.infiniteProjectionMatrix)) {
    setInfiniteProjection(this, frustum.infiniteProjectionMatrix);
  }
  this._currentFrustum.x = frustum.near;
  this._currentFrustum.y = frustum.far;

  this._farDepthFromNearPlusOne = frustum.far - frustum.near + 1.0;
  this._log2FarDepthFromNearPlusOne = CesiumMath.log2(
    this._farDepthFromNearPlusOne
  );
  this._oneOverLog2FarDepthFromNearPlusOne =
    1.0 / this._log2FarDepthFromNearPlusOne;

  const offCenterFrustum = frustum.offCenterFrustum;
  if (defined(offCenterFrustum)) {
    frustum = offCenterFrustum;
  }

  this._frustumPlanes.x = frustum.top;
  this._frustumPlanes.y = frustum.bottom;
  this._frustumPlanes.z = frustum.left;
  this._frustumPlanes.w = frustum.right;
};

UniformState.prototype.updatePass = function (pass) {
  this._pass = pass;
};

const EMPTY_ARRAY = [];
const defaultLight = new SunLight();

/**
 * Synchronizes frame state with the uniform state.  This is called
 * by the {@link Scene} when rendering to ensure that automatic GLSL uniforms
 * are set to the right value.
 *
 * @param {FrameState} frameState The frameState to synchronize with.
 */
UniformState.prototype.update = function (frameState) {
  this._mode = frameState.mode;
  this._mapProjection = frameState.mapProjection;
  this._ellipsoid = frameState.mapProjection.ellipsoid;
  this._pixelRatio = frameState.pixelRatio;

  const camera = frameState.camera;
  this.updateCamera(camera);

  if (frameState.mode === SceneMode.SCENE2D) {
    this._frustum2DWidth = camera.frustum.right - camera.frustum.left;
    this._eyeHeight2D.x = this._frustum2DWidth * 0.5;
    this._eyeHeight2D.y = this._eyeHeight2D.x * this._eyeHeight2D.x;
  } else {
    this._frustum2DWidth = 0.0;
    this._eyeHeight2D.x = 0.0;
    this._eyeHeight2D.y = 0.0;
  }

  setSunAndMoonDirections(this, frameState);

  const light = defaultValue(frameState.light, defaultLight);
  if (light instanceof SunLight) {
    this._lightDirectionWC = Cartesian3.clone(
      this._sunDirectionWC,
      this._lightDirectionWC
    );
    this._lightDirectionEC = Cartesian3.clone(
      this._sunDirectionEC,
      this._lightDirectionEC
    );
  } else {
    this._lightDirectionWC = Cartesian3.normalize(
      Cartesian3.negate(light.direction, this._lightDirectionWC),
      this._lightDirectionWC
    );
    this._lightDirectionEC = Matrix3.multiplyByVector(
      this.viewRotation3D,
      this._lightDirectionWC,
      this._lightDirectionEC
    );
  }

  const lightColor = light.color;
  let lightColorHdr = Cartesian3.fromElements(
    lightColor.red,
    lightColor.green,
    lightColor.blue,
    this._lightColorHdr
  );
  lightColorHdr = Cartesian3.multiplyByScalar(
    lightColorHdr,
    light.intensity,
    lightColorHdr
  );
  const maximumComponent = Cartesian3.maximumComponent(lightColorHdr);
  if (maximumComponent > 1.0) {
    Cartesian3.divideByScalar(
      lightColorHdr,
      maximumComponent,
      this._lightColor
    );
  } else {
    Cartesian3.clone(lightColorHdr, this._lightColor);
  }

  const brdfLutGenerator = frameState.brdfLutGenerator;
  const brdfLut = defined(brdfLutGenerator)
    ? brdfLutGenerator.colorTexture
    : undefined;
  this._brdfLut = brdfLut;

  this._environmentMap = defaultValue(
    frameState.environmentMap,
    frameState.context.defaultCubeMap
  );

  // IE 11 doesn't optimize out uniforms that are #ifdef'd out. So undefined values for the spherical harmonic
  // coefficients cause a crash.
  this._sphericalHarmonicCoefficients = defaultValue(
    frameState.sphericalHarmonicCoefficients,
    EMPTY_ARRAY
  );
  this._specularEnvironmentMaps = frameState.specularEnvironmentMaps;
  this._specularEnvironmentMapsMaximumLOD =
    frameState.specularEnvironmentMapsMaximumLOD;

  this._fogDensity = frameState.fog.density;
  this._fogMinimumBrightness = frameState.fog.minimumBrightness;

  const atmosphere = frameState.atmosphere;
  if (defined(atmosphere)) {
    this._atmosphereHsbShift = Cartesian3.fromElements(
      atmosphere.hueShift,
      atmosphere.saturationShift,
      atmosphere.brightnessShift,
      this._atmosphereHsbShift
    );
    this._atmosphereLightIntensity = atmosphere.lightIntensity;
    this._atmosphereRayleighCoefficient = Cartesian3.clone(
      atmosphere.rayleighCoefficient,
      this._atmosphereRayleighCoefficient
    );
    this._atmosphereRayleighScaleHeight = atmosphere.rayleighScaleHeight;
    this._atmosphereMieCoefficient = Cartesian3.clone(
      atmosphere.mieCoefficient,
      this._atmosphereMieCoefficient
    );
    this._atmosphereMieScaleHeight = atmosphere.mieScaleHeight;
    this._atmosphereMieAnisotropy = atmosphere.mieAnisotropy;
    this._atmosphereDynamicLighting = atmosphere.dynamicLighting;
  }

  this._invertClassificationColor = frameState.invertClassificationColor;

  this._frameState = frameState;
  this._temeToPseudoFixed = Transforms.computeTemeToPseudoFixedMatrix(
    frameState.time,
    this._temeToPseudoFixed
  );

  // Convert the relative splitPosition to absolute pixel coordinates
  this._splitPosition =
    frameState.splitPosition * frameState.context.drawingBufferWidth;
  const fov = camera.frustum.fov;
  const viewport = this._viewport;
  let pixelSizePerMeter;
  if (defined(fov)) {
    if (viewport.height > viewport.width) {
      pixelSizePerMeter = (Math.tan(0.5 * fov) * 2.0) / viewport.height;
    } else {
      pixelSizePerMeter = (Math.tan(0.5 * fov) * 2.0) / viewport.width;
    }
  } else {
    pixelSizePerMeter = 1.0 / Math.max(viewport.width, viewport.height);
  }

  this._geometricToleranceOverMeter =
    pixelSizePerMeter * frameState.maximumScreenSpaceError;
  Color.clone(frameState.backgroundColor, this._backgroundColor);

  this._minimumDisableDepthTestDistance =
    frameState.minimumDisableDepthTestDistance;
  this._minimumDisableDepthTestDistance *= this._minimumDisableDepthTestDistance;
  if (this._minimumDisableDepthTestDistance === Number.POSITIVE_INFINITY) {
    this._minimumDisableDepthTestDistance = -1.0;
  }
};

function cleanViewport(uniformState) {
  if (uniformState._viewportDirty) {
    const v = uniformState._viewport;
    Matrix4.computeOrthographicOffCenter(
      v.x,
      v.x + v.width,
      v.y,
      v.y + v.height,
      0.0,
      1.0,
      uniformState._viewportOrthographicMatrix
    );
    Matrix4.computeViewportTransformation(
      v,
      0.0,
      1.0,
      uniformState._viewportTransformation
    );
    uniformState._viewportDirty = false;
  }
}

function cleanInverseProjection(uniformState) {
  if (uniformState._inverseProjectionDirty) {
    uniformState._inverseProjectionDirty = false;

    if (
      uniformState._mode !== SceneMode.SCENE2D &&
      uniformState._mode !== SceneMode.MORPHING &&
      !uniformState._orthographicIn3D
    ) {
      Matrix4.inverse(
        uniformState._projection,
        uniformState._inverseProjection
      );
    } else {
      Matrix4.clone(Matrix4.ZERO, uniformState._inverseProjection);
    }
  }
}

// Derived
function cleanModelView(uniformState) {
  if (uniformState._modelViewDirty) {
    uniformState._modelViewDirty = false;

    Matrix4.multiplyTransformation(
      uniformState._view,
      uniformState._model,
      uniformState._modelView
    );
  }
}

function cleanModelView3D(uniformState) {
  if (uniformState._modelView3DDirty) {
    uniformState._modelView3DDirty = false;

    Matrix4.multiplyTransformation(
      uniformState.view3D,
      uniformState._model,
      uniformState._modelView3D
    );
  }
}

function cleanInverseModelView(uniformState) {
  if (uniformState._inverseModelViewDirty) {
    uniformState._inverseModelViewDirty = false;

    Matrix4.inverse(uniformState.modelView, uniformState._inverseModelView);
  }
}

function cleanInverseModelView3D(uniformState) {
  if (uniformState._inverseModelView3DDirty) {
    uniformState._inverseModelView3DDirty = false;

    Matrix4.inverse(uniformState.modelView3D, uniformState._inverseModelView3D);
  }
}

function cleanViewProjection(uniformState) {
  if (uniformState._viewProjectionDirty) {
    uniformState._viewProjectionDirty = false;

    Matrix4.multiply(
      uniformState._projection,
      uniformState._view,
      uniformState._viewProjection
    );
  }
}

function cleanInverseViewProjection(uniformState) {
  if (uniformState._inverseViewProjectionDirty) {
    uniformState._inverseViewProjectionDirty = false;

    Matrix4.inverse(
      uniformState.viewProjection,
      uniformState._inverseViewProjection
    );
  }
}

function cleanModelViewProjection(uniformState) {
  if (uniformState._modelViewProjectionDirty) {
    uniformState._modelViewProjectionDirty = false;

    Matrix4.multiply(
      uniformState._projection,
      uniformState.modelView,
      uniformState._modelViewProjection
    );
  }
}

function cleanModelViewRelativeToEye(uniformState) {
  if (uniformState._modelViewRelativeToEyeDirty) {
    uniformState._modelViewRelativeToEyeDirty = false;

    const mv = uniformState.modelView;
    const mvRte = uniformState._modelViewRelativeToEye;
    mvRte[0] = mv[0];
    mvRte[1] = mv[1];
    mvRte[2] = mv[2];
    mvRte[3] = mv[3];
    mvRte[4] = mv[4];
    mvRte[5] = mv[5];
    mvRte[6] = mv[6];
    mvRte[7] = mv[7];
    mvRte[8] = mv[8];
    mvRte[9] = mv[9];
    mvRte[10] = mv[10];
    mvRte[11] = mv[11];
    mvRte[12] = 0.0;
    mvRte[13] = 0.0;
    mvRte[14] = 0.0;
    mvRte[15] = mv[15];
  }
}

function cleanInverseModelViewProjection(uniformState) {
  if (uniformState._inverseModelViewProjectionDirty) {
    uniformState._inverseModelViewProjectionDirty = false;

    Matrix4.inverse(
      uniformState.modelViewProjection,
      uniformState._inverseModelViewProjection
    );
  }
}

function cleanModelViewProjectionRelativeToEye(uniformState) {
  if (uniformState._modelViewProjectionRelativeToEyeDirty) {
    uniformState._modelViewProjectionRelativeToEyeDirty = false;

    Matrix4.multiply(
      uniformState._projection,
      uniformState.modelViewRelativeToEye,
      uniformState._modelViewProjectionRelativeToEye
    );
  }
}

function cleanModelViewInfiniteProjection(uniformState) {
  if (uniformState._modelViewInfiniteProjectionDirty) {
    uniformState._modelViewInfiniteProjectionDirty = false;

    Matrix4.multiply(
      uniformState._infiniteProjection,
      uniformState.modelView,
      uniformState._modelViewInfiniteProjection
    );
  }
}

function cleanNormal(uniformState) {
  if (uniformState._normalDirty) {
    uniformState._normalDirty = false;

    const m = uniformState._normal;
    Matrix4.getMatrix3(uniformState.inverseModelView, m);
    Matrix3.transpose(m, m);
  }
}

function cleanNormal3D(uniformState) {
  if (uniformState._normal3DDirty) {
    uniformState._normal3DDirty = false;

    const m = uniformState._normal3D;
    Matrix4.getMatrix3(uniformState.inverseModelView3D, m);
    Matrix3.transpose(m, m);
  }
}

function cleanInverseNormal(uniformState) {
  if (uniformState._inverseNormalDirty) {
    uniformState._inverseNormalDirty = false;

    const m = uniformState._inverseNormal;
    Matrix4.getMatrix3(uniformState.modelView, m);
    Matrix3.transpose(m, m);
  }
}

function cleanInverseNormal3D(uniformState) {
  if (uniformState._inverseNormal3DDirty) {
    uniformState._inverseNormal3DDirty = false;

    const m = uniformState._inverseNormal3D;
    Matrix4.getMatrix3(uniformState.modelView3D, m);
    Matrix3.transpose(m, m);
  }
}

const cameraPositionMC = new Cartesian3();

function cleanEncodedCameraPositionMC(uniformState) {
  if (uniformState._encodedCameraPositionMCDirty) {
    uniformState._encodedCameraPositionMCDirty = false;

    Matrix4.multiplyByPoint(
      uniformState.inverseModel,
      uniformState._cameraPosition,
      cameraPositionMC
    );
    EncodedCartesian3.fromCartesian(
      cameraPositionMC,
      uniformState._encodedCameraPositionMC
    );
  }
}

const view2Dto3DPScratch = new Cartesian3();
const view2Dto3DRScratch = new Cartesian3();
const view2Dto3DUScratch = new Cartesian3();
const view2Dto3DDScratch = new Cartesian3();
const view2Dto3DCartographicScratch = new Cartographic();
const view2Dto3DCartesian3Scratch = new Cartesian3();
const view2Dto3DMatrix4Scratch = new Matrix4();

function view2Dto3D(
  position2D,
  direction2D,
  right2D,
  up2D,
  frustum2DWidth,
  mode,
  projection,
  result
) {
  // The camera position and directions are expressed in the 2D coordinate system where the Y axis is to the East,
  // the Z axis is to the North, and the X axis is out of the map.  Express them instead in the ENU axes where
  // X is to the East, Y is to the North, and Z is out of the local horizontal plane.
  const p = view2Dto3DPScratch;
  p.x = position2D.y;
  p.y = position2D.z;
  p.z = position2D.x;

  const r = view2Dto3DRScratch;
  r.x = right2D.y;
  r.y = right2D.z;
  r.z = right2D.x;

  const u = view2Dto3DUScratch;
  u.x = up2D.y;
  u.y = up2D.z;
  u.z = up2D.x;

  const d = view2Dto3DDScratch;
  d.x = direction2D.y;
  d.y = direction2D.z;
  d.z = direction2D.x;

  // In 2D, the camera height is always 12.7 million meters.
  // The apparent height is equal to half the frustum width.
  if (mode === SceneMode.SCENE2D) {
    p.z = frustum2DWidth * 0.5;
  }

  // Compute the equivalent camera position in the real (3D) world.
  // In 2D and Columbus View, the camera can travel outside the projection, and when it does so
  // there's not really any corresponding location in the real world.  So clamp the unprojected
  // longitude and latitude to their valid ranges.
  const cartographic = projection.unproject(p, view2Dto3DCartographicScratch);
  cartographic.longitude = CesiumMath.clamp(
    cartographic.longitude,
    -Math.PI,
    Math.PI
  );
  cartographic.latitude = CesiumMath.clamp(
    cartographic.latitude,
    -CesiumMath.PI_OVER_TWO,
    CesiumMath.PI_OVER_TWO
  );
  const ellipsoid = projection.ellipsoid;
  const position3D = ellipsoid.cartographicToCartesian(
    cartographic,
    view2Dto3DCartesian3Scratch
  );

  // Compute the rotation from the local ENU at the real world camera position to the fixed axes.
  const enuToFixed = Transforms.eastNorthUpToFixedFrame(
    position3D,
    ellipsoid,
    view2Dto3DMatrix4Scratch
  );

  // Transform each camera direction to the fixed axes.
  Matrix4.multiplyByPointAsVector(enuToFixed, r, r);
  Matrix4.multiplyByPointAsVector(enuToFixed, u, u);
  Matrix4.multiplyByPointAsVector(enuToFixed, d, d);

  // Compute the view matrix based on the new fixed-frame camera position and directions.
  if (!defined(result)) {
    result = new Matrix4();
  }

  result[0] = r.x;
  result[1] = u.x;
  result[2] = -d.x;
  result[3] = 0.0;
  result[4] = r.y;
  result[5] = u.y;
  result[6] = -d.y;
  result[7] = 0.0;
  result[8] = r.z;
  result[9] = u.z;
  result[10] = -d.z;
  result[11] = 0.0;
  result[12] = -Cartesian3.dot(r, position3D);
  result[13] = -Cartesian3.dot(u, position3D);
  result[14] = Cartesian3.dot(d, position3D);
  result[15] = 1.0;

  return result;
}

function updateView3D(that) {
  if (that._view3DDirty) {
    if (that._mode === SceneMode.SCENE3D) {
      Matrix4.clone(that._view, that._view3D);
    } else {
      view2Dto3D(
        that._cameraPosition,
        that._cameraDirection,
        that._cameraRight,
        that._cameraUp,
        that._frustum2DWidth,
        that._mode,
        that._mapProjection,
        that._view3D
      );
    }
    Matrix4.getMatrix3(that._view3D, that._viewRotation3D);
    that._view3DDirty = false;
  }
}

function updateInverseView3D(that) {
  if (that._inverseView3DDirty) {
    Matrix4.inverseTransformation(that.view3D, that._inverseView3D);
    Matrix4.getMatrix3(that._inverseView3D, that._inverseViewRotation3D);
    that._inverseView3DDirty = false;
  }
}
export default UniformState;<|MERGE_RESOLUTION|>--- conflicted
+++ resolved
@@ -1094,11 +1094,7 @@
   },
 
   /**
-<<<<<<< HEAD
-   * The maximum level-of-detail of the specular environment map atlas of the scene.
-=======
    * The maximum level-of-detail of the specular environment cube map of the scene.
->>>>>>> dca302bb
    * @memberof UniformState.prototype
    * @type {number}
    */
