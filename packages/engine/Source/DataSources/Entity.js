--- conflicted
+++ resolved
@@ -123,15 +123,11 @@
   this._id = id;
   this._definitionChanged = new Event();
   this._name = options.name;
-<<<<<<< HEAD
   this._show = options.show ?? true;
-=======
-  this._show = defaultValue(options.show, true);
   this._trackingReferenceFrame = defaultValue(
     options.trackingReferenceFrame,
     TrackingReferenceFrame.AUTODETECT,
   );
->>>>>>> 91821cc5
   this._parent = undefined;
   this._propertyNames = [
     "billboard",
