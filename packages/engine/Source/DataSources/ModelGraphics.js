--- conflicted
+++ resolved
@@ -382,17 +382,13 @@
     throw new DeveloperError("source is required.");
   }
   //>>includeEnd('debug');
-
-<<<<<<< HEAD
   this.show = this.show ?? source.show;
   this.uri = this.uri ?? source.uri;
   this.scale = this.scale ?? source.scale;
-  this.enableVerticalExaggeration =
-    this.enableVerticalExaggeration ?? source.enableVerticalExaggeration;
+  this.enableVerticalExaggeration = this.enableVerticalExaggeration ?? source.enableVerticalExaggeration;
   this.minimumPixelSize = this.minimumPixelSize ?? source.minimumPixelSize;
   this.maximumScale = this.maximumScale ?? source.maximumScale;
-  this.incrementallyLoadTextures =
-    this.incrementallyLoadTextures ?? source.incrementallyLoadTextures;
+  this.incrementallyLoadTextures = this.incrementallyLoadTextures ?? source.incrementallyLoadTextures;
   this.runAnimations = this.runAnimations ?? source.runAnimations;
   this.clampAnimations = this.clampAnimations ?? source.clampAnimations;
   this.shadows = this.shadows ?? source.shadows;
@@ -402,73 +398,12 @@
   this.color = this.color ?? source.color;
   this.colorBlendMode = this.colorBlendMode ?? source.colorBlendMode;
   this.colorBlendAmount = this.colorBlendAmount ?? source.colorBlendAmount;
-  this.imageBasedLightingFactor =
-    this.imageBasedLightingFactor ?? source.imageBasedLightingFactor;
+  this.imageBasedLightingFactor = this.imageBasedLightingFactor ?? source.imageBasedLightingFactor;
   this.lightColor = this.lightColor ?? source.lightColor;
-  this.distanceDisplayCondition =
-    this.distanceDisplayCondition ?? source.distanceDisplayCondition;
-  this.clippingPlanes = this.clippingPlanes ?? source.clippingPlanes;
+  this.distanceDisplayCondition = this.distanceDisplayCondition ??
+    source.distanceDisplayCondition;
+  this.clippingPlanes = this.clippingPlanes ??source.clippingPlanes;
   this.customShader = this.customShader ?? source.customShader;
-=======
-  this.show = defaultValue(this.show, source.show);
-  this.uri = defaultValue(this.uri, source.uri);
-  this.scale = defaultValue(this.scale, source.scale);
-  this.enableVerticalExaggeration = defaultValue(
-    this.enableVerticalExaggeration,
-    source.enableVerticalExaggeration,
-  );
-  this.minimumPixelSize = defaultValue(
-    this.minimumPixelSize,
-    source.minimumPixelSize,
-  );
-  this.maximumScale = defaultValue(this.maximumScale, source.maximumScale);
-  this.incrementallyLoadTextures = defaultValue(
-    this.incrementallyLoadTextures,
-    source.incrementallyLoadTextures,
-  );
-  this.runAnimations = defaultValue(this.runAnimations, source.runAnimations);
-  this.clampAnimations = defaultValue(
-    this.clampAnimations,
-    source.clampAnimations,
-  );
-  this.shadows = defaultValue(this.shadows, source.shadows);
-  this.heightReference = defaultValue(
-    this.heightReference,
-    source.heightReference,
-  );
-  this.silhouetteColor = defaultValue(
-    this.silhouetteColor,
-    source.silhouetteColor,
-  );
-  this.silhouetteSize = defaultValue(
-    this.silhouetteSize,
-    source.silhouetteSize,
-  );
-  this.color = defaultValue(this.color, source.color);
-  this.colorBlendMode = defaultValue(
-    this.colorBlendMode,
-    source.colorBlendMode,
-  );
-  this.colorBlendAmount = defaultValue(
-    this.colorBlendAmount,
-    source.colorBlendAmount,
-  );
-  this.imageBasedLightingFactor = defaultValue(
-    this.imageBasedLightingFactor,
-    source.imageBasedLightingFactor,
-  );
-
-  this.lightColor = defaultValue(this.lightColor, source.lightColor);
-  this.distanceDisplayCondition = defaultValue(
-    this.distanceDisplayCondition,
-    source.distanceDisplayCondition,
-  );
-  this.clippingPlanes = defaultValue(
-    this.clippingPlanes,
-    source.clippingPlanes,
-  );
-  this.customShader = defaultValue(this.customShader, source.customShader);
->>>>>>> 57857b0d
 
   const sourceNodeTransformations = source.nodeTransformations;
   if (defined(sourceNodeTransformations)) {
