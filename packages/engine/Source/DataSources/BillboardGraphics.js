--- conflicted
+++ resolved
@@ -388,8 +388,6 @@
     throw new DeveloperError("source is required.");
   }
   //>>includeEnd('debug');
-
-<<<<<<< HEAD
   this.show = this._show ?? source.show;
   this.image = this._image ?? source.image;
   this.scale = this._scale ?? source.scale;
@@ -415,58 +413,5 @@
   this.disableDepthTestDistance =
     this._disableDepthTestDistance ?? source.disableDepthTestDistance;
   this.splitDirection = this.splitDirection ?? source.splitDirection;
-=======
-  this.show = defaultValue(this._show, source.show);
-  this.image = defaultValue(this._image, source.image);
-  this.scale = defaultValue(this._scale, source.scale);
-  this.pixelOffset = defaultValue(this._pixelOffset, source.pixelOffset);
-  this.eyeOffset = defaultValue(this._eyeOffset, source.eyeOffset);
-  this.horizontalOrigin = defaultValue(
-    this._horizontalOrigin,
-    source.horizontalOrigin,
-  );
-  this.verticalOrigin = defaultValue(
-    this._verticalOrigin,
-    source.verticalOrigin,
-  );
-  this.heightReference = defaultValue(
-    this._heightReference,
-    source.heightReference,
-  );
-  this.color = defaultValue(this._color, source.color);
-  this.rotation = defaultValue(this._rotation, source.rotation);
-  this.alignedAxis = defaultValue(this._alignedAxis, source.alignedAxis);
-  this.sizeInMeters = defaultValue(this._sizeInMeters, source.sizeInMeters);
-  this.width = defaultValue(this._width, source.width);
-  this.height = defaultValue(this._height, source.height);
-  this.scaleByDistance = defaultValue(
-    this._scaleByDistance,
-    source.scaleByDistance,
-  );
-  this.translucencyByDistance = defaultValue(
-    this._translucencyByDistance,
-    source.translucencyByDistance,
-  );
-  this.pixelOffsetScaleByDistance = defaultValue(
-    this._pixelOffsetScaleByDistance,
-    source.pixelOffsetScaleByDistance,
-  );
-  this.imageSubRegion = defaultValue(
-    this._imageSubRegion,
-    source.imageSubRegion,
-  );
-  this.distanceDisplayCondition = defaultValue(
-    this._distanceDisplayCondition,
-    source.distanceDisplayCondition,
-  );
-  this.disableDepthTestDistance = defaultValue(
-    this._disableDepthTestDistance,
-    source.disableDepthTestDistance,
-  );
-  this.splitDirection = defaultValue(
-    this.splitDirection,
-    source.splitDirection,
-  );
->>>>>>> 7aefae92
 };
 export default BillboardGraphics;