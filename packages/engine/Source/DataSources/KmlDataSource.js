--- conflicted
+++ resolved
@@ -401,15 +401,8 @@
 }
 
 function loadDataUriFromZip(entry, uriResolver) {
-<<<<<<< HEAD
   const mimeType =
     MimeTypes.detectFromFilename(entry.filename) ?? "application/octet-stream";
-=======
-  const mimeType = defaultValue(
-    MimeTypes.detectFromFilename(entry.filename),
-    "application/octet-stream",
-  );
->>>>>>> 7aefae92
   return Promise.resolve(entry.getData(new zip.Data64URIWriter(mimeType))).then(
     function (dataUri) {
       uriResolver[entry.filename] = dataUri;
