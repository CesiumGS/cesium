--- conflicted
+++ resolved
@@ -3,11 +3,7 @@
 import Resource from "./Resource.js";
 
 let defaultKeyCredit;
-<<<<<<< HEAD
-const defaultKey = "AIzaSyBgw6UHpT-R-A0Gb2QhjClx3vy8FMOeZOc";
-=======
 const defaultKey = "AIzaSyBqCv5lozjjhtIQ_pZuj2obyAL9bTJdY28";
->>>>>>> d11b746e
 
 /**
  * Default settings for accessing the Google Maps API.
