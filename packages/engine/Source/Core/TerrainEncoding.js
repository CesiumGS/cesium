--- conflicted
+++ resolved
@@ -24,21 +24,12 @@
  * @alias TerrainEncoding
  * @constructor
  *
-<<<<<<< HEAD
- * @param {Cartesian3|undefined} [center] The center point of the vertices.
- * @param {AxisAlignedBoundingBox|undefined} [axisAlignedBoundingBox] The bounds of the tile in the east-north-up coordinates at the tiles center.
- * @param {number|undefined} [minimumHeight] The minimum height.
- * @param {number|undefined} [maximumHeight] The maximum height.
- * @param {Matrix4|undefined} [fromENU] The east-north-up to fixed frame matrix at the center of the terrain mesh.
- * @param {boolean|undefined} [hasVertexNormals] If the mesh has vertex normals.
-=======
  * @param {Cartesian3} center The center point of the vertices.
  * @param {AxisAlignedBoundingBox} [axisAlignedBoundingBox] The bounds of the tile in the east-north-up coordinates at the tiles center.
  * @param {number} [minimumHeight] The minimum height.
  * @param {number} [maximumHeight] The maximum height.
  * @param {Matrix4} [fromENU] The east-north-up to fixed frame matrix at the center of the terrain mesh.
  * @param {boolean} hasVertexNormals If the mesh has vertex normals.
->>>>>>> 4b3c0ef6
  * @param {boolean} [hasWebMercatorT=false] true if the terrain data includes a Web Mercator texture coordinate; otherwise, false.
  * @param {boolean} [hasGeodeticSurfaceNormals=false] true if the terrain data includes geodetic surface normals; otherwise, false.
  * @param {number} [exaggeration=1.0] A scalar used to exaggerate terrain.
@@ -203,16 +194,6 @@
 }
 
 /**
-<<<<<<< HEAD
- * @param {Float32Array} vertexBuffer
- * @param {Number} bufferIndex
- * @param {Cartesian3} position
- * @param {Cartesian2} uv
- * @param {Number} height
- * @param {Cartesian2} [normalToPack]
- * @param {Number} [webMercatorT]
- * @param {Cartesian3} [geodeticSurfaceNormal]
-=======
  * @param {Float32Array} vertexBuffer The buffer to write to.
  * @param {number} bufferIndex The index into the buffer to start writing at.
  * @param {Cartesian3} position The position of the vertex.
@@ -221,7 +202,6 @@
  * @param {Cartesian2} [normalToPack] The normal vector of the vertex.
  * @param {number} [webMercatorT] The Web Mercator texture coordinate of the vertex.
  * @param {Cartesian3} [geodeticSurfaceNormal] The geodetic surface normal of the vertex.
->>>>>>> 4b3c0ef6
  */
 TerrainEncoding.prototype.encode = function (
   vertexBuffer,
@@ -311,15 +291,9 @@
 const scratchGeodeticSurfaceNormal = new Cartesian3();
 
 /**
-<<<<<<< HEAD
- * @param {Float32Array} oldBuffer
- * @param {Float32Array} newBuffer
- * @param {Ellipsoid} ellipsoid
-=======
  * @param {Float32Array} oldBuffer The buffer without geodetic surface normals.
  * @param {Float32Array} newBuffer The buffer with geodetic surface normals.
  * @param {Ellipsoid} ellipsoid The ellipsoid to use to compute the geodetic surface normals.
->>>>>>> 4b3c0ef6
  */
 TerrainEncoding.prototype.addGeodeticSurfaceNormals = function (
   oldBuffer,
@@ -362,13 +336,8 @@
 };
 
 /**
-<<<<<<< HEAD
- * @param {Float32Array} oldBuffer
- * @param {Float32Array} newBuffer
-=======
  * @param {Float32Array} oldBuffer The buffer with geodetic surface normals.
  * @param {Float32Array} newBuffer The buffer without geodetic surface normals.
->>>>>>> 4b3c0ef6
  */
 TerrainEncoding.prototype.removeGeodeticSurfaceNormals = function (
   oldBuffer,
@@ -399,32 +368,20 @@
 };
 
 /**
-<<<<<<< HEAD
- * @param {Float32Array} buffer
- * @param {Number} index
- * @param {Cartesian3} result
- * @returns {Cartesian3}
-=======
  * @param {Float32Array} buffer The buffer to decode from.
  * @param {number} index The index of the vertex to decode.
  * @param {Cartesian3} [result] The object to store the result in.
  * @returns {Cartesian3} The decoded position.
->>>>>>> 4b3c0ef6
  */
 TerrainEncoding.prototype.decodePosition = function (buffer, index, result) {
   //>>includeStart('debug', pragmas.debug);
   Check.typeOf.object("buffer", buffer);
   Check.typeOf.number("index", index);
-<<<<<<< HEAD
-  Check.typeOf.object("result", result);
-  //>>includeEnd('debug');
-=======
   //>>includeEnd('debug');
 
   if (!defined(result)) {
     result = new Cartesian3();
   }
->>>>>>> 4b3c0ef6
 
   index *= this.stride;
 
@@ -485,17 +442,10 @@
 };
 
 /**
-<<<<<<< HEAD
- * @param {Float32Array} buffer
- * @param {Number} index
- * @param {Cartesian2} result
- * @returns {Cartesian2}
-=======
  * @param {Float32Array} buffer The buffer to decode from.
  * @param {number} index The index of the vertex to decode.
  * @param {Cartesian2} [result] The object to store the result in.
  * @returns {Cartesian2} The decoded texture coordinates.
->>>>>>> 4b3c0ef6
  */
 TerrainEncoding.prototype.decodeTextureCoordinates = function (
   buffer,
@@ -505,16 +455,11 @@
   //>>includeStart('debug', pragmas.debug);
   Check.typeOf.object("buffer", buffer);
   Check.typeOf.number("index", index);
-<<<<<<< HEAD
-  Check.typeOf.object("result", result);
-  //>>includeEnd('debug');
-=======
   //>>includeEnd('debug');
 
   if (!defined(result)) {
     result = new Cartesian2();
   }
->>>>>>> 4b3c0ef6
 
   index *= this.stride;
 
@@ -529,15 +474,9 @@
 };
 
 /**
-<<<<<<< HEAD
- * @param {Float32Array} buffer
- * @param {Number} index
- * @returns {Number}
-=======
  * @param {Float32Array} buffer The buffer to decode from.
  * @param {number} index The index of the vertex to decode.
  * @returns {number} The decoded height.
->>>>>>> 4b3c0ef6
  */
 TerrainEncoding.prototype.decodeHeight = function (buffer, index) {
   //>>includeStart('debug', pragmas.debug);
@@ -561,15 +500,9 @@
 };
 
 /**
-<<<<<<< HEAD
- * @param {Float32Array} buffer
- * @param {Number} index
- * @returns {Number}
-=======
  * @param {Float32Array} buffer The buffer to decode from.
  * @param {number} index The index of the vertex to decode.
  * @returns {number} The decoded web mercator T coordinate.
->>>>>>> 4b3c0ef6
  */
 TerrainEncoding.prototype.decodeWebMercatorT = function (buffer, index) {
   //>>includeStart('debug', pragmas.debug);
@@ -590,17 +523,10 @@
 };
 
 /**
-<<<<<<< HEAD
- * @param {Float32Array} buffer
- * @param {Number} index
- * @param {Cartesian2} result
- * @returns {Cartesian2}
-=======
  * @param {Float32Array} buffer The buffer to decode from.
  * @param {number} index The index of the vertex to decode.
  * @param {Cartesian2} [result] The object to store the result in.
  * @returns {Cartesian2} The decoded oct-encoded normal.
->>>>>>> 4b3c0ef6
  */
 TerrainEncoding.prototype.getOctEncodedNormal = function (
   buffer,
@@ -610,10 +536,6 @@
   //>>includeStart('debug', pragmas.debug);
   Check.typeOf.object("buffer", buffer);
   Check.typeOf.number("index", index);
-<<<<<<< HEAD
-  Check.typeOf.object("result", result);
-=======
->>>>>>> 4b3c0ef6
   //>>includeEnd('debug');
 
   index = index * this.stride + this._offsetVertexNormal;
@@ -626,9 +548,8 @@
 };
 
 /**
-<<<<<<< HEAD
  * @param {Float32Array} buffer
- * @param {Number} index
+ * @param {number} index
  * @param {Cartesian3} result
  * @returns {Cartesian3}
  */
@@ -644,16 +565,10 @@
 };
 
 /**
- * @param {Float32Array} buffer
- * @param {Number} index
- * @param {Cartesian3} result
- * @returns {Cartesian3}
-=======
  * @param {Float32Array} buffer The buffer to decode from.
  * @param {number} index The index of the vertex to decode.
  * @param {Cartesian3} result The object to store the result in.
  * @returns {Cartesian3} The decoded geodetic surface normal.
->>>>>>> 4b3c0ef6
  */
 TerrainEncoding.prototype.decodeGeodeticSurfaceNormal = function (
   buffer,
@@ -711,13 +626,8 @@
 };
 
 /**
-<<<<<<< HEAD
- * @param {Float32Array} buffer
- * @returns {Object[]}
-=======
  * @param {Float32Array} buffer The vertex buffer.
  * @returns {object[]} The attributes.
->>>>>>> 4b3c0ef6
  */
 TerrainEncoding.prototype.getAttributes = function (buffer) {
   //>>includeStart('debug', pragmas.debug);
@@ -782,7 +692,7 @@
 };
 
 /**
- * @returns {Object}
+ * @returns {object}
  */
 TerrainEncoding.prototype.getAttributeLocations = function () {
   if (this.quantization === TerrainQuantization.NONE) {
@@ -792,16 +702,10 @@
 };
 
 /**
-<<<<<<< HEAD
- * @param {TerrainEncoding} encoding
- * @param {TerrainEncoding} [result]
- * @returns {Object|undefined}
-=======
  * Clones a TerrainEncoding object.
  * @param {TerrainEncoding} [encoding] The encoding to clone.
  * @param {TerrainEncoding} [result] The object to store the cloned encoding.
  * @returns {TerrainEncoding|undefined} The cloned encoding.
->>>>>>> 4b3c0ef6
  */
 TerrainEncoding.clone = function (encoding, result) {
   //>>includeStart('debug', pragmas.debug);
