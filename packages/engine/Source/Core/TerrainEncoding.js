import AttributeCompression from "./AttributeCompression.js";
import Cartesian2 from "./Cartesian2.js";
import Cartesian3 from "./Cartesian3.js";
import Check from "./Check.js";
import ComponentDatatype from "./ComponentDatatype.js";
import defaultValue from "./defaultValue.js";
import defined from "./defined.js";
import CesiumMath from "./Math.js";
import Matrix4 from "./Matrix4.js";
import TerrainExaggeration from "./TerrainExaggeration.js";
import TerrainQuantization from "./TerrainQuantization.js";

const cartesian3Scratch = new Cartesian3();
const cartesian3DimScratch = new Cartesian3();
const cartesian2Scratch = new Cartesian2();
const matrix4Scratch = new Matrix4();
const matrix4Scratch2 = new Matrix4();

const SHIFT_LEFT_12 = Math.pow(2.0, 12.0);

/**
 * Data used to quantize and pack the terrain mesh. The position can be unpacked for picking and all attributes
 * are unpacked in the vertex shader.
 *
 * @alias TerrainEncoding
 * @constructor
 *
<<<<<<< HEAD
 * @param {Cartesian3} [center] The center point of the vertices.
 * @param {AxisAlignedBoundingBox} [axisAlignedBoundingBox] The bounds of the tile in the east-north-up coordinates at the tiles center.
 * @param {Number} [minimumHeight] The minimum height.
 * @param {Number} [maximumHeight] The maximum height.
 * @param {Matrix4} [fromENU] The east-north-up to fixed frame matrix at the center of the terrain mesh.
 * @param {Boolean} [hasVertexNormals] If the mesh has vertex normals.
 * @param {Boolean} [hasWebMercatorT] true if the terrain data includes a Web Mercator texture coordinate; otherwise, false.
 * @param {Boolean} [hasGeodeticSurfaceNormals] true if the terrain data includes geodetic surface normals; otherwise, false.
 * @param {Number} [exaggeration] A scalar used to exaggerate terrain.
 * @param {Number} [exaggerationRelativeHeight] The relative height from which terrain is exaggerated.
=======
 * @param {Cartesian3} center The center point of the vertices.
 * @param {AxisAlignedBoundingBox} axisAlignedBoundingBox The bounds of the tile in the east-north-up coordinates at the tiles center.
 * @param {number} minimumHeight The minimum height.
 * @param {number} maximumHeight The maximum height.
 * @param {Matrix4} fromENU The east-north-up to fixed frame matrix at the center of the terrain mesh.
 * @param {boolean} hasVertexNormals If the mesh has vertex normals.
 * @param {boolean} [hasWebMercatorT=false] true if the terrain data includes a Web Mercator texture coordinate; otherwise, false.
 * @param {boolean} [hasGeodeticSurfaceNormals=false] true if the terrain data includes geodetic surface normals; otherwise, false.
 * @param {number} [exaggeration=1.0] A scalar used to exaggerate terrain.
 * @param {number} [exaggerationRelativeHeight=0.0] The relative height from which terrain is exaggerated.
>>>>>>> 9b0c4a1c
 *
 * @private
 */
function TerrainEncoding(
  center,
  axisAlignedBoundingBox,
  minimumHeight,
  maximumHeight,
  fromENU,
  hasVertexNormals,
  hasWebMercatorT,
  hasGeodeticSurfaceNormals,
  exaggeration,
  exaggerationRelativeHeight
) {
  let quantization = TerrainQuantization.NONE;
  let toENU;
  let matrix;

  if (
    defined(axisAlignedBoundingBox) &&
    defined(minimumHeight) &&
    defined(maximumHeight) &&
    defined(fromENU)
  ) {
    const minimum = axisAlignedBoundingBox.minimum;
    const maximum = axisAlignedBoundingBox.maximum;

    const dimensions = Cartesian3.subtract(
      maximum,
      minimum,
      cartesian3DimScratch
    );
    const hDim = maximumHeight - minimumHeight;
    const maxDim = Math.max(Cartesian3.maximumComponent(dimensions), hDim);

    if (maxDim < SHIFT_LEFT_12 - 1.0) {
      quantization = TerrainQuantization.BITS12;
    } else {
      quantization = TerrainQuantization.NONE;
    }

    // Scale and bias from [0,1] to [ENU min, ENU max]
    // Also compute the inverse of the scale and bias
    let st = Matrix4.fromScale(dimensions, matrix4Scratch);
    st = Matrix4.setTranslation(st, minimum, st);

    let invSt = Matrix4.fromScale(
      Cartesian3.fromElements(
        1.0 / dimensions.x,
        1.0 / dimensions.y,
        1.0 / dimensions.z,
        cartesian3Scratch
      ),
      matrix4Scratch2
    );
    invSt = Matrix4.multiplyByTranslation(
      invSt,
      Cartesian3.negate(minimum, cartesian3Scratch),
      invSt
    );

    matrix = Matrix4.clone(fromENU, new Matrix4());
    let rtcOffset = Matrix4.getTranslation(fromENU, cartesian3Scratch);
    rtcOffset = Cartesian3.subtract(rtcOffset, center, cartesian3Scratch);
    matrix = Matrix4.setTranslation(matrix, rtcOffset, matrix);
    matrix = Matrix4.multiply(matrix, st, matrix);

    toENU = Matrix4.inverseTransformation(fromENU, new Matrix4());
    toENU = Matrix4.multiply(invSt, toENU, toENU);

    fromENU = Matrix4.multiply(fromENU, st, new Matrix4());
  }

  /**
   * How the vertices of the mesh were compressed.
   * @type {TerrainQuantization}
   */
  this.quantization = quantization;

  /**
   * The minimum height of the tile including the skirts.
   * @type {number}
   */
  this.minimumHeight = minimumHeight;

  /**
   * The maximum height of the tile.
   * @type {number}
   */
  this.maximumHeight = maximumHeight;

  /**
   * The center of the tile.
   * @type {Cartesian3}
   */
  this.center = Cartesian3.clone(center);

  /**
   * A matrix that takes a vertex from the tile, transforms it to east-north-up at the center and scales
   * it so each component is in the [0, 1] range.
   * @type {Matrix4}
   */
  this.toScaledENU = toENU;

  /**
   * A matrix that restores a vertex transformed with toScaledENU back to the earth fixed reference frame
   * @type {Matrix4}
   */
  this.fromScaledENU = fromENU;

  /**
   * The matrix used to decompress the terrain vertices in the shader for RTE rendering.
   * @type {Matrix4}
   */
  this.matrix = matrix;

  /**
   * The terrain mesh contains normals.
   * @type {boolean}
   */
  this.hasVertexNormals = hasVertexNormals;

  /**
   * The terrain mesh contains a vertical texture coordinate following the Web Mercator projection.
   * @type {boolean}
   */
  this.hasWebMercatorT = defaultValue(hasWebMercatorT, false);

  /**
   * The terrain mesh contains geodetic surface normals, used for terrain exaggeration.
   * @type {boolean}
   */
  this.hasGeodeticSurfaceNormals = defaultValue(
    hasGeodeticSurfaceNormals,
    false
  );

  /**
   * A scalar used to exaggerate terrain.
   * @type {number}
   */
  this.exaggeration = defaultValue(exaggeration, 1.0);

  /**
   * The relative height from which terrain is exaggerated.
   */
  this.exaggerationRelativeHeight = defaultValue(
    exaggerationRelativeHeight,
    0.0
  );

  /**
   * The number of components in each vertex. This value can differ with different quantizations.
   * @type {number}
   */
  this.stride = 0;

  this._offsetGeodeticSurfaceNormal = 0;
  this._offsetVertexNormal = 0;

  // Calculate the stride and offsets declared above
  this._calculateStrideAndOffsets();
}

/**
 * @param {Float32Array} vertexBuffer
 * @param {Number} bufferIndex
 * @param {Cartesian3} position
 * @param {Cartesian2} uv
 * @param {Number} height
 * @param {Cartesian2} [normalToPack]
 * @param {Number} [webMercatorT]
 * @param {Cartesian3} [geodeticSurfaceNormal]
 */
TerrainEncoding.prototype.encode = function (
  vertexBuffer,
  bufferIndex,
  position,
  uv,
  height,
  normalToPack,
  webMercatorT,
  geodeticSurfaceNormal
) {
  //>>includeStart('debug', pragmas.debug);
  Check.typeOf.object("vertexBuffer", vertexBuffer);
  Check.typeOf.number("bufferIndex", bufferIndex);
  Check.typeOf.object("position", position);
  Check.typeOf.object("uv", uv);
  Check.typeOf.number("height", height);
  //>>includeEnd('debug');

  const u = uv.x;
  const v = uv.y;

  if (this.quantization === TerrainQuantization.BITS12) {
    position = Matrix4.multiplyByPoint(
      this.toScaledENU,
      position,
      cartesian3Scratch
    );

    position.x = CesiumMath.clamp(position.x, 0.0, 1.0);
    position.y = CesiumMath.clamp(position.y, 0.0, 1.0);
    position.z = CesiumMath.clamp(position.z, 0.0, 1.0);

    const hDim = this.maximumHeight - this.minimumHeight;
    const h = CesiumMath.clamp((height - this.minimumHeight) / hDim, 0.0, 1.0);

    Cartesian2.fromElements(position.x, position.y, cartesian2Scratch);
    const compressed0 = AttributeCompression.compressTextureCoordinates(
      cartesian2Scratch
    );

    Cartesian2.fromElements(position.z, h, cartesian2Scratch);
    const compressed1 = AttributeCompression.compressTextureCoordinates(
      cartesian2Scratch
    );

    Cartesian2.fromElements(u, v, cartesian2Scratch);
    const compressed2 = AttributeCompression.compressTextureCoordinates(
      cartesian2Scratch
    );

    vertexBuffer[bufferIndex++] = compressed0;
    vertexBuffer[bufferIndex++] = compressed1;
    vertexBuffer[bufferIndex++] = compressed2;

    if (this.hasWebMercatorT) {
      Cartesian2.fromElements(webMercatorT, 0.0, cartesian2Scratch);
      const compressed3 = AttributeCompression.compressTextureCoordinates(
        cartesian2Scratch
      );
      vertexBuffer[bufferIndex++] = compressed3;
    }
  } else {
    vertexBuffer[bufferIndex++] = position.x - this.center.x;
    vertexBuffer[bufferIndex++] = position.y - this.center.y;
    vertexBuffer[bufferIndex++] = position.z - this.center.z;
    vertexBuffer[bufferIndex++] = height;
    vertexBuffer[bufferIndex++] = u;
    vertexBuffer[bufferIndex++] = v;

    if (this.hasWebMercatorT) {
      vertexBuffer[bufferIndex++] = webMercatorT;
    }
  }

  if (this.hasVertexNormals) {
    vertexBuffer[bufferIndex++] = AttributeCompression.octPackFloat(
      normalToPack
    );
  }

  if (this.hasGeodeticSurfaceNormals) {
    vertexBuffer[bufferIndex++] = geodeticSurfaceNormal.x;
    vertexBuffer[bufferIndex++] = geodeticSurfaceNormal.y;
    vertexBuffer[bufferIndex++] = geodeticSurfaceNormal.z;
  }

  return bufferIndex;
};

const scratchPosition = new Cartesian3();
const scratchGeodeticSurfaceNormal = new Cartesian3();

/**
 * @param {Float32Array} oldBuffer
 * @param {Float32Array} newBuffer
 * @param {Ellipsoid} ellipsoid
 */
TerrainEncoding.prototype.addGeodeticSurfaceNormals = function (
  oldBuffer,
  newBuffer,
  ellipsoid
) {
  //>>includeStart('debug', pragmas.debug);
  Check.typeOf.object("oldBuffer", oldBuffer);
  Check.typeOf.object("newBuffer", newBuffer);
  Check.typeOf.object("ellipsoid", ellipsoid);
  //>>includeEnd('debug');

  if (this.hasGeodeticSurfaceNormals) {
    return;
  }

  const oldStride = this.stride;
  const vertexCount = oldBuffer.length / oldStride;
  this.hasGeodeticSurfaceNormals = true;
  this._calculateStrideAndOffsets();
  const newStride = this.stride;

  for (let index = 0; index < vertexCount; index++) {
    for (let offset = 0; offset < oldStride; offset++) {
      const oldIndex = index * oldStride + offset;
      const newIndex = index * newStride + offset;
      newBuffer[newIndex] = oldBuffer[oldIndex];
    }
    const position = this.decodePosition(newBuffer, index, scratchPosition);
    const geodeticSurfaceNormal = ellipsoid.geodeticSurfaceNormal(
      position,
      scratchGeodeticSurfaceNormal
    );

    const bufferIndex = index * newStride + this._offsetGeodeticSurfaceNormal;
    newBuffer[bufferIndex] = geodeticSurfaceNormal.x;
    newBuffer[bufferIndex + 1] = geodeticSurfaceNormal.y;
    newBuffer[bufferIndex + 2] = geodeticSurfaceNormal.z;
  }
};

/**
 * @param {Float32Array} oldBuffer
 * @param {Float32Array} newBuffer
 */
TerrainEncoding.prototype.removeGeodeticSurfaceNormals = function (
  oldBuffer,
  newBuffer
) {
  //>>includeStart('debug', pragmas.debug);
  Check.typeOf.object("oldBuffer", oldBuffer);
  Check.typeOf.object("newBuffer", newBuffer);
  //>>includeEnd('debug');

  if (!this.hasGeodeticSurfaceNormals) {
    return;
  }

  const oldStride = this.stride;
  const vertexCount = oldBuffer.length / oldStride;
  this.hasGeodeticSurfaceNormals = false;
  this._calculateStrideAndOffsets();
  const newStride = this.stride;

  for (let index = 0; index < vertexCount; index++) {
    for (let offset = 0; offset < newStride; offset++) {
      const oldIndex = index * oldStride + offset;
      const newIndex = index * newStride + offset;
      newBuffer[newIndex] = oldBuffer[oldIndex];
    }
  }
};

/**
 * @param {Float32Array} buffer
 * @param {Number} index
 * @param {Cartesian3} result
 * @returns {Cartesian3}
 */
TerrainEncoding.prototype.decodePosition = function (buffer, index, result) {
  //>>includeStart('debug', pragmas.debug);
  Check.typeOf.object("buffer", buffer);
  Check.typeOf.number("index", index);
  Check.typeOf.object("result", result);
  //>>includeEnd('debug');

  index *= this.stride;

  if (this.quantization === TerrainQuantization.BITS12) {
    const xy = AttributeCompression.decompressTextureCoordinates(
      buffer[index],
      cartesian2Scratch
    );
    result.x = xy.x;
    result.y = xy.y;

    const zh = AttributeCompression.decompressTextureCoordinates(
      buffer[index + 1],
      cartesian2Scratch
    );
    result.z = zh.x;

    return Matrix4.multiplyByPoint(this.fromScaledENU, result, result);
  }

  result.x = buffer[index];
  result.y = buffer[index + 1];
  result.z = buffer[index + 2];
  return Cartesian3.add(result, this.center, result);
};

TerrainEncoding.prototype.getExaggeratedPosition = function (
  buffer,
  index,
  result
) {
  result = this.decodePosition(buffer, index, result);

  const exaggeration = this.exaggeration;
  const exaggerationRelativeHeight = this.exaggerationRelativeHeight;
  const hasExaggeration = exaggeration !== 1.0;
  if (hasExaggeration && this.hasGeodeticSurfaceNormals) {
    const geodeticSurfaceNormal = this.decodeGeodeticSurfaceNormal(
      buffer,
      index,
      scratchGeodeticSurfaceNormal
    );
    const rawHeight = this.decodeHeight(buffer, index);
    const heightDifference =
      TerrainExaggeration.getHeight(
        rawHeight,
        exaggeration,
        exaggerationRelativeHeight
      ) - rawHeight;

    // some math is unrolled for better performance
    result.x += geodeticSurfaceNormal.x * heightDifference;
    result.y += geodeticSurfaceNormal.y * heightDifference;
    result.z += geodeticSurfaceNormal.z * heightDifference;
  }

  return result;
};

/**
 * @param {Float32Array} buffer
 * @param {Number} index
 * @param {Cartesian2} result
 * @returns {Cartesian2}
 */
TerrainEncoding.prototype.decodeTextureCoordinates = function (
  buffer,
  index,
  result
) {
  //>>includeStart('debug', pragmas.debug);
  Check.typeOf.object("buffer", buffer);
  Check.typeOf.number("index", index);
  Check.typeOf.object("result", result);
  //>>includeEnd('debug');

  index *= this.stride;

  if (this.quantization === TerrainQuantization.BITS12) {
    return AttributeCompression.decompressTextureCoordinates(
      buffer[index + 2],
      result
    );
  }

  return Cartesian2.fromElements(buffer[index + 4], buffer[index + 5], result);
};

/**
 * @param {Float32Array} buffer
 * @param {Number} index
 * @returns {Number}
 */
TerrainEncoding.prototype.decodeHeight = function (buffer, index) {
  //>>includeStart('debug', pragmas.debug);
  Check.typeOf.object("buffer", buffer);
  Check.typeOf.number("index", index);
  //>>includeEnd('debug');

  index *= this.stride;

  if (this.quantization === TerrainQuantization.BITS12) {
    const zh = AttributeCompression.decompressTextureCoordinates(
      buffer[index + 1],
      cartesian2Scratch
    );
    return (
      zh.y * (this.maximumHeight - this.minimumHeight) + this.minimumHeight
    );
  }

  return buffer[index + 3];
};

/**
 * @param {Float32Array} buffer
 * @param {Number} index
 * @returns {Number}
 */
TerrainEncoding.prototype.decodeWebMercatorT = function (buffer, index) {
  //>>includeStart('debug', pragmas.debug);
  Check.typeOf.object("buffer", buffer);
  Check.typeOf.number("index", index);
  //>>includeEnd('debug');

  index *= this.stride;

  if (this.quantization === TerrainQuantization.BITS12) {
    return AttributeCompression.decompressTextureCoordinates(
      buffer[index + 3],
      cartesian2Scratch
    ).x;
  }

  return buffer[index + 6];
};

/**
 * @param {Float32Array} buffer
 * @param {Number} index
 * @param {Cartesian2} result
 * @returns {Cartesian2}
 */
TerrainEncoding.prototype.getOctEncodedNormal = function (
  buffer,
  index,
  result
) {
  //>>includeStart('debug', pragmas.debug);
  Check.typeOf.object("buffer", buffer);
  Check.typeOf.number("index", index);
  Check.typeOf.object("result", result);
  //>>includeEnd('debug');

  index = index * this.stride + this._offsetVertexNormal;

  const temp = buffer[index] / 256.0;
  const x = Math.floor(temp);
  const y = (temp - x) * 256.0;

  return Cartesian2.fromElements(x, y, result);
};

/**
 * @param {Float32Array} buffer
 * @param {Number} index
 * @param {Cartesian3} result
 * @returns {Cartesian3}
 */
TerrainEncoding.prototype.decodeNormal = function (buffer, index, result) {
  //>>includeStart('debug', pragmas.debug);
  Check.typeOf.object("buffer", buffer);
  Check.typeOf.number("index", index);
  Check.typeOf.object("result", result);
  //>>includeEnd('debug');

  const bufferIndex = (index = index * this.stride + this._offsetVertexNormal);
  return AttributeCompression.octDecodeFloat(buffer[bufferIndex], result);
};

/**
 * @param {Float32Array} buffer
 * @param {Number} index
 * @param {Cartesian3} result
 * @returns {Cartesian3}
 */
TerrainEncoding.prototype.decodeGeodeticSurfaceNormal = function (
  buffer,
  index,
  result
) {
  //>>includeStart('debug', pragmas.debug);
  Check.typeOf.object("buffer", buffer);
  Check.typeOf.number("index", index);
  Check.typeOf.object("result", result);
  //>>includeEnd('debug');

  index = index * this.stride + this._offsetGeodeticSurfaceNormal;

  result.x = buffer[index];
  result.y = buffer[index + 1];
  result.z = buffer[index + 2];
  return result;
};

TerrainEncoding.prototype._calculateStrideAndOffsets = function () {
  let vertexStride = 0;

  switch (this.quantization) {
    case TerrainQuantization.BITS12:
      vertexStride += 3;
      break;
    default:
      vertexStride += 6;
  }
  if (this.hasWebMercatorT) {
    vertexStride += 1;
  }
  if (this.hasVertexNormals) {
    this._offsetVertexNormal = vertexStride;
    vertexStride += 1;
  }
  if (this.hasGeodeticSurfaceNormals) {
    this._offsetGeodeticSurfaceNormal = vertexStride;
    vertexStride += 3;
  }

  this.stride = vertexStride;
};

const attributesIndicesNone = {
  position3DAndHeight: 0,
  textureCoordAndEncodedNormals: 1,
  geodeticSurfaceNormal: 2,
};
const attributesIndicesBits12 = {
  compressed0: 0,
  compressed1: 1,
  geodeticSurfaceNormal: 2,
};

/**
 * @param {Float32Array} buffer
 * @returns {Object[]}
 */
TerrainEncoding.prototype.getAttributes = function (buffer) {
  //>>includeStart('debug', pragmas.debug);
  Check.typeOf.object("buffer", buffer);
  //>>includeEnd('debug');

  const datatype = ComponentDatatype.FLOAT;
  const sizeInBytes = ComponentDatatype.getSizeInBytes(datatype);
  const strideInBytes = this.stride * sizeInBytes;
  let offsetInBytes = 0;

  const attributes = [];
  function addAttribute(index, componentsPerAttribute) {
    attributes.push({
      index: index,
      vertexBuffer: buffer,
      componentDatatype: datatype,
      componentsPerAttribute: componentsPerAttribute,
      offsetInBytes: offsetInBytes,
      strideInBytes: strideInBytes,
    });
    offsetInBytes += componentsPerAttribute * sizeInBytes;
  }

  if (this.quantization === TerrainQuantization.NONE) {
    addAttribute(attributesIndicesNone.position3DAndHeight, 4);

    let componentsTexCoordAndNormals = 2;
    componentsTexCoordAndNormals += this.hasWebMercatorT ? 1 : 0;
    componentsTexCoordAndNormals += this.hasVertexNormals ? 1 : 0;
    addAttribute(
      attributesIndicesNone.textureCoordAndEncodedNormals,
      componentsTexCoordAndNormals
    );

    if (this.hasGeodeticSurfaceNormals) {
      addAttribute(attributesIndicesNone.geodeticSurfaceNormal, 3);
    }
  } else {
    // When there is no webMercatorT or vertex normals, the attribute only needs 3 components: x/y, z/h, u/v.
    // WebMercatorT and vertex normals each take up one component, so if only one of them is present the first
    // attribute gets a 4th component. If both are present, we need an additional attribute that has 1 component.
    const usingAttribute0Component4 =
      this.hasWebMercatorT || this.hasVertexNormals;
    const usingAttribute1Component1 =
      this.hasWebMercatorT && this.hasVertexNormals;
    addAttribute(
      attributesIndicesBits12.compressed0,
      usingAttribute0Component4 ? 4 : 3
    );

    if (usingAttribute1Component1) {
      addAttribute(attributesIndicesBits12.compressed1, 1);
    }

    if (this.hasGeodeticSurfaceNormals) {
      addAttribute(attributesIndicesBits12.geodeticSurfaceNormal, 3);
    }
  }

  return attributes;
};

/**
 * @returns {Object}
 */
TerrainEncoding.prototype.getAttributeLocations = function () {
  if (this.quantization === TerrainQuantization.NONE) {
    return attributesIndicesNone;
  }
  return attributesIndicesBits12;
};

/**
 * @param {TerrainEncoding} encoding
 * @param {TerrainEncoding} [result]
 * @returns {Object|undefined}
 */
TerrainEncoding.clone = function (encoding, result) {
  //>>includeStart('debug', pragmas.debug);
  Check.typeOf.object("encoding", encoding);
  //>>includeEnd('debug');

  if (!defined(encoding)) {
    return undefined;
  }
  if (!defined(result)) {
    result = new TerrainEncoding();
  }

  result.quantization = encoding.quantization;
  result.minimumHeight = encoding.minimumHeight;
  result.maximumHeight = encoding.maximumHeight;
  result.center = Cartesian3.clone(encoding.center);
  result.toScaledENU = Matrix4.clone(encoding.toScaledENU);
  result.fromScaledENU = Matrix4.clone(encoding.fromScaledENU);
  result.matrix = Matrix4.clone(encoding.matrix);
  result.hasVertexNormals = encoding.hasVertexNormals;
  result.hasWebMercatorT = encoding.hasWebMercatorT;
  result.hasGeodeticSurfaceNormals = encoding.hasGeodeticSurfaceNormals;
  result.exaggeration = encoding.exaggeration;
  result.exaggerationRelativeHeight = encoding.exaggerationRelativeHeight;

  result._calculateStrideAndOffsets();

  return result;
};
export default TerrainEncoding;<|MERGE_RESOLUTION|>--- conflicted
+++ resolved
@@ -25,29 +25,16 @@
  * @alias TerrainEncoding
  * @constructor
  *
-<<<<<<< HEAD
- * @param {Cartesian3} [center] The center point of the vertices.
- * @param {AxisAlignedBoundingBox} [axisAlignedBoundingBox] The bounds of the tile in the east-north-up coordinates at the tiles center.
- * @param {Number} [minimumHeight] The minimum height.
- * @param {Number} [maximumHeight] The maximum height.
- * @param {Matrix4} [fromENU] The east-north-up to fixed frame matrix at the center of the terrain mesh.
- * @param {Boolean} [hasVertexNormals] If the mesh has vertex normals.
- * @param {Boolean} [hasWebMercatorT] true if the terrain data includes a Web Mercator texture coordinate; otherwise, false.
- * @param {Boolean} [hasGeodeticSurfaceNormals] true if the terrain data includes geodetic surface normals; otherwise, false.
- * @param {Number} [exaggeration] A scalar used to exaggerate terrain.
- * @param {Number} [exaggerationRelativeHeight] The relative height from which terrain is exaggerated.
-=======
- * @param {Cartesian3} center The center point of the vertices.
- * @param {AxisAlignedBoundingBox} axisAlignedBoundingBox The bounds of the tile in the east-north-up coordinates at the tiles center.
- * @param {number} minimumHeight The minimum height.
- * @param {number} maximumHeight The maximum height.
- * @param {Matrix4} fromENU The east-north-up to fixed frame matrix at the center of the terrain mesh.
- * @param {boolean} hasVertexNormals If the mesh has vertex normals.
+ * @param {Cartesian3|undefined} [center] The center point of the vertices.
+ * @param {AxisAlignedBoundingBox|undefined} [axisAlignedBoundingBox] The bounds of the tile in the east-north-up coordinates at the tiles center.
+ * @param {number|undefined} [minimumHeight] The minimum height.
+ * @param {number|undefined} [maximumHeight] The maximum height.
+ * @param {Matrix4|undefined} [fromENU] The east-north-up to fixed frame matrix at the center of the terrain mesh.
+ * @param {boolean|undefined} [hasVertexNormals] If the mesh has vertex normals.
  * @param {boolean} [hasWebMercatorT=false] true if the terrain data includes a Web Mercator texture coordinate; otherwise, false.
  * @param {boolean} [hasGeodeticSurfaceNormals=false] true if the terrain data includes geodetic surface normals; otherwise, false.
  * @param {number} [exaggeration=1.0] A scalar used to exaggerate terrain.
  * @param {number} [exaggerationRelativeHeight=0.0] The relative height from which terrain is exaggerated.
->>>>>>> 9b0c4a1c
  *
  * @private
  */
