import { writeFileSync, copyFileSync, readFileSync, existsSync } from "fs";
import { readFile, writeFile } from "fs/promises";
import { join, basename, resolve, dirname } from "path";
import { exec, execSync } from "child_process";
import fetch from "node-fetch";
import { createRequire } from "module";
import { finished } from "stream/promises";

import gulp from "gulp";
import gulpTap from "gulp-tap";
import gulpZip from "gulp-zip";
import gulpRename from "gulp-rename";
import gulpReplace from "gulp-replace";
import { globby } from "globby";
import open from "open";
import { rimraf } from "rimraf";
import { mkdirp } from "mkdirp";
import karma from "karma";
import yargs from "yargs";
import typeScript from "typescript";
import { build as esbuild } from "esbuild";
import { createInstrumenter } from "istanbul-lib-instrument";

import {
  buildCesium,
  buildEngine,
  buildWidgets,
  bundleWorkers,
  glslToJavaScript,
  createCombinedSpecList,
  createJsHintOptions,
  defaultESBuildOptions,
  buildSandcastleGallery,
} from "./scripts/build.js";
import { fileURLToPath } from "url";
import { buildStatic, createSandcastleConfig } from "@cesium/sandcastle";

// Determines the scope of the workspace packages. If the scope is set to cesium, the workspaces should be @cesium/engine.
// This should match the scope of the dependencies of the root level package.json.
const scope = "cesium";

const require = createRequire(import.meta.url);
const packageJson = require("./package.json");
let version = packageJson.version;
if (/\.0$/.test(version)) {
  version = version.substring(0, version.length - 2);
}
const karmaConfigFile = resolve("./Specs/karma.conf.cjs");
function getWorkspaces(onlyDependencies = false) {
  const dependencies = Object.keys(packageJson.dependencies);
  return onlyDependencies
    ? packageJson.workspaces.filter((workspace) => {
        return dependencies.includes(
          workspace.replace("packages", `@${scope}`),
        );
      })
    : packageJson.workspaces;
}

const devDeployUrl = process.env.DEPLOYED_URL;
const isProduction = process.env.PROD;

//Gulp doesn't seem to have a way to get the currently running tasks for setting
//per-task variables.  We use the command line argument here to detect which task is being run.
const taskName = process.argv[2];
const noDevelopmentGallery =
  taskName === "release" ||
  taskName === "makeZip" ||
  taskName === "websiteRelease";
const argv = yargs(process.argv).argv;
const verbose = argv.verbose;

const sourceFiles = [
  "packages/engine/Source/**/*.js",
  "!packages/engine/Source/*.js",
  "packages/widgets/Source/**/*.js",
  "!packages/widgets/Source/*.js",
  "!packages/engine/Source/Shaders/**",
  "!packages/engine/Source/ThirdParty/Workers/**",
  "!packages/engine/Source/ThirdParty/google-earth-dbroot-parser.js",
  "!packages/engine/Source/ThirdParty/_*",
];

const watchedSpecFiles = [
  "packages/engine/Specs/**/*Spec.js",
  "!packages/engine/Specs/SpecList.js",
  "packages/widgets/Specs/**/*Spec.js",
  "!packages/widgets/Specs/SpecList.js",
  "Specs/*.js",
  "!Specs/SpecList.js",
  "Specs/TestWorkers/*.js",
];
const shaderFiles = [
  "packages/engine/Source/Shaders/**/*.glsl",
  "packages/engine/Source/ThirdParty/Shaders/*.glsl",
];

// Print an esbuild warning
function printBuildWarning({ location, text }) {
  const { column, file, line, lineText, suggestion } = location;

  let message = `\n
  > ${file}:${line}:${column}: warning: ${text}
  ${lineText}
  `;

  if (suggestion && suggestion !== "") {
    message += `\n${suggestion}`;
  }

  console.log(message);
}

// Ignore `eval` warnings in third-party code we don't have control over
function handleBuildWarnings(result) {
  for (const warning of result.warnings) {
    if (
      !warning.location.file.includes("protobufjs.js") &&
      !warning.location.file.includes("Build/Cesium")
    ) {
      printBuildWarning(warning);
    }
  }
}

export async function build() {
  // Configure build options from command line arguments.
  const minify = argv.minify ?? false;
  const removePragmas = argv.removePragmas ?? false;
  const sourcemap = argv.sourcemap ?? true;
  const node = argv.node ?? true;

  const buildOptions = {
    development: !noDevelopmentGallery,
    iife: true,
    minify: minify,
    removePragmas: removePragmas,
    sourcemap: sourcemap,
    node: node,
  };

  // Configure build target.
  const workspace = argv.workspace ? argv.workspace : undefined;

  if (workspace === `@${scope}/engine`) {
    return buildEngine(buildOptions);
  } else if (workspace === `@${scope}/widgets`) {
    return buildWidgets(buildOptions);
  }

  await buildEngine(buildOptions);
  await buildWidgets(buildOptions);
  await buildCesium(buildOptions);
}
export default build;

export const buildWatch = gulp.series(build, async function buildWatch() {
  const minify = argv.minify ? argv.minify : false;
  const removePragmas = argv.pragmas ? argv.pragmas : false;
  const sourcemap = argv.sourcemap ? argv.sourcemap : true;

  const outputDirectory = join("Build", `Cesium${!minify ? "Unminified" : ""}`);

  const bundles = await buildCesium({
    minify: minify,
    path: outputDirectory,
    removePragmas: removePragmas,
    sourcemap: sourcemap,
    incremental: true,
  });

  const esm = bundles.esm;
  const cjs = bundles.node;
  const iife = bundles.iife;
  const specs = bundles.specs;

  gulp.watch(shaderFiles, async () => {
    glslToJavaScript(minify, "Build/minifyShaders.state", "engine");
    await esm.rebuild();

    if (iife) {
      await iife.rebuild();
    }

    if (cjs) {
      await cjs.rebuild();
    }
  });

  gulp.watch(
    [
      ...sourceFiles,
      // Shader results are generated in the previous watch task; no need to rebuild twice
      "!Source/Shaders/**",
    ],
    async () => {
      createJsHintOptions();
      await esm.rebuild();

      if (iife) {
        await iife.rebuild();
      }

      if (cjs) {
        await cjs.rebuild();
      }

      await bundleWorkers({
        minify: minify,
        path: outputDirectory,
        removePragmas: removePragmas,
        sourcemap: sourcemap,
      });
    },
  );

  gulp.watch(
    watchedSpecFiles,
    {
      events: ["add", "unlink"],
    },
    async () => {
      createCombinedSpecList();
      await specs.rebuild();
    },
  );

  gulp.watch(
    watchedSpecFiles,
    {
      events: ["change"],
    },
    async () => {
      await specs.rebuild();
    },
  );

  process.on("SIGINT", () => {
    // Free up resources
    esm.dispose();

    if (iife) {
      iife.dispose();
    }

    if (cjs) {
      cjs.dispose();
    }

    specs.dispose();

    process.exit(0);
  });
});

export async function buildTs() {
  let workspaces;
  if (argv.workspace && !Array.isArray(argv.workspace)) {
    workspaces = [argv.workspace];
  } else if (argv.workspace) {
    workspaces = argv.workspace;
  } else {
    workspaces = getWorkspaces(true);
  }

  // Generate types for passed packages in order.
  const importModules = {};
  for (const workspace of workspaces) {
    const directory = workspace
      .replace(`@${scope}/`, "")
      .replace(`packages/`, "");
    const workspaceModules = await generateTypeScriptDefinitions(
      directory,
      `packages/${directory}/index.d.ts`,
      `packages/${directory}/tsd-conf.json`,
      // The engine package needs additional processing for its enum strings
      directory === "engine" ? processEngineSource : undefined,
      // Handle engine's module naming exceptions
      directory === "engine" ? processEngineModules : undefined,
      importModules,
    );
    importModules[directory] = workspaceModules;
  }

  if (argv.workspace) {
    return;
  }

  // Generate types for CesiumJS.
  await createTypeScriptDefinitions();
}

export const buildNewSandcastle = gulp.series(
  async function buildNewSandcastleApp() {
    const __dirname = dirname(fileURLToPath(import.meta.url));
    let config;
    if (isProduction) {
      const cesiumSource = "Build/CesiumUnminified";
      const cesiumBaseUrl = "Build/CesiumUnminified";

      config = createSandcastleConfig({
        outDir: join(__dirname, "Build/Sandcastle2"),
        basePath: "",
        cesiumBaseUrl: "/Build/CesiumUnminified",
        cesiumVersion: version,
        imports: {
          cesium: {
            path: "/js/Cesium.js",
            typesPath: "/js/Cesium.d.ts",
          },
          "@cesium/engine": {
            path: "/js/engine/index.js",
            typesPath: "/js/engine/index.d.ts",
          },
          "@cesium/widgets": {
            path: "/js/widgets/index.js",
            typesPath: "/js/widgets/index.d.ts",
          },
        },
        copyExtraFiles: [
          {
            src: join(__dirname, `${cesiumSource}/ThirdParty`),
            dest: cesiumBaseUrl,
          },
          {
            src: join(__dirname, `${cesiumSource}/Workers`),
            dest: cesiumBaseUrl,
          },
          {
            src: join(__dirname, `${cesiumSource}/Assets`),
            dest: cesiumBaseUrl,
          },
          {
            src: join(__dirname, `${cesiumSource}/Widgets`),
            dest: cesiumBaseUrl,
          },
          {
            src: join(__dirname, `${cesiumSource}/*.(js|cjs)`),
            dest: cesiumBaseUrl,
          },
          { src: join(__dirname, "Apps/SampleData"), dest: "Apps" },
          { src: join(__dirname, "Apps/SampleData"), dest: "" },
          { src: join(__dirname, `Source/Cesium.(d.ts|js)`), dest: "js" },
          {
            src: join(__dirname, `packages/engine/index.d.ts`),
            dest: "js/engine",
          },
          {
            src: join(__dirname, `packages/engine/Build/Unminified/index.js`),
            dest: "js/engine",
          },
          {
            src: join(__dirname, `packages/widgets/index.d.ts`),
            dest: "js/widgets",
          },
          {
            src: join(__dirname, `packages/widgets/Build/Unminified/index.js`),
            dest: "js/widgets",
          },
        ],
      });
    } else {
      // Use this when the static files are hosted at a "nested" URL like in CI
      const pathPrefix = (path) => `${process.env.BASE_URL ?? "/"}${path}`;

      config = createSandcastleConfig({
        outDir: join(__dirname, "Apps/Sandcastle2"),
        basePath: pathPrefix("Apps/Sandcastle2"),
        cesiumBaseUrl: pathPrefix("Build/CesiumUnminified"),
        cesiumVersion: version,
        commitSha: JSON.stringify(process.env.GITHUB_SHA ?? undefined),
        imports: {
          cesium: {
            path: pathPrefix("Source/Cesium.js"),
            typesPath: pathPrefix("Source/Cesium.d.ts"),
          },
          "@cesium/engine": {
            path: pathPrefix("packages/engine/Build/Unminified/index.js"),
            typesPath: pathPrefix("packages/engine/index.d.ts"),
          },
          "@cesium/widgets": {
            path: pathPrefix("packages/widgets/Build/Unminified/index.js"),
            typesPath: pathPrefix("packages/widgets/index.d.ts"),
          },
        },
      });
    }

    return buildStatic(config);
  },
  async function buildGallery() {
    return buildSandcastleGallery(!isProduction);
  },
);

export const buildApps = gulp.parallel(
  buildCesiumViewer,
  buildSandcastle,
  buildNewSandcastle,
);

const filesToClean = [
  "Source/Cesium.js",
  "Source/Shaders/**/*.js",
  "Source/ThirdParty/Shaders/*.js",
  "Source/**/*.d.ts",
  "Specs/SpecList.js",
  "Specs/jasmine/**",
  "Apps/Sandcastle/jsHintOptions.js",
  "Apps/Sandcastle/gallery/gallery-index.js",
  "Apps/Sandcastle/templates/bucket.css",
  "Cesium-*.zip",
  "cesium-*.tgz",
  "packages/**/*.tgz",
];

export async function clean() {
  await rimraf("Build");
  const files = await globby(filesToClean);
  return Promise.all(files.map((file) => rimraf(file)));
}

async function clocSource() {
  let cmdLine;

  //Run cloc on primary Source files only
  const source = new Promise(function (resolve, reject) {
    cmdLine =
      "npx cloc" +
      " --quiet --progress-rate=0" +
      " packages/engine/Source/ packages/widgets/Source --exclude-dir=Assets,ThirdParty,Workers";

    exec(cmdLine, function (error, stdout, stderr) {
      if (error) {
        console.log(stderr);
        return reject(error);
      }
      console.log("Source:");
      console.log(stdout);
      resolve();
    });
  });

  //If running cloc on source succeeded, also run it on the tests.
  await source;
  return new Promise(function (resolve, reject) {
    cmdLine =
      "npx cloc" +
      " --quiet --progress-rate=0" +
      " Specs/ packages/engine/Specs packages/widget/Specs --exclude-dir=Data --not-match-f=SpecList.js --not-match-f=eslint.config.js";
    exec(cmdLine, function (error, stdout, stderr) {
      if (error) {
        console.log(stderr);
        return reject(error);
      }
      console.log("Specs:");
      console.log(stdout);
      resolve();
    });
  });
}

export async function prepare() {
  // Copy Draco3D files from node_modules into Source
  copyFileSync(
    "node_modules/draco3d/draco_decoder.wasm",
    "packages/engine/Source/ThirdParty/draco_decoder.wasm",
  );
  // Copy Gaussian Splatting utilities into Source
  copyFileSync(
    "node_modules/@cesium/wasm-splats/wasm_splats_bg.wasm",
    "packages/engine/Source/ThirdParty/wasm_splats_bg.wasm",
  );
  // Copy zip.js worker and wasm files to Source/ThirdParty
  copyFileSync(
    "node_modules/@zip.js/zip.js/dist/zip-web-worker.js",
    "packages/engine/Source/ThirdParty/Workers/zip-web-worker.js",
  );
  copyFileSync(
    "node_modules/@zip.js/zip.js/dist/zip-module.wasm",
    "packages/engine/Source/ThirdParty/zip-module.wasm",
  );

  // Copy prism.js and prism.css files into Tools
  copyFileSync(
    "node_modules/prismjs/prism.js",
    "Tools/jsdoc/cesium_template/static/javascript/prism.js",
  );
  copyFileSync(
    "node_modules/prismjs/themes/prism.min.css",
    "Tools/jsdoc/cesium_template/static/styles/prism.css",
  );

  // Copy jasmine runner files into Specs
  const files = await globby([
    "node_modules/jasmine-core/lib/jasmine-core",
    "!node_modules/jasmine-core/lib/jasmine-core/example",
  ]);

  const stream = gulp.src(files).pipe(gulp.dest("Specs/jasmine"));
  await finished(stream);
  return stream;
}

export const cloc = gulp.series(clean, clocSource);

//Builds the documentation
export async function buildDocs() {
  const generatePrivateDocumentation = argv.private ? "--private" : "";

  execSync(
    `npx jsdoc --configure Tools/jsdoc/conf.json --pedantic ${generatePrivateDocumentation}`,
    {
      stdio: "inherit",
      env: Object.assign({}, process.env, {
        CESIUM_VERSION: version,
        CESIUM_PACKAGES: getWorkspaces(true),
      }),
    },
  );

  const stream = gulp
    .src(["Documentation/Images/**"], { encoding: false })
    .pipe(gulp.dest("Build/Documentation/Images"));

  await finished(stream);
  return stream;
}

export async function buildDocsWatch() {
  await buildDocs();
  console.log("Listening for changes in documentation...");
  return gulp.watch(sourceFiles, buildDocs);
}

export const websiteRelease = gulp.series(
  buildEngine,
  buildWidgets,
  function websiteReleaseBuild() {
    return buildCesium({
      development: false,
      minify: false,
      removePragmas: false,
      node: false,
    });
  },
<<<<<<< HEAD
  function combineForSandcastle() {
    const outputDirectory = join("Build", "Sandcastle", "CesiumUnminified");
    return buildCesium({
      development: false,
      minify: false,
      removePragmas: false,
      node: false,
      outputDirectory: outputDirectory,
    });
  },
=======
  function () {
    return buildCesium({
      minify: true,
      removePragmas: true,
      node: false,
    });
  },
  combineForSandcastle,
>>>>>>> 2ffac63c
  buildDocs,
);

export const buildRelease = gulp.series(
  buildEngine,
  buildWidgets,
  // Generate Build/CesiumUnminified
  function buildCesiumForNode() {
    return buildCesium({
      minify: false,
      removePragmas: false,
      node: true,
      sourcemap: false,
    });
  },
  // Generate Build/Cesium
  function buildMinifiedCesiumForNode() {
    return buildCesium({
      development: false,
      minify: true,
      removePragmas: true,
      node: true,
      sourcemap: false,
    });
  },
);

export const release = gulp.series(
  buildRelease,
  gulp.parallel(buildTs, buildDocs),
);

export const postversion = async function () {
  const workspace = argv.workspace;
  if (!workspace) {
    return;
  }
  const directory = workspace.replaceAll(`@${scope}/`, ``);
  const workspacePackageJson = require(`./packages/${directory}/package.json`);
  const version = workspacePackageJson.version;

  // Iterate through all package JSONs that may depend on the updated package and
  // update the version of the updated workspace.
  const packageJsons = await globby([
    "./package.json",
    "./packages/*/package.json",
  ]);
  const promises = packageJsons.map(async (packageJsonPath) => {
    // Ensure that we don't check the updated workspace itself.
    if (basename(dirname(packageJsonPath)) === directory) {
      return;
    }
    // Ensure that we only update workspaces where the dependency to the updated workspace already exists.
    const packageJson = require(packageJsonPath);
    if (!Object.hasOwn(packageJson.dependencies, workspace)) {
      console.log(
        `Skipping update for ${workspace} as it is not a dependency.`,
      );
      return;
    }
    // Update the version for the updated workspace.
    packageJson.dependencies[workspace] = `^${version}`;
    await writeFile(packageJsonPath, JSON.stringify(packageJson, undefined, 2));
  });
  return Promise.all(promises);
};

/**
 * Removes scripts from package.json files to ensure that
 * they still work when run from within the ZIP file.
 *
 * @param {string} packageJsonPath The path to the package.json.
 * @returns {WritableStream} A stream that writes to the updated package.json file.
 */
async function pruneScriptsForZip(packageJsonPath) {
  // Read the contents of the file.
  const contents = await readFile(packageJsonPath);
  const contentsJson = JSON.parse(contents);

  const scripts = contentsJson.scripts;

  // Remove prepare step from package.json to avoid running "prepare" an extra time.
  delete scripts.prepare;

  // Remove build and transform tasks since they do not function as intended from within the release zip
  delete scripts.build;
  delete scripts["build-release"];
  delete scripts["build-watch"];
  delete scripts["build-ts"];
  delete scripts["build-third-party"];
  delete scripts["build-apps"];
  delete scripts["build-sandcastle"];
  delete scripts.clean;
  delete scripts.cloc;
  delete scripts["build-docs"];
  delete scripts["build-docs-watch"];
  delete scripts["make-zip"];
  delete scripts.release;
  delete scripts.prettier;

  // Remove deploy tasks
  delete scripts["deploy-status"];
  delete scripts["deploy-set-version"];
  delete scripts["website-release"];

  // Set server tasks to use production flag
  scripts["start"] = "node server.js --production";
  scripts["start-public"] = "node server.js --public --production";
  scripts["start-public"] = "node server.js --public --production";
  scripts["test"] = "gulp test --production";
  scripts["test-all"] = "gulp test --all --production";
  scripts["test-webgl"] = "gulp test --include WebGL --production";
  scripts["test-non-webgl"] = "gulp test --exclude WebGL --production";
  scripts["test-webgl-validation"] = "gulp test --webglValidation --production";
  scripts["test-webgl-stub"] = "gulp test --webglStub --production";
  scripts["test-release"] = "gulp test --release --production";

  // Write to a temporary package.json file.
  const noPreparePackageJson = join(
    dirname(packageJsonPath),
    "package.noprepare.json",
  );
  await writeFile(noPreparePackageJson, JSON.stringify(contentsJson, null, 2));

  return gulp.src(noPreparePackageJson, {
    base: ".",
  });
}

export const makeZip = gulp.series(
  release,
  buildNewSandcastle,
  async function createZipFile() {
    //For now we regenerate the JS glsl to force it to be unminified in the release zip
    //See https://github.com/CesiumGS/cesium/pull/3106#discussion_r42793558 for discussion.
    await glslToJavaScript(false, "Build/minifyShaders.state", "engine");

    const packageJsonSrc = await pruneScriptsForZip("package.json");
    const enginePackageJsonSrc = await pruneScriptsForZip(
      "packages/engine/package.json",
    );
    const widgetsPackageJsonSrc = await pruneScriptsForZip(
      "packages/widgets/package.json",
    );

<<<<<<< HEAD
    const src = gulp
      .src("index.release.html")
      .pipe(
        gulpRename((file) => {
          if (file.basename === "index.release") {
            file.basename = "index";
          }
        }),
      )
      .pipe(enginePackageJsonSrc)
      .pipe(widgetsPackageJsonSrc)
      .pipe(packageJsonSrc)
      .pipe(
        gulpRename((file) => {
          if (file.basename === "package.noprepare") {
            file.basename = "package";
          }
        }),
      )
      .pipe(
        gulp.src(
          [
            "Build/Cesium/**",
            "Build/CesiumUnminified/**",
            "Build/Documentation/**",
            "Build/Specs/**",
            "Build/package.json",
            "packages/engine/Build/**",
            "packages/widgets/Build/**",
            "!Build/Specs/e2e/**",
            "!Build/InlineWorkers.js",
            "!packages/engine/Build/Specs/**",
            "!packages/widgets/Build/Specs/**",
            "!packages/engine/Build/minifyShaders.state",
          ],
          {
            encoding: false,
            base: ".",
          },
        ),
      )
      .pipe(
        gulp.src(
          [
            "Apps/**",
            "Apps/Sandcastle/.jshintrc",
            "packages/engine/index.js",
            "packages/engine/index.d.ts",
            "packages/engine/LICENSE.md",
            "packages/engine/README.md",
            "packages/engine/Source/**",
            "packages/widgets/index.js",
            "packages/widgets/index.d.ts",
            "packages/widgets/LICENSE.md",
            "packages/widgets/README.md",
            "packages/widgets/Source/**",
            "Source/**",
            "Specs/**",
            "ThirdParty/**",
            "scripts/**",
            "favicon.ico",
            ".prettierignore",
            "eslint.config.js",
            "gulpfile.js",
            "server.js",
            "index.cjs",
            "LICENSE.md",
            "CHANGES.md",
            "README.md",
            "web.config",
            "!**/*.gitignore",
            "!Specs/e2e/*-snapshots/**",
            "!Apps/Sandcastle/gallery/development/**",
          ],
          {
            encoding: false,
            base: ".",
          },
        ),
      )
      .pipe(
        gulpTap(function (file) {
          // Work around an issue with gulp-zip where archives generated on Windows do
          // not properly have their directory executable mode set.
          // see https://github.com/sindresorhus/gulp-zip/issues/64#issuecomment-205324031
          if (file.isDirectory()) {
            file.stat.mode = parseInt("40777", 8);
          }
        }),
      )
      .pipe(gulpZip(`Cesium-${version}.zip`))
      .pipe(gulp.dest("."));
=======
  const src = gulp
    .src("index.release.html")
    .pipe(
      gulpRename((file) => {
        if (file.basename === "index.release") {
          file.basename = "index";
        }
      }),
    )
    .pipe(enginePackageJsonSrc)
    .pipe(widgetsPackageJsonSrc)
    .pipe(packageJsonSrc)
    .pipe(
      gulpRename((file) => {
        if (file.basename === "package.noprepare") {
          file.basename = "package";
        }
      }),
    )
    .pipe(
      gulp.src(
        [
          "Build/Cesium/**",
          "Build/CesiumUnminified/**",
          "Build/Documentation/**",
          "Build/Specs/**",
          "Build/package.json",
          "packages/engine/Build/**",
          "packages/widgets/Build/**",
          "!Build/Specs/e2e/**",
          "!Build/InlineWorkers.js",
          "!packages/engine/Build/Specs/**",
          "!packages/widgets/Build/Specs/**",
          "!packages/engine/Build/minifyShaders.state",
        ],
        {
          encoding: false,
          base: ".",
        },
      ),
    )
    .pipe(
      gulp.src(
        [
          "Apps/**",
          "Apps/Sandcastle/.jshintrc",
          "packages/engine/index.js",
          "packages/engine/index.d.ts",
          "packages/engine/LICENSE.md",
          "packages/engine/README.md",
          "packages/engine/Source/**",
          "packages/widgets/index.js",
          "packages/widgets/index.d.ts",
          "packages/widgets/LICENSE.md",
          "packages/widgets/README.md",
          "packages/widgets/Source/**",
          "Source/**",
          "Specs/**",
          "ThirdParty/**",
          "scripts/**",
          "favicon.ico",
          ".prettierignore",
          "eslint.config.js",
          "gulpfile.js",
          "server.js",
          "index.cjs",
          "LICENSE.md",
          "CHANGES.md",
          "README.md",
          "web.config",
          "!**/*.gitignore",
          "!Specs/e2e/*-snapshots/**",
          "!Apps/Sandcastle/gallery/development/**",
          "!Apps/Sandcastle2/**",
        ],
        {
          encoding: false,
          base: ".",
        },
      ),
    )
    .pipe(
      gulpTap(function (file) {
        // Work around an issue with gulp-zip where archives generated on Windows do
        // not properly have their directory executable mode set.
        // see https://github.com/sindresorhus/gulp-zip/issues/64#issuecomment-205324031
        if (file.isDirectory()) {
          file.stat.mode = parseInt("40777", 8);
        }
      }),
    )
    .pipe(gulpZip(`Cesium-${version}.zip`))
    .pipe(gulp.dest("."));
>>>>>>> 2ffac63c

    await finished(src);

    rimraf.sync("./package.noprepare.json");
    rimraf.sync("./packages/engine/package.noprepare.json");
    rimraf.sync("./packages/widgets/package.noprepare.json");

    return src;
  },
);

export async function deploySetVersion() {
  const buildVersion = argv.buildVersion;
  if (buildVersion) {
    // NPM versions can only contain alphanumeric and hyphen characters
    packageJson.version += `-${buildVersion.replace(/[^[0-9A-Za-z-]/g, "")}`;
    return writeFile("package.json", JSON.stringify(packageJson, undefined, 2));
  }
}

export async function deployStatus() {
  const status = argv.status;
  const message = argv.message;

  const deployUrl = `${devDeployUrl}`;
  const zipUrl = `${deployUrl}Cesium-${version}.zip`;
  const npmUrl = `${deployUrl}cesium-${version}.tgz`;
  const coverageUrl = `${devDeployUrl}Build/Coverage/index.html`;

  return Promise.all([
    setStatus(status, deployUrl, message, "deployment"),
    setStatus(status, zipUrl, message, "zip file"),
    setStatus(status, npmUrl, message, "npm package"),
    setStatus(status, coverageUrl, message, "coverage results"),
  ]);
}

async function setStatus(state, targetUrl, description, context) {
  // skip if the environment does not have the token
  if (!process.env.GITHUB_TOKEN) {
    return;
  }

  const body = {
    state: state,
    target_url: targetUrl,
    description: description,
    context: context,
  };

  const response = await fetch(
    `https://api.github.com/repos/${process.env.GITHUB_REPO}/statuses/${process.env.GITHUB_SHA}`,
    {
      method: "post",
      body: JSON.stringify(body),
      headers: {
        "Content-Type": "application/json",
        Authorization: `token ${process.env.GITHUB_TOKEN}`,
        "User-Agent": "Cesium",
      },
    },
  );

  const result = await response.json();
  return result;
}

/**
 * Generates coverage report.
 *
 * @param {object} options An object with the following properties:
 * @param {string} options.outputDirectory The output directory for the generated build artifacts.
 * @param {string} options.coverageDirectory The path where the coverage reports should be saved to.
 * @param {string} options.specList The path to the spec list for the package.
 * @param {RegExp} options.filter The filter for finding which files should be instrumented.
 * @param {boolean} [options.webglStub=false] True if WebGL stub should be used when running tests.
 * @param {boolean} [options.suppressPassed=false] True if output should be suppressed for tests that pass.
 * @param {boolean} [options.failTaskOnError=false] True if the gulp task should fail on errors in the tests.
 * @param {string} options.workspace The name of the workspace, if any.
 */
export async function runCoverage(options) {
  const webglStub = options.webglStub ?? false;
  const suppressPassed = options.suppressPassed ?? false;
  const failTaskOnError = options.failTaskOnError ?? false;
  const workspace = options.workspace;

  const folders = [];
  let browsers = ["Chrome"];
  if (argv.browsers) {
    browsers = argv.browsers.split(",");
  }

  const instrumenter = createInstrumenter({
    esModules: true,
  });

  // Setup plugin to use instrumenter on source files.

  const instrumentPlugin = {
    name: "instrument",
    setup: (build) => {
      build.onLoad(
        {
          filter: options.filter,
        },
        async (args) => {
          const source = await readFile(args.path, { encoding: "utf8" });
          try {
            const generatedCode = instrumenter.instrumentSync(
              source,
              args.path,
            );

            return { contents: generatedCode };
          } catch (e) {
            return {
              errors: {
                text: e.message,
              },
            };
          }
        },
      );
    },
  };

  const karmaBundle = join(options.outputDirectory, "karma-main.js");
  await esbuild({
    entryPoints: ["Specs/karma-main.js"],
    bundle: true,
    sourcemap: true,
    format: "esm",
    target: "es2020",
    outfile: karmaBundle,
    logLevel: "error", // print errors immediately, and collect warnings so we can filter out known ones
  });

  // Generate instrumented bundle for Specs.

  const specListBundle = join(options.outputDirectory, "SpecList.js");
  await esbuild({
    entryPoints: [options.specList],
    bundle: true,
    sourcemap: true,
    format: "esm",
    target: "es2020",
    outfile: specListBundle,
    plugins: [instrumentPlugin],
    logLevel: "error", // print errors immediately, and collect warnings so we can filter out known ones
  });

  let files = [
    {
      pattern: karmaBundle,
      included: true,
      type: "module",
    },
    {
      pattern: specListBundle,
      included: true,
      type: "module",
    },
    // Static assets are always served from the shared/combined folders.
    { pattern: "Specs/Data/**", included: false },
    { pattern: "Specs/TestWorkers/**/*.wasm", included: false },
    { pattern: "Build/CesiumUnminified/**", included: false },
    { pattern: "Build/Specs/TestWorkers/**.js", included: false },
  ];

  let proxies;
  if (workspace) {
    // Setup files and proxies for the engine package first, since it is the lowest level dependency.
    files = [
      {
        pattern: karmaBundle,
        included: true,
        type: "module",
      },
      {
        pattern: specListBundle,
        included: true,
        type: "module",
      },
      { pattern: "Specs/Data/**", included: false },
      { pattern: "Specs/TestWorkers/**/*.wasm", included: false },
      { pattern: "packages/engine/Build/Workers/**", included: false },
      { pattern: "packages/engine/Source/Assets/**", included: false },
      { pattern: "packages/engine/Source/ThirdParty/**", included: false },
      { pattern: "packages/engine/Source/Widget/*.css", included: false },
      { pattern: "Build/Specs/TestWorkers/**.js", included: false },
    ];

    proxies = {
      "/base/Build/CesiumUnminified/Assets/":
        "/base/packages/engine/Source/Assets/",
      "/base/Build/CesiumUnminified/ThirdParty/":
        "/base/packages/engine/Source/ThirdParty/",
      "/base/Build/CesiumUnminified/Widgets/CesiumWidget/":
        "/base/packages/engine/Source/Widget/",
      "/base/Build/CesiumUnminified/Workers/":
        "/base/packages/engine/Build/Workers/",
    };
  }

  // Setup Karma config.

  const config = await karma.config.parseConfig(
    karmaConfigFile,
    {
      configFile: karmaConfigFile,
      browsers: browsers,
      specReporter: {
        suppressErrorSummary: false,
        suppressFailed: false,
        suppressPassed: suppressPassed,
        suppressSkipped: true,
      },
      files: files,
      proxies: proxies,
      reporters: ["spec", "coverage"],
      coverageReporter: {
        dir: options.coverageDirectory,
        subdir: function (browserName) {
          folders.push(browserName);
          return browserName;
        },
        includeAllSources: true,
      },
      client: {
        captureConsole: false,
        args: [
          undefined,
          undefined,
          undefined,
          undefined,
          undefined,
          webglStub,
          undefined,
        ],
      },
    },
    { promiseConfig: true, throwErrors: true },
  );

  return new Promise((resolve, reject) => {
    const server = new karma.Server(config, function doneCallback(e) {
      let html = "<!doctype html><html><body><ul>";
      folders.forEach(function (folder) {
        html += `<li><a href="${encodeURIComponent(
          folder,
        )}/index.html">${folder}</a></li>`;
      });
      html += "</ul></body></html>";
      writeFileSync(join(options.coverageDirectory, "index.html"), html);

      if (!process.env.CI) {
        folders.forEach(function (dir) {
          open(join(options.coverageDirectory, `${dir}/index.html`));
        });
      }

      if (failTaskOnError && e) {
        reject(e);
        return;
      }

      resolve();
    });
    server.start();
  });
}

export async function coverage() {
  let workspace = argv.workspace;
  if (workspace) {
    workspace = workspace.replaceAll(`@${scope}/`, ``);
  }

  if (workspace === "engine") {
    return runCoverage({
      outputDirectory: "packages/engine/Build/Instrumented",
      coverageDirectory: "packages/engine/Build/Coverage",
      specList: "packages/engine/Specs/SpecList.js",
      filter: /packages(\\|\/)engine(\\|\/)Source((\\|\/)\w+)+\.js$/,
      webglStub: argv.webglStub,
      suppressPassed: argv.suppressPassed,
      failTaskOnError: argv.failTaskOnError,
      workspace: workspace,
    });
  } else if (workspace === "widgets") {
    return runCoverage({
      outputDirectory: "packages/widgets/Build/Instrumented",
      coverageDirectory: "packages/widgets/Build/Coverage",
      specList: "packages/widgets/Specs/SpecList.js",
      filter: /packages(\\|\/)widgets(\\|\/)Source((\\|\/)\w+)+\.js$/,
      webglStub: argv.webglStub,
      suppressPassed: argv.suppressPassed,
      failTaskOnError: argv.failTaskOnError,
      workspace: workspace,
    });
  }

  return runCoverage({
    outputDirectory: "Build/Instrumented",
    coverageDirectory: "Build/Coverage",
    specList: "Specs/SpecList.js",
    filter: /packages(\\|\/)(engine|widgets)(\\|\/)Source((\\|\/)\w+)+\.js$/,
    webglStub: argv.webglStub,
    suppressPassed: argv.suppressPassed,
    failTaskOnError: argv.failTaskOnError,
  });
}

// Cache contexts for successive calls to test
export async function test() {
  const enableAllBrowsers = argv.all ? true : false;
  const includeCategory = argv.include ? argv.include : "";
  const excludeCategory = argv.exclude ? argv.exclude : "";
  const webglValidation = argv.webglValidation ? argv.webglValidation : false;
  const webglStub = argv.webglStub ? argv.webglStub : false;
  const release = argv.release ? argv.release : false;
  const failTaskOnError = argv.failTaskOnError ? argv.failTaskOnError : false;
  const suppressPassed = argv.suppressPassed ? argv.suppressPassed : false;
  const debug = argv.debug ? true : false;
  const debugCanvasWidth = argv.debugCanvasWidth;
  const debugCanvasHeight = argv.debugCanvasHeight;
  const isProduction = argv.production;
  const includeName = argv.includeName
    ? argv.includeName.replace(/Spec$/, "")
    : "";

  let workspace = argv.workspace;
  if (workspace) {
    workspace = workspace.replaceAll(`@${scope}/`, ``);
  }

  if (!isProduction && !release) {
    console.log("Building specs...");
    await buildCesium({
      iife: true,
    });
  }

  let browsers = debug ? ["ChromeDebugging"] : ["Chrome"];
  if (argv.browsers) {
    browsers = argv.browsers.split(",");
  }

  let files = [
    { pattern: "Specs/Data/**", included: false },
    { pattern: "Specs/TestWorkers/**/*.wasm", included: false },
    { pattern: "Build/CesiumUnminified/Cesium.js", included: true },
    { pattern: "Build/CesiumUnminified/Cesium.js.map", included: false },
    { pattern: "Build/CesiumUnminified/**", included: false },
    { pattern: "Build/Specs/karma-main.js", included: true, type: "module" },
    { pattern: "Build/Specs/SpecList.js", included: true, type: "module" },
    { pattern: "Build/Specs/TestWorkers/**.js", included: false },
  ];

  let proxies;
  if (workspace) {
    // Setup files and proxies for the engine package first, since it is the lowest level dependency.

    files = [
      {
        pattern: `packages/${workspace}/Build/Specs/karma-main.js`,
        included: true,
        type: "module",
      },
      {
        pattern: `packages/${workspace}/Build/Specs/SpecList.js`,
        included: true,
        type: "module",
      },
      { pattern: "Specs/Data/**", included: false },
      { pattern: "Specs/TestWorkers/**/*.wasm", included: false },
      { pattern: "packages/engine/Build/Workers/**", included: false },
      { pattern: "packages/engine/Source/Assets/**", included: false },
      { pattern: "packages/engine/Source/ThirdParty/**", included: false },
      { pattern: "packages/engine/Source/Widget/*.css", included: false },
      { pattern: "Build/Specs/TestWorkers/**.js", included: false },
    ];

    proxies = {
      "/base/Build/CesiumUnminified/Assets/":
        "/base/packages/engine/Source/Assets/",
      "/base/Build/CesiumUnminified/ThirdParty/":
        "/base/packages/engine/Source/ThirdParty/",
      "/base/Build/CesiumUnminified/Widgets/CesiumWidget/":
        "/base/packages/engine/Source/Widget/",
      "/base/Build/CesiumUnminified/Workers/":
        "/base/packages/engine/Build/Workers/",
    };
  }

  if (release) {
    files = [
      { pattern: "Specs/Data/**", included: false },
      { pattern: "Specs/TestWorkers/**/*.wasm", included: false },
      { pattern: "Specs/ThirdParty/**", included: false, type: "module" },
      { pattern: "Build/Cesium/Cesium.js", included: true },
      { pattern: "Build/Cesium/Cesium.js.map", included: false },
      { pattern: "Build/Cesium/**", included: false },
      { pattern: "Build/Specs/karma-main.js", included: true },
      { pattern: "Build/Specs/SpecList.js", included: true, type: "module" },
      { pattern: "Build/Specs/TestWorkers/**.js", included: false },
    ];
  }

  const config = await karma.config.parseConfig(
    karmaConfigFile,
    {
      port: 9876,
      singleRun: !debug,
      browsers: browsers,
      specReporter: {
        suppressErrorSummary: false,
        suppressFailed: false,
        suppressPassed: suppressPassed,
        suppressSkipped: true,
      },
      detectBrowsers: {
        enabled: enableAllBrowsers,
      },
      logLevel: verbose ? karma.constants.LOG_INFO : karma.constants.LOG_ERROR,
      files: files,
      proxies: proxies,
      client: {
        captureConsole: verbose,
        args: [
          includeCategory,
          excludeCategory,
          "--grep",
          includeName,
          webglValidation,
          webglStub,
          release,
          debugCanvasWidth,
          debugCanvasHeight,
        ],
      },
    },
    { promiseConfig: true, throwErrors: true },
  );

  return new Promise((resolve, reject) => {
    const server = new karma.Server(config, function doneCallback(exitCode) {
      if (failTaskOnError && exitCode) {
        reject(exitCode);
        return;
      }

      resolve();
    });
    server.start();
  });
}
/**
 * Generates TypeScript definition file (.d.ts) for a package.
 *
 * @param {*} workspaceName
 * @param {string} definitionsPath The path of the .d.ts file to generate.
 * @param {*} configurationPath
 * @param {*} processSourceFunc
 * @param {*} processModulesFunc
 * @param {*} importModules
 * @returns
 */
function generateTypeScriptDefinitions(
  workspaceName,
  definitionsPath,
  configurationPath,
  processSourceFunc,
  processModulesFunc,
  importModules,
) {
  // Run JSDoc with tsd-jsdoc to generate an initial definition file.
  execSync(`npx jsdoc --configure ${configurationPath}`, {
    stdio: `inherit`,
  });

  let source = readFileSync(definitionsPath).toString();

  if (processSourceFunc) {
    source = processSourceFunc(definitionsPath, source);
  }

  // The next step is to find the list of Cesium modules exported by the Cesium API
  // So that we can map these modules with a link back to their original source file.

  const regex = /^declare[ const ]*(function|class|namespace|enum) (.+)/gm;
  let matches;
  let publicModules = new Set();

  while ((matches = regex.exec(source))) {
    const moduleName = matches[2].match(/([^<\s|\(]+)/);
    publicModules.add(moduleName[1]);
  }

  if (processModulesFunc) {
    publicModules = processModulesFunc(publicModules);
  }

  // Fix up the output to match what we need
  // declare => export since we are wrapping everything in a namespace
  // CesiumMath => Math (because no CesiumJS build step would be complete without special logic for the Math class)
  // Fix up the WebGLConstants aliasing we mentioned above by simply unquoting the strings.
  source = source
    .replace(/^declare /gm, "export ")
    .replace(/module "Math"/gm, "namespace Math")
    .replace(/CesiumMath/gm, "Math")
    .replace(/Number\[]/gm, "number[]") // Workaround https://github.com/englercj/tsd-jsdoc/issues/117
    .replace(/String\[]/gm, "string[]")
    .replace(/Boolean\[]/gm, "boolean[]")
    .replace(/Object\[]/gm, "object[]")
    .replace(/<Number>/gm, "<number>")
    .replace(/<String>/gm, "<string>")
    .replace(/<Boolean>/gm, "<boolean>")
    .replace(/<Object>/gm, "<object>")
    .replace(
      /= "WebGLConstants\.(.+)"/gm,
      // eslint-disable-next-line no-unused-vars
      (match, p1) => `= WebGLConstants.${p1}`,
    )
    // Strip const enums which can cause errors - https://www.typescriptlang.org/docs/handbook/enums.html#const-enum-pitfalls
    .replace(/^(\s*)(export )?const enum (\S+) {(\s*)$/gm, "$1$2enum $3 {$4")
    // Replace JSDoc generation version of defined with an improved version using TS type predicates
    .replace(
      /\n?export function defined\(value: any\): boolean;/gm,
      `\n${readFileSync("./packages/engine/Source/Core/defined.d.ts")
        .toString()
        .replace(/\n*\/\*.*?\*\/\n*/gms, "")
        .replace("export default", "export")}`,
    )
    // Replace JSDoc generation version of Check with one that asserts the type of variables after called
    .replace(
      /\/\*\*[\*\s\w]*?\*\/\nexport const Check: any;/m,
      `\n${readFileSync("./packages/engine/Source/Core/Check.d.ts")
        .toString()
        .replace(/export default.*\n?/, "")
        .replace("const Check", "export const Check")}`,
    )
    // Fix https://github.com/CesiumGS/cesium/issues/10498 so we can use the rest parameter expand tuple
    .replace(
      "raiseEvent(...arguments: Parameters<Listener>[]): void;",
      "raiseEvent(...arguments: Parameters<Listener>): void;",
    );

  if (importModules) {
    let imports = "";
    Object.keys(importModules).forEach((workspace) => {
      const workspaceModules = Array.from(importModules[workspace]).filter(
        (importModule) => source.indexOf(importModule) !== -1,
      );
      imports += `import { ${workspaceModules.join(
        ",\n",
      )} } from "@${scope}/${workspace}";\n`;
    });
    source = imports + source;
  }

  // Wrap the source to actually be inside of a declared cesium module
  // and add any workaround and private utility types.
  source = `declare module "@${scope}/${workspaceName}" {
${source}
}
`;

  // Write the final source file back out
  writeFileSync(definitionsPath, source);

  return Promise.resolve(publicModules);
}

function processEngineModules(modules) {
  // Math shows up as "Math" because of it's aliasing from CesiumMath and namespace collision with actual Math
  // It fails the above regex so just add it directly here.
  modules.add("Math");
  return modules;
}

function processEngineSource(definitionsPath, source) {
  // All of our enum assignments that alias to WebGLConstants, such as PixelDatatype.js
  // end up as enum strings instead of actually mapping values to WebGLConstants.
  // We fix this with a simple regex replace later on, but it means the
  // WebGLConstants constants enum needs to be defined in the file before it can
  // be used.  This block of code reads in the TS file, finds the WebGLConstants
  // declaration, and then writes the file back out (in memory to source) with
  // WebGLConstants being the first module.
  const node = typeScript.createSourceFile(
    definitionsPath,
    source,
    typeScript.ScriptTarget.Latest,
  );
  let firstNode;
  node.forEachChild((child) => {
    if (
      typeScript.SyntaxKind[child.kind] === "EnumDeclaration" &&
      child.name.escapedText === "WebGLConstants"
    ) {
      firstNode = child;
    }
  });

  const printer = typeScript.createPrinter({
    removeComments: false,
    newLine: typeScript.NewLineKind.LineFeed,
  });

  let newSource = "";
  newSource += printer.printNode(
    typeScript.EmitHint.Unspecified,
    firstNode,
    node,
  );
  newSource += "\n\n";
  node.forEachChild((child) => {
    if (
      typeScript.SyntaxKind[child.kind] !== "EnumDeclaration" ||
      child.name.escapedText !== "WebGLConstants"
    ) {
      newSource += printer.printNode(
        typeScript.EmitHint.Unspecified,
        child,
        node,
      );
      newSource += "\n\n";
    }
  });

  // Manually add a type definition from Viewer to avoid circular dependency
  // with the widgets package. This will no longer be needed past Cesium 1.100.
  newSource += `
  /**
   * @property scene - The scene in the widget.
   */
  export type Viewer = {
      scene: Scene;
  };
  `;

  return newSource;
}

function createTypeScriptDefinitions() {
  // Run jsdoc with tsd-jsdoc to generate an initial Cesium.d.ts file.
  execSync("npx jsdoc --configure Tools/jsdoc/ts-conf.json", {
    stdio: "inherit",
  });

  let source = readFileSync("Source/Cesium.d.ts").toString();

  // All of our enum assignments that alias to WebGLConstants, such as PixelDatatype.js
  // end up as enum strings instead of actually mapping values to WebGLConstants.
  // We fix this with a simple regex replace later on, but it means the
  // WebGLConstants constants enum needs to be defined in the file before it can
  // be used.  This block of code reads in the TS file, finds the WebGLConstants
  // declaration, and then writes the file back out (in memory to source) with
  // WebGLConstants being the first module.
  const node = typeScript.createSourceFile(
    "Source/Cesium.d.ts",
    source,
    typeScript.ScriptTarget.Latest,
  );
  let firstNode;
  node.forEachChild((child) => {
    if (
      typeScript.SyntaxKind[child.kind] === "EnumDeclaration" &&
      child.name.escapedText === "WebGLConstants"
    ) {
      firstNode = child;
    }
  });

  const printer = typeScript.createPrinter({
    removeComments: false,
    newLine: typeScript.NewLineKind.LineFeed,
  });

  let newSource = "";
  newSource += printer.printNode(
    typeScript.EmitHint.Unspecified,
    firstNode,
    node,
  );
  newSource += "\n\n";
  node.forEachChild((child) => {
    if (
      typeScript.SyntaxKind[child.kind] !== "EnumDeclaration" ||
      child.name.escapedText !== "WebGLConstants"
    ) {
      newSource += printer.printNode(
        typeScript.EmitHint.Unspecified,
        child,
        node,
      );
      newSource += "\n\n";
    }
  });
  source = newSource;

  // The next step is to find the list of Cesium modules exported by the Cesium API
  // So that we can map these modules with a link back to their original source file.

  const regex = /^declare (function|class|namespace|enum) (.+)/gm;
  let matches;
  const publicModules = new Set();

  while ((matches = regex.exec(source))) {
    const moduleName = matches[2].match(/([^<\s|\(]+)/);
    publicModules.add(moduleName[1]);
  }

  // Math shows up as "Math" because of it's aliasing from CesiumMath and namespace collision with actual Math
  // It fails the above regex so just add it directly here.
  publicModules.add("Math");

  // Fix up the output to match what we need
  // declare => export since we are wrapping everything in a namespace
  // CesiumMath => Math (because no CesiumJS build step would be complete without special logic for the Math class)
  // Fix up the WebGLConstants aliasing we mentioned above by simply unquoting the strings.
  source = source
    .replace(/^declare /gm, "export ")
    .replace(/module "Math"/gm, "namespace Math")
    .replace(/CesiumMath/gm, "Math")
    .replace(/Number\[]/gm, "number[]") // Workaround https://github.com/englercj/tsd-jsdoc/issues/117
    .replace(/String\[]/gm, "string[]")
    .replace(/Boolean\[]/gm, "boolean[]")
    .replace(/Object\[]/gm, "object[]")
    .replace(/<Number>/gm, "<number>")
    .replace(/<String>/gm, "<string>")
    .replace(/<Boolean>/gm, "<boolean>")
    .replace(/<Object>/gm, "<object>")
    .replace(
      /= "WebGLConstants\.(.+)"/gm,
      // eslint-disable-next-line no-unused-vars
      (match, p1) => `= WebGLConstants.${p1}`,
    )
    // Strip const enums which can cause errors - https://www.typescriptlang.org/docs/handbook/enums.html#const-enum-pitfalls
    .replace(/^(\s*)(export )?const enum (\S+) {(\s*)$/gm, "$1$2enum $3 {$4")
    // Replace JSDoc generation version of defined with an improved version using TS type predicates
    .replace(
      /\n?export function defined\(value: any\): boolean;/gm,
      `\n${readFileSync("./packages/engine/Source/Core/defined.d.ts")
        .toString()
        .replace(/\n*\/\*.*?\*\/\n*/gms, "")
        .replace("export default", "export")}`,
    )
    // Replace JSDoc generation version of Check with one that asserts the type of variables after called
    .replace(
      /\/\*\*[\*\s\w]*?\*\/\nexport const Check: any;/m,
      `\n${readFileSync("./packages/engine/Source/Core/Check.d.ts")
        .toString()
        .replace(/export default.*\n?/, "")
        .replace("const Check", "export const Check")}`,
    )
    // Fix https://github.com/CesiumGS/cesium/issues/10498 to have rest parameter expand tuple
    .replace(
      "raiseEvent(...arguments: Parameters<Listener>[]): void;",
      "raiseEvent(...arguments: Parameters<Listener>): void;",
    );

  // Wrap the source to actually be inside of a declared cesium module
  // and add any workaround and private utility types.
  source = `declare module "cesium" {
${source}
}

`;

  // Write the final source file back out
  writeFileSync("Source/Cesium.d.ts", source);

  // Use tsc to compile it and make sure it is valid
  execSync("npx tsc -p Tools/jsdoc/tsconfig.json", {
    stdio: "inherit",
  });

  // Also compile our smokescreen to make sure interfaces work as expected.
  execSync("npx tsc -p Specs/TypeScript/tsconfig.json", {
    stdio: "inherit",
  });

  return Promise.resolve();
}

/**
 * Reads `ThirdParty.extra.json` file
 * @param {string} path Path to `ThirdParty.extra.json`
 * @param {string[]} discoveredDependencies  List of previously discovered modules
 * @returns {Promise<object[]>} A promise to an array of objects with 'name`, `license`, and `url` strings
 */
async function getLicenseDataFromThirdPartyExtra(path, discoveredDependencies) {
  if (!existsSync(path)) {
    return Promise.reject(`${path} does not exist`);
  }

  const contents = await readFile(path);
  const thirdPartyExtra = JSON.parse(contents);
  return Promise.all(
    thirdPartyExtra.map(async function (module) {
      if (!discoveredDependencies.includes(module.name)) {
        let result = await getLicenseDataFromPackage(
          packageJson,
          module.name,
          discoveredDependencies,
          module.license,
          module.notes,
        );

        if (result) {
          return result;
        }

        // Recursively check the workspaces
        for (const workspace of getWorkspaces(true)) {
          const workspacePackageJson = require(`./${workspace}/package.json`);
          result = await getLicenseDataFromPackage(
            workspacePackageJson,
            module.name,
            discoveredDependencies,
            module.license,
            module.notes,
          );

          if (result) {
            return result;
          }
        }

        // If this is not a npm module, return existing info
        discoveredDependencies.push(module.name);
        return module;
      }
    }),
  );
}

/**
 * Extracts name, license, and url from `package.json` file.
 *
 * @param {string} packageName Name of package
 * @param {string[]} discoveredDependencies List of previously discovered modules
 * @param {string[]} licenseOverride If specified, override info fetched from package.json. Useful in the case where there are multiple licenses and we might chose a single one.
 * @returns {Promise<object>} A promise to an object with 'name`, `license`, and `url` strings
 */
async function getLicenseDataFromPackage(
  packageJson,
  packageName,
  discoveredDependencies,
  licenseOverride,
  notes,
) {
  if (
    !packageJson.dependencies[packageName] &&
    (!packageJson.devDependencies || !packageJson.devDependencies[packageName])
  ) {
    return;
  }

  if (discoveredDependencies.includes(packageName)) {
    return [];
  }

  discoveredDependencies.push(packageName);

  const packagePath = join("node_modules", packageName, "package.json");

  let contents;
  if (existsSync(packagePath)) {
    // Package exists at top-level, so use it.
    contents = await readFile(packagePath);
  }

  if (!contents) {
    return Promise.reject(
      new Error(`Unable to read ${packageName} license information`),
    );
  }

  const packageData = JSON.parse(contents);

  // Check for license
  let licenseField = licenseOverride;

  if (!licenseField) {
    licenseField = [packageData.license];
  }

  if (!licenseField && packageData.licenses) {
    licenseField = packageData.licenses;
  }

  if (!licenseField) {
    console.log(`No license found for ${packageName}`);
    licenseField = ["NONE"];
  }

  let packageVersion = packageData.version;
  if (!packageData.version) {
    console.log(`No version information found for ${packageName}`);
    packageVersion = "NONE";
  }

  return {
    name: packageName,
    license: licenseField,
    version: packageVersion,
    url: `https://www.npmjs.com/package/${packageName}`,
    notes: notes,
  };
}

export async function buildThirdParty() {
  let licenseJson = [];
  const discoveredDependencies = [];

  // Generate ThirdParty.json from ThirdParty.extra.json and package.json
  const licenseInfo = await getLicenseDataFromThirdPartyExtra(
    "ThirdParty.extra.json",
    discoveredDependencies,
  );

  licenseJson = licenseJson.concat(licenseInfo);

  licenseJson.sort(function (a, b) {
    const nameA = a.name.toLowerCase();
    const nameB = b.name.toLowerCase();
    if (nameA < nameB) {
      return -1;
    }
    if (nameA > nameB) {
      return 1;
    }
    return 0;
  });

  return writeFile("ThirdParty.json", JSON.stringify(licenseJson, null, 2));
}

async function buildSandcastle() {
  const streams = [];
  let appStream = gulp.src(
    [
      "Apps/Sandcastle/**",
      "!Apps/Sandcastle/load-cesium-es6.js",
      "!Apps/Sandcastle/images/**",
      "!Apps/Sandcastle/gallery/**.jpg",
    ],
    {
      encoding: false,
    },
  );

  if (isProduction) {
    // Remove swap out ESM modules for the IIFE build
    appStream = appStream
      .pipe(
        gulpReplace(
          '    <script type="module" src="../load-cesium-es6.js"></script>',
          '    <script src="../CesiumUnminified/Cesium.js"></script>\n' +
            '    <script>window.CESIUM_BASE_URL = "../CesiumUnminified/";</script>',
        ),
      )
      .pipe(
        gulpReplace(
          '    <script type="module" src="load-cesium-es6.js"></script>',
          '    <script src="CesiumUnminified/Cesium.js"></script>\n' +
            '    <script>window.CESIUM_BASE_URL = "CesiumUnminified/";</script>',
        ),
      )
      // Fix relative paths for new location
      .pipe(gulpReplace("../../../Build", ".."))
      .pipe(gulpReplace("../../../Source", "../CesiumUnminified"))
      .pipe(gulpReplace("../../Source", "."))
      .pipe(gulpReplace("../../../ThirdParty", "./ThirdParty"))
      .pipe(gulpReplace("../../ThirdParty", "./ThirdParty"))
      .pipe(gulpReplace("../ThirdParty", "./ThirdParty"))
      .pipe(gulpReplace("../Apps/Sandcastle", "."))
      .pipe(gulpReplace("../../SampleData", "../SampleData"))
      .pipe(
        gulpReplace("../../Build/Documentation", "/learn/cesiumjs/ref-doc/"),
      )
      .pipe(gulp.dest("Build/Sandcastle"));
  } else {
    // Remove swap out ESM modules for the IIFE build
    appStream = appStream
      .pipe(
        gulpReplace(
          '    <script type="module" src="../load-cesium-es6.js"></script>',
          '    <script src="../../../Build/CesiumUnminified/Cesium.js"></script>\n' +
            '    <script>window.CESIUM_BASE_URL = "../../../Build/CesiumUnminified/";</script>',
        ),
      )
      .pipe(
        gulpReplace(
          '    <script type="module" src="load-cesium-es6.js"></script>',
          '    <script src="../../CesiumUnminified/Cesium.js"></script>\n' +
            '    <script>window.CESIUM_BASE_URL = "../../CesiumUnminified/";</script>',
        ),
      )
      // Fix relative paths for new location
      .pipe(gulpReplace("../../../Build", "../../.."))
      .pipe(gulpReplace("../../Source", "../../../Source"))
      .pipe(gulpReplace("../../ThirdParty", "../../../ThirdParty"))
      .pipe(gulpReplace("../../SampleData", "../../../../Apps/SampleData"))
      .pipe(gulpReplace("Build/Documentation", "Documentation"))
      .pipe(gulp.dest("Build/Apps/Sandcastle"));
  }
  streams.push(appStream);

  let imageStream = gulp.src(
    ["Apps/Sandcastle/gallery/**.jpg", "Apps/Sandcastle/images/**"],
    {
      base: "Apps/Sandcastle",
      encoding: false,
    },
  );
  if (isProduction) {
    imageStream = imageStream.pipe(gulp.dest("Build/Sandcastle"));
  } else {
    imageStream = imageStream.pipe(gulp.dest("Build/Apps/Sandcastle"));
  }
  streams.push(imageStream);

  if (isProduction) {
    const fileStream = gulp
      .src(["ThirdParty/**"], { encoding: false })
      .pipe(gulp.dest("Build/Sandcastle/ThirdParty"));
    streams.push(fileStream);

    const dataStream = gulp
      .src(["Apps/SampleData/**"], { encoding: false })
      .pipe(gulp.dest("Build/Sandcastle/SampleData"));
    streams.push(dataStream);
  }

  let standaloneStream = gulp
    .src(["Apps/Sandcastle/standalone.html"])
    .pipe(gulpReplace("../../../", "."))
    .pipe(
      gulpReplace(
        '    <script type="module" src="load-cesium-es6.js"></script>',
        '    <script src="../CesiumUnminified/Cesium.js"></script>\n' +
          '    <script>window.CESIUM_BASE_URL = "../CesiumUnminified/";</script>',
      ),
    )
    .pipe(gulpReplace("../../Build", "."));
  if (isProduction) {
    standaloneStream = standaloneStream.pipe(gulp.dest("Build/Sandcastle"));
  } else {
    standaloneStream = standaloneStream.pipe(
      gulp.dest("Build/Apps/Sandcastle"),
    );
  }
  streams.push(standaloneStream);

  return Promise.all(streams.map((s) => finished(s)));
}

async function buildCesiumViewer() {
  const cesiumViewerOutputDirectory = isProduction
    ? "Build/CesiumViewer"
    : "Build/Apps/CesiumViewer";
  mkdirp.sync(cesiumViewerOutputDirectory);

  const config = defaultESBuildOptions();
  config.entryPoints = [
    "Apps/CesiumViewer/CesiumViewer.js",
    "Apps/CesiumViewer/CesiumViewer.css",
  ];
  config.bundle = true; // Tree-shaking is enabled automatically
  config.minify = true;
  config.loader = {
    ".gif": "text",
    ".png": "text",
  };
  config.format = "iife";
  // Configure Cesium base path to use built
  config.define = { CESIUM_BASE_URL: `"."` };
  config.outdir = cesiumViewerOutputDirectory;
  config.outbase = "Apps/CesiumViewer";
  config.logLevel = "error"; // print errors immediately, and collect warnings so we can filter out known ones
  const result = await esbuild(config);

  handleBuildWarnings(result);

  await esbuild({
    entryPoints: ["packages/widgets/Source/InfoBox/InfoBoxDescription.css"],
    minify: true,
    bundle: true,
    loader: {
      ".gif": "text",
      ".png": "text",
    },
    outdir: join(cesiumViewerOutputDirectory, "Widgets"),
    outbase: "packages/widgets/Source/",
  });

  await bundleWorkers({
    minify: true,
    removePragmas: true,
    path: cesiumViewerOutputDirectory,
  });

  const stream = gulp
    .src(
      [
        "Apps/CesiumViewer/**",
        "!Apps/CesiumViewer/Images",
        "!Apps/CesiumViewer/**/*.js",
        "!Apps/CesiumViewer/**/*.css",
      ],
      {
        encoding: false,
      },
    )
    .pipe(
      gulp.src(
        [
          "Build/Cesium/Assets/**",
          "Build/Cesium/Workers/**",
          "Build/Cesium/ThirdParty/**",
          "Build/Cesium/Widgets/**",
          "!Build/Cesium/Widgets/**/*.css",
        ],
        {
          base: "Build/Cesium",
          nodir: true,
          encoding: false,
        },
      ),
    )
    .pipe(gulp.src(["web.config"]))
    .pipe(gulp.dest(cesiumViewerOutputDirectory));

  await finished(stream);
  return stream;
}<|MERGE_RESOLUTION|>--- conflicted
+++ resolved
@@ -544,7 +544,13 @@
       node: false,
     });
   },
-<<<<<<< HEAD
+  function () {
+    return buildCesium({
+      minify: true,
+      removePragmas: true,
+      node: false,
+    });
+  },
   function combineForSandcastle() {
     const outputDirectory = join("Build", "Sandcastle", "CesiumUnminified");
     return buildCesium({
@@ -555,16 +561,6 @@
       outputDirectory: outputDirectory,
     });
   },
-=======
-  function () {
-    return buildCesium({
-      minify: true,
-      removePragmas: true,
-      node: false,
-    });
-  },
-  combineForSandcastle,
->>>>>>> 2ffac63c
   buildDocs,
 );
 
@@ -710,7 +706,6 @@
       "packages/widgets/package.json",
     );
 
-<<<<<<< HEAD
     const src = gulp
       .src("index.release.html")
       .pipe(
@@ -784,6 +779,7 @@
             "!**/*.gitignore",
             "!Specs/e2e/*-snapshots/**",
             "!Apps/Sandcastle/gallery/development/**",
+            "!Apps/Sandcastle2/**",
           ],
           {
             encoding: false,
@@ -803,101 +799,6 @@
       )
       .pipe(gulpZip(`Cesium-${version}.zip`))
       .pipe(gulp.dest("."));
-=======
-  const src = gulp
-    .src("index.release.html")
-    .pipe(
-      gulpRename((file) => {
-        if (file.basename === "index.release") {
-          file.basename = "index";
-        }
-      }),
-    )
-    .pipe(enginePackageJsonSrc)
-    .pipe(widgetsPackageJsonSrc)
-    .pipe(packageJsonSrc)
-    .pipe(
-      gulpRename((file) => {
-        if (file.basename === "package.noprepare") {
-          file.basename = "package";
-        }
-      }),
-    )
-    .pipe(
-      gulp.src(
-        [
-          "Build/Cesium/**",
-          "Build/CesiumUnminified/**",
-          "Build/Documentation/**",
-          "Build/Specs/**",
-          "Build/package.json",
-          "packages/engine/Build/**",
-          "packages/widgets/Build/**",
-          "!Build/Specs/e2e/**",
-          "!Build/InlineWorkers.js",
-          "!packages/engine/Build/Specs/**",
-          "!packages/widgets/Build/Specs/**",
-          "!packages/engine/Build/minifyShaders.state",
-        ],
-        {
-          encoding: false,
-          base: ".",
-        },
-      ),
-    )
-    .pipe(
-      gulp.src(
-        [
-          "Apps/**",
-          "Apps/Sandcastle/.jshintrc",
-          "packages/engine/index.js",
-          "packages/engine/index.d.ts",
-          "packages/engine/LICENSE.md",
-          "packages/engine/README.md",
-          "packages/engine/Source/**",
-          "packages/widgets/index.js",
-          "packages/widgets/index.d.ts",
-          "packages/widgets/LICENSE.md",
-          "packages/widgets/README.md",
-          "packages/widgets/Source/**",
-          "Source/**",
-          "Specs/**",
-          "ThirdParty/**",
-          "scripts/**",
-          "favicon.ico",
-          ".prettierignore",
-          "eslint.config.js",
-          "gulpfile.js",
-          "server.js",
-          "index.cjs",
-          "LICENSE.md",
-          "CHANGES.md",
-          "README.md",
-          "web.config",
-          "!**/*.gitignore",
-          "!Specs/e2e/*-snapshots/**",
-          "!Apps/Sandcastle/gallery/development/**",
-          "!Apps/Sandcastle2/**",
-        ],
-        {
-          encoding: false,
-          base: ".",
-        },
-      ),
-    )
-    .pipe(
-      gulpTap(function (file) {
-        // Work around an issue with gulp-zip where archives generated on Windows do
-        // not properly have their directory executable mode set.
-        // see https://github.com/sindresorhus/gulp-zip/issues/64#issuecomment-205324031
-        if (file.isDirectory()) {
-          file.stat.mode = parseInt("40777", 8);
-        }
-      }),
-    )
-    .pipe(gulpZip(`Cesium-${version}.zip`))
-    .pipe(gulp.dest("."));
->>>>>>> 2ffac63c
 
     await finished(src);
 
