--- conflicted
+++ resolved
@@ -18,10 +18,7 @@
 
 import {
   buildCesium,
-<<<<<<< HEAD
-=======
   buildCoreUtils,
->>>>>>> 47ba703c
   buildCoreMath,
   buildEngine,
   buildWidgets,
@@ -130,10 +127,7 @@
     return buildCoreMath(buildOptions);
   }
 
-<<<<<<< HEAD
-=======
   await buildCoreUtils(buildOptions);
->>>>>>> 47ba703c
   await buildCoreMath(buildOptions);
   await buildEngine(buildOptions);
   await buildWidgets(buildOptions);
