define([
        'Cesium/Core/Cartesian3',
<<<<<<< HEAD
        'Cesium/Core/Cartesian2',
        'Cesium/Core/Color',
=======
        'Cesium/Core/createWorldTerrain',
>>>>>>> 42256631
        'Cesium/Core/defined',
        'Cesium/Core/formatError',
        'Cesium/Core/Math',
        'Cesium/Core/Rectangle',
        'Cesium/Core/objectToQuery',
        'Cesium/Core/queryToObject',
        'Cesium/Core/CesiumTerrainProvider',
        'Cesium/Core/GeographicTilingScheme',
        'Cesium/DataSources/CzmlDataSource',
        'Cesium/DataSources/GeoJsonDataSource',
        'Cesium/DataSources/KmlDataSource',
        'Cesium/Scene/TileMapServiceImageryProvider',
        'Cesium/Scene/BingMapsImageryProvider',
        'Cesium/Scene/UrlTemplateImageryProvider',
        'Cesium/Scene/createTileMapServiceImageryProvider',
        'Cesium/Widgets/Viewer/Viewer',
        'Cesium/Widgets/Viewer/viewerCesiumInspectorMixin',
        'Cesium/Widgets/Viewer/viewerDragDropMixin',
        'domReady!'
    ], function(
        Cartesian3,
<<<<<<< HEAD
        Cartesian2,
        Color,
=======
        createWorldTerrain,
>>>>>>> 42256631
        defined,
        formatError,
        CesiumMath,
        Rectangle,
        objectToQuery,
        queryToObject,
        CesiumTerrainProvider,
        GeographicTilingScheme,
        CzmlDataSource,
        GeoJsonDataSource,
        KmlDataSource,
        TileMapServiceImageryProvider,
        BingMapsImageryProvider,
        UrlTemplateImageryProvider,
        createTileMapServiceImageryProvider,
        Viewer,
        viewerCesiumInspectorMixin,
        viewerDragDropMixin) {
    'use strict';

    /*
     * 'debug'  : true/false,   // Full WebGL error reporting at substantial performance cost.
     * 'lookAt' : CZML id,      // The CZML ID of the object to track at startup.
     * 'source' : 'file.czml',  // The relative URL of the CZML file to load at startup.
     * 'stats'  : true,         // Enable the FPS performance display.
     * 'theme'  : 'lighter',    // Use the dark-text-on-light-background theme.
     * 'scene3DOnly' : false    // Enable 3D only mode
     * 'view' : longitude,latitude,[height,heading,pitch,roll]
     *    // Using degrees and meters
     *    // [height,heading,pitch,roll] default is looking straight down, [300,0,-90,0]
     */
    var endUserOptions = queryToObject(window.location.search.substring(1));
    var availableLevelsTerrain = [8, 11, 13, 15, 17];
    var availableLevelsImagery = [8, 11, 13, 15, 17, 18];

    var imageryProvider;
    if (endUserOptions.tmsImageryUrl) {
        imageryProvider = createTileMapServiceImageryProvider({
            url : endUserOptions.tmsImageryUrl
        });
    }
              //availableLevels: availableLevels
    imageryProvider = new BingMapsImageryProvider({
      url : '//dev.virtualearth.net',
      availableLevels: endUserOptions.limitImagery ? availableLevelsImagery : undefined
    });


    var SSECorrector = function() {
      var params = {};
      location.search.substr(1).split("&").reduce(function(previous, current) {
        var splitted = current.split("=");
        if (splitted.length === 2) {
          params[splitted[0]] = splitted[1];
        } else {
          params[splitted[0]] = true;
        }
      });

      this.mindist = parseInt(params['mindist'] || '5000', 10);
      this.maxdist = parseInt(params['maxdist'] || '10000', 10);
      this.mincamfactor = parseFloat(params['mincamfactor'] ||'0.9');
      this.maxcamfactor = parseFloat(params['maxcamfactor'] || '1.2');
      // Max height to apply optmization
      this.maxheight = parseInt(params['maxheight'] || '0', 10);
      this.allowtilelevels = parseInt(params['allowtilelevels'] || '0', 10);
      this.pickglobe = !params['nopickglobe'];
      this.pickposition = parseFloat(params['pickposition'] || '0.6666');
      this.shouldCut = !params['nocut'];
      this.noheight = !!params['noheight'];
      this.maxerrorfactor = parseFloat(params['maxerrorfactor'] || '0.25');
      this.cameraHeight;
    };

    SSECorrector.prototype.newFrameState = function(frameState) {
        this.cameraHeight = frameState.camera.positionCartographic.height;

        if (this.pickglobe) {
          var scene = frameState.camera._scene;
          var canvas = scene.canvas;
          var pixelHeight = this.pickposition * canvas.clientHeight;
          var pixel = new Cartesian2(canvas.clientWidth / 2, pixelHeight);
          var ray = scene.camera.getPickRay(pixel);
          var target = scene.globe.pick(ray, scene);
          // Could also take bottom in the absence of result
          // then take cameraHeight
          this.cameraHeight = undefined;
          if (target) {
            var distance = Cartesian3.distance(frameState.camera.position, target);
            this.cameraHeight = Math.max(this.cameraHeight, distance);
          }
        }

        this.min = this.mindist;
        this.max = this.maxdist;
        if (!this.noheight && this.cameraHeight) {
          this.min = Math.min(this.mindist, this.mincamfactor * this.cameraHeight);
          this.max = Math.max(this.maxdist, this.maxcamfactor * this.cameraHeight);
        }

        // 1 = a * min + b
        // maxerrorfactor = a * max + b
        this.a = (1 - this.maxerrorfactor) / (this.min - this.max);
        this.b = 1 - this.a * this.min;
    };

    SSECorrector.prototype.correct = function(frameState, tile, distance, original) {
        if (!this.shouldCut ||
            (this.maxheight && this.cameraHeight && (this.cameraHeight > this.maxheight)) ||
            (this.allowtilelevels && (tile._level <= this.allowtilelevels))) {
          return original;
        }

        if (distance < this.max) {
          if (distance < this.min || this.min === this.max) {
            return original;
          } else {
            var linearFactor = this.a * distance + this.b;
            return linearFactor * original;
          }
        } else {
          return this.maxerrorfactor * original;
        }
    };


    var loadingIndicator = document.getElementById('loadingIndicator');
    var viewer;
    try {
        var hasBaseLayerPicker = !defined(imageryProvider);
        viewer = new Viewer('cesiumContainer', {
<<<<<<< HEAD
            baseLayerPicker : false,
            terrainProvider: new CesiumTerrainProvider({
              url : '//3d.geo.admin.ch/1.0.0/ch.swisstopo.terrain.3d/default/20151231/4326/',
              availableLevels: endUserOptions.limitTerrain ? availableLevelsTerrain : undefined,
              rectangle: Rectangle.fromDegrees(5.013926957923385, 45.35600133779394, 11.477436312994008, 48.27502358353741)
            }),
            imageryProvider: new UrlTemplateImageryProvider({
                url: "//wmts{s}.geo.admin.ch/1.0.0/ch.swisstopo.swissimage-product/default/20151231_50/4326/{z}/{y}/{x}.jpeg",
                subdomains: '56789',
                //url: "//wmts{s}.geo.admin.ch/1.0.0/ch.swisstopo.swisstlm3d-wanderwege/default/20150101/4326/{z}/{x}/{y}.png",
                //subdomains: ['10', '11', '12', '13', '14'],
                //metadataUrl: '//terrain3.geo.admin.ch/1.0.0/ch.swisstopo.swisstlm3d-wanderwege/default/20150101/4326/'
                availableLevels: endUserOptions.limitImagery ? availableLevelsImagery : undefined,
                tilingScheme: new GeographicTilingScheme()
            }),
            scene3DOnly : endUserOptions.scene3DOnly,
            timeline: false,
            skyBox: false
        });
        viewer.scene.globe._surface.sseCorrector = new SSECorrector();
        viewer.scene.fog.enabled = !!endUserOptions.nofog;
=======
            imageryProvider : imageryProvider,
            baseLayerPicker : hasBaseLayerPicker,
            scene3DOnly : endUserOptions.scene3DOnly,
            requestRenderMode : true
        });

        if (hasBaseLayerPicker) {
            var viewModel = viewer.baseLayerPicker.viewModel;
            viewModel.selectedTerrain = viewModel.terrainProviderViewModels[1];
        } else {
            viewer.terrainProvider = createWorldTerrain({
                requestWaterMask: true,
                requestVertexNormals: true
            });
        }
>>>>>>> 42256631
    } catch (exception) {
        loadingIndicator.style.display = 'none';
        var message = formatError(exception);
        console.error(message);
        if (!document.querySelector('.cesium-widget-errorPanel')) {
            window.alert(message); //eslint-disable-line no-alert
        }
        return;
    }

    window.viewer = viewer;
    viewer.scene.backgroundColor = Color.WHITE;
    viewer.scene.globe.baseColor = Color.WHITE;
    viewer.scene.globe._surface.debug = true;
    viewer.scene.globe._surface._debug.enableDebugOutput = true;
    viewer.extend(viewerDragDropMixin);
    if (endUserOptions.inspector) {
        viewer.extend(viewerCesiumInspectorMixin);
    }

    var showLoadError = function(name, error) {
        var title = 'An error occurred while loading the file: ' + name;
        var message = 'An error occurred while loading the file, which may indicate that it is invalid.  A detailed error report is below:';
        viewer.cesiumWidget.showErrorPanel(title, message, error);
    };

    viewer.dropError.addEventListener(function(viewerArg, name, error) {
        showLoadError(name, error);
    });

    var scene = viewer.scene;
//    scene.camera.flyTo({
//              'destination': Cartesian3.fromDegrees(7.140908, 46.203627, 3000),
//              'duration': 0
//              });
    scene.camera.lookAt(
        Cartesian3.fromDegrees(7.140908, 46.203627, 3000),
        Cartesian3.ZERO,
        Cartesian3.UNIT_Z);

    var context = scene.context;
    if (endUserOptions.debug) {
        context.validateShaderProgram = true;
        context.validateFramebuffer = true;
        context.logShaderCompilation = true;
        context.throwOnWebGLError = true;
    }

    var view = endUserOptions.view;
    var source = endUserOptions.source;
    if (defined(source)) {
        var loadPromise;

        if (/\.czml$/i.test(source)) {
            loadPromise = CzmlDataSource.load(source);
        } else if (/\.geojson$/i.test(source) || /\.json$/i.test(source) || /\.topojson$/i.test(source)) {
            loadPromise = GeoJsonDataSource.load(source);
        } else if (/\.kml$/i.test(source) || /\.kmz$/i.test(source)) {
            loadPromise = KmlDataSource.load(source, {
                camera: scene.camera,
                canvas: scene.canvas
            });
        } else {
            showLoadError(source, 'Unknown format.');
        }

        if (defined(loadPromise)) {
            viewer.dataSources.add(loadPromise).then(function(dataSource) {
                var lookAt = endUserOptions.lookAt;
                if (defined(lookAt)) {
                    var entity = dataSource.entities.getById(lookAt);
                    if (defined(entity)) {
                        viewer.trackedEntity = entity;
                    } else {
                        var error = 'No entity with id "' + lookAt + '" exists in the provided data source.';
                        showLoadError(source, error);
                    }
                } else if (!defined(view)) {
                    viewer.flyTo(dataSource);
                }
            }).otherwise(function(error) {
                showLoadError(source, error);
            });
        }
    }

    if (endUserOptions.stats) {
        scene.debugShowFramesPerSecond = true;
    }

    var theme = endUserOptions.theme;
    if (defined(theme)) {
        if (endUserOptions.theme === 'lighter') {
            document.body.classList.add('cesium-lighter');
            viewer.animation.applyThemeChanges();
        } else {
            var error = 'Unknown theme: ' + theme;
            viewer.cesiumWidget.showErrorPanel(error, '');
        }
    }

    if (defined(view)) {
        var splitQuery = view.split(/[ ,]+/);
        if (splitQuery.length > 1) {
            var longitude = !isNaN(+splitQuery[0]) ? +splitQuery[0] : 0.0;
            var latitude = !isNaN(+splitQuery[1]) ? +splitQuery[1] : 0.0;
            var height = ((splitQuery.length > 2) && (!isNaN(+splitQuery[2]))) ? +splitQuery[2] : 300.0;
            var heading = ((splitQuery.length > 3) && (!isNaN(+splitQuery[3]))) ? CesiumMath.toRadians(+splitQuery[3]) : undefined;
            var pitch = ((splitQuery.length > 4) && (!isNaN(+splitQuery[4]))) ? CesiumMath.toRadians(+splitQuery[4]) : undefined;
            var roll = ((splitQuery.length > 5) && (!isNaN(+splitQuery[5]))) ? CesiumMath.toRadians(+splitQuery[5]) : undefined;

            viewer.camera.setView({
                destination: Cartesian3.fromDegrees(longitude, latitude, height),
                orientation: {
                    heading: heading,
                    pitch: pitch,
                    roll: roll
                }
            });
        }
    }

    var camera = viewer.camera;
    function saveCamera() {
        var position = camera.positionCartographic;
        var hpr = '';
        if (defined(camera.heading)) {
            hpr = ',' + CesiumMath.toDegrees(camera.heading) + ',' + CesiumMath.toDegrees(camera.pitch) + ',' + CesiumMath.toDegrees(camera.roll);
        }
        endUserOptions.view = CesiumMath.toDegrees(position.longitude) + ',' + CesiumMath.toDegrees(position.latitude) + ',' + position.height + hpr;
        history.replaceState(undefined, '', '?' + objectToQuery(endUserOptions));
    }

    var timeout;
    if (endUserOptions.saveCamera !== 'false') {
        camera.changed.addEventListener(function() {
            window.clearTimeout(timeout);
            timeout = window.setTimeout(saveCamera, 1000);
        });
    }

    loadingIndicator.style.display = 'none';
});<|MERGE_RESOLUTION|>--- conflicted
+++ resolved
@@ -1,11 +1,8 @@
 define([
         'Cesium/Core/Cartesian3',
-<<<<<<< HEAD
         'Cesium/Core/Cartesian2',
         'Cesium/Core/Color',
-=======
         'Cesium/Core/createWorldTerrain',
->>>>>>> 42256631
         'Cesium/Core/defined',
         'Cesium/Core/formatError',
         'Cesium/Core/Math',
@@ -27,12 +24,9 @@
         'domReady!'
     ], function(
         Cartesian3,
-<<<<<<< HEAD
         Cartesian2,
         Color,
-=======
         createWorldTerrain,
->>>>>>> 42256631
         defined,
         formatError,
         CesiumMath,
@@ -164,7 +158,6 @@
     try {
         var hasBaseLayerPicker = !defined(imageryProvider);
         viewer = new Viewer('cesiumContainer', {
-<<<<<<< HEAD
             baseLayerPicker : false,
             terrainProvider: new CesiumTerrainProvider({
               url : '//3d.geo.admin.ch/1.0.0/ch.swisstopo.terrain.3d/default/20151231/4326/',
@@ -186,23 +179,6 @@
         });
         viewer.scene.globe._surface.sseCorrector = new SSECorrector();
         viewer.scene.fog.enabled = !!endUserOptions.nofog;
-=======
-            imageryProvider : imageryProvider,
-            baseLayerPicker : hasBaseLayerPicker,
-            scene3DOnly : endUserOptions.scene3DOnly,
-            requestRenderMode : true
-        });
-
-        if (hasBaseLayerPicker) {
-            var viewModel = viewer.baseLayerPicker.viewModel;
-            viewModel.selectedTerrain = viewModel.terrainProviderViewModels[1];
-        } else {
-            viewer.terrainProvider = createWorldTerrain({
-                requestWaterMask: true,
-                requestVertexNormals: true
-            });
-        }
->>>>>>> 42256631
     } catch (exception) {
         loadingIndicator.style.display = 'none';
         var message = formatError(exception);
