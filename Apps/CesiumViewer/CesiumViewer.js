/*global define*/
define([
        'DynamicScene/CzmlDataSource',
        'Scene/PerformanceDisplay',
        'Core/Color',
        'Core/Math',
        'Core/Cartographic',
        'Core/Cartesian3',
        'Core/Matrix4',
        'Core/Ellipsoid',
        'Core/Extent',
        'Core/Geometry',
        'Core/GeometryAttribute',
        'Core/GeometryInstance',
        'Core/ExtentGeometry',
        'Core/EllipseGeometry',
        'Core/EllipsoidGeometry',
        'Core/PolygonGeometry',
        'Core/BoxGeometry',
        'Core/SimplePolylineGeometry',
        'Core/GeometryPipeline',
        'Core/Transforms',
        'Core/PrimitiveType',
        'Core/ComponentDatatype',
        'Core/ScreenSpaceEventHandler',
        'Core/ScreenSpaceEventType',
        'Core/WallGeometry',
        'Scene/Primitive',
        'Scene/Appearance',
        'Scene/PerInstanceColorAppearance',
        'Scene/EllipsoidSurfaceAppearance',
        'Scene/Material',
        'Scene/ExtentPrimitive',
        'Scene/Polygon',
        'Widgets/checkForChromeFrame',
        'Widgets/Viewer/Viewer',
        'Widgets/Viewer/viewerDragDropMixin',
        'Widgets/Viewer/viewerDynamicObjectMixin',
        'domReady!'
    ], function(
        CzmlDataSource,
        PerformanceDisplay,
        Color,
        CesiumMath,
        Cartographic,
        Cartesian3,
        Matrix4,
        Ellipsoid,
        Extent,
        Geometry,
        GeometryAttribute,
        GeometryInstance,
        ExtentGeometry,
        EllipseGeometry,
        EllipsoidGeometry,
        PolygonGeometry,
        BoxGeometry,
        SimplePolylineGeometry,
        GeometryPipeline,
        Transforms,
        PrimitiveType,
        ComponentDatatype,
        ScreenSpaceEventHandler,
        ScreenSpaceEventType,
        WallGeometry,
        Primitive,
        Appearance,
        PerInstanceColorAppearance,
        EllipsoidSurfaceAppearance,
        Material,
        ExtentPrimitive,
        Polygon,
        checkForChromeFrame,
        Viewer,
        viewerDragDropMixin,
        viewerDynamicObjectMixin) {
    "use strict";
    /*global console*/

    /*
     * 'debug'  : true/false,   // Full WebGL error reporting at substantial performance cost.
     * 'lookAt' : CZML id,      // The CZML ID of the object to track at startup.
     * 'source' : 'file.czml',  // The relative URL of the CZML file to load at startup.
     * 'stats'  : true,         // Enable the FPS performance display.
     * 'theme'  : 'lighter',    // Use the dark-text-on-light-background theme.
     */
    var endUserOptions = {};
    var queryString = window.location.search.substring(1);
    if (queryString !== '') {
        var params = queryString.split('&');
        for ( var i = 0, len = params.length; i < len; ++i) {
            var param = params[i];
            var keyValuePair = param.split('=');
            if (keyValuePair.length > 1) {
                endUserOptions[keyValuePair[0]] = decodeURIComponent(keyValuePair[1].replace(/\+/g, ' '));
            }
        }
    }

    var loadingIndicator = document.getElementById('loadingIndicator');

    checkForChromeFrame('cesiumContainer').then(function(prompting) {
        if (!prompting) {
            startup();
        } else {
            loadingIndicator.style.display = 'none';
        }
    }).otherwise(function(e) {
        console.error(e);
        window.alert(e);
    });

    function startup() {
        var viewer = new Viewer('cesiumContainer');
        viewer.extend(viewerDragDropMixin);
        viewer.extend(viewerDynamicObjectMixin);

        viewer.onRenderLoopError.addEventListener(function(viewerArg, error) {
            console.log(error);
            window.alert(error);
        });

        viewer.onDropError.addEventListener(function(viewerArg, name, error) {
            console.log(error);
            window.alert(error);
        });

        var scene = viewer.scene;
        var context = scene.getContext();
        if (endUserOptions.debug) {
            context.setValidateShaderProgram(true);
            context.setValidateFramebuffer(true);
            context.setLogShaderCompilation(true);
            context.setThrowOnWebGLError(true);
        }

        if (typeof endUserOptions.source !== 'undefined') {
            var source = new CzmlDataSource();
            source.loadUrl(endUserOptions.source).then(function() {
                viewer.dataSources.add(source);

                var dataClock = source.getClock();
                if (typeof dataClock !== 'undefined') {
                    dataClock.clone(viewer.clock);
                    viewer.timeline.updateFromClock();
                    viewer.timeline.zoomTo(dataClock.startTime, dataClock.stopTime);
                }

                if (typeof endUserOptions.lookAt !== 'undefined') {
                    var dynamicObject = source.getDynamicObjectCollection().getObject(endUserOptions.lookAt);
                    if (typeof dynamicObject !== 'undefined') {
                        viewer.trackedObject = dynamicObject;
                    } else {
                        window.alert('No object with id ' + endUserOptions.lookAt + ' exists in the provided source.');
                    }
                }
            }, function(e) {
                window.alert(e);
            }).always(function() {
                loadingIndicator.style.display = 'none';
            });
        } else {
            loadingIndicator.style.display = 'none';
        }

        if (endUserOptions.stats) {
            scene.getPrimitives().add(new PerformanceDisplay());
        }

        var theme = endUserOptions.theme;
        if (typeof theme !== 'undefined') {
            if (endUserOptions.theme === 'lighter') {
                document.body.classList.add('cesium-lighter');
                viewer.animation.applyThemeChanges();
            } else {
                window.alert('Unknown theme: ' + theme);
            }
        }

        var ellipsoid = viewer.centralBody.getEllipsoid();

        var geometry = new GeometryInstance({
            geometry : new ExtentGeometry({
                vertexFormat : PerInstanceColorAppearance.VERTEX_FORMAT,
                extent : new Extent(
                    CesiumMath.toRadians(-180.0),
                    CesiumMath.toRadians(50.0),
                    CesiumMath.toRadians(180.0),
                    CesiumMath.toRadians(90.0)),
                granularity : 0.006                     // More than 64K vertices
            }),
            pickData : 'geometry',
            color : Color.CORNFLOWERBLUE
        });

        var geometry1 = new GeometryInstance({
            geometry : new ExtentGeometry({
                vertexFormat : VertexFormat.ALL,
                extent : new Extent(
                        CesiumMath.toRadians(-90.0),
                        CesiumMath.toRadians(10.0),
                        CesiumMath.toRadians(-70.0),
                        CesiumMath.toRadians(20.0)),
                rotation: CesiumMath.toRadians(30),
                surfaceHeight: 300000,
                extrudedOptions: {
                    height: 600000
                }
            }),
            pickData: 'geometry1',
            color: Color.BLUEVIOLET.clone()
        });
        geometry1.color.alpha = 0.5;

        var geometry2 = new GeometryInstance({
            geometry : new EllipsoidGeometry({
                vertexFormat : PerInstanceColorAppearance.VERTEX_FORMAT,
                ellipsoid : new Ellipsoid(500000.0, 500000.0, 1000000.0)
            }),
            modelMatrix : Matrix4.multiplyByTranslation(Transforms.eastNorthUpToFixedFrame(
                ellipsoid.cartographicToCartesian(Cartographic.fromDegrees(-95.59777, 40.03883))), new Cartesian3(0.0, 0.0, 500000.0)),
            pickData : 'geometry2',
            color : Color.AQUAMARINE.clone()
        });
        geometry2.color.alpha = 0.5;
        var geometry3 = new GeometryInstance({
            geometry : new BoxGeometry({
                vertexFormat : PerInstanceColorAppearance.VERTEX_FORMAT,
                dimensions : new Cartesian3(1000000.0, 1000000.0, 2000000.0)
            }),
            modelMatrix : Matrix4.multiplyByTranslation(Transforms.eastNorthUpToFixedFrame(
                ellipsoid.cartographicToCartesian(Cartographic.fromDegrees(-75.59777, 40.03883))), new Cartesian3(0.0, 0.0, 3000000.0)),
            pickData : 'geometry3',
            color : Color.BLANCHEDALMOND
        });
        var geometry4 = new GeometryInstance({
            geometry : new EllipseGeometry({
                vertexFormat : PerInstanceColorAppearance.VERTEX_FORMAT,
                ellipsoid : ellipsoid,
                center : ellipsoid.cartographicToCartesian(Cartographic.fromDegrees(-100, 20)),
                semiMinorAxis : 500000.0,
                semiMajorAxis : 1000000.0,
                bearing : CesiumMath.PI_OVER_FOUR,
                height : 1000000.0
            }),
            pickData : 'geometry4',
            color : new Color(1.0, 1.0, 0.0, 0.5)
        });
        var primitive = new Primitive({
<<<<<<< HEAD
            geometryInstances : [geometry, geometry1, geometry2, geometry3, geometry4],
            appearance : new PerInstanceColorClosedTranslucentAppearance()
=======
            geometryInstances : [geometry, geometry2, geometry3, geometry4],
            appearance : new PerInstanceColorAppearance({
                closed : true
            })
>>>>>>> 005b9043
        });
        scene.getPrimitives().add(primitive);


        var m = new Material({
            context : viewer.scene.getContext(),
            fabric : {
                materials : {
                    diffuseMaterial : {
                        type : 'DiffuseMap',
                        uniforms : {
                            image : '../Sandcastle/images/bumpmap.png'
                        }
                    },
                    normalMap : {
                        type : 'NormalMap',
                        uniforms : {
                            image : '../Sandcastle/images/normalmap.png',
                            strength : 0.6
                        }
                    }
                },
                components : {
                    diffuse : 'diffuseMaterial.diffuse',
                    specular : 0.01,
                    normal : 'normalMap.normal'
                }
            }
        });
        var rs = {
            depthTest : {
                enabled : true
            }
        };
        var appearance = new Appearance({
            materialSupport :  Appearance.MaterialSupport.ALL,
            material : m,
            renderState : rs
        });
        var geometry5 = new GeometryInstance({
            geometry : new EllipsoidGeometry({
                vertexFormat : Appearance.MaterialSupport.ALL.vertexFormat,
                ellipsoid : new Ellipsoid(1000000.0, 500000.0, 500000.0)
            }),
            modelMatrix : Matrix4.multiplyByTranslation(Transforms.eastNorthUpToFixedFrame(
                ellipsoid.cartographicToCartesian(Cartographic.fromDegrees(-75.59777, 40.03883))), new Cartesian3(0.0, 0.0, 4500000.0)),
            pickData : 'geometry5'
        });
        scene.getPrimitives().add(new Primitive({
            geometryInstances : geometry5,
            appearance :appearance,
            vertexCacheOptimize : false,
            releasegeometryInstances : true,
            transformToWorldCoordinates : false
        }));

        var polygonGeometry = new GeometryInstance({
            geometry : new PolygonGeometry({
                vertexFormat : EllipsoidSurfaceAppearance.VERTEX_FORMAT,
                polygonHierarchy : {
                    positions : ellipsoid.cartographicArrayToCartesianArray([
                        Cartographic.fromDegrees(-109.0, 30.0),
                        Cartographic.fromDegrees(-95.0, 30.0),
                        Cartographic.fromDegrees(-95.0, 40.0),
                        Cartographic.fromDegrees(-109.0, 40.0)
                    ]),
                    holes : [{
                        positions : ellipsoid.cartographicArrayToCartesianArray([
                            Cartographic.fromDegrees(-107.0, 31.0),
                            Cartographic.fromDegrees(-107.0, 39.0),
                            Cartographic.fromDegrees(-97.0, 39.0),
                            Cartographic.fromDegrees(-97.0, 31.0)
                        ]),
                        holes : [{
                            positions : ellipsoid.cartographicArrayToCartesianArray([
                                Cartographic.fromDegrees(-105.0, 33.0),
                                Cartographic.fromDegrees(-99.0, 33.0),
                                Cartographic.fromDegrees(-99.0, 37.0),
                                Cartographic.fromDegrees(-105.0, 37.0)
                                ]),
                            holes : [{
                                positions : ellipsoid.cartographicArrayToCartesianArray([
                                    Cartographic.fromDegrees(-103.0, 34.0),
                                    Cartographic.fromDegrees(-101.0, 34.0),
                                    Cartographic.fromDegrees(-101.0, 36.0),
                                    Cartographic.fromDegrees(-103.0, 36.0)
                                ])
                            }]
                        }]
                    }]
                },
                height : 3000000.0,
                stRotation : 0.523598776
            }),
            pickData : 'polygon3'
        });
        var polygonPrimitive = new Primitive({
            geometryInstances : polygonGeometry,
            appearance : new EllipsoidSurfaceAppearance({
                material : Material.fromType(scene.getContext(), 'Stripe'),
                aboveGround : true,
                translucent : false,
                flat : true
            })
        });
        scene.getPrimitives().add(polygonPrimitive);

        var wall = new GeometryInstance({
            geometry : new WallGeometry({
                vertexFormat : Appearance.MaterialSupport.TEXTURED.vertexFormat,
                positions    : ellipsoid.cartographicArrayToCartesianArray([
                    Cartographic.fromDegrees(-125.0, 37.0, 100000.0),
                    Cartographic.fromDegrees(-125.0, 38.0, 100000.0),
                    Cartographic.fromDegrees(-120.0, 38.0, 100000.0),
                    Cartographic.fromDegrees(-120.0, 37.0, 100000.0),
                    Cartographic.fromDegrees(-125.0, 37.0, 100000.0)
                ])
            })
            // pickData is undefined here for testing
        });
        var wallPrimitive = new Primitive({
            geometryInstances : wall,
            appearance : new Appearance({
                materialSupport : Appearance.MaterialSupport.TEXTURED,
                material : Material.fromType(scene.getContext(), 'Checkerboard'),
                faceForward : true
            })
        });
        wallPrimitive.appearance.material.uniforms.repeat = { x : 20.0, y : 6.0 };
        scene.getPrimitives().add(wallPrimitive);

        var customWithIndices = new GeometryInstance({
           geometry : new Geometry({
               attributes : {
                   position : new GeometryAttribute({
                        componentDatatype : ComponentDatatype.DOUBLE,
                        componentsPerAttribute : 3,
                        values : new Float64Array([
                            0.0, 0.0, 2000000.0,
                            7500000.0, 0.0, 2000000.0,
                            0.0, 7500000.0, 2000000.0
                        ])
                   }),
                   color : new GeometryAttribute({
                       componentDatatype : ComponentDatatype.UNSIGNED_BYTE,
                       componentsPerAttribute : 4,
                       normalize : true,
                       values : new Uint8Array([
                           255, 255, 255, 255,
                           255, 255, 255, 255,
                           255, 255, 255, 255
                       ])
                  })
               },
               indices : new Uint16Array([0, 1, 1, 2, 2, 0]),
               primitiveType : PrimitiveType.LINES
           }),
           pickData : 'customWithIndices'
        });
        scene.getPrimitives().add(new Primitive({
            geometryInstances : customWithIndices,
            appearance : new PerInstanceColorAppearance({
                flat : true
            })
        }));

        var customWithoutIndices = new GeometryInstance({
            geometry : new Geometry({
                attributes : {
                    position : new GeometryAttribute({
                         componentDatatype : ComponentDatatype.DOUBLE,
                         componentsPerAttribute : 3,
                         values : new Float64Array([
                             0.0, 0.0, 0.0,
                             7500000.0, 0.0, 0.0,
                             0.0, 7500000.0, 0.0
                         ])
                    }),
                    color : new GeometryAttribute({
                        componentDatatype : ComponentDatatype.UNSIGNED_BYTE,
                        componentsPerAttribute : 4,
                        normalize : true,
                        values : new Uint8Array([
                            255, 255, 0, 255,
                            255, 255, 0, 255,
                            255, 255, 0, 255
                        ])
                   })
                },
                primitiveType : PrimitiveType.LINE_LOOP
            }),
            pickData : 'customWithoutIndices'
         });
         scene.getPrimitives().add(new Primitive({
             geometryInstances : customWithoutIndices,
             appearance : new PerInstanceColorAppearance({
                 renderState : {}, // No depth test
                 flat : true
             })
         }));

         scene.getPrimitives().add(new Primitive({
             geometryInstances : [
                 new GeometryInstance({
                     geometry : new SimplePolylineGeometry({
                         positions : ellipsoid.cartographicArrayToCartesianArray([
                             Cartographic.fromDegrees(0.0, 0.0),
                             Cartographic.fromDegrees(5.0, 0.0),
                             Cartographic.fromDegrees(5.0, 5.0)
                         ])
                     }),
                     color : new Color(1.0, 1.0, 1.0, 1.0),
                     pickData : 'simple polyline'
                 }),
                 new GeometryInstance({
                     geometry : new SimplePolylineGeometry({
                         positions : ellipsoid.cartographicArrayToCartesianArray([
                             Cartographic.fromDegrees(0.0, 0.0),
                             Cartographic.fromDegrees(0.0, 5.0),
                             Cartographic.fromDegrees(5.0, 5.0)
                         ])
                     }),
                     color : new Color(1.0, 0.0, 1.0, 1.0),
                     pickData : 'another simple polyline'
                 })
             ],
             appearance : new PerInstanceColorAppearance({
                 flat : true,
                 translucent : false
             })
         }));

<<<<<<< HEAD

         var handler = new ScreenSpaceEventHandler(scene.getCanvas());
         handler.setInputAction(
             function (movement) {
                 var pickedObject = scene.pick(movement.endPosition);
                 if (typeof pickedObject !== 'undefined') {
                     console.log(pickedObject);
                 }
             },
             ScreenSpaceEventType.MOUSE_MOVE
         );

         handler.setInputAction(
             function () {
                 polygonPrimitive.appearance.material = Material.fromType(scene.getContext(), 'Wood');
                 wallPrimitive.appearance = new Appearance();
             },
             ScreenSpaceEventType.LEFT_CLICK
         );
=======
         var extentPrimitive = new ExtentPrimitive({
             extent : new Extent(
                 CesiumMath.toRadians(0.0),
                 CesiumMath.toRadians(20.0),
                 CesiumMath.toRadians(10.0),
                 CesiumMath.toRadians(40.0))
         });
         scene.getPrimitives().add(extentPrimitive);

         var pp = new Polygon({
             positions : ellipsoid.cartographicArrayToCartesianArray([
                 Cartographic.fromDegrees(0.0, 45.0),
                 Cartographic.fromDegrees(10.0, 45.0),
                 Cartographic.fromDegrees(10.0, 55.0)
             ])
          });
         scene.getPrimitives().add(pp);

        var handler = new ScreenSpaceEventHandler(scene.getCanvas());
        handler.setInputAction(
            function (movement) {
                var pickedObject = scene.pick(movement.endPosition);
                if (typeof pickedObject !== 'undefined') {
                    console.log(pickedObject);
                }
            },
            ScreenSpaceEventType.MOUSE_MOVE
        );
        handler.setInputAction(
            function () {
                polygonPrimitive.appearance.material = Material.fromType(scene.getContext(), 'Wood');
                wallPrimitive.appearance = new Appearance();

                extentPrimitive.material = Material.fromType(scene.getContext(), 'Dot');
                extentPrimitive.rotation = CesiumMath.toRadians(45.0);
                extentPrimitive.height = 1500000.0;

                pp.material = Material.fromType(scene.getContext(), 'Dot');
                pp.textureRotationAngle = CesiumMath.toRadians(30.0);
                pp.height = 1500000.0;
            },
            ScreenSpaceEventType.LEFT_CLICK
        );
>>>>>>> 005b9043
    }
});<|MERGE_RESOLUTION|>--- conflicted
+++ resolved
@@ -195,14 +195,14 @@
 
         var geometry1 = new GeometryInstance({
             geometry : new ExtentGeometry({
-                vertexFormat : VertexFormat.ALL,
+                vertexFormat : PerInstanceColorAppearance.VERTEX_FORMAT,
                 extent : new Extent(
                         CesiumMath.toRadians(-90.0),
                         CesiumMath.toRadians(10.0),
                         CesiumMath.toRadians(-70.0),
                         CesiumMath.toRadians(20.0)),
                 rotation: CesiumMath.toRadians(30),
-                surfaceHeight: 300000,
+                height: 300000,
                 extrudedOptions: {
                     height: 600000
                 }
@@ -247,15 +247,10 @@
             color : new Color(1.0, 1.0, 0.0, 0.5)
         });
         var primitive = new Primitive({
-<<<<<<< HEAD
             geometryInstances : [geometry, geometry1, geometry2, geometry3, geometry4],
-            appearance : new PerInstanceColorClosedTranslucentAppearance()
-=======
-            geometryInstances : [geometry, geometry2, geometry3, geometry4],
             appearance : new PerInstanceColorAppearance({
                 closed : true
             })
->>>>>>> 005b9043
         });
         scene.getPrimitives().add(primitive);
 
@@ -488,27 +483,6 @@
              })
          }));
 
-<<<<<<< HEAD
-
-         var handler = new ScreenSpaceEventHandler(scene.getCanvas());
-         handler.setInputAction(
-             function (movement) {
-                 var pickedObject = scene.pick(movement.endPosition);
-                 if (typeof pickedObject !== 'undefined') {
-                     console.log(pickedObject);
-                 }
-             },
-             ScreenSpaceEventType.MOUSE_MOVE
-         );
-
-         handler.setInputAction(
-             function () {
-                 polygonPrimitive.appearance.material = Material.fromType(scene.getContext(), 'Wood');
-                 wallPrimitive.appearance = new Appearance();
-             },
-             ScreenSpaceEventType.LEFT_CLICK
-         );
-=======
          var extentPrimitive = new ExtentPrimitive({
              extent : new Extent(
                  CesiumMath.toRadians(0.0),
@@ -552,6 +526,5 @@
             },
             ScreenSpaceEventType.LEFT_CLICK
         );
->>>>>>> 005b9043
     }
 });