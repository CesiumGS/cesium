define([
        'Cesium/Core/Cartesian3',
        'Cesium/Core/Cartesian2',
        'Cesium/Core/Color',
        'Cesium/Core/createWorldTerrain',
        'Cesium/Core/defined',
        'Cesium/Core/formatError',
        'Cesium/Core/Math',
        'Cesium/Core/Rectangle',
        'Cesium/Core/objectToQuery',
        'Cesium/Core/queryToObject',
        'Cesium/Core/CesiumTerrainProvider',
        'Cesium/Core/GeographicTilingScheme',
        'Cesium/DataSources/CzmlDataSource',
        'Cesium/DataSources/GeoJsonDataSource',
        'Cesium/DataSources/KmlDataSource',
        'Cesium/Scene/TileMapServiceImageryProvider',
        'Cesium/Scene/BingMapsImageryProvider',
        'Cesium/Scene/UrlTemplateImageryProvider',
        'Cesium/Scene/createTileMapServiceImageryProvider',
        'Cesium/Widgets/Viewer/Viewer',
        'Cesium/Widgets/Viewer/viewerCesiumInspectorMixin',
        'Cesium/Widgets/Viewer/viewerDragDropMixin',
        'domReady!'
    ], function(
        Cartesian3,
        Cartesian2,
        Color,
        createWorldTerrain,
        defined,
        formatError,
        CesiumMath,
        Rectangle,
        objectToQuery,
        queryToObject,
        CesiumTerrainProvider,
        GeographicTilingScheme,
        CzmlDataSource,
        GeoJsonDataSource,
        KmlDataSource,
        TileMapServiceImageryProvider,
        BingMapsImageryProvider,
        UrlTemplateImageryProvider,
        createTileMapServiceImageryProvider,
        Viewer,
        viewerCesiumInspectorMixin,
        viewerDragDropMixin) {
    'use strict';

    /*
     Options parsed from query string:
       source=url          The URL of a CZML/GeoJSON/KML data source to load at startup.
                           Automatic data type detection uses file extension.
       sourceType=czml/geojson/kml
                           Override data type detection for source.
       flyTo=false         Don't automatically fly to the loaded source.
       tmsImageryUrl=url   Automatically use a TMS imagery provider.
       lookAt=id           The ID of the entity to track at startup.
       stats=true          Enable the FPS performance display.
       inspector=true      Enable the inspector widget.
       debug=true          Full WebGL error reporting at substantial performance cost.
       theme=lighter       Use the dark-text-on-light-background theme.
       scene3DOnly=true    Enable 3D only mode.
       view=longitude,latitude,[height,heading,pitch,roll]
                           Automatically set a camera view. Values in degrees and meters.
                           [height,heading,pitch,roll] default is looking straight down, [300,0,-90,0]
       saveCamera=false    Don't automatically update the camera view in the URL when it changes.
     */
    var endUserOptions = queryToObject(window.location.search.substring(1));
    var availableLevelsTerrain = [8, 11, 13, 15, 17];
    var availableLevelsImagery = [8, 11, 13, 15, 17, 18];

    var SSECorrector = function() {
      var params = {};
      location.search.substr(1).split('&').reduce(function(previous, current) {
        var splitted = current.split('=');
        if (splitted.length === 2) {
          params[splitted[0]] = splitted[1];
        } else {
          params[splitted[0]] = true;
        }
      });

      this.mindist = parseInt(params['mindist'] || '5000', 10);
      this.maxdist = parseInt(params['maxdist'] || '10000', 10);
      this.mincamfactor = parseFloat(params['mincamfactor'] ||'0.9');
      this.maxcamfactor = parseFloat(params['maxcamfactor'] || '1.2');
      // Max height to apply optmization
      this.maxheight = parseInt(params['maxheight'] || '0', 10);
      this.allowtilelevels = parseInt(params['allowtilelevels'] || '0', 10);
      this.pickglobe = !params['nopickglobe'];
      this.pickposition = parseFloat(params['pickposition'] || '0.6666');
      this.shouldCut = !params['nocut'];
      this.noheight = !!params['noheight'];
      this.maxerrorfactor = parseFloat(params['maxerrorfactor'] || '0.25');
    };

    SSECorrector.prototype.newFrameState = function(frameState) {
        this.cameraHeight = frameState.camera.positionCartographic.height;

        if (this.pickglobe) {
          var scene = frameState.camera._scene;
          var canvas = scene.canvas;
          var pixelHeight = this.pickposition * canvas.clientHeight;
          var pixel = new Cartesian2(canvas.clientWidth / 2, pixelHeight);
          var ray = scene.camera.getPickRay(pixel);
          var target = scene.globe.pick(ray, scene);
          // Could also take bottom in the absence of result
          // then take cameraHeight
          this.cameraHeight = undefined;
          if (target) {
            var distance = Cartesian3.distance(frameState.camera.position, target);
            this.cameraHeight = Math.max(this.cameraHeight, distance);
          }
        }

        this.min = this.mindist;
        this.max = this.maxdist;
        if (!this.noheight && this.cameraHeight) {
          this.min = Math.min(this.mindist, this.mincamfactor * this.cameraHeight);
          this.max = Math.max(this.maxdist, this.maxcamfactor * this.cameraHeight);
        }

        // 1 = a * min + b
        // maxerrorfactor = a * max + b
        this.a = (1 - this.maxerrorfactor) / (this.min - this.max);
        this.b = 1 - this.a * this.min;
    };

    SSECorrector.prototype.correct = function(frameState, tile, distance, original) {
        if (!this.shouldCut ||
            (this.maxheight && this.cameraHeight && (this.cameraHeight > this.maxheight)) ||
            (this.allowtilelevels && (tile._level <= this.allowtilelevels))) {
          return original;
        }

        if (distance < this.max) {
          if (distance < this.min || this.min === this.max) {
            return original;
          }
          var linearFactor = this.a * distance + this.b;
          return linearFactor * original;
        }
        return this.maxerrorfactor * original;
    };

<<<<<<< HEAD
=======
    var imageryProvider;
    if (defined(endUserOptions.tmsImageryUrl)) {
        imageryProvider = createTileMapServiceImageryProvider({
            url : endUserOptions.tmsImageryUrl
        });
    }
>>>>>>> 59dbb4ae

    var loadingIndicator = document.getElementById('loadingIndicator');
    var viewer;
    try {
        viewer = new Viewer('cesiumContainer', {
            baseLayerPicker : false,
            terrainProvider: new CesiumTerrainProvider({
              url : '//3d.geo.admin.ch/1.0.0/ch.swisstopo.terrain.3d/default/20151231/4326/',
              availableLevels: endUserOptions.limitTerrain ? availableLevelsTerrain : undefined,
              rectangle: Rectangle.fromDegrees(5.013926957923385, 45.35600133779394, 11.477436312994008, 48.27502358353741)
            }),
            imageryProvider: new UrlTemplateImageryProvider({
                url: '//wmts{s}.geo.admin.ch/1.0.0/ch.swisstopo.swissimage-product/default/20151231_50/4326/{z}/{y}/{x}.jpeg',
                subdomains: '56789',
                //url: "//wmts{s}.geo.admin.ch/1.0.0/ch.swisstopo.swisstlm3d-wanderwege/default/20150101/4326/{z}/{x}/{y}.png",
                //subdomains: ['10', '11', '12', '13', '14'],
                //metadataUrl: '//terrain3.geo.admin.ch/1.0.0/ch.swisstopo.swisstlm3d-wanderwege/default/20150101/4326/'
                availableLevels: endUserOptions.limitImagery ? availableLevelsImagery : undefined,
                tilingScheme: new GeographicTilingScheme()
            }),
            scene3DOnly : endUserOptions.scene3DOnly,
            timeline: false,
            skyBox: false
        });
        viewer.scene.globe._surface.sseCorrector = new SSECorrector();
        viewer.scene.fog.enabled = !!endUserOptions.nofog;
    } catch (exception) {
        loadingIndicator.style.display = 'none';
        var message = formatError(exception);
        console.error(message);
        if (!document.querySelector('.cesium-widget-errorPanel')) {
            window.alert(message); //eslint-disable-line no-alert
        }
        return;
    }

    window.viewer = viewer;
    viewer.scene.backgroundColor = Color.WHITE;
    viewer.scene.globe.baseColor = Color.WHITE;
    viewer.scene.globe._surface.debug = true;
    viewer.scene.globe._surface._debug.enableDebugOutput = true;
    viewer.extend(viewerDragDropMixin);
    if (endUserOptions.inspector) {
        viewer.extend(viewerCesiumInspectorMixin);
    }

    var showLoadError = function(name, error) {
        var title = 'An error occurred while loading the file: ' + name;
        var message = 'An error occurred while loading the file, which may indicate that it is invalid.  A detailed error report is below:';
        viewer.cesiumWidget.showErrorPanel(title, message, error);
    };

    viewer.dropError.addEventListener(function(viewerArg, name, error) {
        showLoadError(name, error);
    });

    var scene = viewer.scene;
//    scene.camera.flyTo({
//              'destination': Cartesian3.fromDegrees(7.140908, 46.203627, 3000),
//              'duration': 0
//              });
    scene.camera.lookAt(
        Cartesian3.fromDegrees(7.140908, 46.203627, 3000),
        Cartesian3.ZERO,
        Cartesian3.UNIT_Z);

    var context = scene.context;
    if (endUserOptions.debug) {
        context.validateShaderProgram = true;
        context.validateFramebuffer = true;
        context.logShaderCompilation = true;
        context.throwOnWebGLError = true;
    }

    var view = endUserOptions.view;
    var source = endUserOptions.source;
    if (defined(source)) {
        var sourceType = endUserOptions.sourceType;
        if (!defined(sourceType)) {
            // autodetect using file extension if not specified
            if (/\.czml$/i.test(source)) {
                sourceType = 'czml';
            } else if (/\.geojson$/i.test(source) || /\.json$/i.test(source) || /\.topojson$/i.test(source)) {
                sourceType = 'geojson';
            } else if (/\.kml$/i.test(source) || /\.kmz$/i.test(source)) {
                sourceType = 'kml';
            }
        }

        var loadPromise;
        if (sourceType === 'czml') {
            loadPromise = CzmlDataSource.load(source);
        } else if (sourceType === 'geojson') {
            loadPromise = GeoJsonDataSource.load(source);
        } else if (sourceType === 'kml') {
            loadPromise = KmlDataSource.load(source, {
                camera: scene.camera,
                canvas: scene.canvas
            });
        } else {
            showLoadError(source, 'Unknown format.');
        }

        if (defined(loadPromise)) {
            viewer.dataSources.add(loadPromise).then(function(dataSource) {
                var lookAt = endUserOptions.lookAt;
                if (defined(lookAt)) {
                    var entity = dataSource.entities.getById(lookAt);
                    if (defined(entity)) {
                        viewer.trackedEntity = entity;
                    } else {
                        var error = 'No entity with id "' + lookAt + '" exists in the provided data source.';
                        showLoadError(source, error);
                    }
                } else if (!defined(view) && endUserOptions.flyTo !== 'false') {
                    viewer.flyTo(dataSource);
                }
            }).otherwise(function(error) {
                showLoadError(source, error);
            });
        }
    }

    if (endUserOptions.stats) {
        scene.debugShowFramesPerSecond = true;
    }

    var theme = endUserOptions.theme;
    if (defined(theme)) {
        if (endUserOptions.theme === 'lighter') {
            document.body.classList.add('cesium-lighter');
            viewer.animation.applyThemeChanges();
        } else {
            var error = 'Unknown theme: ' + theme;
            viewer.cesiumWidget.showErrorPanel(error, '');
        }
    }

    if (defined(view)) {
        var splitQuery = view.split(/[ ,]+/);
        if (splitQuery.length > 1) {
            var longitude = !isNaN(+splitQuery[0]) ? +splitQuery[0] : 0.0;
            var latitude = !isNaN(+splitQuery[1]) ? +splitQuery[1] : 0.0;
            var height = ((splitQuery.length > 2) && (!isNaN(+splitQuery[2]))) ? +splitQuery[2] : 300.0;
            var heading = ((splitQuery.length > 3) && (!isNaN(+splitQuery[3]))) ? CesiumMath.toRadians(+splitQuery[3]) : undefined;
            var pitch = ((splitQuery.length > 4) && (!isNaN(+splitQuery[4]))) ? CesiumMath.toRadians(+splitQuery[4]) : undefined;
            var roll = ((splitQuery.length > 5) && (!isNaN(+splitQuery[5]))) ? CesiumMath.toRadians(+splitQuery[5]) : undefined;

            viewer.camera.setView({
                destination: Cartesian3.fromDegrees(longitude, latitude, height),
                orientation: {
                    heading: heading,
                    pitch: pitch,
                    roll: roll
                }
            });
        }
    }

    var camera = viewer.camera;
    function saveCamera() {
        var position = camera.positionCartographic;
        var hpr = '';
        if (defined(camera.heading)) {
            hpr = ',' + CesiumMath.toDegrees(camera.heading) + ',' + CesiumMath.toDegrees(camera.pitch) + ',' + CesiumMath.toDegrees(camera.roll);
        }
        endUserOptions.view = CesiumMath.toDegrees(position.longitude) + ',' + CesiumMath.toDegrees(position.latitude) + ',' + position.height + hpr;
        history.replaceState(undefined, '', '?' + objectToQuery(endUserOptions));
    }

    var timeout;
    if (endUserOptions.saveCamera !== 'false') {
        camera.changed.addEventListener(function() {
            window.clearTimeout(timeout);
            timeout = window.setTimeout(saveCamera, 1000);
        });
    }

    loadingIndicator.style.display = 'none';
});<|MERGE_RESOLUTION|>--- conflicted
+++ resolved
@@ -144,16 +144,6 @@
         return this.maxerrorfactor * original;
     };
 
-<<<<<<< HEAD
-=======
-    var imageryProvider;
-    if (defined(endUserOptions.tmsImageryUrl)) {
-        imageryProvider = createTileMapServiceImageryProvider({
-            url : endUserOptions.tmsImageryUrl
-        });
-    }
->>>>>>> 59dbb4ae
-
     var loadingIndicator = document.getElementById('loadingIndicator');
     var viewer;
     try {
