--- conflicted
+++ resolved
@@ -22,7 +22,7 @@
         'dojo/dom',
         'dojo/dom-class',
         'dojo/dom-construct',
-        'dojo/dom-style',
+        'dojo/io-query',
         'dojo/_base/fx',
         'dojo/_base/window',
         'dojo/_base/xhr',
@@ -53,7 +53,7 @@
             dom,
             domClass,
             domConstruct,
-            domStyle,
+            ioQuery,
             fx,
             win,
             xhr,
@@ -174,20 +174,20 @@
         });
 
         function highlightRun() {
-            domClass.add(registry.byId('buttonRun').domNode, 'highlightToolbarButton');
+                domClass.add(registry.byId('buttonRun').domNode, 'highlightToolbarButton');
         }
 
         function clearRun() {
-            domClass.remove(registry.byId('buttonRun').domNode, 'highlightToolbarButton');
-        }
+                domClass.remove(registry.byId('buttonRun').domNode, 'highlightToolbarButton');
+            }
 
         function highlightSaveAs() {
             domClass.add(registry.byId('buttonSaveAs').domNode, 'highlightToolbarButton');
         }
 
         function clearSaveAs() {
-            domClass.remove(registry.byId('buttonSaveAs').domNode, 'highlightToolbarButton');
-        }
+                domClass.remove(registry.byId('buttonSaveAs').domNode, 'highlightToolbarButton');
+            }
 
         function openDocTab(title, link) {
             if (typeof docTabs[title] === 'undefined') {
@@ -374,22 +374,27 @@
             var pos = demo.code.indexOf('<body');
             pos = demo.code.indexOf('>', pos);
             var body = demo.code.substring(pos + 2);
-            pos = body.indexOf('<script id="cesium_sandcastle_script">');
-            var pos2 = body.lastIndexOf('</script>');
-            if ((pos <= 0) || (pos2 <= pos)) {
-                var ele = document.createElement('span');
-                ele.className = 'consoleError';
+                pos = body.indexOf('<script id="cesium_sandcastle_script">');
+                var pos2 = body.lastIndexOf('</script>');
+                if ((pos <= 0) || (pos2 <= pos)) {
+                    var ele = document.createElement('span');
+                    ele.className = 'consoleError';
                 ele.textContent = 'Error reading source file: ' + demoName + '\n';
-                appendConsole(ele);
-            } else {
-                var script = body.substring(pos + 38, pos2 - 1);
-                while (script.charAt(0) < 32) {
-                    script = script.substring(1);
-                }
-                jsEditor.setValue(script);
-                htmlEditor.setValue(body.substring(0, pos - 1));
-                CodeMirror.commands.runCesium(jsEditor);
-            }
+                    appendConsole(ele);
+                } else {
+                    var script = body.substring(pos + 38, pos2 - 1);
+                    while (script.charAt(0) < 32) {
+                        script = script.substring(1);
+                    }
+                    jsEditor.setValue(script);
+                    htmlEditor.setValue(body.substring(0, pos - 1));
+                    CodeMirror.commands.runCesium(jsEditor);
+                }
+        }
+
+        var queryObject = {};
+        if (window.location.search) {
+            queryObject = ioQuery.queryToObject(window.location.search.substring(1));
         }
 
         window.addEventListener('message', function (e) {
@@ -398,27 +403,13 @@
             // This triggers the code to be injected into the iframe.
             if (e.data === 'reload') {
                 logOutput.innerHTML = "";
-<<<<<<< HEAD
-                // This happens after a Run (F9) reloads bucket.html, to inject the editor code
-                // into the iframe, causing the demo to run there.
-                var bucketDoc = bucketFrame.contentDocument;
-                var bodyEle = bucketDoc.createElement('div');
-                bodyEle.innerHTML = htmlEditor.getValue();
-                bucketDoc.body.appendChild(bodyEle);
-                var jsEle = bucketDoc.createElement('script');
-                jsEle.type = 'text/javascript';
-                jsEle.textContent = jsEditor.getValue();
-                bucketDoc.body.appendChild(jsEle);
-                if (local.docTypes.length === 0) {
-                    appendConsole('consoleError', "Documentation not available.  Please run the 'release' build script to generate Cesium documentation.");
-=======
                 if (typeof queryObject.src !== 'undefined') {
                     // This happens once on Sandcastle page load, the blank bucket.html triggers a load
-                    // of the selected demo code from the gallery, followed by a Run (F8) equivalent.
+                    // of the selected demo code from the gallery, followed by a Run (F9) equivalent.
                     loadFromGallery(queryObject.src);
                     queryObject.src = undefined;
                 } else {
-                    // This happens after a Run (F8) reloads bucket.html, to inject the editor code
+                    // This happens after a Run (F9) reloads bucket.html, to inject the editor code
                     // into the iframe, causing the demo to run there.
                     var bucketDoc = bucketFrame.contentDocument;
                     var bodyEle = bucketDoc.createElement('div');
@@ -431,7 +422,6 @@
                     if (local.docTypes.length === 0) {
                         appendConsole('consoleError', "Documentation not available.  Please run the 'release' build script to generate Cesium documentation.");
                     }
->>>>>>> 5069c6b7
                 }
             } else if (typeof e.data.log !== 'undefined') {
                 // Console log messages from the iframe display in Sandcastle.
