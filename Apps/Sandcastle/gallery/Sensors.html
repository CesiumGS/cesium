<!DOCTYPE html>
<html lang="en">
<head>
    <meta charset="utf-8">
    <meta http-equiv="X-UA-Compatible" content="IE=Edge,chrome=1">  <!-- Use Chrome Frame in IE -->
    <meta name="viewport" content="width=device-width, height=device-height, initial-scale=1, maximum-scale=1, minimum-scale=1, user-scalable=no">
    <meta name="description" content="Construct and apply materials to rectangular and custom sensors.">
    <meta name="cesium-sandcastle-labels" content="Showcases">
    <title>Cesium Demo</title>
    <script type="text/javascript" src="../Sandcastle-header.js"></script>
    <script type="text/javascript">
    var dojoConfig = {
        baseUrl : '../../../Source',
        packages: [
            { name: 'dojo', location: '../ThirdParty/dojo-release-1.9.3/dojo' },
            { name: 'dijit', location: '../ThirdParty/dojo-release-1.9.3/dijit' }
        ]
    };
    </script>
    <script data-dojo-config="async: 1, tlmSiblingOfDojo: 0" src="../../../ThirdParty/dojo-release-1.9.3/dojo/dojo.js"></script>
    <link rel="stylesheet" href="../../../ThirdParty/dojo-release-1.9.3/dijit/themes/claro/claro.css" type="text/css">
</head>
<body class="claro sandcastle-loading" data-sandcastle-bucket="bucket-dojo.html" data-sandcastle-title="Cesium + Dojo">
<style>
    @import url(../templates/bucket.css);
    .sandcastle-loading #toolbar {
        display: none;
    }
</style>
<div id="cesiumContainer" class="fullSize"></div>
<div id="loadingOverlay"><h1>Loading...</h1></div>
<div id="toolbar">
<div id="pane">
<table id="layerTable">
  <tr>
      <td>Longitude</td>
      <td id="longitudeSlider"></td>
  </tr>
  <tr>
      <td>Latitude</td>
      <td id="latitudeSlider"></td>
  </tr>
  <tr>
      <td>Altitude</td>
      <td id="altitudeSlider"></td>
  </tr>
  <tr>
      <td>Clock</td>
      <td id="clockSlider"></td>
  </tr>
  <tr>
      <td>Cone</td>
      <td id="coneSlider"></td>
  </tr>
  <tr>
      <td>Twist</td>
      <td id="twistSlider"></td>
  </tr>
</table>
</div>
</div>
<script id="cesium_sandcastle_script">
require([
    'Cesium', 'dijit/form/DropDownButton', 'dijit/DropDownMenu', 'dijit/MenuItem', 'dijit/form/HorizontalSlider', 'dijit/TitlePane'
], function(
    C,  DropDownButton, DropDownMenu, MenuItem, HorizontalSlider, TitlePane)
{
    "use strict";
  
    var longitude = C.Math.toRadians(-90.0);
    var latitude = C.Math.toRadians(30.0);
    var altitude = 3000000.0;
    var clock = 0.0;
    var cone = C.Math.toRadians(15.0);
    var twist = 0.0;
    var selection = 'Rectangular';
  
    function getModelMatrix(ellipsoid)
    {
<<<<<<< HEAD
        var location = ellipsoid.cartographicToCartesian(new C.Cartographic(longitude, latitude, altitude));
        var modelMatrix = C.Transforms.northEastDownToFixedFrame(location);
        var orientation = C.Matrix3.multiply(
                            C.Matrix3.multiply(C.Matrix3.fromRotationZ(clock), C.Matrix3.fromRotationY(cone)),
                            C.Matrix3.fromRotationX(twist)
                          );
        return C.Matrix4.multiply(modelMatrix, C.Matrix4.fromRotationTranslation(orientation, C.Cartesian3.ZERO));
=======
        var location = ellipsoid.cartographicToCartesian(new Cesium.Cartographic(longitude, latitude, altitude));
        var modelMatrix = Cesium.Transforms.northEastDownToFixedFrame(location);
        var orientation = Cesium.Matrix3.multiply(
                            Cesium.Matrix3.multiply(Cesium.Matrix3.fromRotationZ(clock), Cesium.Matrix3.fromRotationY(cone), new Cesium.Matrix3()),
                            Cesium.Matrix3.fromRotationX(twist), new Cesium.Matrix3()
                          );
        return Cesium.Matrix4.multiply(modelMatrix, Cesium.Matrix4.fromRotationTranslation(orientation, Cesium.Cartesian3.ZERO), new Cesium.Matrix4());
>>>>>>> d8b8e55c
    }

    function addRectangularSensor(sensors, ellipsoid, scene) {
        var rectangularPyramidSensor = sensors.addRectangularPyramid();
        Sandcastle.declare(rectangularPyramidSensor);   // For highlighting in Sandcastle.

        rectangularPyramidSensor.modelMatrix = getModelMatrix(ellipsoid);
        rectangularPyramidSensor.radius = 20000000.0;
        rectangularPyramidSensor.xHalfAngle = C.Math.toRadians(40.0);
        rectangularPyramidSensor.yHalfAngle = C.Math.toRadians(20.0);

        rectangularPyramidSensor.material = C.Material.fromType('Color');
        rectangularPyramidSensor.material.uniforms.color = {
            red : 0.0,
            green : 1.0,
            blue : 1.0,
            alpha : 0.5
        };
    }

    function addCustomSensor(sensors, ellipsoid, scene) {
        var customSensor = sensors.addCustom();
        Sandcastle.declare(customSensor);    // For highlighting in Sandcastle.

        var directions = [];
        for (var i = 0; i < 8; ++i) {
            directions.push({
                clock : C.Math.toRadians(45.0 * i),
                cone : C.Math.toRadians(25.0)
            });
        }

        customSensor.modelMatrix = getModelMatrix(ellipsoid);
        customSensor.radius = 20000000.0;
        customSensor.setDirections(directions);
    }
  
    function createUserInterface(viewer, sensors) {
        var tp = new TitlePane({
            title: 'Manipulate Sensor',
            id:'title-pane',
            content: document.getElementById('pane'),
            open: false
        });
        document.getElementById("toolbar").appendChild(tp.domNode);

        
        var scene = viewer.scene;
        var ellipsoid = scene.globe.ellipsoid;
        var primitives = scene.primitives;
        primitives.add(sensors);

        var sensorMenu = new DropDownMenu({ style: 'display: none;'});
      
        function updateSensor()
        {
            sensors.removeAll();
            switch (selection)
            {
            case 'Rectangular':
                addRectangularSensor(sensors, ellipsoid, scene);
                break;
            case 'Custom':
                addCustomSensor(sensors, ellipsoid, scene);
                break;
            case 'Rectangular':
                addRectangularSensor(sensors, ellipsoid, scene);
            }
        }

        sensorMenu.addChild(new MenuItem({
            label: 'Rectangular',
            onClick: function() {
                selection = 'Rectangular';
                updateSensor();
            }
        }));

        sensorMenu.addChild(new MenuItem({
            label: 'Custom',
            onClick: function() {
                selection = 'Custom';
                updateSensor();
            }
        }));

        new DropDownButton({
            label : 'Select a sensor',
            dropDown: sensorMenu
        }).placeAt('pane');
      
        var longitudeSlider = new HorizontalSlider({
            value : longitude,
            minimum : -Math.PI,
            maximum : Math.PI,
            intermediateChanges : true,
            style : "width:150px;",
            onChange : function(value) {
                longitude = value;
                updateSensor();
            }
        });
        longitudeSlider.placeAt('longitudeSlider');

        var latitudeSlider = new HorizontalSlider({
            value : latitude,
            minimum : -Math.PI / 2.0,
            maximum : Math.PI / 2.0,
            intermediateChanges : true,
            style : "width:150px;",
            onChange : function(value) {
                latitude = value;
                updateSensor();
            }
        });
        latitudeSlider.placeAt('latitudeSlider');

        var altitudeSlider = new HorizontalSlider({
            value : altitude,
            minimum : 0.0,
            maximum : 35786000.0,
            intermediateChanges : true,
            style : "width:150px;",
            onChange : function(value) {
                altitude = value;
                updateSensor();
            }
        });
        altitudeSlider.placeAt('altitudeSlider');

        var clockSlider = new HorizontalSlider({
            value : clock,
            minimum : -Math.PI,
            maximum : Math.PI,
            intermediateChanges : true,
            style : "width:150px;",
            onChange : function(value) {
                clock = value;
                updateSensor();
            }
        });
        clockSlider.placeAt('clockSlider');

        var coneSlider = new HorizontalSlider({
            value : cone,
            minimum : -Math.PI,
            maximum : Math.PI,
            intermediateChanges : true,
            style : "width:150px;",
            onChange : function(value) {
                cone = value;
                updateSensor();
            }
        });
        coneSlider.placeAt('coneSlider');

        var twistSlider = new HorizontalSlider({
            value : twist,
            minimum : -Math.PI,
            maximum : Math.PI,
            intermediateChanges : true,
            style : "width:150px;",
            onChange : function(value) {
                twist = value;
                updateSensor();
            }
        });
        twistSlider.placeAt('twistSlider');
      
        updateSensor();
    }

    var viewer = new C.Viewer('cesiumContainer', {
        sceneModePicker : false //sensors currently only work in 3D
    });
  
    viewer.screenSpaceEventHandler.setInputAction(function(movement) {
        var pickedPrimitive = viewer.scene.pick(movement.endPosition);
        Sandcastle.highlight(pickedPrimitive);
    }, C.ScreenSpaceEventType.MOUSE_MOVE);

    var sensors = new C.SensorVolumeCollection();
    createUserInterface(viewer, sensors);

    Sandcastle.finishedLoading();
});
</script>
</body>
</html><|MERGE_RESOLUTION|>--- conflicted
+++ resolved
@@ -77,23 +77,13 @@
   
     function getModelMatrix(ellipsoid)
     {
-<<<<<<< HEAD
         var location = ellipsoid.cartographicToCartesian(new C.Cartographic(longitude, latitude, altitude));
         var modelMatrix = C.Transforms.northEastDownToFixedFrame(location);
         var orientation = C.Matrix3.multiply(
-                            C.Matrix3.multiply(C.Matrix3.fromRotationZ(clock), C.Matrix3.fromRotationY(cone)),
-                            C.Matrix3.fromRotationX(twist)
+                            C.Matrix3.multiply(C.Matrix3.fromRotationZ(clock), C.Matrix3.fromRotationY(cone), new C.Matrix3()),
+                            C.Matrix3.fromRotationX(twist), new C.Matrix3()
                           );
-        return C.Matrix4.multiply(modelMatrix, C.Matrix4.fromRotationTranslation(orientation, C.Cartesian3.ZERO));
-=======
-        var location = ellipsoid.cartographicToCartesian(new Cesium.Cartographic(longitude, latitude, altitude));
-        var modelMatrix = Cesium.Transforms.northEastDownToFixedFrame(location);
-        var orientation = Cesium.Matrix3.multiply(
-                            Cesium.Matrix3.multiply(Cesium.Matrix3.fromRotationZ(clock), Cesium.Matrix3.fromRotationY(cone), new Cesium.Matrix3()),
-                            Cesium.Matrix3.fromRotationX(twist), new Cesium.Matrix3()
-                          );
-        return Cesium.Matrix4.multiply(modelMatrix, Cesium.Matrix4.fromRotationTranslation(orientation, Cesium.Cartesian3.ZERO), new Cesium.Matrix4());
->>>>>>> d8b8e55c
+        return C.Matrix4.multiply(modelMatrix, C.Matrix4.fromRotationTranslation(orientation, C.Cartesian3.ZERO), new C.Matrix4());
     }
 
     function addRectangularSensor(sensors, ellipsoid, scene) {
