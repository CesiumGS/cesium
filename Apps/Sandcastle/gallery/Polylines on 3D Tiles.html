--- conflicted
+++ resolved
@@ -59,13 +59,7 @@
         let powerPlant;
         let powerPlantShow = true;
         try {
-<<<<<<< HEAD
-          powerPlant = await Cesium.Cesium3DTileset.fromIonAssetId(1240402);
-=======
-          powerPlant = await Cesium.Cesium3DTileset.fromIonAssetId(2464651, {
-            disableCollision: true,
-          });
->>>>>>> 1974ff43
+          powerPlant = await Cesium.Cesium3DTileset.fromIonAssetId(2464651);
           powerPlant.show = powerPlantShow;
           scene.primitives.add(powerPlant);
           powerPlant.tileLoad.addEventListener(function (tile) {
