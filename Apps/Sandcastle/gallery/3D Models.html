--- conflicted
+++ resolved
@@ -50,13 +50,8 @@
             });
     
             // Zoom to model
-<<<<<<< HEAD
-            var center = C.Matrix4.multiplyByPoint(model.modelMatrix, model.boundingSphere.center);
+            var center = C.Matrix4.multiplyByPoint(model.modelMatrix, model.boundingSphere.center, new C.Cartesian3());
             var transform = C.Transforms.eastNorthUpToFixedFrame(center);
-=======
-            var center = Cesium.Matrix4.multiplyByPoint(model.modelMatrix, model.boundingSphere.center, new Cesium.Cartesian3());
-            var transform = Cesium.Transforms.eastNorthUpToFixedFrame(center);
->>>>>>> d8b8e55c
             var camera = scene.camera;
             camera.transform = transform;
             camera.constrainedAxis = C.Cartesian3.UNIT_Z;
