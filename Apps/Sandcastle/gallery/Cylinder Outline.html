<!DOCTYPE html>
<html lang="en">
<head>
    <meta charset="utf-8">
    <meta http-equiv="X-UA-Compatible" content="IE=Edge,chrome=1">  <!-- Use Chrome Frame in IE -->
    <meta name="viewport" content="width=device-width, height=device-height, initial-scale=1, maximum-scale=1, minimum-scale=1, user-scalable=no">
    <meta name="description" content="The outline of a cylinder.">
    <meta name="cesium-sandcastle-labels" content="Geometries">
    <title>Cesium Demo</title>
    <script type="text/javascript" src="../Sandcastle-header.js"></script>
    <script type="text/javascript" src="../../../ThirdParty/requirejs-2.1.9/require.js"></script>
    <script type="text/javascript">
    require.config({
        baseUrl : '../../../Source',
        waitSeconds : 60
    });
    </script>
</head>
<body class="sandcastle-loading" data-sandcastle-bucket="bucket-requirejs.html" data-sandcastle-title="Cesium + require.js">
<style>
    @import url(../templates/bucket.css);
</style>
<div id="cesiumContainer" class="fullSize"></div>
<div id="loadingOverlay"><h1>Loading...</h1></div>
<div id="toolbar"></div>
<script id="cesium_sandcastle_script">
require(['Cesium'], function(C) {
    "use strict";
    
    var viewer = new C.Viewer('cesiumContainer');
    var scene = viewer.scene;
    var primitives = scene.primitives;

    var length = 400000.0;
    var radius = 150000.0;

    // Red cylinder outline
<<<<<<< HEAD
    var positionOnEllipsoid = C.Cartesian3.fromDegrees(-100.0, 40.0);
    var modelMatrix = C.Matrix4.multiplyByTranslation(
        C.Transforms.eastNorthUpToFixedFrame(positionOnEllipsoid),
        new C.Cartesian3(0.0, 0.0, length * 0.5)
=======
    var positionOnEllipsoid = Cesium.Cartesian3.fromDegrees(-100.0, 40.0);
    var modelMatrix = Cesium.Matrix4.multiplyByTranslation(
        Cesium.Transforms.eastNorthUpToFixedFrame(positionOnEllipsoid),
        new Cesium.Cartesian3(0.0, 0.0, length * 0.5), new Cesium.Matrix4()
>>>>>>> d8b8e55c
    );
    
    var cylinderOutlineGeometry = new C.CylinderOutlineGeometry({
        length : length,
        topRadius : radius,
        bottomRadius : radius
    });
    
    var redCylinderOutline = new C.GeometryInstance({
        geometry : cylinderOutlineGeometry,
        modelMatrix : modelMatrix,
        attributes : {
            color : C.ColorGeometryInstanceAttribute.fromColor(C.Color.WHITE)
        }
    });

    // Red cylinder
    var fillGeometry = new C.CylinderGeometry({
        length : length,
        topRadius : radius,
        bottomRadius : radius,
        vertexFormat : C.PerInstanceColorAppearance.VERTEX_FORMAT
    });
    
    var redCylinder = new C.GeometryInstance({
        geometry : fillGeometry,
        modelMatrix : modelMatrix,
        attributes : {
            color : C.ColorGeometryInstanceAttribute.fromColor(new C.Color(1.0, 0.0, 0.0, 0.5))
        }
    });

    // Blue cylinder outline
<<<<<<< HEAD
    positionOnEllipsoid = C.Cartesian3.fromDegrees(-95.0, 40.0);
    modelMatrix = C.Matrix4.multiplyByTranslation(
        C.Transforms.eastNorthUpToFixedFrame(positionOnEllipsoid),
        new C.Cartesian3(0.0, 0.0, length * 0.5)
=======
    positionOnEllipsoid = Cesium.Cartesian3.fromDegrees(-95.0, 40.0);
    modelMatrix = Cesium.Matrix4.multiplyByTranslation(
        Cesium.Transforms.eastNorthUpToFixedFrame(positionOnEllipsoid),
        new Cesium.Cartesian3(0.0, 0.0, length * 0.5), new Cesium.Matrix4()
>>>>>>> d8b8e55c
    );
    cylinderOutlineGeometry = new C.CylinderOutlineGeometry({
        length : length,
        topRadius : radius,
        bottomRadius : radius,
        numberOfVerticalLines: 0
    });
        
    var blueCylinderOutline = new C.GeometryInstance({
        geometry : cylinderOutlineGeometry,
        modelMatrix : modelMatrix,
        attributes : {
            color : C.ColorGeometryInstanceAttribute.fromColor(C.Color.WHITE)
        }
    });

    // Blue cylinder
    var blueCylinder = new C.GeometryInstance({
        geometry : fillGeometry,
        modelMatrix : modelMatrix,
        attributes : {
            color : C.ColorGeometryInstanceAttribute.fromColor(new C.Color(0.0, 0.0, 1.0, 0.5))
        }
    });
    
    // Add outline instances to primitives
    primitives.add(new C.Primitive({
        geometryInstances : [redCylinderOutline, blueCylinderOutline],
        appearance : new C.PerInstanceColorAppearance({
            flat : true,
            renderState : {
                depthTest : {
                    enabled : true
                },
                lineWidth : Math.min(4.0, scene.maximumAliasedLineWidth)
            }
        })
    }));
    
    // Add cylinderst to primitives
    primitives.add(new C.Primitive({
        geometryInstances : [redCylinder, blueCylinder],
        appearance : new C.PerInstanceColorAppearance({
            closed : true
        })
    }));

    Sandcastle.finishedLoading();
});
</script>
</body>
</html><|MERGE_RESOLUTION|>--- conflicted
+++ resolved
@@ -35,17 +35,10 @@
     var radius = 150000.0;
 
     // Red cylinder outline
-<<<<<<< HEAD
     var positionOnEllipsoid = C.Cartesian3.fromDegrees(-100.0, 40.0);
     var modelMatrix = C.Matrix4.multiplyByTranslation(
         C.Transforms.eastNorthUpToFixedFrame(positionOnEllipsoid),
-        new C.Cartesian3(0.0, 0.0, length * 0.5)
-=======
-    var positionOnEllipsoid = Cesium.Cartesian3.fromDegrees(-100.0, 40.0);
-    var modelMatrix = Cesium.Matrix4.multiplyByTranslation(
-        Cesium.Transforms.eastNorthUpToFixedFrame(positionOnEllipsoid),
-        new Cesium.Cartesian3(0.0, 0.0, length * 0.5), new Cesium.Matrix4()
->>>>>>> d8b8e55c
+        new C.Cartesian3(0.0, 0.0, length * 0.5), new C.Matrix4()
     );
     
     var cylinderOutlineGeometry = new C.CylinderOutlineGeometry({
@@ -79,17 +72,10 @@
     });
 
     // Blue cylinder outline
-<<<<<<< HEAD
     positionOnEllipsoid = C.Cartesian3.fromDegrees(-95.0, 40.0);
     modelMatrix = C.Matrix4.multiplyByTranslation(
         C.Transforms.eastNorthUpToFixedFrame(positionOnEllipsoid),
-        new C.Cartesian3(0.0, 0.0, length * 0.5)
-=======
-    positionOnEllipsoid = Cesium.Cartesian3.fromDegrees(-95.0, 40.0);
-    modelMatrix = Cesium.Matrix4.multiplyByTranslation(
-        Cesium.Transforms.eastNorthUpToFixedFrame(positionOnEllipsoid),
-        new Cesium.Cartesian3(0.0, 0.0, length * 0.5), new Cesium.Matrix4()
->>>>>>> d8b8e55c
+        new C.Cartesian3(0.0, 0.0, length * 0.5), new C.Matrix4()
     );
     cylinderOutlineGeometry = new C.CylinderOutlineGeometry({
         length : length,
