<!DOCTYPE html>
<html lang="en">
<head>
    <meta charset="utf-8">
    <meta http-equiv="X-UA-Compatible" content="IE=Edge,chrome=1">  <!-- Use Chrome Frame in IE -->
    <meta name="viewport" content="width=device-width, height=device-height, initial-scale=1, maximum-scale=1, minimum-scale=1, user-scalable=no">
    <meta name="description" content="A starting point for creating Cesium applications (uses Bing imagery).">
    <title>Cesium Demo</title>
    <script>
    var Sandcastle = {};
    Sandcastle.declare = function () {};
    Sandcastle.highlight = function () {};
    Sandcastle.registered = [];
    if (window.location.protocol === 'file:') {
        if (confirm("You must host this app on a web server.\nSee contributor's guide for more info?")) {
            window.location = 'https://github.com/AnalyticalGraphicsInc/cesium/wiki/Contributor%27s-Guide';
        }
    }
    </script>
    <script data-dojo-config="async: 1, tlmSiblingOfDojo: 0" src="../../../ThirdParty/dojo-release-1.7.2-src/dojo/dojo.js"></script>
    <script type="text/javascript">
    require({
        baseUrl : '../../..',
        packages: [
            { name: 'dojo', location: 'ThirdParty/dojo-release-1.7.2-src/dojo' },
            { name: 'dijit', location: 'ThirdParty/dojo-release-1.7.2-src/dijit' },
            { name: 'dojox', location: 'ThirdParty/dojo-release-1.7.2-src/dojox' },
            { name: 'Source', location: 'Source' },
            { name: 'Core', location: 'Source/Core' },
            { name: 'DynamicScene', location: 'Source/DynamicScene' },
            { name: 'Renderer', location: 'Source/Renderer' },
            { name: 'Scene', location: 'Source/Scene' },
            { name: 'Shaders', location: 'Source/Shaders' },
            { name: 'ThirdParty', location: 'Source/ThirdParty' },
            { name: 'Widgets', location: 'Source/Widgets' }
        ]
    });
    </script>
    <link rel="Stylesheet" href="../../../ThirdParty/dojo-release-1.7.2-src/dijit/themes/claro/claro.css" type="text/css">
    <link rel="Stylesheet" href="../../../Source/Widgets/DojoWidgets/CesiumWidget.css" type="text/css">
</head>
<body class="claro">
<style>
body {
    background: #000;
    color: #eee;
    font-family: sans-serif;
    font-size: 9pt;
    padding: 0;
    margin: 0;
    width: 100%;
    height: 100%;
    overflow: hidden;
}
.fullSize {
    display: block;
    position: absolute;
    top: 0;
    left: 0;
    border: none;
    width: 100%;
    height: 100%;
    z-index: -1;
}
#toolbar {
    margin: 5px;
    padding: 2px 5px;
    position: absolute;
}
</style>

<div id="cesiumContainer" class="fullSize"></div>
<div id="toolbar">Loading, please wait...</div>

<script id="cesium_sandcastle_script">
require([
    'Source/Cesium',
    'dojo/on',
    'dojo/dom',
    'dojo/parser',
    'dijit/form/ToggleButton'
], function (
    Cesium,
    on,
    dom,
    parser,
    ToggleButton
) {
    "use strict";

    //A real application should require only the subset of modules that
    //are actually used, instead of requiring the Cesium module, which
    //includes everything.

    var canvas = document.createElement('canvas');
    canvas.className = 'fullSize';
    document.getElementById('cesiumContainer').appendChild(canvas);
    var ellipsoid = Cesium.Ellipsoid.WGS84;
    var scene = new Cesium.Scene(canvas);
    var primitives = scene.getPrimitives();

    // Bing Maps
    var bing = new Cesium.BingMapsTileProvider({
        server : 'dev.virtualearth.net',
        mapStyle : Cesium.BingMapsStyle.AERIAL,
        // Some versions of Safari support WebGL, but don't correctly implement
        // cross-origin image loading, so we need to load Bing imagery using a proxy.
        proxy : Cesium.FeatureDetection.supportsCrossOriginImagery() ? undefined : new Cesium.DefaultProxy('/proxy/')
    });

    var cb = new Cesium.CentralBody(ellipsoid);
    cb.dayTileProvider = bing;
    cb.nightImageSource = '../../../Images/land_ocean_ice_lights_2048.jpg';
    cb.specularMapSource = '../../../Images/earthspec1k.jpg';
    if (scene.getContext().getMaximumTextureSize() > 2048) {
        cb.cloudsMapSource = '../../../Images/earthcloudmaptrans.jpg';
        cb.bumpMapSource = '../../../Images/earthbump1k.jpg';
    }
    cb.showSkyAtmosphere = true;
    cb.showGroundAtmosphere = true;
    primitives.setCentralBody(cb);

    scene.getCamera().frustum.near = 1.0;
    scene.getCamera().getControllers().addCentralBody();

    var transitioner = new Cesium.SceneTransitioner(scene, ellipsoid);

    ///////////////////////////////////////////////////////////////////////////
    // Add your code here:

    ///////////////////////////////////////////////////////////////////////////

    scene.setAnimation(function () {
        scene.setSunPosition(Cesium.computeSunPosition(new Cesium.JulianDate()));

        // INSERT CODE HERE to update primitives based on changes to animation time, camera parameters, etc.
    });

    (function tick() {
        scene.render();
        Cesium.requestAnimationFrame(tick);
    }());

    ///////////////////////////////////////////////////////////////////////////
    // Example mouse & keyboard handlers

    var handler = new Cesium.EventHandler(canvas);

<<<<<<< HEAD
    handler.setMouseAction(function (movement) {
        /* ... */
=======
    handler.setMouseAction(function(movement) {
        // INSERT CODE HERE: Handler for left-click
        // ...
    }, Cesium.MouseEventType.LEFT_CLICK);

    handler.setMouseAction(function (movement) {
        // INSERT CODE HERE: Handler for mouse move
>>>>>>> 5069c6b7
        // Use movement.startPosition, movement.endPosition
        // ...
    }, Cesium.MouseEventType.MOVE);

    // To use this in Sandcastle, you must set focus manually,
    // or click on a toolbar inside the iframe.
    function keydownHandler(e) {
        switch (e.keyCode) {
        case '3'.charCodeAt(0):  // '3' -> 3D globe
            cb.showSkyAtmosphere = true;
            cb.showGroundAtmosphere = true;
            transitioner.morphTo3D();
            break;
        case '2'.charCodeAt(0):  // '2' -> Columbus View
            cb.showSkyAtmosphere = false;
            cb.showGroundAtmosphere = false;
            transitioner.morphToColumbusView();
            break;
        case '1'.charCodeAt(0):  // '1' -> 2D map
            cb.showSkyAtmosphere = false;
            cb.showGroundAtmosphere = false;
            transitioner.morphTo2D();
            break;
        default:
            break;
        }
    }
    document.addEventListener('keydown', keydownHandler, false);

    // Prevent right-click from opening a context menu.
    canvas.oncontextmenu = function () {
        return false;
    };

    ///////////////////////////////////////////////////////////////////////////
    // Example resize handler

    var onResize = function () {
        var width = canvas.clientWidth;
        var height = canvas.clientHeight;

        if (canvas.width === width && canvas.height === height) {
            return;
        }

        canvas.width = width;
        canvas.height = height;

        scene.getContext().setViewport(new Cesium.BoundingRectangle(0, 0, width, height));

        scene.getCamera().frustum.aspectRatio = width / height;
    };
    window.addEventListener('resize', onResize, false);
    onResize();
    
    dom.byId("toolbar").innerHTML = '';
});

</script>
</body>
</html><|MERGE_RESOLUTION|>--- conflicted
+++ resolved
@@ -130,7 +130,7 @@
 
     ///////////////////////////////////////////////////////////////////////////
 
-    scene.setAnimation(function () {
+    scene.setAnimation(function() {
         scene.setSunPosition(Cesium.computeSunPosition(new Cesium.JulianDate()));
 
         // INSERT CODE HERE to update primitives based on changes to animation time, camera parameters, etc.
@@ -146,10 +146,6 @@
 
     var handler = new Cesium.EventHandler(canvas);
 
-<<<<<<< HEAD
-    handler.setMouseAction(function (movement) {
-        /* ... */
-=======
     handler.setMouseAction(function(movement) {
         // INSERT CODE HERE: Handler for left-click
         // ...
@@ -157,7 +153,6 @@
 
     handler.setMouseAction(function (movement) {
         // INSERT CODE HERE: Handler for mouse move
->>>>>>> 5069c6b7
         // Use movement.startPosition, movement.endPosition
         // ...
     }, Cesium.MouseEventType.MOVE);
@@ -188,14 +183,14 @@
     document.addEventListener('keydown', keydownHandler, false);
 
     // Prevent right-click from opening a context menu.
-    canvas.oncontextmenu = function () {
+    canvas.oncontextmenu = function() {
         return false;
     };
 
     ///////////////////////////////////////////////////////////////////////////
     // Example resize handler
 
-    var onResize = function () {
+    var onResize = function() {
         var width = canvas.clientWidth;
         var height = canvas.clientHeight;
 
