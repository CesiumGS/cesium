--- conflicted
+++ resolved
@@ -188,20 +188,11 @@
                     },
                   });
                 }
-<<<<<<< HEAD
-            });
-        }
-    }).catch(function(error) {
-        throw(error);
-    });
-});
-=======
               })
-              .otherwise(function (error) {
+              .catch(function (error) {
                 throw error;
               });
           });
->>>>>>> 2fd0e8f7
 
         viewModel.selectedTileset = viewModel.tilesets[0];
 
