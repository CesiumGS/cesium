--- conflicted
+++ resolved
@@ -55,15 +55,9 @@
                 vertexFormat : C.PerInstanceColorAppearance.VERTEX_FORMAT,
                 dimensions : new C.Cartesian3(400000.0, 300000.0, 500000.0)
             }),
-<<<<<<< HEAD
             modelMatrix : C.Matrix4.multiplyByTranslation(
                 C.Transforms.eastNorthUpToFixedFrame(C.Cartesian3.fromDegrees(-105.0, 45.0)),
-                new C.Cartesian3(0.0, 0.0, 250000)),
-=======
-            modelMatrix : Cesium.Matrix4.multiplyByTranslation(
-                Cesium.Transforms.eastNorthUpToFixedFrame(Cesium.Cartesian3.fromDegrees(-105.0, 45.0)),
-                new Cesium.Cartesian3(0.0, 0.0, 250000), new Cesium.Matrix4()),
->>>>>>> d8b8e55c
+                new C.Cartesian3(0.0, 0.0, 250000), new C.Matrix4()),
             attributes : {
                 color : C.ColorGeometryInstanceAttribute.fromColor(new C.Color(1.0, 0.0, 0.0, 0.5))
             }
