--- conflicted
+++ resolved
@@ -189,13 +189,8 @@
     if (viewModel.annotate) {
         // Add annotation showing the height at the click location
         annotate(movement);
-<<<<<<< HEAD
-    }  else {
-        // When a feature is double clicked, zoom to it
-=======
     } else {
         // When a feature is right clicked, zoom to it
->>>>>>> 0a4f188a
         zoom(movement);
     }
 }, Cesium.ScreenSpaceEventType.RIGHT_CLICK);
@@ -274,332 +269,6 @@
     }
 }
 
-<<<<<<< HEAD
-=======
-//When a feature is middle clicked, hide it
-handler.setInputAction(function(movement) {
-    if (!pickingEnabled) {
-        return;
-    }
-
-    if (Cesium.defined(current.feature)) {
-        current.feature.show = false;
-    }
-}, Cesium.ScreenSpaceEventType.MIDDLE_CLICK);
-
-///////////////////////////////////////////////////////////////////////////////
-
-function addTilesetsUI() {
-    function getLoadTilesetFunction(url) {
-        return function() {
-            loadTileset(url);
-        };
-    }
-
-    var options = [];
-    var length = tilesets.length;
-    for (var i = 0; i < length; ++i) {
-        var t = tilesets[i];
-        options.push({
-             text : t.name,
-             onselect : getLoadTilesetFunction(t.url)
-         });
-    }
-    Sandcastle.addToolbarMenu(options);
-}
-addTilesetsUI();
-
-Sandcastle.addToolbarButton('Stats on/off', function() {
-    tileset.debugShowStatistics = !tileset.debugShowStatistics;
-});
-
-Sandcastle.addToolbarButton('Pick stats on/off', function() {
-    tileset.debugShowPickStatistics = !tileset.debugShowPickStatistics;
-});
-
-Sandcastle.addToolbarButton('Freeze on/off', function() {
-    tileset.debugFreezeFrame = !tileset.debugFreezeFrame;
-});
-
-Sandcastle.addToolbarButton('Colorize on/off', function() {
-    tileset.debugColorizeTiles = !tileset.debugColorizeTiles;
-});
-
-Sandcastle.addToolbarButton('Wireframe on/off', function() {
-    tileset.debugWireframe = !tileset.debugWireframe;
-});
-
-Sandcastle.addToolbarButton('BV on/off', function() {
-    tileset.debugShowBoundingVolume = !tileset.debugShowBoundingVolume;
-});
-
-Sandcastle.addToolbarButton('Contents BV on/off', function() {
-    tileset.debugShowContentBoundingVolume = !tileset.debugShowContentBoundingVolume;
-});
-
-Sandcastle.addToolbarButton('Request Volume on/off', function() {
-    tileset.debugShowViewerRequestVolume = !tileset.debugShowViewerRequestVolume;
-});
-
-Sandcastle.addToolbarButton('SSE++', function() {
-    ++tileset.maximumScreenSpaceError;
-    console.log('New max SSE: ' + tileset.maximumScreenSpaceError);
-});
-
-Sandcastle.addToolbarButton('SSE--', function() {
-    tileset.maximumScreenSpaceError = Math.max(tileset.maximumScreenSpaceError - 1, 0);
-    console.log('New max SSE: ' + tileset.maximumScreenSpaceError);
-});
-
-Sandcastle.addToolbarButton('Dynamic SSE on/off', function() {
-    tileset.dynamicScreenSpaceError = !tileset.dynamicScreenSpaceError;
-});
-
-Sandcastle.addToolbarButton('Dynamic SSE density++', function() {
-    tileset.dynamicScreenSpaceErrorDensity = Math.min(tileset.dynamicScreenSpaceErrorDensity + 0.005, 1.0);
-    console.log('New dynamic SSE density: ' + tileset.dynamicScreenSpaceErrorDensity);
-});
-
-Sandcastle.addToolbarButton('Dynamic SSE density--', function() {
-    tileset.dynamicScreenSpaceErrorDensity = Math.max(tileset.dynamicScreenSpaceErrorDensity - 0.005, 0);
-    console.log('New dynamic SSE density: ' + tileset.dynamicScreenSpaceErrorDensity);
-});
-
-Sandcastle.addToolbarButton('Dynamic SSE factor++', function() {
-    tileset.dynamicScreenSpaceErrorFactor = tileset.dynamicScreenSpaceErrorFactor + 1.0;
-    console.log('New dynamic SSE factor: ' + tileset.dynamicScreenSpaceErrorFactor);
-});
-
-Sandcastle.addToolbarButton('Dynamic SSE factor--', function() {
-    tileset.dynamicScreenSpaceErrorFactor = Math.max(tileset.dynamicScreenSpaceErrorFactor - 1.0, 0);
-    console.log('New dynamic SSE factor: ' + tileset.dynamicScreenSpaceErrorFactor);
-});
-
-Sandcastle.addToolbarButton('Trim tiles (cache)', function() {
-    tileset.trimLoadedTiles();
-});
-
-Sandcastle.addToolbarButton('Picking on/off', function() {
-    pickingEnabled = !pickingEnabled;
-});
-
-// Styling ////////////////////////////////////////////////////////////////////
-
-var styleElements = [];
-var numberofColors = 6;
-var currentPropertyName = 'Height';
-
-function getRandomColor() {
-    var color = Cesium.Color.fromRandom();
-    color.alpha = 1.0;
-    return color.toCssColorString();
-}
-
-function styleFunction(name) {
-    var conditions = [];
-    var intervalSize = Math.floor(100/numberofColors);
-    for (var i = numberofColors; i >= 0; --i) {
-        var cond = '${' + name + '} > ' + (i * intervalSize);
-        conditions.push([cond, getRandomColor()]);
-    }
-    conditions.push(['true', getRandomColor()]);
-
-    tileset.style = new Cesium.Cesium3DTileStyle({
-        color : {
-            conditions : conditions
-        },
-        show : '${' + name + '} >= 0'
-    });
-
-    currentPropertyName = name;
-}
-
-function getStyleFunction(name) {
-    return function() {
-        styleFunction(name);
-    };
-}
-
-function addStyleUI() {
-    var button;
-
-    var properties = tileset.properties;
-    if (Cesium.defined(properties)) {
-        for (var name in properties) {
-            // Include all properties except longitude and latitude
-            if (properties.hasOwnProperty(name) && (name !== 'Longitude') && (name !== 'Latitude')) {
-                button = Sandcastle.addToolbarButton('Style with ' + name, getStyleFunction(name));
-                styleElements.push(button);
-            }
-        }
-    }
-
-    button = Sandcastle.addToolbarButton('Custom style', function() {
-        var style = new Cesium.Cesium3DTileStyle();
-        style.show = {
-            evaluate : function(frameState, feature) {
-                tileset.makeStyleDirty(); // Force the style to be constantly evaluated
-                return Cesium.Math.nextRandomNumber() > 0.5;
-            }
-        };
-        style.color = {
-            evaluateColor : function(frameState, feature, result) {
-                tileset.makeStyleDirty(); // Force the style to be constantly evaluated
-                return Cesium.Color.fromRandom(undefined, result);
-            }
-        };
-        tileset.style = style;
-    });
-    styleElements.push(button);
-
-    button = Sandcastle.addToolbarButton('Remove style', function() {
-        tileset.style = undefined;
-    });
-    styleElements.push(button);
-
-    function setColorBlendMode(colorBlendMode) {
-        return function() {
-            tileset.colorBlendMode = colorBlendMode;
-        };
-    }
-
-    var menu = Sandcastle.addToolbarMenu([{
-        text : 'Color Blend Mode'
-    }, {
-        text : 'Highlight',
-        onselect : setColorBlendMode(Cesium.Cesium3DTileColorBlendMode.HIGHLIGHT)
-    }, {
-        text : 'Replace',
-        onselect : setColorBlendMode(Cesium.Cesium3DTileColorBlendMode.REPLACE)
-    }, {
-        text : 'Mix',
-        onselect : setColorBlendMode(Cesium.Cesium3DTileColorBlendMode.MIX)
-    }]);
-    styleElements.push(menu);
-
-    button = Sandcastle.addToolbarButton('colors++', function() {
-        ++numberofColors;
-        styleFunction(currentPropertyName);
-    });
-    styleElements.push(button);
-
-    button = Sandcastle.addToolbarButton('colors--', function() {
-        numberofColors = Math.max(numberofColors - 1, 1);
-        styleFunction(currentPropertyName);
-    });
-    styleElements.push(button);
-
-    var leftOperand = 0;
-    var rightOperand = 0;
-    var op = '==';
-
-    // Left operand (properties and literals)
-
-    function getLeftOperandFunction(name) {
-        return function() {
-            leftOperand = name;
-            updateExpression();
-        };
-    }
-    addOperands('Expression left operand', getLeftOperandFunction);
-
-    // Operator
-
-    var ops = ['<', '<=', '>', '>=', '==', '!='];
-    var operators = [{
-        text : 'Operator',
-        onselect : function() {
-        }
-    }];
-
-    function getOperatorFunction(operator) {
-        return function() {
-            op = operator;
-            updateExpression();
-        };
-    }
-
-    for (var i = 0; i < ops.length; ++i) {
-        operators.push({
-           text : ops[i],
-           onselect : getOperatorFunction(ops[i])
-       });
-    }
-
-    menu = Sandcastle.addToolbarMenu(operators);
-    styleElements.push(menu);
-
-    // Right operand
-
-    function getRightOperandFunction(operand) {
-        return function() {
-            rightOperand = operand;
-            updateExpression();
-        };
-    }
-    addOperands('Right operand', getRightOperandFunction);
-
-    function updateExpression() {
-        var exp = '' + leftOperand + op + rightOperand;
-        tileset.style = new Cesium.Cesium3DTileStyle({ show : exp });
-    }
-}
-
-function addOperands(text, getOperandFunction) {
-    var expressionOperands = [{
-        text : text,
-        onselect : function() {
-        }
-    }];
-
-    var properties = tileset.properties;
-    for (var name in properties) {
-        if (properties.hasOwnProperty(name)) {
-            var property = '${' + name + '}';
-            expressionOperands.push({
-                text : property,
-                onselect : getOperandFunction(property)
-            });
-        }
-    }
-
-    var oprs = [1, 10, 50, 100];
-    for (var j = 0; j < oprs.length; ++j) {
-        expressionOperands.push({
-            text : oprs[j],
-            onselect : getOperandFunction(oprs[j])
-        });
-    }
-
-    var menu = Sandcastle.addToolbarMenu(expressionOperands);
-    styleElements.push(menu);
-}
-
-// End of Styling /////////////////////////////////////////////////////////////
-
-function reset() {
-    if (Cesium.defined(tileset)) {
-        scene.primitives.remove(tileset);
-    }
-
-    // Remove style UI for the previous tileset
-    var buttonsLength = styleElements.length;
-    for (var i = 0; i < buttonsLength; ++i) {
-        var element = styleElements[i];
-        element.parentNode.removeChild(element);
-    }
-    styleElements = [];
-    numberofColors = 6;
-
-    current.feature = undefined;
-    current.originalColor = new Cesium.Color();
-
-    annotations.removeAll();
-}
-
-///////////////////////////////////////////////////////////////////////////////
-
->>>>>>> 0a4f188a
 //Sandcastle_End
 Sandcastle.finishedLoading();
 }
