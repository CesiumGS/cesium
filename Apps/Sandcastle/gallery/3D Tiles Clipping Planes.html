--- conflicted
+++ resolved
@@ -216,18 +216,10 @@
               }
               return tileset;
             })
-            .otherwise(function (error) {
+            .catch(function (error) {
               console.log(error);
             });
         }
-<<<<<<< HEAD
-        return tileset;
-    }).catch(function(error) {
-        console.log(error);
-    });
-}
-=======
->>>>>>> 2fd0e8f7
 
         function loadModel(url) {
           clippingPlanes = new Cesium.ClippingPlaneCollection({
