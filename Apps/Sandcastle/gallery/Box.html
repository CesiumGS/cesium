--- conflicted
+++ resolved
@@ -31,19 +31,11 @@
     var primitives = viewer.scene.primitives;
     
     // Create box and position with a model matrix
-<<<<<<< HEAD
     var dimensions = new C.Cartesian3(400000.0, 300000.0, 500000.0);
     var positionOnEllipsoid = C.Cartesian3.fromDegrees(-105.0, 45.0);
     var boxModelMatrix = C.Matrix4.multiplyByTranslation(
         C.Transforms.eastNorthUpToFixedFrame(positionOnEllipsoid),
-        new C.Cartesian3(0.0, 0.0, dimensions.z * 0.5));
-=======
-    var dimensions = new Cesium.Cartesian3(400000.0, 300000.0, 500000.0);
-    var positionOnEllipsoid = Cesium.Cartesian3.fromDegrees(-105.0, 45.0);
-    var boxModelMatrix = Cesium.Matrix4.multiplyByTranslation(
-        Cesium.Transforms.eastNorthUpToFixedFrame(positionOnEllipsoid),
-        new Cesium.Cartesian3(0.0, 0.0, dimensions.z * 0.5), new Cesium.Matrix4());
->>>>>>> d8b8e55c
+        new C.Cartesian3(0.0, 0.0, dimensions.z * 0.5), new C.Matrix4());
     
     var boxGeometry = C.BoxGeometry.fromDimensions({
         vertexFormat : C.PerInstanceColorAppearance.VERTEX_FORMAT,
