import child_process from "node:child_process";
import { existsSync, statSync } from "node:fs";
import { readFile, writeFile } from "node:fs/promises";
import { EOL } from "node:os";
import path from "node:path";
import { finished } from "node:stream/promises";
import { fileURLToPath } from "node:url";

import esbuild from "esbuild";
import { globby } from "globby";
import glslStripComments from "glsl-strip-comments";
import gulp from "gulp";
import { rimraf } from "rimraf";

import { mkdirp } from "mkdirp";

// Determines the scope of the workspace packages. If the scope is set to cesium, the workspaces should be @cesium/engine.
// This should match the scope of the dependencies of the root level package.json.
const scope = "cesium";

const __dirname = path.dirname(fileURLToPath(import.meta.url));
const projectRoot = path.join(__dirname, "..");
const packageJsonPath = path.join(projectRoot, "package.json");

export async function getVersion() {
  const data = await readFile(packageJsonPath, "utf8");
  const { version } = JSON.parse(data);
  return version;
}

async function getCopyrightHeader() {
  const copyrightHeaderTemplate = await readFile(
    path.join("Source", "copyrightHeader.js"),
    "utf8",
  );
  return copyrightHeaderTemplate.replace("${version}", await getVersion());
}

function escapeCharacters(token) {
  return token.replace(/[\-\[\]\/\{\}\(\)\*\+\?\.\\\^\$\|]/g, "\\$&");
}

function constructRegex(pragma, exclusive) {
  const prefix = exclusive ? "exclude" : "include";
  pragma = escapeCharacters(pragma);

  const s =
    `[\\t ]*\\/\\/>>\\s?${prefix}Start\\s?\\(\\s?(["'])${pragma}\\1\\s?,\\s?pragmas\\.${pragma}\\s?\\)\\s?;?` +
    // multiline code block
    `[\\s\\S]*?` +
    // end comment
    `[\\t ]*\\/\\/>>\\s?${prefix}End\\s?\\(\\s?(["'])${pragma}\\2\\s?\\)\\s?;?\\s?[\\t ]*\\n?`;

  return new RegExp(s, "gm");
}

const pragmas = {
  debug: false,
};
const stripPragmaPlugin = {
  name: "strip-pragmas",
  setup: (build) => {
    build.onLoad({ filter: /\.js$/ }, async (args) => {
      let source = await readFile(args.path, { encoding: "utf8" });

      try {
        for (const key in pragmas) {
          if (pragmas.hasOwnProperty(key)) {
            source = source.replace(constructRegex(key, pragmas[key]), "");
          }
        }

        return { contents: source };
      } catch (e) {
        return {
          errors: {
            text: e.message,
          },
        };
      }
    });
  },
};

// Print an esbuild warning
function printBuildWarning({ location, text }) {
  const { column, file, line, lineText, suggestion } = location;

  let message = `\n
  > ${file}:${line}:${column}: warning: ${text}
  ${lineText}
  `;

  if (suggestion && suggestion !== "") {
    message += `\n${suggestion}`;
  }

  console.log(message);
}

// Ignore `eval` warnings in third-party code we don't have control over
function handleBuildWarnings(result) {
  for (const warning of result.warnings) {
    if (!warning.location.file.includes("protobufjs.js")) {
      printBuildWarning(warning);
    }
  }
}

export const defaultESBuildOptions = () => {
  return {
    bundle: true,
    color: true,
    legalComments: `inline`,
    logLimit: 0,
    target: `es2020`,
  };
};

export async function getFilesFromWorkspaceGlobs(workspaceGlobs) {
  let files = [];
  // Iterate over each workspace and generate declarations for each file.
  for (const workspace of Object.keys(workspaceGlobs)) {
    // Since workspace source files are provided relative to the workspace,
    // the workspace path needs to be prepended.
    const workspacePath = `packages/${workspace.replace(`${scope}/`, ``)}`;
    const filesPaths = workspaceGlobs[workspace].map((glob) => {
      if (glob.indexOf(`!`) === 0) {
        return `!`.concat(workspacePath, `/`, glob.replace(`!`, ``));
      }
      return workspacePath.concat("/", glob);
    });

    files = files.concat(await globby(filesPaths));
  }
  return files;
}

const inlineWorkerPath = "Build/InlineWorkers.js";

/**
 * @typedef {object} CesiumBundles
 * @property {object} esm The ESM bundle.
 * @property {object} iife The IIFE bundle, for use in browsers.
 * @property {object} node The CommonJS bundle, for use in NodeJS.
 */

/**
 * Bundles all individual modules, optionally minifying and stripping out debug pragmas.
 * @param {object} options
 * @param {string} options.path Directory where build artifacts are output
 * @param {boolean} [options.minify=false] true if the output should be minified
 * @param {boolean} [options.removePragmas=false] true if the output should have debug pragmas stripped out
 * @param {boolean} [options.sourcemap=false] true if an external sourcemap should be generated
 * @param {boolean} [options.iife=false] true if an IIFE style module should be built
 * @param {boolean} [options.node=false] true if a CJS style node module should be built
 * @param {boolean} [options.incremental=false] true if build output should be cached for repeated builds
 * @param {boolean} [options.write=true] true if build output should be written to disk. If false, the files that would have been written as in-memory buffers
 * @returns {Promise<CesiumBundles>}
 */
export async function bundleCesiumJs(options) {
  const buildConfig = defaultESBuildOptions();
  buildConfig.entryPoints = ["Source/Cesium.js"];
  buildConfig.minify = options.minify;
  buildConfig.sourcemap = options.sourcemap;
  buildConfig.plugins = options.removePragmas ? [stripPragmaPlugin] : undefined;
  buildConfig.write = options.write;
  buildConfig.banner = {
    js: await getCopyrightHeader(),
  };
  // print errors immediately, and collect warnings so we can filter out known ones
  buildConfig.logLevel = "info";

  const contexts = {};
  const incremental = options.incremental;
  let build = esbuild.build;
  if (incremental) {
    build = esbuild.context;
  }

  // Build ESM
  const esm = await build({
    ...buildConfig,
    format: "esm",
    outfile: path.join(options.path, "index.js"),
  });

  if (incremental) {
    contexts.esm = esm;
  } else {
    handleBuildWarnings(esm);
  }

  // Build IIFE
  if (options.iife) {
    const iifeWorkers = await bundleWorkers({
      iife: true,
      minify: options.minify,
      sourcemap: false,
      path: options.path,
      removePragmas: options.removePragmas,
      incremental: incremental,
      write: options.write,
    });

    const iife = await build({
      ...buildConfig,
      format: "iife",
      inject: [inlineWorkerPath],
      globalName: "Cesium",
      outfile: path.join(options.path, "Cesium.js"),
      logOverride: {
        "empty-import-meta": "silent",
      },
    });

    if (incremental) {
      contexts.iife = iife;
      contexts.iifeWorkers = iifeWorkers;
    } else {
      handleBuildWarnings(iife);
      rimraf.sync(inlineWorkerPath);
    }
  }

  if (options.node) {
    const node = await build({
      ...buildConfig,
      format: "cjs",
      platform: "node",
      logOverride: {
        "empty-import-meta": "silent",
      },
      define: {
        // TransformStream is a browser-only implementation depended on by zip.js
        TransformStream: "null",
      },
      outfile: path.join(options.path, "index.cjs"),
    });

    if (incremental) {
      contexts.node = node;
    } else {
      handleBuildWarnings(node);
    }
  }

  return contexts;
}

function filePathToModuleId(moduleId) {
  return moduleId.substring(0, moduleId.lastIndexOf(".")).replace(/\\/g, "/");
}

const workspaceSourceFiles = {
<<<<<<< HEAD
  "core-utils": ["packages/core-utils/Source/*.js"],
  "core-math": ["packages/core-math/Source/*.js"],
=======
  "core-utils": [
    "packages/core-utils/Source/**/*.js",
    "!packages/core-utils/Source/index.js",
  ],
  "core-math": [
    "packages/core-math/Source/**/*.js",
    "!packages/core-math/Source/index.js",
  ],
>>>>>>> 35cdbb61
  engine: [
    "packages/engine/Source/**/*.js",
    "!packages/engine/Source/*.js",
    "!packages/engine/Source/Workers/**",
    "packages/engine/Source/Workers/createTaskProcessorWorker.js",
    "!packages/engine/Source/ThirdParty/Workers/**.js",
    "!packages/engine/Source/ThirdParty/google-earth-dbroot-parser.js",
    "!packages/engine/Source/ThirdParty/_*",
  ],
  widgets: ["packages/widgets/Source/**/*.js"],
};

/**
 * Generates export declaration from a file from a workspace.
 *
 * @param {string} workspace The workspace the file belongs to.
 * @param {string} file The file.
 * @returns {string} The export declaration.
 */
function generateDeclaration(workspace, file) {
  let assignmentName = path.basename(file, path.extname(file));

  let moduleId = file;
  moduleId = filePathToModuleId(moduleId);

  if (moduleId.indexOf("Source/Shaders") > -1) {
    assignmentName = `_shaders${assignmentName}`;
  }
  assignmentName = assignmentName.replace(/(\.|-)/g, "_");
  return `export { ${assignmentName} } from '@${scope}/${workspace}';`;
}

/**
 * Creates a single entry point file, Cesium.js, which imports all individual modules exported from the Cesium API.
 * @returns {Buffer} contents
 */
export async function createCesiumJs() {
  const version = await getVersion();
  let contents = `export const VERSION = '${version}';\n`;

  // Iterate over each workspace and generate declarations for each file.
  for (const workspace of Object.keys(workspaceSourceFiles)) {
    const files = await globby(workspaceSourceFiles[workspace]);
    const declarations = files.map((file) =>
      generateDeclaration(workspace, file),
    );
    contents += declarations.join(`${EOL}`);
    contents += "\n";
  }
  await writeFile("Source/Cesium.js", contents, { encoding: "utf-8" });

  return contents;
}

/**
 * Bundles all individual modules, optionally minifying and stripping out debug pragmas.
 * @param {object} options
 * @param {string} options.outputDirectory Directory where build artifacts are output
 * @param {string} options.entryPoint script to bundle
 * @param {boolean} [options.minify=false] true if the output should be minified
 * @param {boolean} [options.removePragmas=false] true if the output should have debug pragmas stripped out
 * @param {boolean} [options.sourcemap=false] true if an external sourcemap should be generated
 * @param {boolean} [options.incremental=false] true if build output should be cached for repeated builds
 * @param {boolean} [options.write=true] true if build output should be written to disk. If false, the files that would have been written as in-memory buffers
 */
export async function bundleIndexJs(options) {
  const buildConfig = {
    ...defaultESBuildOptions(),
    entryPoints: [options.entryPoint],
    minify: options.minify,
    sourcemap: options.sourcemap,
    plugins: options.removePragmas ? [stripPragmaPlugin] : undefined,
    write: options.write,
    banner: {
      js: await getCopyrightHeader(),
    },
    // print errors immediately, and collect warnings so we can filter out known ones
    logLevel: "info",
  };

  const contexts = {};
  const incremental = options.incremental ?? false;
  const build = incremental ? esbuild.context : esbuild.build;

  // Build ESM
  const esm = await build({
    ...buildConfig,
    format: "esm",
    outfile: path.join(options.outputDirectory, "index.js"),
    // NOTE: doing this requires an importmap defined in the browser but avoids multiple CesiumJS instances
    external: options.entryPoint.includes("engine") ? [] : ["@cesium/engine"],
  });

  if (incremental) {
    contexts.esm = esm;
  } else {
    handleBuildWarnings(esm);
  }

  return contexts;
}

const workspaceSpecFiles = {
  "core-utils": ["packages/core-utils/Specs/*Spec.js"],
  "core-math": ["packages/core-math/Specs/*Spec.js"],
  engine: ["packages/engine/Specs/**/*Spec.js"],
  widgets: ["packages/widgets/Specs/**/*Spec.js"],
};

/**
 * Creates a single entry point file, Specs/SpecList.js, which imports all individual spec files.
 * @returns {Buffer} contents
 */
export async function createCombinedSpecList() {
  const version = await getVersion();
  let contents = `export const VERSION = '${version}';\n`;

  for (const workspace of Object.keys(workspaceSpecFiles)) {
    const files = await globby(workspaceSpecFiles[workspace]);
    for (const file of files) {
      contents += `import '../${file}';\n`;
    }
  }

  await writeFile(path.join("Specs", "SpecList.js"), contents, {
    encoding: "utf-8",
  });

  return contents;
}

/**
 * @param {object} options
 * @param {string} options.path output directory
 * @param {boolean} [options.iife=false] true if the worker output should be inlined into a top-level iife file, ie. in Cesium.js
 * @param {boolean} [options.minify=false] true if the worker output should be minified
 * @param {boolean} [options.removePragmas=false] true if debug pragma should be removed
 * @param {boolean} [options.sourcemap=false] true if an external sourcemap should be generated
 * @param {boolean} [options.incremental=false] true if build output should be cached for repeated builds
 * @param {boolean} [options.write=true] true if build output should be written to disk. If false, the files that would have been written as in-memory buffers
 */
export async function bundleWorkers(options) {
  // Copy ThirdParty workers
  const thirdPartyWorkers = await globby([
    "packages/engine/Source/ThirdParty/Workers/**.js",
    "!packages/engine/Source/ThirdParty/Workers/basis_transcoder.js",
  ]);

  const thirdPartyWorkerConfig = defaultESBuildOptions();
  thirdPartyWorkerConfig.bundle = false;
  thirdPartyWorkerConfig.entryPoints = thirdPartyWorkers;
  thirdPartyWorkerConfig.outdir = options.path;
  thirdPartyWorkerConfig.minify = options.minify;
  thirdPartyWorkerConfig.outbase = "packages/engine/Source";
  await esbuild.build(thirdPartyWorkerConfig);

  // Bundle Cesium workers
  const workers = await globby(["packages/engine/Source/Workers/**"]);
  const workerConfig = defaultESBuildOptions();
  workerConfig.bundle = true;
  workerConfig.external = ["fs", "path"];

  if (options.iife) {
    let contents = ``;
    const files = await globby(workers);
    const declarations = files.map((file) => {
      let assignmentName = path.basename(file, path.extname(file));
      assignmentName = assignmentName.replace(/(\.|-)/g, "_");
      return `export const ${assignmentName} = () => { import('./${file}'); };`;
    });
    contents += declarations.join(`${EOL}`);
    contents += "\n";

    workerConfig.globalName = "CesiumWorkers";
    workerConfig.format = "iife";
    workerConfig.stdin = {
      contents: contents,
      resolveDir: ".",
    };
    workerConfig.minify = options.minify;
    workerConfig.write = false;
    workerConfig.logOverride = {
      "empty-import-meta": "silent",
    };
    workerConfig.plugins = options.removePragmas
      ? [stripPragmaPlugin]
      : undefined;
  } else {
    workerConfig.format = "esm";
    workerConfig.splitting = true;
    workerConfig.banner = {
      js: await getCopyrightHeader(),
    };
    workerConfig.entryPoints = workers;
    workerConfig.outdir = path.join(options.path, "Workers");
    workerConfig.minify = options.minify;
    workerConfig.write = options.write;
  }

  const incremental = options.incremental;
  let build = esbuild.build;
  if (incremental) {
    build = esbuild.context;
  }

  if (!options.iife) {
    return build(workerConfig);
  }

  //if iife, write this output to it's own file in which the script content is exported
  const writeInjectionCode = (result) => {
    const bundle = result.outputFiles[0].contents;
    const base64 = Buffer.from(bundle).toString("base64");
    const contents = `globalThis.CESIUM_WORKERS = atob("${base64}");`;
    return writeFile(inlineWorkerPath, contents);
  };

  if (incremental) {
    const context = await build(workerConfig);
    const rebuild = context.rebuild;
    context.rebuild = async () => {
      const result = await rebuild();
      if (result) {
        await writeInjectionCode(result);
      }
      return result;
    };
    return context;
  }

  const result = await build(workerConfig);
  return writeInjectionCode(result);
}

const shaderFiles = [
  "packages/engine/Source/Shaders/**/*.glsl",
  "packages/engine/Source/ThirdParty/Shaders/*.glsl",
];
export async function glslToJavaScript(minify, minifyStateFilePath, workspace) {
  await writeFile(minifyStateFilePath, minify.toString());
  const minifyStateFileLastModified = existsSync(minifyStateFilePath)
    ? statSync(minifyStateFilePath).mtime.getTime()
    : 0;

  // collect all currently existing JS files into a set, later we will remove the ones
  // we still are using from the set, then delete any files remaining in the set.
  const leftOverJsFiles = {};

  const files = await globby([
    `packages/${workspace}/Source/Shaders/**/*.js`,
    `packages/${workspace}/Source/ThirdParty/Shaders/*.js`,
  ]);
  files.forEach(function (file) {
    leftOverJsFiles[path.normalize(file)] = true;
  });

  const builtinFunctions = [];
  const builtinConstants = [];
  const builtinStructs = [];

  const glslFiles = await globby(shaderFiles);
  await Promise.all(
    glslFiles.map(async function (glslFile) {
      glslFile = path.normalize(glslFile);
      const baseName = path.basename(glslFile, ".glsl");
      const jsFile = `${path.join(path.dirname(glslFile), baseName)}.js`;

      // identify built in functions, structs, and constants
      const baseDir = path.join(
        `packages/${workspace}/`,
        "Source",
        "Shaders",
        "Builtin",
      );
      if (
        glslFile.indexOf(path.normalize(path.join(baseDir, "Functions"))) === 0
      ) {
        builtinFunctions.push(baseName);
      } else if (
        glslFile.indexOf(path.normalize(path.join(baseDir, "Constants"))) === 0
      ) {
        builtinConstants.push(baseName);
      } else if (
        glslFile.indexOf(path.normalize(path.join(baseDir, "Structs"))) === 0
      ) {
        builtinStructs.push(baseName);
      }

      delete leftOverJsFiles[jsFile];

      const jsFileExists = existsSync(jsFile);
      const jsFileModified = jsFileExists
        ? statSync(jsFile).mtime.getTime()
        : 0;
      const glslFileModified = statSync(glslFile).mtime.getTime();

      if (
        jsFileExists &&
        jsFileModified > glslFileModified &&
        jsFileModified > minifyStateFileLastModified
      ) {
        return;
      }

      let contents = await readFile(glslFile, { encoding: "utf8" });
      contents = contents.replace(/\r\n/gm, "\n");

      let copyrightComments = "";
      const extractedCopyrightComments = contents.match(
        /\/\*\*(?:[^*\/]|\*(?!\/)|\n)*?@license(?:.|\n)*?\*\//gm,
      );
      if (extractedCopyrightComments) {
        copyrightComments = `${extractedCopyrightComments.join("\n")}\n`;
      }

      if (minify) {
        contents = glslStripComments(contents);
        contents = contents
          .replace(/\s+$/gm, "")
          .replace(/^\s+/gm, "")
          .replace(/\n+/gm, "\n");
        contents += "\n";
      }

      contents = contents.split('"').join('\\"').replace(/\n/gm, "\\n\\\n");
      contents = `${copyrightComments}\
//This file is automatically rebuilt by the Cesium build process.\n\
export default "${contents}";\n`;

      return writeFile(jsFile, contents);
    }),
  );

  // delete any left over JS files from old shaders
  Object.keys(leftOverJsFiles).forEach(function (filepath) {
    rimraf.sync(filepath);
  });

  const generateBuiltinContents = function (contents, builtins, path) {
    for (let i = 0; i < builtins.length; i++) {
      const builtin = builtins[i];
      contents.imports.push(
        `import czm_${builtin} from './${path}/${builtin}.js'`,
      );
      contents.builtinLookup.push(`czm_${builtin} : ` + `czm_${builtin}`);
    }
  };

  //generate the JS file for Built-in GLSL Functions, Structs, and Constants
  const contents = {
    imports: [],
    builtinLookup: [],
  };
  generateBuiltinContents(contents, builtinConstants, "Constants");
  generateBuiltinContents(contents, builtinStructs, "Structs");
  generateBuiltinContents(contents, builtinFunctions, "Functions");

  const fileContents = `//This file is automatically rebuilt by the Cesium build process.\n${contents.imports.join(
    "\n",
  )}\n\nexport default {\n    ${contents.builtinLookup.join(",\n    ")}\n};\n`;

  return writeFile(
    path.join(
      `packages/${workspace}/`,
      "Source",
      "Shaders",
      "Builtin",
      "CzmBuiltins.js",
    ),
    fileContents,
  );
}

const externalResolvePlugin = {
  name: "external-cesium",
  setup: (build) => {
    // In Specs, when we import files from the source files, we import
    // them from the index.js files. This plugin replaces those imports
    // with the IIFE Cesium.js bundle that's loaded in the browser
    // in SpecRunner.html.
    build.onResolve({ filter: new RegExp(`index\.js$`) }, () => {
      return {
        path: "Cesium",
        namespace: "external-cesium",
      };
    });

    build.onResolve({ filter: /@cesium/ }, () => {
      return {
        path: "Cesium",
        namespace: "external-cesium",
      };
    });

    build.onLoad(
      {
        filter: new RegExp(`^Cesium$`),
        namespace: "external-cesium",
      },
      () => {
        const contents = `module.exports = Cesium`;
        return {
          contents,
        };
      },
    );
  },
};

/**
 * Creates a template html file in the Sandcastle app listing the gallery of demos
 * @param {boolean} [noDevelopmentGallery=false] true if the development gallery should not be included in the list
 * @returns {Promise<any>}
 */
export async function createGalleryList(noDevelopmentGallery) {
  const demoObjects = [];
  const demoJSONs = [];
  const output = path.join("Apps", "Sandcastle", "gallery", "gallery-index.js");

  const fileList = ["Apps/Sandcastle/gallery/**/*.html"];
  if (noDevelopmentGallery) {
    fileList.push("!Apps/Sandcastle/gallery/development/**/*.html");
  }

  // In CI, the version is set to something like '1.43.0-branch-name-buildNumber'
  // We need to extract just the Major.Minor version
  const version = await getVersion();
  const majorMinor = version.match(/^(.*)\.(.*)\./);
  const major = majorMinor[1];
  const minor = Number(majorMinor[2]) - 1; // We want the last release, not current release
  const tagVersion = `${major}.${minor}`;

  // Get an array of demos that were added since the last release.
  // This includes newly staged local demos as well.
  let newDemos = [];
  try {
    newDemos = child_process
      .execSync(
        `git diff --name-only --diff-filter=A ${tagVersion} Apps/Sandcastle/gallery/*.html`,
        { stdio: ["pipe", "pipe", "ignore"] },
      )
      .toString()
      .trim()
      .split("\n");
  } catch {
    // On a Cesium fork, tags don't exist so we can't generate the list.
  }

  let helloWorld;
  const files = await globby(fileList);
  files.forEach(function (file) {
    const demo = filePathToModuleId(
      path.relative("Apps/Sandcastle/gallery", file),
    );

    const demoObject = {
      name: demo,
      isNew: newDemos.includes(file),
    };

    if (existsSync(`${file.replace(".html", "")}.jpg`)) {
      demoObject.img = `${demo}.jpg`;
    }

    demoObjects.push(demoObject);

    if (demo === "Hello World") {
      helloWorld = demoObject;
    }
  });

  demoObjects.sort(function (a, b) {
    if (a.name < b.name) {
      return -1;
    } else if (a.name > b.name) {
      return 1;
    }
    return 0;
  });

  const helloWorldIndex = Math.max(demoObjects.indexOf(helloWorld), 0);

  for (let i = 0; i < demoObjects.length; ++i) {
    demoJSONs[i] = JSON.stringify(demoObjects[i], null, 2);
  }

  const contents = `\
// This file is automatically rebuilt by the Cesium build process.\n\
const hello_world_index = ${helloWorldIndex};\n\
const VERSION = '${version}';\n\
const gallery_demos = [${demoJSONs.join(", ")}];\n\
const has_new_gallery_demos = ${newDemos.length > 0 ? "true;" : "false;"}\n`;

  await writeFile(output, contents);

  // Compile CSS for Sandcastle
  return esbuild.build({
    entryPoints: [
      path.join("Apps", "Sandcastle", "templates", "bucketRaw.css"),
    ],
    minify: true,
    banner: {
      css: "/* This file is automatically rebuilt by the Cesium build process. */\n",
    },
    outfile: path.join("Apps", "Sandcastle", "templates", "bucket.css"),
  });
}

/**
 * Helper function to copy files.
 *
 * @param {string[]} globs The file globs to be copied.
 * @param {string} destination The path to copy the files to.
 * @param {string} base The base path to omit from the globs when files are copied. Defaults to "".
 * @returns {Promise<Buffer>} A promise containing the stream output as a buffer.
 */
export async function copyFiles(globs, destination, base) {
  const stream = gulp
    .src(globs, { nodir: true, base: base ?? "", encoding: false })
    .pipe(gulp.dest(destination));

  await finished(stream);
  return stream;
}

/**
 * Copy assets from engine.
 *
 * @param {string} destination The path to copy files to.
 * @returns {Promise<void>} A promise that completes when all assets are copied to the destination.
 */
export async function copyEngineAssets(destination) {
  const engineStaticAssets = [
    "packages/engine/Source/**",
    "!packages/engine/Source/**/*.js",
    "!packages/engine/Source/**/*.ts",
    "!packages/engine/Source/**/*.glsl",
    "!packages/engine/Source/**/*.css",
    "!packages/engine/Source/**/*.md",
  ];

  await copyFiles(engineStaticAssets, destination, "packages/engine/Source");

  // Since the CesiumWidget was part of the Widgets folder, the files must be manually
  // copied over to the right directory.

  await copyFiles(
    ["packages/engine/Source/Widget/**", "!packages/engine/Source/Widget/*.js"],
    path.join(destination, "Widgets/CesiumWidget"),
    "packages/engine/Source/Widget",
  );
}

/**
 * Copy assets from widgets.
 *
 * @param {string} destination The path to copy files to.
 * @returns {Promise<void>} A promise that completes when all assets are copied to the destination.
 */
export async function copyWidgetsAssets(destination) {
  const widgetsStaticAssets = [
    "packages/widgets/Source/**",
    "!packages/widgets/Source/**/*.js",
    "!packages/widgets/Source/**/*.ts",
    "!packages/widgets/Source/**/*.css",
    "!packages/widgets/Source/**/*.glsl",
    "!packages/widgets/Source/**/*.md",
  ];

  await copyFiles(widgetsStaticAssets, destination, "packages/widgets/Source");
}

/**
 * Creates .jshintrc for use in Sandcastle
 * @returns {Buffer} contents
 */
export async function createJsHintOptions() {
  const jshintrc = JSON.parse(
    await readFile(path.join("Apps", "Sandcastle", ".jshintrc"), {
      encoding: "utf8",
    }),
  );

  const contents = `\
  // This file is automatically rebuilt by the Cesium build process.\n\
  const sandcastleJsHintOptions = ${JSON.stringify(jshintrc, null, 4)};\n`;

  await writeFile(
    path.join("Apps", "Sandcastle", "jsHintOptions.js"),
    contents,
  );

  return contents;
}

/**
 * Bundles spec files for testing in the browser and on the command line with karma.
 * @param {object} options
 * @param {boolean} [options.incremental=false] true if the build should be cached for repeated rebuilds
 * @param {boolean} [options.write=false] true if build output should be written to disk. If false, the files that would have been written as in-memory buffers
 * @returns {Promise<any>}
 */
export async function bundleCombinedSpecs(options) {
  options = options || {};

  let build = esbuild.build;
  if (options.incremental) {
    build = esbuild.context;
  }

  return build({
    entryPoints: [
      "Specs/spec-main.js",
      "Specs/SpecList.js",
      "Specs/karma-main.js",
    ],
    bundle: true,
    format: "esm",
    sourcemap: true,
    outdir: path.join("Build", "Specs"),
    plugins: [externalResolvePlugin],
    write: options.write,
  });
}

/**
 * Bundles test worker in used specs.
 * @param {object} options
 * @param {boolean} [options.incremental=false] true if the build should be cached for repeated rebuilds
 * @param {boolean} [options.write=false] true if build output should be written to disk. If false, the files that would have been written as in-memory buffers
 * @returns {Promise<any>}
 */
export async function bundleTestWorkers(options) {
  options = options || {};

  let build = esbuild.build;
  if (options.incremental) {
    build = esbuild.context;
  }

  const workers = await globby(["Specs/TestWorkers/**.js"]);
  return build({
    entryPoints: workers,
    bundle: true,
    format: "esm",
    sourcemap: true,
    outdir: path.join("Build", "Specs", "TestWorkers"),
    external: ["fs", "path"],
    write: options.write,
  });
}

/**
 * Creates the index.js for a package.
 *
 * @param {string} workspace The workspace to create the index.js for.
 * @returns
 */
export async function createIndexJs(workspace) {
  const version = await getVersion();
  let contents = `globalThis.CESIUM_VERSION = "${version}";\n`;

  // Re-export core-utils and core-math types for backwards compatibility in engine package
  if (workspace === "engine") {
    contents += `${EOL}// Re-export core-utils types for backwards compatibility${EOL}`;
    contents += `export { Check, defined, DeveloperError, Frozen, RuntimeError } from '@cesium/core-utils';${EOL}`;
    contents += `${EOL}// Re-export core-math types for backwards compatibility${EOL}`;
    contents += `export { Cartesian2, Cartesian3, Cartesian4, Math, Matrix2, Matrix3, Matrix4 } from '@cesium/core-math';${EOL}${EOL}`;
  }

  // Iterate over all provided source files for the workspace and export the assignment based on file name.
  const workspaceSources = workspaceSourceFiles[workspace];
  if (!workspaceSources) {
    throw new Error(`Unable to find source files for workspace: ${workspace}`);
  }

  const files = await globby(workspaceSources);
  files.forEach(function (file) {
    file = path.relative(`packages/${workspace}`, file);

    let moduleId = file;
    moduleId = filePathToModuleId(moduleId);

    // Rename shader files, such that ViewportQuadFS.glsl is exported as _shadersViewportQuadFS in JS.

    let assignmentName = path.basename(file, path.extname(file));
    if (moduleId.indexOf(`Source/Shaders/`) === 0) {
      assignmentName = `_shaders${assignmentName}`;
    }
    assignmentName = assignmentName.replace(/(\.|-)/g, "_");
    contents += `export { default as ${assignmentName} } from './${moduleId}.js';${EOL}`;

    // TODO(donmccurdy): Why is this needed?
    if (assignmentName === "Math") {
      contents += `export { default as CesiumMath } from './${moduleId}.js';${EOL}`;
    }
  });

  await writeFile(`packages/${workspace}/index.js`, contents, {
    encoding: "utf-8",
  });

  return contents;
}

/**
 * Creates a single entry point file by importing all individual spec files.
 * @param {string[]} files The individual spec files.
 * @param {string} workspace The workspace.
 * @param {string} outputPath The path the file is written to.
 */
async function createSpecListForWorkspace(files, workspace, outputPath) {
  let contents = "";
  files.forEach(function (file) {
    contents += `import './${filePathToModuleId(file).replace(
      `packages/${workspace}/Specs/`,
      "",
    )}.js';\n`;
  });

  await writeFile(outputPath, contents, {
    encoding: "utf-8",
  });

  return contents;
}

/**
 * Bundles CSS files.
 *
 * @param {object} options
 * @param {string[]} options.filePaths The file paths to bundle.
 * @param {boolean} options.sourcemap
 * @param {boolean} options.minify
 * @param {string} options.outdir The output directory.
 * @param {string} options.outbase The
 */
async function bundleCSS(options) {
  // Configure options for esbuild.
  const esBuildOptions = defaultESBuildOptions();
  esBuildOptions.entryPoints = await globby(options.filePaths);
  esBuildOptions.loader = {
    ".gif": "text",
    ".png": "text",
  };
  esBuildOptions.sourcemap = options.sourcemap;
  esBuildOptions.minify = options.minify;
  esBuildOptions.outdir = options.outdir;
  esBuildOptions.outbase = options.outbase;

  await esbuild.build(esBuildOptions);
}

const workspaceCssFiles = {
  engine: ["packages/engine/Source/**/*.css"],
  widgets: ["packages/widgets/Source/**/*.css"],
};

/**
 * Bundles spec files for testing in the browser.
 *
 * @param {object} options
 * @param {boolean} [options.incremental=false] True if builds should be generated incrementally.
 * @param {string} options.outbase The base path the output files are relative to.
 * @param {string} options.outdir The directory to place the output in.
 * @param {string} options.specListFile The path to the SpecList.js file
 * @param {boolean} [options.write=true] True if bundles generated are written to files instead of in-memory buffers.
 * @returns {object} The bundle generated from Specs.
 */
async function bundleSpecs(options) {
  const incremental = options.incremental ?? true;
  const write = options.write ?? true;

  const buildOptions = {
    bundle: true,
    format: "esm",
    outdir: options.outdir,
    sourcemap: true,
    target: "es2020",
    write: write,
  };

  let build = esbuild.build;
  if (incremental) {
    build = esbuild.context;
  }

  // When bundling specs for a workspace, the spec-main.js and karma-main.js
  // are bundled separately since they use a different outbase than the workspace's SpecList.js.
  // These files import from @cesium/* packages, so we need the externalResolvePlugin to
  // redirect those imports to the global Cesium object loaded in the browser.
  await build({
    ...buildOptions,
    entryPoints: ["Specs/spec-main.js", "Specs/karma-main.js"],
    plugins: [externalResolvePlugin],
  });

  return build({
    ...buildOptions,
    entryPoints: [options.specListFile],
    outbase: options.outbase,
    plugins: [externalResolvePlugin],
  });
}

/**
 * Builds the core-utils workspace.
 *
 * @param {object} options
 * @param {boolean} [options.incremental=false] True if builds should be generated incrementally.
 * @param {boolean} [options.minify=false] True if bundles should be minified.
 * @param {boolean} [options.write=true] True if bundles generated are written to files instead of in-memory buffers.
 */
export const buildCoreUtils = async (options) => {
  options = options || {};

  const incremental = options.incremental ?? false;
  const minify = options.minify ?? false;
  const write = options.write ?? true;

  // Create Build folder to place build artifacts.
  mkdirp.sync("packages/core-utils/Build");

  // Create index.js
  await createIndexJs("core-utils");

  const contexts = await bundleIndexJs({
    minify: minify,
    incremental: incremental,
    sourcemap: true,
    removePragmas: false,
    outputDirectory: path.join(
      `packages/core-utils/Build`,
      `${!minify ? "Unminified" : "Minified"}`,
    ),
    write: write,
    entryPoint: `packages/core-utils/index.js`,
  });

  // Create SpecList.js
  const specFiles = await globby(workspaceSpecFiles["core-utils"]);
  const specListFile = path.join("packages/core-utils/Specs", "SpecList.js");
  await createSpecListForWorkspace(specFiles, "core-utils", specListFile);
  await bundleSpecs({
    incremental: incremental,
    outbase: "packages/core-utils/Specs",
    outdir: "packages/core-utils/Build/Specs",
    specListFile: specListFile,
    write: write,
  });

  return contexts;
};

/**
 * Builds the core-math workspace.
 *
 * @param {object} options
 * @param {boolean} [options.incremental=false] True if builds should be generated incrementally.
 * @param {boolean} [options.minify=false] True if bundles should be minified.
 * @param {boolean} [options.write=true] True if bundles generated are written to files instead of in-memory buffers.
 */
export const buildCoreMath = async (options) => {
  options = options || {};

  const incremental = options.incremental ?? false;
  const minify = options.minify ?? false;
  const write = options.write ?? true;

  // Create Build folder to place build artifacts.
  mkdirp.sync("packages/core-math/Build");

  // Create index.js
  await createIndexJs("core-math");

  const contexts = await bundleIndexJs({
    minify: minify,
    incremental: incremental,
    sourcemap: true,
    removePragmas: false,
    outputDirectory: path.join(
      `packages/core-math/Build`,
      `${!minify ? "Unminified" : "Minified"}`,
    ),
    write: write,
    entryPoint: `packages/core-math/index.js`,
  });

  // Create SpecList.js
  const specFiles = await globby(workspaceSpecFiles["core-math"]);
  const specListFile = path.join("packages/core-math/Specs", "SpecList.js");
  await createSpecListForWorkspace(specFiles, "core-math", specListFile);
  await bundleSpecs({
    incremental: incremental,
    outbase: "packages/core-math/Specs",
    outdir: "packages/core-math/Build/Specs",
    specListFile: specListFile,
    write: write,
  });

  return contexts;
};

/**
 * Builds the engine workspace.
 *
 * @param {object} options
 * @param {boolean} [options.incremental=false] True if builds should be generated incrementally.
 * @param {boolean} [options.minify=false] True if bundles should be minified.
 * @param {boolean} [options.write=true] True if bundles generated are written to files instead of in-memory buffers.
 */
export const buildEngine = async (options) => {
  options = options || {};

  const incremental = options.incremental ?? false;
  const minify = options.minify ?? false;
  const write = options.write ?? true;

  // Create Build folder to place build artifacts.
  mkdirp.sync("packages/engine/Build");

  // Convert GLSL files to JavaScript modules.
  await glslToJavaScript(
    minify,
    "packages/engine/Build/minifyShaders.state",
    "engine",
  );

  // Create index.js
  await createIndexJs("engine");

  const contexts = await bundleIndexJs({
    minify: minify,
    incremental: incremental,
    sourcemap: true,
    removePragmas: false,
    outputDirectory: path.join(
      `packages/engine/Build`,
      `${!minify ? "Unminified" : "Minified"}`,
    ),
    write: write,
    entryPoint: `packages/engine/index.js`,
  });

  // Build workers.
  await bundleWorkers({
    ...options,
    iife: false,
    path: "packages/engine/Build",
  });

  // Create SpecList.js
  const specFiles = await globby(workspaceSpecFiles["engine"]);
  const specListFile = path.join("packages/engine/Specs", "SpecList.js");
  await createSpecListForWorkspace(specFiles, "engine", specListFile);

  await bundleSpecs({
    incremental: incremental,
    outbase: "packages/engine/Specs",
    outdir: "packages/engine/Build/Specs",
    specListFile: specListFile,
    write: write,
  });

  return contexts;
};

/**
 * Builds the widgets workspace.
 *
 * @param {object} options
 * @param {boolean} [options.incremental=false] True if builds should be generated incrementally.
 * @param {boolean} [options.minify=false] True if bundles should be minified.
 * @param {boolean} [options.write=true] True if bundles generated are written to files instead of in-memory buffers.
 */
export const buildWidgets = async (options) => {
  options = options || {};

  const incremental = options.incremental ?? false;
  const minify = options.minify ?? false;
  const write = options.write ?? true;

  // Generate Build folder to place build artifacts.
  mkdirp.sync("packages/widgets/Build");

  // Create index.js
  await createIndexJs("widgets");

  const contexts = await bundleIndexJs({
    minify: minify,
    incremental: incremental,
    sourcemap: true,
    removePragmas: false,
    outputDirectory: path.join(
      `packages/widgets/Build`,
      `${!minify ? "Unminified" : "Minified"}`,
    ),
    write: write,
    entryPoint: `packages/widgets/index.js`,
  });

  // Create SpecList.js
  const specFiles = await globby(workspaceSpecFiles["widgets"]);
  const specListFile = path.join("packages/widgets/Specs", "SpecList.js");
  await createSpecListForWorkspace(specFiles, "widgets", specListFile);

  await bundleSpecs({
    incremental: incremental,
    outbase: "packages/widgets/Specs",
    outdir: "packages/widgets/Build/Specs",
    specListFile: specListFile,
    write: write,
  });

  return contexts;
};

/**
 * Build CesiumJS.
 *
 * @param {object} options
 * @param {boolean} [options.development=true] True if build is targeted for development.
 * @param {boolean} [options.iife=true] True if IIFE bundle should be generated.
 * @param {boolean} [options.incremental=true] True if builds should be generated incrementally.
 * @param {boolean} [options.minify=false] True if bundles should be minified.
 * @param {boolean} [options.node=true] True if CommonJS bundle should be generated.
 * @param {boolean} options.outputDirectory The directory where the output should go.
 * @param {boolean} [options.removePragmas=false] True if debug pragmas should be removed.
 * @param {boolean} [options.sourcemap=true] True if sourcemap should be included in the generated bundles.
 * @param {boolean} [options.write=true] True if bundles generated are written to files instead of in-memory buffers.
 */
export async function buildCesium(options) {
  const development = options.development ?? true;
  const iife = options.iife ?? true;
  const incremental = options.incremental ?? false;
  const minify = options.minify ?? false;
  const node = options.node ?? true;
  const removePragmas = options.removePragmas ?? false;
  const sourcemap = options.sourcemap ?? true;
  const write = options.write ?? true;

  // Generate Build folder to place build artifacts.
  mkdirp.sync("Build");
  const outputDirectory =
    options.outputDirectory ??
    path.join("Build", `Cesium${!minify ? "Unminified" : ""}`);
  rimraf.sync(outputDirectory);

  await writeFile(
    "Build/package.json",
    JSON.stringify({
      type: "commonjs",
    }),
    "utf8",
  );

  // Create Cesium.js
  await createCesiumJs();

  // Create SpecList.js
  await createCombinedSpecList();

  // Bundle ThirdParty files.
  await bundleCSS({
    filePaths: [
      "packages/engine/Source/ThirdParty/google-earth-dbroot-parser.js",
    ],
    minify: minify,
    sourcemap: sourcemap,
    outdir: outputDirectory,
    outbase: "packages/engine/Source",
  });

  // Bundle CSS files.
  await bundleCSS({
    filePaths: workspaceCssFiles[`engine`],
    outdir: path.join(outputDirectory, "Widgets/CesiumWidget"),
    outbase: "packages/engine/Source/Widget",
  });
  await bundleCSS({
    filePaths: workspaceCssFiles[`widgets`],
    outdir: path.join(outputDirectory, "Widgets"),
    outbase: "packages/widgets/Source",
  });

  const workersContext = await bundleWorkers({
    iife: false,
    minify: minify,
    sourcemap: sourcemap,
    path: outputDirectory,
    removePragmas: removePragmas,
    incremental: incremental,
    write: write,
  });

  // Generate bundles.
  const contexts = await bundleCesiumJs({
    minify: minify,
    iife: iife,
    incremental: incremental,
    sourcemap: sourcemap,
    removePragmas: removePragmas,
    path: outputDirectory,
    node: node,
    write: write,
  });

  await Promise.all([createJsHintOptions(), createGalleryList(!development)]);

  // Generate Specs bundle.
  const specsContext = await bundleCombinedSpecs({
    incremental: incremental,
    write: write,
  });

  const testWorkersContext = await bundleTestWorkers({
    incremental: incremental,
    write: write,
  });

  // Copy static assets to the Build folder.

  await copyEngineAssets(outputDirectory);
  await copyWidgetsAssets(path.join(outputDirectory, "Widgets"));

  // Copy static assets to Source folder.

  await copyEngineAssets("Source");
  await copyFiles(
    ["packages/engine/Source/ThirdParty/**/*.js"],
    "Source/ThirdParty",
    "packages/engine/Source/ThirdParty",
  );

  await copyWidgetsAssets("Source/Widgets");
  await copyFiles(
    ["packages/widgets/Source/**/*.css"],
    "Source/Widgets",
    "packages/widgets/Source",
  );

  // WORKAROUND:
  // Since CesiumWidget was originally part of the Widgets folder, we need to fix up any
  // references to it when we put it back in the Widgets folder, as expected by the
  // combined CesiumJS structure.
  const widgetsCssBuffer = await readFile("Source/Widgets/widgets.css");
  const widgetsCssContents = widgetsCssBuffer
    .toString()
    .replace("../../engine/Source/Widget", "./CesiumWidget");
  await writeFile("Source/Widgets/widgets.css", widgetsCssContents);

  const lighterCssBuffer = await readFile("Source/Widgets/lighter.css");
  const lighterCssContents = lighterCssBuffer
    .toString()
    .replace("../../engine/Source/Widget", "./CesiumWidget");
  await writeFile("Source/Widgets/lighter.css", lighterCssContents);

  return {
    esm: contexts.esm,
    iife: contexts.iife,
    iifeWorkers: contexts.iifeWorkers,
    node: contexts.node,
    specs: specsContext,
    workers: workersContext,
    testWorkers: testWorkersContext,
  };
}<|MERGE_RESOLUTION|>--- conflicted
+++ resolved
@@ -253,19 +253,8 @@
 }
 
 const workspaceSourceFiles = {
-<<<<<<< HEAD
   "core-utils": ["packages/core-utils/Source/*.js"],
   "core-math": ["packages/core-math/Source/*.js"],
-=======
-  "core-utils": [
-    "packages/core-utils/Source/**/*.js",
-    "!packages/core-utils/Source/index.js",
-  ],
-  "core-math": [
-    "packages/core-math/Source/**/*.js",
-    "!packages/core-math/Source/index.js",
-  ],
->>>>>>> 35cdbb61
   engine: [
     "packages/engine/Source/**/*.js",
     "!packages/engine/Source/*.js",
