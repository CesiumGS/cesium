--- conflicted
+++ resolved
@@ -433,47 +433,17 @@
 			<arg value="${rjsOptions}" />
 			<arg value="pragmas.debug=${pragmas.debug}" />
 			<arg value="optimize=${optimize}" />
-			<arg value="baseUrl=Workers" />
+			<arg value="baseUrl=." />
 			<arg value="skipModuleInsertion=true" />
 			<arg value="wrap=false" />
-			<srcfile prefix="include=./" />
+			<srcfile prefix="include=" />
 			<targetfile prefix="out=" />
-			<globmapper from="*" to="${relativeCombineOutputDirectory}/Workers/*.js" />
+			<globmapper from="*" to="${relativeCombineOutputDirectory}/*.js" />
 			<mappedresources>
-<<<<<<< HEAD
-				<fileset dir="${sourceDirectory}/Workers">
-					<include name="cesiumWorkerBootstrapper.js" />
-					<include name="transferTypedArrayTest.js" />
-					<include name="ThirdParty/Workers/*.js" />
-				</fileset>
-				<chainedmapper>
-					<flattenmapper />
-					<globmapper from="*.js" to="*" />
-				</chainedmapper>
-			</mappedresources>
-		</apply>
-
-		<apply executable="${nodePath}" dir="${sourceDirectory}" relative="true" force="true">
-			<arg value="${rjsPath}" />
-			<arg value="-o" />
-			<arg value="${rjsOptions}" />
-			<arg value="pragmas.debug=${pragmas.debug}" />
-			<arg value="optimize=${optimize}" />
-			<arg value="baseUrl=ThirdParty/Workers" />
-			<arg value="skipModuleInsertion=true" />
-			<arg value="wrap=false" />
-			<srcfile prefix="include=./" />
-			<targetfile prefix="out=" />
-			<globmapper from="*" to="${relativeCombineOutputDirectory}/ThirdParty/Workers/*.js" />
-			<mappedresources>
-				<fileset dir="${sourceDirectory}/ThirdParty/Workers">
-					<include name="*.js" />
-=======
 				<fileset dir="${sourceDirectory}">
 					<include name="Workers/cesiumWorkerBootstrapper.js" />
 					<include name="Workers/transferTypedArrayTest.js" />
 					<include name="ThirdParty/Workers/*.js" />
->>>>>>> a01082c1
 				</fileset>
 				<chainedmapper>
 					<globmapper from="*.js" to="*" />
