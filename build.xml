--- conflicted
+++ resolved
@@ -112,11 +112,7 @@
 
 	<!-- Inputs -->
 	<!-- this version should be set to the upcoming version, so it can be tagged without requiring a bump first -->
-<<<<<<< HEAD
-	<property name="version" value="1.10" />
-=======
 	<property name="version" value="1.11" />
->>>>>>> 5e76fa28
 	<property name="sourceDirectory" location="Source" />
 	<property name="shadersDirectory" location="${sourceDirectory}/Shaders" />
 	<property name="examplesDirectory" location="Examples" />
