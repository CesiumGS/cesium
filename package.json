{
  "name": "cesium",
  "version": "1.126.0",
  "description": "CesiumJS is a JavaScript library for creating 3D globes and 2D maps in a web browser without a plugin.",
  "homepage": "http://cesium.com/cesiumjs/",
  "license": "Apache-2.0",
  "author": {
    "name": "Cesium GS, Inc.",
    "url": "https://cesium.com"
  },
  "contributors": [
    {
      "name": "CesiumJS community",
      "url": "https://github.com/CesiumGS/cesium/blob/main/CONTRIBUTORS.md"
    }
  ],
  "keywords": [
    "3D",
    "webgl",
    "geospatial",
    "map",
    "globe"
  ],
  "repository": {
    "type": "git",
    "url": "https://github.com/CesiumGS/cesium.git"
  },
  "bugs": {
    "url": "https://github.com/CesiumGS/cesium/issues"
  },
  "main": "index.cjs",
  "module": "./Source/Cesium.js",
  "types": "./Source/Cesium.d.ts",
  "exports": {
    "./package.json": "./package.json",
    "./Source/*": "./Source/*",
    "./Source/*.js": null,
    "./Build/*": "./Build/*",
    "./Build/*.js": null,
    ".": {
      "types": "./Source/Cesium.d.ts",
      "require": "./index.cjs",
      "import": "./Source/Cesium.js"
    }
  },
  "type": "module",
  "sideEffects": [
    "./Source/ThirdParty/**/*",
    "./Source/Widgets/**/*.css",
    "./Source/Workers/*",
    "./Specs/**/*"
  ],
  "dependencies": {
    "@cesium/engine": "^14.0.0",
    "@cesium/widgets": "^10.2.0"
  },
  "devDependencies": {
    "@playwright/test": "^1.41.1",
    "chokidar": "^4.0.1",
    "cloc": "^2.2.0-cloc",
    "compression": "^1.7.4",
    "esbuild": "^0.24.0",
    "eslint": "^9.1.1",
    "eslint-config-cesium": "^11.0.1",
    "eslint-plugin-html": "^8.1.1",
    "express": "^4.17.1",
    "globals": "^15.1.0",
    "globby": "^14.0.0",
    "glsl-strip-comments": "^1.0.0",
    "gulp": "^5.0.0",
    "gulp-clean-css": "^4.3.0",
    "gulp-insert": "^0.5.0",
    "gulp-rename": "^2.0.0",
    "gulp-replace": "^1.1.3",
    "gulp-tap": "^2.0.0",
    "gulp-zip": "^6.0.0",
    "husky": "^9.0.7",
    "istanbul-lib-instrument": "^6.0.0",
    "jasmine-core": "^5.0.1",
    "jsdoc": "^3.6.7",
    "karma": "^6.3.20",
    "karma-chrome-launcher": "^3.1.0",
    "karma-coverage": "^2.0.3",
    "karma-detect-browsers": "^2.3.3",
    "karma-edge-launcher": "^0.4.2",
    "karma-firefox-launcher": "^2.1.1",
    "karma-ie-launcher": "^1.0.0",
    "karma-jasmine": "^5.1.0",
    "karma-longest-reporter": "^1.1.0",
    "karma-safari-launcher": "^1.0.0",
    "karma-sourcemap-loader": "^0.4.0",
    "karma-spec-reporter": "^0.0.36",
    "markdownlint-cli": "^0.44.0",
    "merge-stream": "^2.0.0",
<<<<<<< HEAD
    "mersenne-twister": "^1.1.0",
    "meshoptimizer": "^0.16.1",
    "mime": "^2.5.2",
    "mkdirp": "^1.0.4",
    "nosleep.js": "^0.9.0",
    "open": "^8.2.1",
    "pako": "^1.0.4",
    "prettier": "2.1.2",
    "pretty-quick": "^3.1.1",
    "protobufjs": "6.7.0",
    "puppeteer": "11.0.0",
    "rbush": "^3.0.1",
    "request": "^2.79.0",
    "rimraf": "^3.0.2",
    "rollup": "^2.52.2",
    "rollup-plugin-external-globals": "^0.6.1",
    "rollup-plugin-strip-pragma": "^1.0.0",
    "rollup-plugin-terser": "^7.0.2",
    "shelljs": "0.8.4",
    "stream-to-promise": "^3.0.0",
    "topojson-client": "^3.1.0",
=======
    "mkdirp": "^3.0.1",
    "node-fetch": "^3.2.10",
    "open": "^10.0.2",
    "prettier": "3.5.1",
    "prismjs": "^1.28.0",
    "request": "^2.79.0",
    "rimraf": "^5.0.0",
>>>>>>> 8ca35977
    "tsd-jsdoc": "^2.5.0",
    "typescript": "^5.3.2",
    "yargs": "^17.0.1"
  },
  "scripts": {
    "prepare": "gulp prepare && husky && playwright install --with-deps",
    "start": "node server.js",
    "start-public": "node server.js --public",
    "build": "gulp build",
    "build-release": "gulp buildRelease",
    "build-watch": "gulp buildWatch",
    "build-ts": "gulp buildTs",
    "build-third-party": "gulp buildThirdParty",
    "build-apps": "gulp buildApps",
    "clean": "gulp clean",
    "cloc": "gulp cloc",
    "coverage": "gulp coverage",
    "build-docs": "gulp buildDocs",
    "build-docs-watch": "gulp buildDocsWatch",
    "eslint": "eslint \"./**/*.*js\" \"./**/*.html\" --cache --quiet",
    "make-zip": "gulp makeZip",
    "markdownlint": "markdownlint \"**/*.md\"",
    "release": "gulp release",
    "website-release": "gulp websiteRelease",
    "test": "gulp test",
    "test-all": "gulp test --all",
    "test-webgl": "gulp test --include WebGL",
    "test-non-webgl": "gulp test --exclude WebGL",
    "test-webgl-validation": "gulp test --webglValidation",
    "test-webgl-stub": "gulp test --webglStub",
    "test-release": "gulp test --release",
    "test-e2e": "playwright test -c Specs/e2e/playwright.config.js --project=chromium",
    "test-e2e-all": "playwright test -c Specs/e2e/playwright.config.js",
    "test-e2e-release": "release=true playwright test -c Specs/e2e/playwright.config.js --project=chromium",
    "test-e2e-release-all": "release=true playwright test -c Specs/e2e/playwright.config.js",
    "test-e2e-report": "playwright show-report Build/Specs/e2e/report",
    "test-e2e-update": "playwright test -c Specs/e2e/playwright.config.js --project=chromium -u",
    "deploy-status": "gulp deployStatus",
    "deploy-set-version": "gulp deploySetVersion",
    "prettier": "prettier --write \"**/*\"",
    "prettier-check": "prettier --check \"**/*\"",
<<<<<<< HEAD
    "fast-picking-run-puppeteer": "node Apps/Sandcastle/fast-picking-run-puppeteer.js",
    "fast-picking-analyze-results": "node Apps/Sandcastle/fast-picking-analyze-results.js"
  }
=======
    "cspell": "npx cspell lint -c .vscode/cspell.json --unique --no-progress"
  },
  "engines": {
    "node": ">=18.18.0"
  },
  "lint-staged": {
    "*.{js,cjs,mjs,css,html}": [
      "eslint --cache --quiet",
      "prettier --write"
    ],
    "*.md": [
      "markdownlint",
      "prettier --write"
    ]
  },
  "workspaces": [
    "packages/engine",
    "packages/widgets"
  ]
>>>>>>> 8ca35977
}<|MERGE_RESOLUTION|>--- conflicted
+++ resolved
@@ -92,29 +92,6 @@
     "karma-spec-reporter": "^0.0.36",
     "markdownlint-cli": "^0.44.0",
     "merge-stream": "^2.0.0",
-<<<<<<< HEAD
-    "mersenne-twister": "^1.1.0",
-    "meshoptimizer": "^0.16.1",
-    "mime": "^2.5.2",
-    "mkdirp": "^1.0.4",
-    "nosleep.js": "^0.9.0",
-    "open": "^8.2.1",
-    "pako": "^1.0.4",
-    "prettier": "2.1.2",
-    "pretty-quick": "^3.1.1",
-    "protobufjs": "6.7.0",
-    "puppeteer": "11.0.0",
-    "rbush": "^3.0.1",
-    "request": "^2.79.0",
-    "rimraf": "^3.0.2",
-    "rollup": "^2.52.2",
-    "rollup-plugin-external-globals": "^0.6.1",
-    "rollup-plugin-strip-pragma": "^1.0.0",
-    "rollup-plugin-terser": "^7.0.2",
-    "shelljs": "0.8.4",
-    "stream-to-promise": "^3.0.0",
-    "topojson-client": "^3.1.0",
-=======
     "mkdirp": "^3.0.1",
     "node-fetch": "^3.2.10",
     "open": "^10.0.2",
@@ -122,7 +99,6 @@
     "prismjs": "^1.28.0",
     "request": "^2.79.0",
     "rimraf": "^5.0.0",
->>>>>>> 8ca35977
     "tsd-jsdoc": "^2.5.0",
     "typescript": "^5.3.2",
     "yargs": "^17.0.1"
@@ -164,12 +140,9 @@
     "deploy-set-version": "gulp deploySetVersion",
     "prettier": "prettier --write \"**/*\"",
     "prettier-check": "prettier --check \"**/*\"",
-<<<<<<< HEAD
+    "cspell": "npx cspell lint -c .vscode/cspell.json --unique --no-progress",
     "fast-picking-run-puppeteer": "node Apps/Sandcastle/fast-picking-run-puppeteer.js",
     "fast-picking-analyze-results": "node Apps/Sandcastle/fast-picking-analyze-results.js"
-  }
-=======
-    "cspell": "npx cspell lint -c .vscode/cspell.json --unique --no-progress"
   },
   "engines": {
     "node": ">=18.18.0"
@@ -188,5 +161,4 @@
     "packages/engine",
     "packages/widgets"
   ]
->>>>>>> 8ca35977
 }