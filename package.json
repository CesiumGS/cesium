{
<<<<<<< HEAD
  "name": "terriajs-cesium",
  "version": "1.57.2",
  "description": "Cesium for TerriaJS.",
=======
  "name": "cesium",
  "version": "1.58.1",
  "description": "CesiumJS is a JavaScript library for creating 3D globes and 2D maps in a web browser without a plugin.",
>>>>>>> 4a65af0c
  "homepage": "http://cesiumjs.org",
  "license": "Apache-2.0",
  "author": {
    "name": "Analytical Graphics, Inc.",
    "url": "http://www.agi.com"
  },
  "contributors": [
    {
      "name": "CesiumJS community",
      "url": "https://github.com/AnalyticalGraphicsInc/cesium/blob/master/CONTRIBUTORS.md"
    }
  ],
  "keywords": [
    "3D",
    "webgl",
    "geospatial",
    "map",
    "globe"
  ],
  "repository": {
    "type": "git",
    "url": "https://github.com/TerriaJS/cesium.git"
  },
  "directories": {
    "lib": "Source"
  },
  "bugs": {
    "url": "https://github.com/AnalyticalGraphicsInc/cesium/issues",
    "email": "cesium-dev@googlegroups.com"
  },
  "dependencies": {
    "deamdify": "^0.1.1",
    "dompurify": "^1.0.2",
    "requirejs": "^2.3.2"
  },
  "devDependencies": {
    "almond": "^0.3.3",
    "aws-sdk": "^2.18.0",
    "bluebird": "^3.4.6",
    "cloc": "^2.3.3",
    "compression": "^1.6.2",
    "eslint": "^5.13.0",
    "eslint-plugin-html": "^5.0.3",
    "express": "^4.15.0",
    "globby": "^9.0.0",
    "glsl-strip-comments": "^1.0.0",
    "gulp": "^4.0.0",
    "gulp-insert": "^0.5.0",
    "gulp-rename": "^1.2.2",
    "gulp-replace": "^1.0.0",
    "gulp-tap": "^1.0.1",
    "gulp-uglify": "^3.0.0",
    "gulp-zip": "^5.0.0",
    "jasmine-core": "^3.3.0",
    "jsdoc": "^3.4.3",
    "karma": "^4.0.0",
    "karma-chrome-launcher": "^2.0.0",
    "karma-detect-browsers": "^2.2.3",
    "karma-edge-launcher": "^0.4.2",
    "karma-firefox-launcher": "^1.0.0",
    "karma-ie-launcher": "^1.0.0",
    "karma-jasmine": "^2.0.0",
    "karma-longest-reporter": "^1.1.0",
    "karma-requirejs": "^1.1.0",
    "karma-safari-launcher": "^1.0.0",
    "karma-spec-reporter": "^0.0.32",
    "merge-stream": "^2.0.0",
    "mime": "^2.0.3",
    "mkdirp": "^0.5.1",
    "request": "^2.79.0",
    "rimraf": "^2.6.1",
    "stream-to-promise": "^2.2.0",
    "yargs": "^13.2.0"
  },
  "scripts": {
    "start": "node server.js",
    "startPublic": "node server.js --public",
    "build": "gulp build",
    "build-watch": "gulp build-watch",
    "buildApps": "gulp buildApps",
    "clean": "gulp clean",
    "cloc": "gulp cloc",
    "combine": "gulp combine",
    "combineRelease": "gulp combineRelease",
    "requirejs": "gulp requirejs",
    "generateDocumentation": "gulp generateDocumentation",
    "instrumentForCoverage": "gulp instrumentForCoverage",
    "eslint": "eslint \"./**/*.js\" \"./**/*.html\" --cache --quiet",
    "makeZipFile": "gulp makeZipFile",
    "minify": "gulp minify",
    "minifyRelease": "gulp minifyRelease",
    "release": "gulp release",
    "test": "gulp test",
    "test-all": "gulp test --all",
    "test-webgl": "gulp test --include WebGL",
    "test-non-webgl": "gulp test --exclude WebGL",
    "test-webgl-validation": "gulp test --webglValidation",
    "test-webgl-stub": "gulp test --webglStub",
    "test-release": "gulp test --release",
    "generateStubs": "gulp generateStubs",
    "sortRequires": "gulp sortRequires",
    "prepublish": "bash -c \"if [ ! -d \"./wwwroot/build\" ]; then gulp terria-prepare-cesium; fi\"",
    "postpublish": "bash -c \"git tag -a terriajs-${npm_package_version} -m \"terriajs-${npm_package_version}\" && git push origin terriajs-${npm_package_version}\"",
    "postinstall": "bash -c \"if [ ! -d \"./wwwroot/build\" ]; then gulp terria-prepare-cesium; fi\"",
    "deploy-s3": "gulp deploy-s3",
    "deploy-status": "gulp deploy-status",
    "deploy-set-version": "gulp deploy-set-version"
  },
  "browserify": {
    "transform": [
      "deamdify"
    ]
  }
}<|MERGE_RESOLUTION|>--- conflicted
+++ resolved
@@ -1,13 +1,7 @@
 {
-<<<<<<< HEAD
-  "name": "terriajs-cesium",
-  "version": "1.57.2",
-  "description": "Cesium for TerriaJS.",
-=======
   "name": "cesium",
   "version": "1.58.1",
   "description": "CesiumJS is a JavaScript library for creating 3D globes and 2D maps in a web browser without a plugin.",
->>>>>>> 4a65af0c
   "homepage": "http://cesiumjs.org",
   "license": "Apache-2.0",
   "author": {
