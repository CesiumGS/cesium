{
<<<<<<< HEAD
  "name": "terriajs-cesium",
  "version": "1.11.1",
  "description": "Cesium for TerriaJS.",
  "homepage": "http://cesiumjs.org",
  "license": "Apache-2.0",
  "repository": {
    "type": "git",
    "url": "https://github.com/TerriaJS/cesium.git"
  },
  "directories": {
    "lib": "Source"
  },
  "devDependencies": {
    "browserify": "^9.0.8",
    "compression": "1.4.3",
    "exorcist": "^0.3.0",
    "express": "4.12.3",
    "glob-all": "^3.0.1",
    "gulp": "^3.8.11",
    "gulp-sourcemaps": "^1.5.2",
    "gulp-uglify": "^1.2.0",
    "jsdoc": "3.3.0-beta3",
    "request": "2.55.0",
    "vinyl-buffer": "^1.0.0",
    "vinyl-source-stream": "^1.1.0",
    "vinyl-transform": "^1.0.0",
    "yargs": "3.8.0"
  },
  "dependencies": {
    "deamdify": "^0.1.1"
  },
  "scripts": {
    "prepublish": "bash -c \"if [ ! -d \"./wwwroot/build\" ]; then gulp prepare-cesium; fi\"",
    "postpublish": "bash -c \"git tag -a terriajs-${npm_package_version} -m \"terriajs-${npm_package_version}\" && git push origin terriajs-${npm_package_version}\"",
    "postinstall": "bash -c \"if [ ! -d \"./wwwroot/build\" ]; then gulp prepare-cesium; fi\""
  },
  "browserify": {
    "transform": [
      "deamdify"
    ]
  }
=======
    "name": "cesium",
    "version": "1.13.0",
    "description": "Cesium is a JavaScript library for creating 3D globes and 2D maps in a web browser without a plugin.",
    "homepage": "http://cesiumjs.org",
    "license": "Apache-2.0",
    "repository": {
        "type": "git",
        "url": "https://github.com/AnalyticalGraphicsInc/cesium.git"
    },
    "devDependencies": {
        "jsdoc": "3.3.2",
        "express": "4.13.1",
        "compression": "1.5.1",
        "request": "2.58.0",
        "yargs": "3.15.0"
    }
>>>>>>> 2b6f1477
}<|MERGE_RESOLUTION|>--- conflicted
+++ resolved
@@ -1,7 +1,6 @@
 {
-<<<<<<< HEAD
   "name": "terriajs-cesium",
-  "version": "1.11.1",
+  "version": "1.13.0",
   "description": "Cesium for TerriaJS.",
   "homepage": "http://cesiumjs.org",
   "license": "Apache-2.0",
@@ -14,19 +13,19 @@
   },
   "devDependencies": {
     "browserify": "^9.0.8",
-    "compression": "1.4.3",
+    "compression": "1.5.1",
     "exorcist": "^0.3.0",
-    "express": "4.12.3",
+    "express": "4.13.1",
     "glob-all": "^3.0.1",
     "gulp": "^3.8.11",
     "gulp-sourcemaps": "^1.5.2",
     "gulp-uglify": "^1.2.0",
-    "jsdoc": "3.3.0-beta3",
-    "request": "2.55.0",
+    "jsdoc": "3.3.2",
+    "request": "2.58.0",
     "vinyl-buffer": "^1.0.0",
     "vinyl-source-stream": "^1.1.0",
     "vinyl-transform": "^1.0.0",
-    "yargs": "3.8.0"
+    "yargs": "3.15.0"
   },
   "dependencies": {
     "deamdify": "^0.1.1"
@@ -41,22 +40,4 @@
       "deamdify"
     ]
   }
-=======
-    "name": "cesium",
-    "version": "1.13.0",
-    "description": "Cesium is a JavaScript library for creating 3D globes and 2D maps in a web browser without a plugin.",
-    "homepage": "http://cesiumjs.org",
-    "license": "Apache-2.0",
-    "repository": {
-        "type": "git",
-        "url": "https://github.com/AnalyticalGraphicsInc/cesium.git"
-    },
-    "devDependencies": {
-        "jsdoc": "3.3.2",
-        "express": "4.13.1",
-        "compression": "1.5.1",
-        "request": "2.58.0",
-        "yargs": "3.15.0"
-    }
->>>>>>> 2b6f1477
 }