{
<<<<<<< HEAD
  "name": "@camptocamp/cesium",
  "version": "1.55.0",
=======
  "name": "cesium",
  "version": "1.56.1",
>>>>>>> 411a1afb
  "description": "CesiumJS is a JavaScript library for creating 3D globes and 2D maps in a web browser without a plugin.",
  "homepage": "http://cesiumjs.org",
  "license": "Apache-2.0",
  "author": {
    "name": "Analytical Graphics, Inc.",
    "url": "http://www.agi.com"
  },
  "contributors": [
    {
      "name": "CesiumJS community",
      "url": "https://github.com/AnalyticalGraphicsInc/cesium/blob/master/CONTRIBUTORS.md"
    }
  ],
  "keywords": [
    "3D",
    "webgl",
    "geospatial",
    "map",
    "globe"
  ],
  "repository": {
    "type": "git",
    "url": "https://github.com/camptocamp/cesium.git"
  },
  "bugs": {
    "url": "https://github.com/camptocamp/cesium/issues",
    "email": "cesium-dev@googlegroups.com"
  },
  "dependencies": {
    "requirejs": "^2.3.2"
  },
  "devDependencies": {
    "almond": "^0.3.3",
    "aws-sdk": "^2.18.0",
    "bluebird": "^3.4.6",
    "cloc": "^2.3.3",
    "compressible": "^2.0.9",
    "compression": "^1.6.2",
    "eslint": "^5.13.0",
    "eslint-plugin-html": "^5.0.3",
    "express": "^4.15.0",
    "globby": "^9.0.0",
    "glsl-strip-comments": "^1.0.0",
    "gulp": "^4.0.0",
    "gulp-insert": "^0.5.0",
    "gulp-rename": "^1.2.2",
    "gulp-replace": "^1.0.0",
    "gulp-tap": "^1.0.1",
    "gulp-uglify": "^3.0.0",
    "gulp-zip": "^4.0.0",
    "jasmine-core": "^3.3.0",
    "jsdoc": "^3.4.3",
    "karma": "^4.0.0",
    "karma-chrome-launcher": "^2.0.0",
    "karma-detect-browsers": "^2.2.3",
    "karma-edge-launcher": "^0.4.2",
    "karma-firefox-launcher": "^1.0.0",
    "karma-ie-launcher": "^1.0.0",
    "karma-jasmine": "^2.0.0",
    "karma-longest-reporter": "^1.1.0",
    "karma-requirejs": "^1.1.0",
    "karma-safari-launcher": "^1.0.0",
    "karma-spec-reporter": "^0.0.32",
    "merge-stream": "^1.0.1",
    "mime": "^2.0.3",
    "mkdirp": "^0.5.1",
    "request": "^2.79.0",
    "rimraf": "^2.6.1",
    "stream-to-promise": "^2.2.0",
    "yargs": "^13.2.0"
  },
  "scripts": {
    "start": "node server.js",
    "startPublic": "node server.js --public",
    "build": "gulp build",
    "build-watch": "gulp build-watch",
    "buildApps": "gulp buildApps",
    "clean": "gulp clean",
    "cloc": "gulp cloc",
    "combine": "gulp combine",
    "combineRelease": "gulp combineRelease",
    "requirejs": "gulp requirejs",
    "generateDocumentation": "gulp generateDocumentation",
    "instrumentForCoverage": "gulp instrumentForCoverage",
    "eslint": "eslint \"./**/*.js\" \"./**/*.html\" --cache --quiet",
    "makeZipFile": "gulp makeZipFile",
    "minify": "gulp minify",
    "minifyRelease": "gulp minifyRelease",
    "release": "gulp release",
    "test": "gulp test",
    "test-all": "gulp test --all",
    "test-webgl": "gulp test --include WebGL",
    "test-non-webgl": "gulp test --exclude WebGL",
    "test-webgl-validation": "gulp test --webglValidation",
    "test-webgl-stub": "gulp test --webglStub",
    "test-release": "gulp test --release",
    "generateStubs": "gulp generateStubs",
    "sortRequires": "gulp sortRequires",
    "deploy-s3": "gulp deploy-s3",
    "deploy-status": "gulp deploy-status",
    "deploy-set-version": "gulp deploy-set-version"
  }
}<|MERGE_RESOLUTION|>--- conflicted
+++ resolved
@@ -1,11 +1,6 @@
 {
-<<<<<<< HEAD
   "name": "@camptocamp/cesium",
-  "version": "1.55.0",
-=======
-  "name": "cesium",
   "version": "1.56.1",
->>>>>>> 411a1afb
   "description": "CesiumJS is a JavaScript library for creating 3D globes and 2D maps in a web browser without a plugin.",
   "homepage": "http://cesiumjs.org",
   "license": "Apache-2.0",
