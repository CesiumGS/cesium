{
<<<<<<< HEAD
  "name": "terriajs-cesium",
  "version": "1.66.0",
  "description": "Cesium for TerriaJS.",
  "homepage": "http://cesiumjs.org",
=======
  "name": "cesium",
  "version": "1.68.0",
  "description": "CesiumJS is a JavaScript library for creating 3D globes and 2D maps in a web browser without a plugin.",
  "homepage": "http://cesium.com/cesiumjs/",
>>>>>>> 70478525
  "license": "Apache-2.0",
  "author": {
    "name": "Cesium GS, Inc.",
    "url": "https://cesium.com"
  },
  "contributors": [
    {
      "name": "CesiumJS community",
      "url": "https://github.com/CesiumGS/cesium/blob/master/CONTRIBUTORS.md"
    }
  ],
  "keywords": [
    "3D",
    "webgl",
    "geospatial",
    "map",
    "globe"
  ],
  "repository": {
    "type": "git",
<<<<<<< HEAD
    "url": "https://github.com/TerriaJS/cesium.git"
  },
  "directories": {
    "lib": "Source"
=======
    "url": "https://github.com/CesiumGS/cesium.git"
>>>>>>> 70478525
  },
  "bugs": {
    "url": "https://github.com/CesiumGS/cesium/issues",
    "email": "cesium-dev@googlegroups.com"
  },
<<<<<<< HEAD
  "main": "index.js",
  "module": "Source/Cesium.js",
  "type": "module",
  "dependencies": {
    "dompurify": "^2.0.7",
    "esm": "^3.2.25"
=======
  "main": "index.cjs",
  "module": "./Source/Cesium.js",
  "exports": {
    "require": "./index.cjs",
    "import": "./Source/Cesium.js"
>>>>>>> 70478525
  },
  "type": "module",
  "devDependencies": {
    "aws-sdk": "^2.531.0",
    "bluebird": "^3.4.6",
    "cloc": "^2.3.3",
    "compression": "^1.6.2",
    "eslint": "^6.4.0",
    "eslint-plugin-html": "^6.0.0",
    "express": "^4.15.0",
    "globby": "^11.0.0",
    "glsl-strip-comments": "^1.0.0",
    "gulp": "^4.0.0",
    "gulp-clean-css": "^4.2.0",
    "gulp-insert": "^0.5.0",
    "gulp-rename": "^1.2.2",
    "gulp-replace": "^1.0.0",
    "gulp-tap": "^2.0.0",
    "gulp-uglify": "^3.0.0",
    "gulp-zip": "^5.0.0",
    "jasmine-core": "^3.3.0",
    "jsdoc": "^3.4.3",
    "karma": "^4.0.0",
    "karma-chrome-launcher": "^3.1.0",
    "karma-coverage": "^2.0.1",
    "karma-coverage-istanbul-instrumenter": "^1.0.1",
    "karma-detect-browsers": "^2.2.3",
    "karma-edge-launcher": "^0.4.2",
    "karma-firefox-launcher": "^1.0.0",
    "karma-ie-launcher": "^1.0.0",
    "karma-jasmine": "^3.1.1",
    "karma-longest-reporter": "^1.1.0",
    "karma-safari-launcher": "^1.0.0",
    "karma-spec-reporter": "^0.0.32",
    "merge-stream": "^2.0.0",
    "mime": "^2.0.3",
    "mkdirp": "^0.5.1",
    "open": "^7.0.0",
    "request": "^2.79.0",
    "rimraf": "^3.0.0",
    "rollup": "^1.21.4",
    "rollup-plugin-external-globals": "^0.4.0",
    "rollup-plugin-strip-pragma": "^1.0.0",
    "rollup-plugin-uglify": "^6.0.3",
    "stream-to-promise": "^2.2.0",
    "yargs": "^14.0.0"
  },
  "scripts": {
    "convertToModules": "gulp convertToModules",
    "start": "node server.cjs",
    "startPublic": "node server.cjs --public",
    "build": "gulp build",
    "build-watch": "gulp build-watch",
    "buildApps": "gulp buildApps",
    "clean": "gulp clean",
    "cloc": "gulp cloc",
    "combine": "gulp combine",
    "combineRelease": "gulp combineRelease",
    "coverage": "gulp coverage",
    "generateDocumentation": "gulp generateDocumentation",
    "generateDocumentation-watch": "gulp generateDocumentation-watch",
    "eslint": "eslint \"./**/*.js\" \"./**/*.html\" --cache --quiet",
    "makeZipFile": "gulp makeZipFile",
    "minify": "gulp minify",
    "minifyRelease": "gulp minifyRelease",
    "release": "gulp release",
    "build-specs": "gulp build-specs",
    "test": "gulp test",
    "test-all": "gulp test --all",
    "test-webgl": "gulp test --include WebGL",
    "test-non-webgl": "gulp test --exclude WebGL",
    "test-webgl-validation": "gulp test --webglValidation",
    "test-webgl-stub": "gulp test --webglStub",
    "test-release": "gulp test --release",
    "sortRequires": "gulp sortRequires",
    "prepublish": "bash -c \"if [ ! -d \"./wwwroot/build\" ]; then gulp terria-prepare-cesium; fi\"",
    "postpublish": "bash -c \"git tag -a terriajs-${npm_package_version} -m \"terriajs-${npm_package_version}\" && git push origin terriajs-${npm_package_version}\"",
    "postinstall": "bash -c \"if [ ! -d \"./wwwroot/build\" ]; then gulp terria-prepare-cesium; fi\"",
    "deploy-s3": "gulp deploy-s3",
    "deploy-status": "gulp deploy-status",
    "deploy-set-version": "gulp deploy-set-version"
  },
  "browserify": {
    "transform": [
      "deamdify"
    ]
  }
}<|MERGE_RESOLUTION|>--- conflicted
+++ resolved
@@ -1,15 +1,8 @@
 {
-<<<<<<< HEAD
   "name": "terriajs-cesium",
-  "version": "1.66.0",
+  "version": "1.68.0",
   "description": "Cesium for TerriaJS.",
   "homepage": "http://cesiumjs.org",
-=======
-  "name": "cesium",
-  "version": "1.68.0",
-  "description": "CesiumJS is a JavaScript library for creating 3D globes and 2D maps in a web browser without a plugin.",
-  "homepage": "http://cesium.com/cesiumjs/",
->>>>>>> 70478525
   "license": "Apache-2.0",
   "author": {
     "name": "Cesium GS, Inc.",
@@ -30,33 +23,23 @@
   ],
   "repository": {
     "type": "git",
-<<<<<<< HEAD
     "url": "https://github.com/TerriaJS/cesium.git"
   },
   "directories": {
     "lib": "Source"
-=======
-    "url": "https://github.com/CesiumGS/cesium.git"
->>>>>>> 70478525
   },
   "bugs": {
     "url": "https://github.com/CesiumGS/cesium/issues",
     "email": "cesium-dev@googlegroups.com"
   },
-<<<<<<< HEAD
-  "main": "index.js",
-  "module": "Source/Cesium.js",
-  "type": "module",
-  "dependencies": {
-    "dompurify": "^2.0.7",
-    "esm": "^3.2.25"
-=======
   "main": "index.cjs",
   "module": "./Source/Cesium.js",
   "exports": {
     "require": "./index.cjs",
     "import": "./Source/Cesium.js"
->>>>>>> 70478525
+  },
+  "dependencies": {
+    "dompurify": "^2.0.7",
   },
   "type": "module",
   "devDependencies": {
