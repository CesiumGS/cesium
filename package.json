{
  "name": "cesium",
<<<<<<< HEAD
  "version": "1.130.1",
=======
  "version": "1.131.0",
>>>>>>> 0ca6a3e6
  "description": "CesiumJS is a JavaScript library for creating 3D globes and 2D maps in a web browser without a plugin.",
  "homepage": "http://cesium.com/cesiumjs/",
  "license": "Apache-2.0",
  "author": {
    "name": "Cesium GS, Inc.",
    "url": "https://cesium.com"
  },
  "contributors": [
    {
      "name": "CesiumJS community",
      "url": "https://github.com/CesiumGS/cesium/blob/main/CONTRIBUTORS.md"
    }
  ],
  "keywords": [
    "3D",
    "webgl",
    "geospatial",
    "map",
    "globe"
  ],
  "repository": {
    "type": "git",
    "url": "https://github.com/CesiumGS/cesium.git"
  },
  "bugs": {
    "url": "https://github.com/CesiumGS/cesium/issues"
  },
  "main": "index.cjs",
  "module": "./Source/Cesium.js",
  "types": "./Source/Cesium.d.ts",
  "exports": {
    "./package.json": "./package.json",
    "./Source/*": "./Source/*",
    "./Source/*.js": null,
    "./Build/*": "./Build/*",
    "./Build/*.js": null,
    ".": {
      "types": "./Source/Cesium.d.ts",
      "require": "./index.cjs",
      "import": "./Source/Cesium.js"
    }
  },
  "type": "module",
  "sideEffects": [
    "./Source/ThirdParty/**/*",
    "./Source/Widgets/**/*.css",
    "./Source/Workers/*",
    "./Specs/**/*"
  ],
  "dependencies": {
<<<<<<< HEAD
    "@cesium/engine": "^18.2.0",
    "@cesium/widgets": "^12.2.0"
=======
    "@cesium/engine": "^18.3.0",
    "@cesium/widgets": "^12.3.0"
>>>>>>> 0ca6a3e6
  },
  "devDependencies": {
    "@cesium/eslint-config": "^12.0.0",
    "@playwright/test": "^1.41.1",
    "chokidar": "^4.0.1",
    "cloc": "^2.6.0-cloc",
    "compression": "^1.7.4",
    "esbuild": "^0.25.0",
    "eslint": "^9.1.1",
    "eslint-plugin-html": "^8.1.1",
    "express": "^5.1.0",
    "globals": "^16.0.0",
    "globby": "^14.0.0",
    "glsl-strip-comments": "^1.0.0",
    "gulp": "^5.0.0",
    "gulp-clean-css": "^4.3.0",
    "gulp-insert": "^0.5.0",
    "gulp-rename": "^2.0.0",
    "gulp-replace": "^1.1.3",
    "gulp-tap": "^2.0.0",
    "gulp-zip": "^6.0.0",
    "husky": "^9.0.7",
    "istanbul-lib-instrument": "^6.0.0",
    "jasmine-core": "^5.0.1",
    "jsdoc": "^3.6.7",
    "karma": "^6.3.20",
    "karma-chrome-launcher": "^3.1.0",
    "karma-coverage": "^2.0.3",
    "karma-detect-browsers": "^2.3.3",
    "karma-edge-launcher": "^0.4.2",
    "karma-firefox-launcher": "^2.1.1",
    "karma-ie-launcher": "^1.0.0",
    "karma-jasmine": "^5.1.0",
    "karma-longest-reporter": "^1.1.0",
    "karma-safari-launcher": "^1.0.0",
    "karma-sourcemap-loader": "^0.4.0",
    "karma-spec-reporter": "^0.0.36",
    "markdownlint-cli": "^0.45.0",
    "merge-stream": "^2.0.0",
    "mkdirp": "^3.0.1",
    "node-fetch": "^3.2.10",
    "open": "^10.0.2",
    "prettier": "3.6.1",
    "prismjs": "^1.28.0",
    "request": "^2.79.0",
    "rimraf": "^6.0.1",
    "tsd-jsdoc": "^2.5.0",
    "typescript": "^5.3.2",
    "yargs": "^18.0.0"
  },
  "scripts": {
    "prepare": "gulp prepare && husky && node scripts/isCI.js || playwright install --with-deps",
    "start": "node server.js",
    "start-public": "node server.js --public",
    "build": "gulp build",
    "build-release": "gulp buildRelease",
    "build-watch": "gulp buildWatch",
    "build-ts": "gulp buildTs",
    "build-third-party": "gulp buildThirdParty",
    "build-apps": "gulp buildApps",
    "clean": "gulp clean",
    "cloc": "gulp cloc",
    "coverage": "gulp coverage",
    "build-docs": "gulp buildDocs",
    "build-docs-watch": "gulp buildDocsWatch",
    "eslint": "eslint \"./**/*.*js\" \"./**/*.html\" --cache --quiet",
    "make-zip": "gulp makeZip",
    "markdownlint": "markdownlint \"**/*.md\"",
    "release": "gulp release",
    "website-release": "gulp websiteRelease",
    "test": "gulp test",
    "test-all": "gulp test --all",
    "test-webgl": "gulp test --include WebGL",
    "test-non-webgl": "gulp test --exclude WebGL",
    "test-webgl-validation": "gulp test --webglValidation",
    "test-webgl-stub": "gulp test --webglStub",
    "test-release": "gulp test --release",
    "test-e2e": "playwright test -c Specs/e2e/playwright.config.js --project=chromium",
    "test-e2e-all": "playwright test -c Specs/e2e/playwright.config.js",
    "test-e2e-release": "release=true playwright test -c Specs/e2e/playwright.config.js --project=chromium",
    "test-e2e-release-all": "release=true playwright test -c Specs/e2e/playwright.config.js",
    "test-e2e-report": "playwright show-report Build/Specs/e2e/report",
    "test-e2e-update": "playwright test -c Specs/e2e/playwright.config.js --project=chromium -u",
    "deploy-status": "gulp deployStatus",
    "deploy-set-version": "gulp deploySetVersion",
    "prettier": "prettier --write \"**/*\"",
    "prettier-check": "prettier --check \"**/*\"",
    "cspell": "npx cspell lint -c .vscode/cspell.json --unique --no-progress"
  },
  "engines": {
    "node": ">=20.19.0"
  },
  "lint-staged": {
    "*.{js,cjs,mjs,css,html}": [
      "eslint --cache --quiet",
      "prettier --write"
    ],
    "*.md": [
      "markdownlint",
      "prettier --write"
    ]
  },
  "workspaces": [
    "packages/engine",
    "packages/widgets"
  ]
}<|MERGE_RESOLUTION|>--- conflicted
+++ resolved
@@ -1,10 +1,6 @@
 {
   "name": "cesium",
-<<<<<<< HEAD
-  "version": "1.130.1",
-=======
   "version": "1.131.0",
->>>>>>> 0ca6a3e6
   "description": "CesiumJS is a JavaScript library for creating 3D globes and 2D maps in a web browser without a plugin.",
   "homepage": "http://cesium.com/cesiumjs/",
   "license": "Apache-2.0",
@@ -55,13 +51,8 @@
     "./Specs/**/*"
   ],
   "dependencies": {
-<<<<<<< HEAD
-    "@cesium/engine": "^18.2.0",
-    "@cesium/widgets": "^12.2.0"
-=======
     "@cesium/engine": "^18.3.0",
     "@cesium/widgets": "^12.3.0"
->>>>>>> 0ca6a3e6
   },
   "devDependencies": {
     "@cesium/eslint-config": "^12.0.0",
