--- conflicted
+++ resolved
@@ -1,13 +1,7 @@
 {
-<<<<<<< HEAD
   "name": "terriajs-cesium",
-  "version": "1.29.2",
+  "version": "1.31.0",
   "description": "Cesium for TerriaJS.",
-=======
-  "name": "cesium",
-  "version": "1.31.0",
-  "description": "Cesium is a JavaScript library for creating 3D globes and 2D maps in a web browser without a plugin.",
->>>>>>> 267aa2fa
   "homepage": "http://cesiumjs.org",
   "license": "Apache-2.0",
   "author": {
