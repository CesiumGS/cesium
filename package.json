{
  "name": "cesium",
  "version": "1.98.1",
  "description": "CesiumJS is a JavaScript library for creating 3D globes and 2D maps in a web browser without a plugin.",
  "homepage": "http://cesium.com/cesiumjs/",
  "license": "Apache-2.0",
  "author": {
    "name": "Cesium GS, Inc.",
    "url": "https://cesium.com"
  },
  "contributors": [
    {
      "name": "CesiumJS community",
      "url": "https://github.com/CesiumGS/cesium/blob/main/CONTRIBUTORS.md"
    }
  ],
  "keywords": [
    "3D",
    "webgl",
    "geospatial",
    "map",
    "globe"
  ],
  "repository": {
    "type": "git",
    "url": "https://github.com/CesiumGS/cesium.git"
  },
  "bugs": {
    "url": "https://github.com/CesiumGS/cesium/issues",
    "email": "cesium-dev@googlegroups.com"
  },
  "main": "index.cjs",
  "module": "./Source/Cesium.js",
  "types": "./Source/Cesium.d.ts",
  "exports": {
    "./package.json": "./package.json",
    "./Source/*": "./Source/*",
    "./Source/*.js": null,
    "./Build/*": "./Build/*",
    "./Build/*.js": null,
    ".": {
      "require": "./index.cjs",
      "import": "./Source/Cesium.js"
    }
  },
  "type": "module",
  "sideEffects": [
    "./Source/ThirdParty/**/*",
    "./Source/Widgets/**/*.css",
    "./Source/Workers/*",
    "./Specs/**/*"
  ],
  "dependencies": {
    "@tweenjs/tween.js": "^18.6.4",
    "@zip.js/zip.js": "2.4.x",
    "autolinker": "^3.14.3",
    "bitmap-sdf": "^1.0.3",
    "dompurify": "^2.2.2",
    "earcut": "^2.2.4",
    "grapheme-splitter": "^1.0.4",
    "jsep": "^0.3.1",
    "kdbush": "^3.0.0",
    "ktx-parse": "^0.4.5",
    "lerc": "^2.0.0",
    "mersenne-twister": "^1.1.0",
    "meshoptimizer": "^0.18.1",
    "nosleep.js": "^0.12.0",
    "pako": "^2.0.4",
    "protobufjs": "^7.1.0",
    "rbush": "^3.0.1",
    "topojson-client": "^3.1.0",
    "urijs": "^1.19.7"
  },
  "devDependencies": {
    "@rollup/plugin-commonjs": "^22.0.2",
    "@rollup/plugin-node-resolve": "^14.0.0",
    "aws-sdk": "^2.1210.0",
    "bluebird": "^3.7.2",
    "chokidar": "^3.5.3",
    "cloc": "^2.8.0",
    "compression": "^1.7.4",
    "decompress": "^4.2.1",
<<<<<<< HEAD
    "dompurify": "^2.2.2",
=======
>>>>>>> 2f4aeb8c
    "download": "^8.0.0",
    "draco3d": "^1.5.1",
    "esbuild": "^0.15.7",
    "eslint": "^8.19.0",
    "eslint-config-cesium": "^9.0.0",
    "eslint-config-prettier": "^8.3.0",
    "eslint-plugin-es": "^4.1.0",
    "eslint-plugin-html": "^6.1.2",
    "eslint-plugin-node": "^11.1.0",
    "express": "^4.17.1",
    "globby": "^13.1.2",
    "glsl-strip-comments": "^1.0.0",
    "gulp": "^4.0.2",
    "gulp-clean-css": "^4.3.0",
    "gulp-insert": "^0.5.0",
    "gulp-rename": "^2.0.0",
    "gulp-replace": "^1.1.3",
    "gulp-tap": "^2.0.0",
    "gulp-zip": "^5.1.0",
    "husky": "^7.0.2",
    "istanbul-lib-instrument": "^5.2.0",
    "jasmine-core": "^4.0.1",
    "jsdoc": "^3.6.7",
    "karma": "^6.3.20",
    "karma-chrome-launcher": "^3.1.0",
    "karma-coverage": "^2.0.3",
    "karma-detect-browsers": "^2.3.3",
    "karma-edge-launcher": "^0.4.2",
    "karma-firefox-launcher": "^2.1.1",
    "karma-ie-launcher": "^1.0.0",
    "karma-jasmine": "^4.0.1",
    "karma-longest-reporter": "^1.1.0",
    "karma-safari-launcher": "^1.0.0",
    "karma-sourcemap-loader": "^0.3.8",
    "karma-spec-reporter": "^0.0.32",
    "markdownlint-cli": "^0.31.1",
    "merge-stream": "^2.0.0",
    "mime": "^3.0.0",
    "mkdirp": "^1.0.4",
    "node-fetch": "^3.2.10",
    "open": "^8.2.1",
    "p-limit": "^4.0.0",
    "prettier": "2.1.2",
    "prismjs": "^1.28.0",
    "request": "^2.79.0",
    "rimraf": "^3.0.2",
    "rollup": "^2.52.2",
    "rollup-plugin-strip-pragma": "^1.0.0",
    "rollup-plugin-terser": "^7.0.2",
    "stream-to-promise": "^3.0.0",
    "tsd-jsdoc": "^2.5.0",
    "typescript": "^4.3.4",
    "yargs": "^17.0.1"
  },
  "scripts": {
    "prepare": "gulp prepare && husky install",
    "start": "node server.js",
    "start-public": "node server.js --public",
    "build": "gulp build",
    "build-watch": "gulp buildWatch",
    "build-ts": "gulp buildTs",
    "build-third-party": "gulp buildThirdParty",
    "build-apps": "gulp buildApps",
    "clean": "gulp clean",
    "cloc": "gulp cloc",
    "coverage": "gulp coverage",
    "build-docs": "gulp buildDocs",
    "build-docs-watch": "gulp buildDocsWatch",
    "eslint": "eslint \"./**/*.js\" \"./**/*.cjs\" \"./**/*.html\" --cache --quiet",
    "make-zip": "gulp makeZip",
    "markdownlint": "markdownlint \"*.md\" \"Documentation/**/*.md\" --ignore CHANGES.md --ignore README.md --ignore LICENSE.md",
    "release": "gulp release",
<<<<<<< HEAD
    "website-release": "gulp website-release",
=======
    "website-release": "gulp websiteRelease",
>>>>>>> 2f4aeb8c
    "test": "gulp test",
    "test-all": "gulp test --all",
    "test-webgl": "gulp test --include WebGL",
    "test-non-webgl": "gulp test --exclude WebGL",
    "test-webgl-validation": "gulp test --webglValidation",
    "test-webgl-stub": "gulp test --webglStub",
    "test-release": "gulp test --release",
    "deploy-s3": "gulp deploy-s3",
    "deploy-status": "gulp deployStatus",
    "deploy-set-version": "gulp deploySetVersion",
    "prettier": "prettier --write \"**/*\"",
    "prettier-check": "prettier --check \"**/*\""
  },
  "engines": {
    "node": ">=14.0.0"
  },
  "lint-staged": {
    "*.{js,cjs,html}": [
      "eslint --cache --quiet",
      "prettier --write"
    ],
    "*.md": [
      "markdownlint --ignore CHANGES.md --ignore README.md --ignore LICENSE.md",
      "prettier --write"
    ]
  }
}<|MERGE_RESOLUTION|>--- conflicted
+++ resolved
@@ -80,10 +80,6 @@
     "cloc": "^2.8.0",
     "compression": "^1.7.4",
     "decompress": "^4.2.1",
-<<<<<<< HEAD
-    "dompurify": "^2.2.2",
-=======
->>>>>>> 2f4aeb8c
     "download": "^8.0.0",
     "draco3d": "^1.5.1",
     "esbuild": "^0.15.7",
@@ -156,11 +152,7 @@
     "make-zip": "gulp makeZip",
     "markdownlint": "markdownlint \"*.md\" \"Documentation/**/*.md\" --ignore CHANGES.md --ignore README.md --ignore LICENSE.md",
     "release": "gulp release",
-<<<<<<< HEAD
-    "website-release": "gulp website-release",
-=======
     "website-release": "gulp websiteRelease",
->>>>>>> 2f4aeb8c
     "test": "gulp test",
     "test-all": "gulp test --all",
     "test-webgl": "gulp test --include WebGL",
