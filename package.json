{
<<<<<<< HEAD
  "name": "terriajs-cesium",
  "version": "1.10.7",
  "description": "Cesium for TerriaJS.",
  "homepage": "http://cesiumjs.org",
  "license": "Apache-2.0",
  "repository": {
    "type": "git",
    "url": "https://github.com/TerriaJS/cesium.git"
  },
  "directories": {
    "lib": "Source"
  },
  "devDependencies": {
    "browserify": "^9.0.8",
    "compression": "1.4.3",
    "exorcist": "^0.3.0",
    "express": "4.12.3",
    "glob-all": "^3.0.1",
    "gulp": "^3.8.11",
    "gulp-sourcemaps": "^1.5.2",
    "gulp-uglify": "^1.2.0",
    "jsdoc": "3.3.0-beta3",
    "request": "2.55.0",
    "vinyl-buffer": "^1.0.0",
    "vinyl-source-stream": "^1.1.0",
    "vinyl-transform": "^1.0.0",
    "yargs": "3.8.0"
  },
  "dependencies": {
    "deamdify": "^0.1.1"
  },
  "scripts": {
    "prepublish": "bash -c \"if [ ! -d \"./wwwroot/build\" ]; then gulp prepare-cesium; fi\"",
    "postpublish": "bash -c \"git tag -a terriajs-${npm_package_version} -m \"terriajs-${npm_package_version}\" && git push origin terriajs-${npm_package_version}\"",
    "postinstall": "bash -c \"if [ ! -d \"./wwwroot/build\" ]; then gulp prepare-cesium; fi\""
  },
  "browserify": {
    "transform": [
      "deamdify"
    ]
  }
=======
    "name": "cesium",
    "version": "1.11.0",
    "description": "Cesium is a JavaScript library for creating 3D globes and 2D maps in a web browser without a plugin.",
    "homepage": "http://cesiumjs.org",
    "license": "Apache-2.0",
    "repository": {
        "type": "git",
        "url": "https://github.com/AnalyticalGraphicsInc/cesium.git"
    },
    "devDependencies": {
        "jsdoc": "3.3.0-beta3",
        "express": "4.12.3",
        "compression": "1.4.3",
        "request": "2.55.0",
        "yargs": "3.8.0"
    }
>>>>>>> 5e76fa28
}<|MERGE_RESOLUTION|>--- conflicted
+++ resolved
@@ -1,7 +1,6 @@
 {
-<<<<<<< HEAD
   "name": "terriajs-cesium",
-  "version": "1.10.7",
+  "version": "1.11.0",
   "description": "Cesium for TerriaJS.",
   "homepage": "http://cesiumjs.org",
   "license": "Apache-2.0",
@@ -41,22 +40,4 @@
       "deamdify"
     ]
   }
-=======
-    "name": "cesium",
-    "version": "1.11.0",
-    "description": "Cesium is a JavaScript library for creating 3D globes and 2D maps in a web browser without a plugin.",
-    "homepage": "http://cesiumjs.org",
-    "license": "Apache-2.0",
-    "repository": {
-        "type": "git",
-        "url": "https://github.com/AnalyticalGraphicsInc/cesium.git"
-    },
-    "devDependencies": {
-        "jsdoc": "3.3.0-beta3",
-        "express": "4.12.3",
-        "compression": "1.4.3",
-        "request": "2.55.0",
-        "yargs": "3.8.0"
-    }
->>>>>>> 5e76fa28
 }