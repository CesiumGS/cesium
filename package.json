--- conflicted
+++ resolved
@@ -51,15 +51,10 @@
     "./Specs/**/*"
   ],
   "dependencies": {
-<<<<<<< HEAD
-    "@cesium/engine": "^15.0.0",
+    "@cesium/engine": "^16.0.0",
     "@cesium/wasm-splats": "^0.1.0-alpha.1",
-    "@cesium/widgets": "^11.0.0",
+    "@cesium/widgets": "^11.1.0",
     "@spz-loader/core": "^0.1.0"
-=======
-    "@cesium/engine": "^16.0.0",
-    "@cesium/widgets": "^11.1.0"
->>>>>>> 1a344511
   },
   "devDependencies": {
     "@cesium/eslint-config": "^12.0.0",
