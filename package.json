--- conflicted
+++ resolved
@@ -99,11 +99,6 @@
     "prismjs": "^1.28.0",
     "request": "^2.79.0",
     "rimraf": "^5.0.0",
-<<<<<<< HEAD
-    "rollup": "^3.23.0",
-    "rollup-plugin-strip-pragma": "^1.0.0",
-=======
->>>>>>> fbc056ef
     "sinon": "^17.0.0",
     "stream-to-promise": "^3.0.0",
     "tsd-jsdoc": "^2.5.0",
