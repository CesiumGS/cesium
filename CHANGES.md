--- conflicted
+++ resolved
@@ -30,13 +30,7 @@
 - Fixed a bug with very long view ranges requiring multiple frustums even with the logarithmic depth buffer enabled. Previously, such scenes could resolve depth incorrectly. [#8727](https://github.com/CesiumGS/cesium/pull/8727)
 - Fixed an issue with glTF skinning support where an optional property `skeleton` was considered required by Cesium. [#8175](https://github.com/CesiumGS/cesium/issues/8175)
 - Fixed an issue with clamping of non-looped glTF animations. Subscribers to animation `update` events should expect one additional event firing as an animation stops. [#7387](https://github.com/CesiumGS/cesium/issues/7387)
-<<<<<<< HEAD
-- Fixed a bug with very long view ranges requiring multiple frustums even with the logarithmic depth buffer enabled. Previously, such scenes could resolve depth incorrectly. [#8727](https://github.com/CesiumGS/cesium/pull/8727)
-- Fixed a bug where the elevation contour material's alpha was not being applied. [#8749](https://github.com/CesiumGS/cesium/pull/8749)
 - Fixed an issue with 3D Tiles point cloud styling where `${feature.propertyName}` and `${feature["propertyName"]}` syntax would cause a crash. Also fixed an issue where property names with non-alphanumeric characters would crash. [#8785](https://github.com/CesiumGS/cesium/pull/8785)
-- Fix potential memory leak when destroying `CesiumWidget` instances.
-=======
->>>>>>> 389770e7
 - Geometry instance floats now work for high precision floats on newer iOS devices. [#8805](https://github.com/CesiumGS/cesium/pull/8805)
 - Fixed a bug where the elevation contour material's alpha was not being applied. [#8749](https://github.com/CesiumGS/cesium/pull/8749)
 - Fix potential memory leak when destroying `CesiumWidget` instances. [#8591](https://github.com/CesiumGS/cesium/pull/8591)
