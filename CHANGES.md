--- conflicted
+++ resolved
@@ -1,20 +1,13 @@
 # Change Log
 
-<<<<<<< HEAD
 ### 1.110 - 2023-10-02
-=======
-### 1.110 - 2023-10-01
->>>>>>> 0488d5d3
 
 #### @cesium/engine
 
 ##### Fixes :wrench:
 
-<<<<<<< HEAD
 - Fix bug in `Cesium3DTilePass` affecting the `PRELOAD` pass. [#11525](https://github.com/CesiumGS/cesium/pull/11525)
-=======
 - Remove reading of `import.meta` meta-property because webpack does not support it. [#11511](https://github.com/CesiumGS/cesium/pull/11511)
->>>>>>> 0488d5d3
 
 ### 1.109 - 2023-09-01
 
