--- conflicted
+++ resolved
@@ -1,7 +1,5 @@
 # Change Log
 
-<<<<<<< HEAD
-=======
 ### 1.106 - 2023-06-01
 
 #### @cesium/engine
@@ -10,7 +8,6 @@
 
 - Fixed a race condition when loading cut-out terrain. [#11296](https://github.com/CesiumGS/cesium/pull/11296)
 
->>>>>>> 8da09675
 ### 1.105.2 - 2023-05-15
 
 - This is an npm-only release to fix a dependency issue published in 1.105.1.
@@ -26,11 +23,7 @@
 
 ##### Fixes :wrench:
 
-<<<<<<< HEAD
-- Fixed a race condition when loading cut-out terrain. [#11296](https://github.com/CesiumGS/cesium/pull/11296)
-=======
 - Improved camera controls when globe is off. [#7171](https://github.com/CesiumGS/cesium/issues/7171)
->>>>>>> 8da09675
 
 ### 1.105 - 2023-05-01
 
