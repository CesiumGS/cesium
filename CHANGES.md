--- conflicted
+++ resolved
@@ -2,16 +2,12 @@
 
 ### 1.105 - 2023-05-01
 
-<<<<<<< HEAD
-##### Fixes :wrench:
-
+#### @cesium/engine
+
+##### Fixes :wrench:
+
+- Fixed atmosphere rendering performance issue. [10510](https://github.com/CesiumGS/cesium/issues/10510)
 - Fixed Repeated URI parsing slows 3D Tiles performance [#11197](https://github.com/CesiumGS/cesium/issues/11197). Together with [#11211](https://github.com/CesiumGS/cesium/pull/11211), this can reduce tile parsing time by as much as 25% on large tilesets
-=======
-#### @cesium/engine
-
-##### Fixes :wrench:
-
-- Fixed atmosphere rendering performance issue. [10510](https://github.com/CesiumGS/cesium/issues/10510)
 
 #### @cesium/widgets
 
@@ -19,7 +15,6 @@
 
 - Fixed missing `ContextOptions` in generated TypeScript definitions. [10963](https://github.com/CesiumGS/cesium/issues/10963)
 - Fixed model rendering when emissiveTexture is defined and emissiveFactor is not. [#11215](https://github.com/CesiumGS/cesium/pull/11215)
->>>>>>> 528bbd92
 
 ### 1.104 - 2023-04-03
 
