# Change Log

<<<<<<< HEAD
- Added SplitDirection property for display PointPrimitive relative to the `Scene.splitPosition`.

### 1.118 - 2024-06-01
=======
### 1.118 - 2024-06-03
>>>>>>> 3b393448

#### @cesium/engine

###### Additions :tada:

- Added support for glTF models with the [KHR_materials_specular extension](https://github.com/KhronosGroup/glTF/tree/main/extensions/2.0/Khronos/KHR_materials_specular). [#11970](https://github.com/CesiumGS/cesium/pull/11970)
- Added support for glTF models with the [KHR_materials_anisotropy extension](https://github.com/KhronosGroup/glTF/blob/main/extensions/2.0/Khronos/KHR_materials_anisotropy/README.md). [#11988](https://github.com/CesiumGS/cesium/pull/11988)

#### Fixes :wrench:

- Fixed a bug where `scene.pickPosition` returned incorrect results against the globe when `depthTestAgainstTerrain` is `false`. [#4368](https://github.com/CesiumGS/cesium/issues/4368)
- Fixed a bug where `TaskProcessor` worker loading would check the worker module ID rather than the absolute URL when determining if it is cross-origin. [#11833](https://github.com/CesiumGS/cesium/pull/11833)
- Fixed a bug where cross-origin workers would error when loaded with the CommonJS `importScripts` shim instead of an ESM `import`. [#11833](https://github.com/CesiumGS/cesium/pull/11833)
- Corrected the Typescript types for `Billboard.id` and `Label.id` to be `any` [#11973](https://github.com/CesiumGS/cesium/issues/11973)
- Fixed a normalization error in image-based lighting [#11994](https://github.com/CesiumGS/cesium/issues/11994)

### 1.117 - 2024-05-01

#### @cesium/engine

##### Additions :tada:

- Added `ClippingPolygon` and `ClippingPolygonCollection` for applying multiple clipping regions, with support for concave regions and inverse clipping regions, to 3D Tiles and Terrain. [#11750](https://github.com/CesiumGS/cesium/pull/11750)
- Added `Cesium3DTileset.clippingPolygons`, `Globe.clippingPolygons`, and `Model.clippingPolygons` properties for defining clipping regions from world positions. [#11750](https://github.com/CesiumGS/cesium/pull/11750)

##### Fixes :wrench:

- Fixed a bug where a data source was not automatically rendered after is was added in request render mode. [#11934](https://github.com/CesiumGS/cesium/pull/11934)
- Fixes Typescript definition for `Event.raiseEvent`. [#10498](https://github.com/CesiumGS/cesium/issues/10498)
- Fixed a bug that Label position height may not be correctly updated when its HeightReference is relative. [#11929](https://github.com/CesiumGS/cesium/pull/11929)

#### @cesium/widgets

##### Fixes :wrench:

- Fixed leaked CSS styling from `I3SBuildingSceneLayerExplorer` widget. [#11959](https://github.com/CesiumGS/cesium/pull/11959)

### 1.116 - 2024-04-01

#### @cesium/engine

##### Breaking Changes :mega:

- `Cesium3DTileset.disableCollision` has been removed. Use `Cesium3DTileset.enableCollision` instead.
- `Globe.terrainExaggeration` and `Globe.terrainExaggerationRelativeHeight` have been removed. Use `Scene.verticalExaggeration` and `Scene.verticalExaggerationRelativeHeight` instead.

##### Additions :tada:

- Surface normals are now computed for clipping and shape bounds in VoxelEllipsoidShape and VoxelCylinderShape. [#11847](https://github.com/CesiumGS/cesium/pull/11847)
- Implemented sharper rendering and lighting on voxels with CYLINDER and ELLIPSOID shape. [#11875](https://github.com/CesiumGS/cesium/pull/11875)
- Implemented vertical exaggeration for voxels with BOX shape. [#11887](https://github.com/CesiumGS/cesium/pull/11887)
- Added the `Check` object of validators to the public api and types. [#11901](https://github.com/CesiumGS/cesium/pull/11901)

##### Fixes :wrench:

- Fixed issue with `BingMapsImageryProvider` where given culture option is ineffective [#11695](https://github.com/CesiumGS/cesium/issues/11695)
- Fixed a bug with performance in scenes with multiple tilesets [#11878](https://github.com/CesiumGS/cesium/pull/11878)
- Fixes issue with PolygonGeometry uvs are improperly computed [#11767](https://github.com/CesiumGS/cesium/issues/11767)
- Fixed voxel rendering bugs for non-spherical ellipsoid shapes [#11848](https://github.com/CesiumGS/cesium/pull/11848)
- Fixed a bug where dynamic geometries caused the Scene to continuously render when running in requestRenderMode [#6631](https://github.com/CesiumGS/cesium/issues/6631)

### 1.115 - 2024-03-01

#### @cesium/engine

##### Breaking Changes :mega:

- By default, instances of `Cesium3DTileset ` will no longer default to enable collisions for camera collision or for clamping entities. [#11829](https://github.com/CesiumGS/cesium/pull/11829)
  - This behavior can be enabled by setting `Cesium3DTileset.enableCollision` to true.

##### Additions :tada:

- Added support for I3S Building Scene Layer. [#11678](https://github.com/CesiumGS/cesium/pull/11678)
- Added `Scene.pickVoxel` to pick individual cells from a `VoxelPrimitive`, and `VoxelCell` to report information about the picked cell. [#11828](https://github.com/CesiumGS/cesium/pull/11828)
- Added `Scene.defaultLogDepthBuffer` to allow changing the default behavior of the `logDepthBuffer` for newly created `Scene` instances. [#11859](https://github.com/CesiumGS/cesium/pull/11859)
- Added `SensorVolumePortionToDisplay` to assist `CzmlDataSource` in parsing CZML. [#11859](https://github.com/CesiumGS/cesium/pull/11859)

##### Fixes :wrench:

- Fixed a bug where the camera can stay underground when 3D Tiles are loading in. [#11824](https://github.com/CesiumGS/cesium/issues/11824)
- Fixed a bug with where a mix of empty and non-empty tiles were not refining. [#9356](https://github.com/CesiumGS/cesium/issues/9356)
- Fixed a bug with camera collision with tilesets containing tiles with interleaved buffers [#11812](https://github.com/CesiumGS/cesium/issues/11812)
- Fixed a bug affecting voxel shader compilation in WebGL1 contexts. [#11798](https://github.com/CesiumGS/cesium/pull/11798)
- Fixed a bug where legacy B3DM files that contained glTF 1.0 data that used a `CONSTANT` technique in the `KHR_material_common` extension and only defined ambient- or emissive textures (but no diffuse textures) showed up without any texture [#11825](https://github.com/CesiumGS/cesium/pull/11825)
- Fixed an error when the `screenSpaceEventHandler` was destroyed before `Viewer` [#10576](https://github.com/CesiumGS/cesium/issues/10576)
- Fixed how `Camera.changed` handles changes in `roll`. [#11844](https://github.com/CesiumGS/cesium/pull/11844)

##### Deprecated :hourglass_flowing_sand:

- `Cesium3DTileset.disableCollision` has been deprecated and will be removed in 1.116. Use `Cesium3DTileset.enableCollision` instead.

#### @cesium/engine

##### Additions :tada:

- Added `I3SBuildingSceneLayerExplorer` widget for working with I3S Building Scene Layer data. [#11678](https://github.com/CesiumGS/cesium/pull/11678)

### 1.114 - 2024-02-01

#### @cesium/engine

##### Breaking Changes :mega:

- By default, the screen space camera controller will no longer go inside or under instances of `Cesium3DTileset`. [#11581](https://github.com/CesiumGS/cesium/pull/11581)
  - This behavior can be disabled by setting `Cesium3DTileset.disableCollision` to true.
  - This feature is enabled by default only for WebGL 2 and above, but can be enabled for WebGL 1 by setting the `enablePick` option to true when creating the `Cesium3DTileset`.
- Clamping to ground, `HeightReference.CLAMP_TO_GROUND`, and `HeightReference.RELATIVE_TO_GROUND` now take into account 3D Tilesets. These opions will clamp to either 3D Tilesets or Terrain, whichever has a greater height. [#11604](https://github.com/CesiumGS/cesium/pull/11604)
  - To restore previous behavior where an entity is clamped only to terrain or relative only to terrain, set `heightReference` to `HeightReference.CLAMP_TO_TERRAIN` or `HeightReference.RELATIVE_TO_TERRAIN` respectively.
- Removed the need for node internal packages `http`, `https`, `url` and `zlib` in the `Resource` class. This means they do not need to be marked external by build tools anymore. [#11773](https://github.com/CesiumGS/cesium/pull/11773)
  - This slightly changed the contents of the `RequestErrorEvent` error that is thrown in node environments when a request fails. The `response` property is now a [`Response`](https://developer.mozilla.org/en-US/docs/Web/API/Response) object instead of an [`http.IncomingMessage`](https://nodejs.org/docs/latest-v20.x/api/http.html#class-httpincomingmessage)
- The `Cesium3DTileset.dynamicScreenSpaceError` optimization is now enabled by default, as this improves performance for street-level horizon views. Furthermore, the default settings of this feature were tuned for improved performance. `Cesium3DTileset.dynamicScreenSpaceErrorDensity` was changed from 0.00278 to 0.0002. `Cesium3DTileset.dynamicScreenSpaceErrorFactor` was changed from 4 to 24. [#11718](https://github.com/CesiumGS/cesium/pull/11718)
- `PolygonGeometry.computeRectangle` has been removed. Use `PolygonGeometry.computeRectangleFromPositions` instead.

##### Additions :tada:

- Added `HeightReference.CLAMP_TO_TERRAIN`, `HeightReference.RELATIVE_TO_TERRAIN`, `HeightReference.CLAMP_TO_3D_TILE`, and `HeightReference.RELATIVE_TO_3D_TILE` to position relatve to terrain or 3D tilesets exclusively.[#11604](https://github.com/CesiumGS/cesium/pull/11604)
- Added `Cesium3DTileset.getHeight` to sample height values of the loaded tiles. If using WebGL 1, the `enablePick` option must be set to true to use this function. [#11581](https://github.com/CesiumGS/cesium/pull/11581)
- Added `Cesium3DTileset.disableCollision` to allow the camera from to go inside or below a 3D tileset, for instance, to be used with 3D Tiles interiors. [#11581](https://github.com/CesiumGS/cesium/pull/11581)
- Fog rendering now applies to glTF models and 3D Tiles. This can be configured using `scene.fog` and `scene.atmosphere`. [#11744](https://github.com/CesiumGS/cesium/pull/11744)
- Added `scene.atmosphere` to store common atmosphere lighting parameters. [#11744](https://github.com/CesiumGS/cesium/pull/11744) and [#11681](https://github.com/CesiumGS/cesium/issues/11681)
- Added `createWorldBathymetryAsync` helper function to make it easier to load Bathymetry terrain. [#11790](https://github.com/CesiumGS/cesium/issues/11790)

##### Fixes :wrench:

- Fixed an issue where `DataSource` objects incorrectly shared a single `PolylineCollection` in the `PolylineGeometryUpdater`. Updated `PolylineGeometryUpdater` to create a distinct `PolylineCollection` instance per `DataSource`. This resolves the crashes reported under [#7758](https://github.com/CesiumGS/cesium/issues/7758) and [#9154](https://github.com/CesiumGS/cesium/issues/9154).
- Fixed a geometry displacement on iOS devices that was caused by NaN value in `czm_translateRelativeToEye` function. [#7100](https://github.com/CesiumGS/cesium/issues/7100)
- Fixed improper scaling of ellipsoid inner radii in 3D mode. [#11656](https://github.com/CesiumGS/cesium/issues/11656) and [#10245](https://github.com/CesiumGS/cesium/issues/10245)
- Updated `approximateTerrainHeights.json` to account for CWB heights to help with ground primitives when using Cesium World Bathymetry [#11805](https://github.com/CesiumGS/cesium/pull/11805)
- Fix globe materials when lighting is false. Slope/Aspect material no longer rely on turning on lighting or shadows. [#11563](https://github.com/CesiumGS/cesium/issues/11563)
- Fixed a bug where `GregorianDate` constructor would not validate the input parameters for valid date. [#10057](https://github.com/CesiumGS/cesium/issues/10057)
- Fixed a bug where the `Cesium3DTileset` constructor was ignoring the options `dynamicScreenSpaceError`, `dynamicScreenSpaceErrorDensity`, `dynamicScreenSpaceErrorFactor` and `dynamicScreenSpaceErrorHeightFalloff`. [#11677](https://github.com/CesiumGS/cesium/issues/11677)
- Fixed a bug where transforms that had been defined with the `KHR_texture_transform` extension had not been applied to Property Textures in `EXT_structural_metadata`. [#11708](https://github.com/CesiumGS/cesium/issues/11708)
- Fixed a bug where transforms that had been defined with the `KHR_texture_transform` extension had not been applied to Feature ID Textures in `EXT_mesh_features`. [#11731](https://github.com/CesiumGS/cesium/issues/11731)
- Fixed `Entity` documentation for `orientation` property. [#11762](https://github.com/CesiumGS/cesium/pull/11762)
- The `EntityCollection#add` method was documented to throw a `DeveloperError` for duplicate IDs, but did throw a `RuntimeError` in this case. This is now changed to throw a `DeveloperError`. [#11776](https://github.com/CesiumGS/cesium/pull/11776)
- Parts of the documentation have been updated to resolve potential issues with the generated TypedScript definitions. [#11776](https://github.com/CesiumGS/cesium/pull/11776)
- Fixed type definition for `Camera.constrainedAxis`. [#11475](https://github.com/CesiumGS/cesium/issues/11475)

#### @cesium/widgets

##### Fixes :wrench:

- Fixed a bug where the 3D Tiles Inspector's `dynamicScreenSpaceErrorDensity` slider did not update the tileset [#6143](https://github.com/CesiumGS/cesium/issues/6143)

### 1.113 - 2024-01-02

#### @cesium/engine

##### Additions :tada:

- Vertical exaggeration can now be applied to a `Cesium3DTileset`. Exaggeration of `Terrain` and `Cesium3DTileset` can be controlled simultaneously via the new `Scene` properties `Scene.verticalExaggeration` and `Scene.verticalExaggerationRelativeHeight`. [#11655](https://github.com/CesiumGS/cesium/pull/11655)

##### Fixes :wrench:

- Changes the default `RequestScheduler.maximumRequestsPerServer` from 6 to 18. This should improve performance on HTTP/2 servers and above. [#11627](https://github.com/CesiumGS/cesium/issues/11627)
- Corrected JSDoc and Typescript definitions that marked optional arguments as required in `ImageryProvider` constructor. [#11625](https://github.com/CesiumGS/cesium/issues/11625)
- The `Quaternion.computeAxis` function created an axis that was `(0,0,0)` for the unit quaternion, and an axis that was `(NaN,NaN,NaN)` for the quaternion `(0,0,0,-1)` (which describes a rotation about 360 degrees). Now, it returns the x-axis `(1,0,0)` in both of these cases. [#11665](https://github.com/CesiumGS/cesium/issues/11665)

##### Deprecated :hourglass_flowing_sand:

- `Globe.terrainExaggeration` and `Globe.terrainExaggerationRelativeHeight` have been deprecated in CesiumJS 1.113. They will be removed in 1.116. Use `Scene.verticalExaggeration` and `Scene.verticalExaggerationRelativeHeight` instead. [#11655](https://github.com/CesiumGS/cesium/pull/11655)

### 1.112 - 2023-12-01

#### @cesium/engine

##### Fixes :wrench:

- Fixed terrain lockups in `requestTileGeometry` by ensuring promise handling aligns with CesiumJS's expectations. [#11630](https://github.com/CesiumGS/cesium/pull/11630)
- Corrected JSDoc and Typescript definitions that marked optional arguments as required in `Cesium3dTileset.fromIonAssetId` [#11623](https://github.com/CesiumGS/cesium/issues/11623), and `IonImageryProvider.fromAssetId` [#11624](https://github.com/CesiumGS/cesium/issues/11624)

### 1.111 - 2023-11-01

#### @cesium/engine

##### Additions :tada:

- `BingMapsImageryProvider.fromUrl` now takes an optional `mapLayer` parameter which is a string that maps directly to the [mapLayer template parameters](https://learn.microsoft.com/en-us/bingmaps/rest-services/imagery/get-imagery-metadata#template-parameters) specified in the Bing Maps documentation.

##### Fixes :wrench:

- By default, `createGooglePhotorealistic3DTileset` no longer shows credits on screen but links to them instead, as this is compliant with the minimum required attribution. To restore this behavior, pass the option `showCreditsOnScreen: true`. [#11589](https://github.com/CesiumGS/cesium/pull/11589)
- Fixed an issue with polygon hole rendering. [#11583](https://github.com/CesiumGS/cesium/issues/11583)
- Fixed error with rhumb lines that have a 0 degree heading. [#11573](https://github.com/CesiumGS/cesium/pull/11573)
- Fixed `czm_normal`, `czm_normal3D`, `czm_inverseNormal`, and `czm_inverseNormal3D` for cases where the model matrix has non-uniform scale. [#11553](https://github.com/CesiumGS/cesium/pull/11553)
- Fixed issue with clustered labels when `dataSource.show` was toggled. [#11560](https://github.com/CesiumGS/cesium/pull/11560)
- Fixed inconsistent clustering when `dataSource.show` was toggled. [#11560](https://github.com/CesiumGS/cesium/pull/11560)

### 1.110.1 - 2023-10-25

#### @cesium/engine

##### Breaking Changes :mega:

- CesiumJS no longer ships with a demo Google Maps API key. `GoogleMaps.defaultApiKey` is no longer defined by default.
- `createGooglePhotorealistic3DTileset` by default now provides tiles via Cesium ion if the `GoogleMaps.defaultApiKey` is not set.
- If you wish to continue to use your own Google Maps API key, you can go back to the previous behavior:

  ```javascript
  Cesium.GoogleMaps.defaultApiKey = "your-api-key";

  const tileset = await Cesium.createGooglePhotorealistic3DTileset();
  viewer.scene.primitives.add(tileset));
  ```

### 1.110 - 2023-10-02

#### @cesium/engine

##### Breaking Changes :mega:

- `Cesium3DTileset.maximumMemoryUsage` has been removed. Use `Cesium3DTileset.cacheBytes` and `Cesium3DTileset.maximumCacheOverflowBytes` instead.

##### Additions :tada:

- Worker files are now embedded in `Build/Cesium/Cesium.js` and `Build/CesiumUnminified/Cesium.js`. [#11519](https://github.com/CesiumGS/cesium/pull/11519)
- Added `PolygonGeometry.computeRectangleFromPositions` for computing a `Rectangle` that encloses a polygon, including cases over the international date line and the poles.
- Added `Stereographic` for computing 2D operations in stereographic, or polar, coordinates.
- Adds events to `PrimitiveCollection` for primitive added/removed. [#11531](https://github.com/CesiumGS/cesium/pull/11531)
- Adds an optional `rejectOnTileFail` parameter to `sampleTerrain` and `sampleTerrainMostDetailed` to allow handling of tile request failures. [#11530](https://github.com/CesiumGS/cesium/pull/11530)

##### Fixes :wrench:

- Fixed rendering of polygons spanning extents of 90 degrees or more. [#4871](https://github.com/CesiumGS/cesium/issues/4871)
- Fixed ground primitive polygon visual artifacts at pole. [#8033](https://github.com/CesiumGS/cesium/issues/8033)
- Fixed bug in `Cesium3DTilePass` affecting the `PRELOAD` pass. [#11525](https://github.com/CesiumGS/cesium/pull/11525)
- Fixed bug where sky atmosphere could not be shown when `globe.show` is initialized to false. [#11266](https://github.com/CesiumGS/cesium/issues/11266)
- Fixed issue loading workers in cross-origin `Build/Cesium/Cesium.js` and `Build/CesiumUnminified/Cesium.js` requests. [#11505](https://github.com/CesiumGS/cesium/issues/11505)
- Fixed `showOnScreen` behavior for `Model` and `Cesium3DTileset` credits. [#11538](https://github.com/CesiumGS/cesium/pull/11538)
- Remove reading of `import.meta` meta-property because webpack does not support it. [#11511](https://github.com/CesiumGS/cesium/pull/11511)
- Fixed label background rendering in request render mode. [#11529](https://github.com/CesiumGS/cesium/issues/11529)

##### Deprecated :hourglass_flowing_sand:

- `PolygonGeometry.computeRectangle` has been deprecated. It will be removed in 1.112. Use `PolygonGeometry.computeRectangleFromPositions` instead.

### 1.109 - 2023-09-01

#### @cesium/engine

##### Breaking Changes :mega:

- Firefox 114 is now the minimum Firefox version required to run CesiumJS. [#11400](https://github.com/CesiumGS/cesium/pull/11400)
- `TaskProcessor` now loads worker files as ESM instead of AMD. [#11400](https://github.com/CesiumGS/cesium/pull/11400)

##### Additions :tada:

- Added the `retinaTiles` option to the `OpenStreetMapImageryProvider` contructor options to allow requesting tiles at the 2x resolution for retina displays. [#11485](https://github.com/CesiumGS/cesium/pull/11485)
- The TypeScript definition of `defined` now uses type predicates to allow TypeScript to use the result during compliation.

##### Fixes :wrench:

- Restore previous behavior for cut out terrain loading. [#11482](https://github.com/CesiumGS/cesium/issues/11482)
- The return type of `SingleTileImageryProvider.fromUrl` has been fixed to be `Promise.<SingleTileImageryProvider>` (was `void`). [#11432](https://github.com/CesiumGS/cesium/pull/11432)
- Fixed request render mode when models are loading without `incrementallyLoadTextures`. [#11486](https://github.com/CesiumGS/cesium/pull/11486)

#### @cesium/widgets

##### Additions :tada:

- Added two additional default imagery providers from Stadia maps to the BaseLayerPicker widget: Alidade Smooth and Alidade Smooth Dark. [#11485](https://github.com/CesiumGS/cesium/pull/11485)

##### Fixes :wrench:

- Use updated URLs and attribution for Stamen Map styles in the default BaseLayerPicker widget. [#11451](https://github.com/CesiumGS/cesium/issues/11451)
- Fixed types for `ProviderViewModel.CreationFunction`. [#11452](https://github.com/CesiumGS/cesium/issues/11452)
- Fixed I3dmLoader manually compute positions when RTC_CENTER is ZERO [#11466](https://github.com/CesiumGS/cesium/pull/11466)

### 1.108 - 2023-08-01

#### Major Announcements :loudspeaker:

- Starting with version 1.109, CesiumJS will require Firefox version 114 or higher for rendering. This is to [facilitate web worker loading and remove outdated dependencies](https://github.com/CesiumGS/cesium/pull/11400). Other browsers and node will be unaffected.

#### @cesium/engine

##### Fixes :wrench:

- Fixed issue where terrain with multiple layers was loading higher LOD tiles inconsistently. [#11312](https://github.com/CesiumGS/cesium/issues/11312)
- Fixed `OpenStreetMapImageryProvider` usage in comments, change default url and add `tile.openstreetmap.org` to `RequestScheduler.requestsByServer`. [#11407](https://github.com/CesiumGS/cesium/pull/11407)
- Fixed calculation of GroundPolyline bounding spheres in regions with negative terrain heights. [#11184](https://github.com/CesiumGS/cesium/pull/11184)
- Fixed `CzmlDataSource` in cases of custom `Ellipsoid.WGS84` definitions. [#11190](https://github.com/CesiumGS/cesium/pull/11190)
- Fixed mipmaps for textures using the `KHR_texture_transform` extension. [#11411](https://github.com/CesiumGS/cesium/pull/11411)

#### @cesium/widgets

##### Fixes :wrench:

- Fixed conflicting geocoder suggestions for latitude and longitude pairs by removing `CartographicGeocoderService` from the default geocoder services in `GeocoderViewModel`. [#11433](https://github.com/CesiumGS/cesium/issues/11433).

### 1.107.2 - 2023-07-13

This is an npm-only release to fix a dependency issue published in 1.107.1

### 1.107.1 - 2023-07-13

#### @cesium/engine

##### Fixes :wrench:

- Fixed a bug where `Model` would not respond to different alpha values in a `Cesium3DTileStyle`. [#11399](https://github.com/CesiumGS/cesium/pull/11399)
- Fixed dimensions of `tangentEC` in custom shaders. [#11394](https://github.com/CesiumGS/cesium/pull/11394)

#### @cesium/widgets

##### Fixes :wrench:

- Fixed promise return value when using `viewer.flyTo` to navigate to an ImageryLayer. [#11392](https://github.com/CesiumGS/cesium/pull/11392)
- Fixed `depthTestAgainstTerrain` value being overridden when using the base layer picker widget. [#11393](https://github.com/CesiumGS/cesium/issues/11393)

### 1.107 - 2023-07-03

#### Major Announcements :loudspeaker:

- The `readyPromise` pattern has been removed across the API. This has been done to facilitate better asynchronous flow and error handling. For example:

```js
try {
  const tileset = await Cesium.Cesium3DTileset.fromUrl(url);
  viewer.scene.primitives.add(tileset);
} catch (error) {
  console.log(`Failed to load tileset: ${error}`);
}
```

```js
try {
  const viewer = new Cesium.Viewer("cesiumContainer", {
    terrainProvider: await Cesium.createWorldTerrainAsync();
  });
} catch (error) {
  console.log(`Failed to created terrain: ${error}`);
}
```

#### @cesium/engine

##### Breaking Changes :mega:

- `CesiumWidget` constructor option `options.imageryProvider` has been removed. Use `options.baseLayer` instead.
- `ImageryProvider.ready` and `ImageryProvider.readyPromise` have been removed.
- `ImageryProvider.defaultAlpha`, `ImageryProvider.defaultNightAlpha`, `ImageryProvider.defaultDayAlpha`, `ImageryProvider.defaultBrightness`, `ImageryProvider.defaultContrast`, `ImageryProvider.defaultHue`, `ImageryProvider.defaultSaturation`, `ImageryProvider.defaultGamma`, `ImageryProvider.defaultMinificationFilter`, `ImageryProvider.defaultMagnificationFilter` have been removed. Use `ImageryLayer.alpha`, `ImageryLayer.nightAlpha`, `ImageryLayer.dayAlpha`, `ImageryLayer.brightness`, `ImageryLayer.contrast`, `ImageryLayer.hue`, `ImageryLayer.saturation`, `ImageryLayer.gamma`, `ImageryLayer.minificationFilter`, `ImageryLayer.magnificationFilter`instead.
- `ImageryLayer.getViewableRectangle` was removed. Use `ImageryLayer.getImageryRectangle` instead.
- `ArcGisMapServerImageryProvider` constructor parameter `url`,`ArcGisMapServerImageryProvider.ready`, and `ArcGisMapServerImageryProvider.readyPromise` have been removed. Use `ArcGisMapServerImageryProvider.fromUrl` instead.
- `BingMapsImageryProvider` constructor parameter `url`,`BingMapsImageryProvider.ready`, and `BingMapsImageryProvider.readyPromise` have been removed. Use `BingMapsImageryProvider.fromUrl` instead.
- `GoogleEarthEnterpriseImageryProvider` constructor parameters `options.url` and `options.metadata`, `GoogleEarthEnterpriseImageryProvider.ready`, and `GoogleEarthEnterpriseImageryProvider.readyPromise` have been removed. Use `GoogleEarthEnterpriseImageryProvider.fromMetadata` instead.
- `GoogleEarthEnterpriseMapsProvider` constructor parameters `options.url` and `options.channel`, `GoogleEarthEnterpriseMapsProvider.ready`, and `GoogleEarthEnterpriseMapsProvider.readyPromise` have been removed. Use `GoogleEarthEnterpriseMapsProvider.fromUrl` instead.
- `GridImageryProvider.ready` and `GridImageryProvider.readyPromise` have been removed.
- `IonImageryProvider` constructor parameter `assetId`,`BIonImageryProvider.ready`, and `IonImageryProvider.readyPromise` have been removed. Use `IonImageryProvider.fromAssetId` instead.
- `MapboxImageryProvider.ready` and `MapboxImageryProvider.readyPromise` have been removed.
- `MapboxStyleImageryProvider.ready` and `MapboxStyleImageryProvider.readyPromise` have been removed.
- `OpenStreetMapImageryProvider.ready` and `OpenStreetMapImageryProvider.readyPromise` have been removed.
- `SingleTileImageryProvider` constructor parameters `options.tileHeight` and `options.tileWidth` became required in CesiumJS 1.104. Omitting these properties will result in an error in 1.107. Provide `options.tileHeight` and `options.tileWidth`, or use `SingleTileImageryProvider.fromUrl` instead.
- `SingleTileImageryProvider.ready` and `SingleTileImageryProvider.readyPromise` have been removed. Use `SingleTileImageryProvider.fromUrl` instead.
- `TileCoordinatesImageryProvider.ready` and `TileCoordinatesImageryProvider.readyPromise` have been removed.
- `TileMapServiceImageryProvider` constructor parameter `options.url`, `TileMapServiceImageryProvider.ready`, and `TileMapServiceImageryProvider.readyPromise` have been removed. Use `TileMapServiceImageryProvider.fromUrl` instead.
- `UrlTemplateImageryProvider.reinitialize`, `UrlTemplateImageryProvider.ready`, and `UrlTemplateImageryProvider.readyPromise` have been removed.
- `WebMapServiceImageryProvider.ready`, and `WebMapServiceImageryProvider.readyPromise` have been removed.
- `WebMapTileServiceImageryProvider.ready`, and `WebMapTileServiceImageryProvider.readyPromise` have been removed.
- `TerrainProvider.ready` and `TerrainProvider.readyPromise` have been removed.
- `createWorldImagery` was removed. Use `createWorldImageryAsync` instead.
- `ArcGISTiledElevationTerrainProvider` constructor parameter `options.url`, `ArcGISTiledElevationTerrainProvider.ready`, and `ArcGISTiledElevationTerrainProvider.readyPromise` have been removed. Use `ArcGISTiledElevationTerrainProvider.fromUrl` instead.
- `CesiumTerrainProvider` constructor parameter `options.url`, `CesiumTerrainProvider.ready`, and `CesiumTerrainProvider.readyPromise` have been removed. Use `CesiumTerrainProvider.fromIonAssetId` or `CesiumTerrainProvider.fromUrl` instead.
- `CustomHeightmapTerrainProvider.ready`, and `CustomHeightmapTerrainProvider.readyPromise` were deprecated in CesiumJS 1.104.
- `EllipsoidTerrainProvider.ready`, and `EllipsoidTerrainProvider.readyPromise` were deprecated in CesiumJS 1.104.
- `GoogleEarthEnterpriseMetadata` constructor parameter `options.url` and `GoogleEarthEnterpriseMetadata.readyPromise` have been removed. Use `GoogleEarthEnterpriseMetadata.fromUrl` instead.
- `GoogleEarthEnterpriseTerrainProvider` constructor parameters `options.url` and `options.metadata`, `GoogleEarthEnterpriseTerrainProvider.ready`, and `GoogleEarthEnterpriseTerrainProvider.readyPromise` have been removed. Use `GoogleEarthEnterpriseTerrainProvider.fromMetadata` instead.
- `VRTheWorldTerrainProvider` constructor parameter `options.url`, `VRTheWorldTerrainProvider.ready`, and `VRTheWorldTerrainProvider.readyPromise` have been removed. Use `VRTheWorldTerrainProvider.fromUrl` instead.
- `createWorldTerrain` was removed. Use `createWorldTerrainAsync` instead.
- `Cesium3DTileset` constructor parameter `options.url`, `Cesium3DTileset.ready`, and `Cesium3DTileset.readyPromise` have been removed. Use `Cesium3DTileset.fromUrl` instead.
- `createOsmBuildings` was removed. Use `createOsmBuildingsAsync` instead.
- `Model.fromGltf`, `Model.readyPromise`, and `Model.texturesLoadedPromise` have been removed. Use `Model.fromGltfAsync`, `Model.readyEvent`, `Model.errorEvent`, and `Model.texturesReadyEvent` instead. For example:
  ```js
  try {
    const model = await Cesium.Model.fromGltfAsync({
      url: "../../SampleData/models/CesiumMan/Cesium_Man.glb",
    });
    viewer.scene.primitives.add(model);
    model.readyEvent.addEventListener(() => {
      // model is ready for rendering
    });
  } catch (error) {
    console.log(`Failed to load model. ${error}`);
  }
  ```
- `I3SDataProvider` construction parameter `options.url`, `I3SDataProvider.ready`, and `I3SDataProvider.readyPromise` have been removed. Use `I3SDataProvider.fromUrl` instead.
- `TimeDynamicPointCloud.readyPromise` was removed. Use `TimeDynamicPointCloud.frameFailed` to track any errors.
- `VoxelProvider.ready` and `VoxelProvider.readyPromise` have been removed.
- `VoxelPrimitive.eadyPromise` have been removed.
- `Cesium3DTilesVoxelProvider` construction parameter `options.url`, `Cesium3DTilesVoxelProvider.ready`, and `Cesium3DTilesVoxelProvider.readyPromise` have been removed. Use `Cesium3DTilesVoxelProvider.fromUrl` instead.
- `Primitive.readyPromise`, `ClassificationPrimitive.readyPromise`, `GroundPrimitive.readyPromise`, and `GroundPolylinePrimitive.readyPromise` have been removed. Wait for `Primitive.ready`, `ClassificationPrimitive.ready`, `GroundPrimitive.ready`, or `GroundPolylinePrimitive.ready` to return true instead.
- `CreditDisplay.addCredit`, `CreditDisplay.addDefaultCredit`, and `CreditDisplay.removeDefaultCredit` have been removed. Use `CreditDisplay.addCreditToNextFrame`, `CreditDisplay.addStaticCredit`, and `CreditDisplay.removeStaticCredit` respectively instead.

##### Additions :tada:

- Added `Cesium3DTileset.cacheBytes` and `Cesium3DTileset.maximumCacheOverflowBytes` to better control memory usage. To replicate previous behavior, convert `maximumMemoryUsage` from MB to bytes, assign the value to `cacheBytes`, and set `maximumCacheOverflowBytes = Number.MAX_VALUE`

##### Fixes :wrench:

- Fixed crash in `CzmlDataSource` when a 3D Tileset entity is hidden. [#11357](https://github.com/CesiumGS/cesium/issues/11357)
- Fixed `PostProcessStage` crash affecting point clouds rendered with attenuation. [#11339](https://github.com/CesiumGS/cesium/issues/11339)
- Fixed a race condition when loading cut-out terrain. [#11382](https://github.com/CesiumGS/cesium/pull/11382)
- Fixed debug label rendering in `Cesium3dTilesInspector`. [#11355](https://github.com/CesiumGS/cesium/issues/11355)
- Fixed credits for imagery layer shows up even when layer is hidden. [#11340](https://github.com/CesiumGS/cesium/issues/11340)
- Fixed Insufficient buffer size thrown by rendering 3dtiles. [#11358](https://github.com/CesiumGS/cesium/pull/11358)

##### Deprecated :hourglass_flowing_sand:

- `Cesium3DTileset.maximumMemoryUsage` has been deprecated in CesiumJS 1.107. It will be removed in 1.110. Use `Cesium3DTileset.cacheBytes` and `Cesium3DTileset.maximumCacheOverflowBytes` instead. [#11310](https://github.com/CesiumGS/cesium/pull/11310)

#### @cesium/widgets

##### Breaking Changes :mega:

- `Viewer` constructor option `options.imageryProvider` has been deprecated in CesiumJS 1.104. It will be removed in 1.107. Use `options.baseLayer` instead.

### 1.106.1 - 2023-06-02

This is an npm-only release to fix a dependency issue published in 1.106

### 1.106 - 2023-06-01

#### @cesium/engine

##### Fixes :wrench:

- Fixed label background rendering. [#11293](https://github.com/CesiumGS/cesium/pull/11293)
- Fixed color creation from CSS color string with modern "space-separated" syntax. [#11271](https://github.com/CesiumGS/cesium/pull/11271)
- Fixed tracked entity camera controls. [#11286](https://github.com/CesiumGS/cesium/issues/11286)
- Fixed a race condition when loading cut-out terrain. [#11296](https://github.com/CesiumGS/cesium/pull/11296)
- Fixed async behavior for custom terrain and imagery providers. [#11274](https://github.com/CesiumGS/cesium/issues/11274)

### 1.105.2 - 2023-05-15

- This is an npm-only release to fix a dependency issue published in 1.105.1.

### 1.105.1 - 2023-05-10

#### @cesium/engine

##### Additions :tada:

- Added `createGooglePhotorealistic3DTileset` to create a 3D tileset streaming Google Photorealistic 3D Tiles.
- Added `GoogleMaps` for managing credentials when loading data from the Google Map Tiles API.

##### Fixes :wrench:

- Improved camera controls when globe is off. [#7171](https://github.com/CesiumGS/cesium/issues/7171)

### 1.105 - 2023-05-01

#### @cesium/engine

##### Additions :tada:

- Added `ArcGisMapServerImagery.fromBasemapType`, and `ArcGisBaseMapType`, and `ArcGisMapService` for ease of use with the latest ArcGIS Imagery API.[#11098](https://github.com/CesiumGS/cesium/pull/11098)
- Added `CesiumWidget.creditDisplay` to access the onscreen and lightbox credits. [#11241](https://github.com/CesiumGS/cesium/pull/11241)
- Added `CreditDisplay.addStaticCredit` and `CreditDisplay.removeStaticCredit` such that `Credit.showOnScreen` value is taken into account. [#6215](https://github.com/CesiumGS/cesium/issues/6215)
- Added `options.gltfCallback` to `Model.loadGltfAsync` to allow apps to access the loaded glTF JSON. [#11240](https://github.com/CesiumGS/cesium/pull/11240)
- Added `GeocoderService.credit` and and `attributions` property to `GeocoderService.Result` to allow for geocoder services to attribute results. [#11256](https://github.com/CesiumGS/cesium/pull/11256)

##### Fixes :wrench:

- Fixed Repeated URI parsing slows 3D Tiles performance [#11197](https://github.com/CesiumGS/cesium/issues/11197). Together with [#11211](https://github.com/CesiumGS/cesium/pull/11211), this can reduce tile parsing time by as much as 25% on large tilesets
- Fixed atmosphere rendering performance issue. [10510](https://github.com/CesiumGS/cesium/issues/10510)
- Fixed crashing when zooming to an entity without globe present. [#10957](https://github.com/CesiumGS/cesium/pull/11226)
- Fixed model rendering when emissiveTexture is defined and emissiveFactor is not. [#11215](https://github.com/CesiumGS/cesium/pull/11215)
- Fixed issue with calling `switchToOrthographicFunction` and `camera.flyTo` in immediate succession. [#11210](https://github.com/CesiumGS/cesium/pull/11210)
- Fixed an issue when zooming in an orthographic frustum. [#11206](https://github.com/CesiumGS/cesium/pull/11206)
- Fixed a crash when Cesium3DTileStyle's scaleByDistance, translucencyByDistance or distanceDisplayCondition set to StyleExpression
  which returns `undefined`. [#11228](https://github.com/CesiumGS/cesium/pull/11228)
- Fixed handling of `out_FragColor` layout declarations when translating shaders to WebGL1. [#11230](https://github.com/CesiumGS/cesium/pull/11230)
- Fixed a problem with Ambient Occlusion that affected some MacOS hardware. [#10106](https://github.com/CesiumGS/cesium/issues/10106)
- Fixed UniformType.MAT3 value for custom shaders. [#11235](https://github.com/CesiumGS/cesium/pull/11235).

##### Deprecated :hourglass_flowing_sand:

- `CreditDisplay.addCredit`, `CreditDisplay.addDefaultCredit`, and `CreditDisplay.removeDefaultCredit` have been deprecated in CesiumJS 1.105. They will be removed in 1.107. Use `CreditDisplay.addCreditToNextFrame`, `CreditDisplay.addStaticCredit`, and `CreditDisplay.removeStaticCredit` respectively instead. [#11241](https://github.com/CesiumGS/cesium/pull/11241)

#### @cesium/widgets

##### Additions :tada:

- Added `Viewer.creditDisplay` to access the onscreen and lightbox credits. [#11241](https://github.com/CesiumGS/cesium/pull/11241)
- The `Geocoder` widget will now display attributions onscreen or in the lightbox for geocoder results if present, otherwise a default credit from a geocoder service if one is provided. [#11256](https://github.com/CesiumGS/cesium/pull/11256)

##### Fixes :wrench:

- Fixed missing `ContextOptions` in generated TypeScript definitions. [10963](https://github.com/CesiumGS/cesium/issues/10963)

### 1.104 - 2023-04-03

#### Major Announcements :loudspeaker:

- Starting with CesiumJS 1.104 The `readyPromise` pattern has been deprecated across the API. It will be removed in CesiumJS 1.107. This has been done to facilitate better asynchronous flow and error handling. For example:

```js
try {
  const tileset = await Cesium.Cesium3DTileset.fromUrl(url);
  viewer.scene.primitives.add(tileset);
} catch (error) {
  console.log(`Failed to load tileset: ${error}`);
}
```

#### @cesium/engine

##### Additions :tada:

- Added `ArcGisMapServerImageryProvider.fromUrl`, `ArcGISTiledElevationTerrainProvider.fromUrl`, `BingMapsImageryProvider.fromUrl`, `CesiumTerrainProvider.fromUrl`, `CesiumTerrainProvider.fromIonAssetId`, `GoogleEarthEnterpriseMetadata.fromUrl`, `GoogleEarthEnterpriseImageryProvider.fromMetadata`, `GoogleEarthEnterpriseMapsProvider.fromUrl`, `GoogleEarthEnterpriseTerrainProvider.fromMetadata`, `ImageryLayer.fromProviderAsync`, `IonImageryProvider.fromAssetId`, `SingleTileImageryProvider.fromUrl`, `Terrain`, `TileMapServiceImageryProvider.fromUrl`, `VRTheWorldTerrainProvider.fromUrl`, `createWorldTerrainAsync`, `Cesium3DTileset.fromUrl`, `Cesium3DTileset.fromIonAssetId`, `createOsmBuildingsAsync`, `Model.fromGltfAsync`, `Model.readyEvent`, `Model.errorEvent`,`Model.texturesReadyEvent`, `I3SDataProvider.fromUrl`, and `Cesium3DTilesVoxelProvider.fromUrl` for better async flow and error handling. [#11059](https://github.com/CesiumGS/cesium/pull/11059)
- Send `X-Cesium-*` headers to requests to cesium ion. [#11200](https://github.com/CesiumGS/cesium/pull/11200)

##### Fixes :wrench:

- Fixed issue where passing `children` in the Entity constructor options will override children. [#11101](https://github.com/CesiumGS/cesium/issues/11101)
- Fixed error type to be `RequestErrorEvent` in `Resource.retryCallback`. [#11177](https://github.com/CesiumGS/cesium/pull/11177)
- Fixed issue when render `OrthographicFrustum` geometry by `DebugCameraPrimitive`. [#11159](https://github.com/CesiumGS/cesium/issues/11159)
- Fixed ion URL in `RequestScheduler` throttling overrides. [#11193](https://github.com/CesiumGS/cesium/pull/11193)
- Fixed `SingleTileImageryProvider` fetching image when `show` is `false` by allowing lazy-loading for `SingleTileImageryProvider` if `tileWidth` and `tileHeight` are provided to the constructor. [#9529](https://github.com/CesiumGS/cesium/issues/9529)
- Fixed various race conditions from async operations. [#10909](https://github.com/CesiumGS/cesium/issues/10909)

##### Deprecated :hourglass_flowing_sand:

- `CesiumWidget` constructor option `options.imageryProvider` has been deprecated in CesiumJS 1.104. It will be removed in 1.107. Use `options.baseLayer` instead.
- `ImageryProvider.ready` and `ImageryProvider.readyPromise` were deprecated in CesiumJS 1.104. They will be removed in 1.107.
- `ImageryProvider.defaultAlpha`, `ImageryProvider.defaultNightAlpha`, `ImageryProvider.defaultDayAlpha`, `ImageryProvider.defaultBrightness`, `ImageryProvider.defaultContrast`, `ImageryProvider.defaultHue`, `ImageryProvider.defaultSaturation`, `ImageryProvider.defaultGamma`, `ImageryProvider.defaultMinificationFilter`, `ImageryProvider.defaultMagnificationFilter` were deprecated in CesiumJS 1.104. They will be removed in 1.107. Use `ImageryLayer.alpha`, `ImageryLayer.nightAlpha`, `ImageryLayer.dayAlpha`, `ImageryLayer.brightness`, `ImageryLayer.contrast`, `ImageryLayer.hue`, `ImageryLayer.saturation`, `ImageryLayer.gamma`, `ImageryLayer.minificationFilter`, `ImageryLayer.magnificationFilter`instead.
- `ImageryLayer.getViewableRectangle` was deprecated in CesiumJS 1.104. It will be removed in 1.107. Use `ImageryLayer.getImageryRectangle` instead.
- `ArcGisMapServerImageryProvider` constructor parameter `url`,`ArcGisMapServerImageryProvider.ready`, and `ArcGisMapServerImageryProvider.readyPromise` were deprecated in CesiumJS 1.104. They will be removed in 1.107. Use `ArcGisMapServerImageryProvider.fromUrl` instead.
- `BingMapsImageryProvider` constructor parameter `url`,`BingMapsImageryProvider.ready`, and `BingMapsImageryProvider.readyPromise` were deprecated in CesiumJS 1.104. They will be removed in 1.107. Use `BingMapsImageryProvider.fromUrl` instead.
- `GoogleEarthEnterpriseImageryProvider` constructor parameters `options.url` and `options.metadata`, `GoogleEarthEnterpriseImageryProvider.ready`, and `GoogleEarthEnterpriseImageryProvider.readyPromise` were deprecated in CesiumJS 1.104. They will be removed in 1.107. Use `GoogleEarthEnterpriseImageryProvider.fromMetadata` instead.
- `GoogleEarthEnterpriseMapsProvider` constructor parameters `options.url` and `options.channel`, `GoogleEarthEnterpriseMapsProvider.ready`, and `GoogleEarthEnterpriseMapsProvider.readyPromise` were deprecated in CesiumJS 1.104. They will be removed in 1.107. Use `GoogleEarthEnterpriseMapsProvider.fromUrl` instead.
- `GridImageryProvider.ready` and `GridImageryProvider.readyPromise` were deprecated in CesiumJS 1.104. They will be removed in 1.107.
- `IonImageryProvider` constructor parameter `assetId`,`BIonImageryProvider.ready`, and `IonImageryProvider.readyPromise` were deprecated in CesiumJS 1.104. They will be removed in 1.107. Use `IonImageryProvider.fromAssetId` instead.
- `MapboxImageryProvider.ready` and `MapboxImageryProvider.readyPromise` were deprecated in CesiumJS 1.104. They will be removed in 1.107.
- `MapboxStyleImageryProvider.ready` and `MapboxStyleImageryProvider.readyPromise` were deprecated in CesiumJS 1.104. They will be removed in 1.107.
- `OpenStreetMapImageryProvider.ready` and `OpenStreetMapImageryProvider.readyPromise` were deprecated in CesiumJS 1.104. They will be removed in 1.107.
- `SingleTileImageryProvider` constructor parameters `options.tileHeight` and `options.tileWidth` became required in CesiumJS 1.104. Omitting these properties will result in an error in 1.107. Provide `options.tileHeight` and `options.tileWidth`, or use `SingleTileImageryProvider.fromUrl` instead.
- `SingleTileImageryProvider.ready` and `SingleTileImageryProvider.readyPromise` were deprecated in CesiumJS 1.104. They will be removed in 1.107. Use `SingleTileImageryProvider.fromUrl` instead.
- `TileCoordinatesImageryProvider.ready` and `TileCoordinatesImageryProvider.readyPromise` were deprecated in CesiumJS 1.104. They will be removed in 1.107.
- `TileMapServiceImageryProvider` constructor parameter `options.url`, `TileMapServiceImageryProvider.ready`, and `TileMapServiceImageryProvider.readyPromise` were deprecated in CesiumJS 1.104. They will be removed in 1.107. Use `TileMapServiceImageryProvider.fromUrl` instead.
- `UrlTemplateImageryProvider.reinitialize`, `UrlTemplateImageryProvider.ready`, and `UrlTemplateImageryProvider.readyPromise` were deprecated in CesiumJS 1.104. They will be removed in 1.107.
- `WebMapServiceImageryProvider.ready`, and `WebMapServiceImageryProvider.readyPromise` were deprecated in CesiumJS 1.104. They will be removed in 1.107.
- `WebMapTileServiceImageryProvider.ready`, and `WebMapTileServiceImageryProvider.readyPromise` were deprecated in CesiumJS 1.104. They will be removed in 1.107.
- `TerrainProvider.ready` and `TerrainProvider.readyPromise` were deprecated in CesiumJS 1.104. They will be removed in 1.107.
- `createWorldImagery` was deprecated in CesiumJS 1.104. It will be removed in 1.107. Use `createWorldImageryAsync` instead.
- `ArcGISTiledElevationTerrainProvider` constructor parameter `options.url`, `ArcGISTiledElevationTerrainProvider.ready`, and `ArcGISTiledElevationTerrainProvider.readyPromise` were deprecated in CesiumJS 1.104. They will be removed in 1.107. Use `ArcGISTiledElevationTerrainProvider.fromUrl` instead.
- `CesiumTerrainProvider` constructor parameter `options.url`, `CesiumTerrainProvider.ready`, and `CesiumTerrainProvider.readyPromise` were deprecated in CesiumJS 1.104. They will be removed in 1.107. Use `CesiumTerrainProvider.fromIonAssetId` or `CesiumTerrainProvider.fromUrl` instead.
- `CustomHeightmapTerrainProvider.ready`, and `CustomHeightmapTerrainProvider.readyPromise` were deprecated in CesiumJS 1.104.
- `EllipsoidTerrainProvider.ready`, and `EllipsoidTerrainProvider.readyPromise` were deprecated in CesiumJS 1.104.
- `GoogleEarthEnterpriseMetadata` constructor parameter `options.url` and `GoogleEarthEnterpriseMetadata.readyPromise` were deprecated in CesiumJS 1.104. They will be removed in 1.107. Use `GoogleEarthEnterpriseMetadata.fromUrl` instead.
- `GoogleEarthEnterpriseTerrainProvider` constructor parameters `options.url` and `options.metadata`, `GoogleEarthEnterpriseTerrainProvider.ready`, and `GoogleEarthEnterpriseTerrainProvider.readyPromise` were deprecated in CesiumJS 1.104. They will be removed in 1.107. Use `GoogleEarthEnterpriseTerrainProvider.fromMetadata` instead.
- `VRTheWorldTerrainProvider` constructor parameter `options.url`, `VRTheWorldTerrainProvider.ready`, and `VRTheWorldTerrainProvider.readyPromise` were deprecated in CesiumJS 1.104. They will be removed in 1.107. Use `VRTheWorldTerrainProvider.fromUrl` instead.
- `createWorldTerrain` was deprecated in CesiumJS 1.104. It will be removed in 1.107. Use `createWorldTerrainAsync` instead.
- `Cesium3DTileset` constructor parameter `options.url`, `Cesium3DTileset.ready`, and `Cesium3DTileset.readyPromise` were deprecated in CesiumJS 1.104. They will be removed in 1.107. Use `Cesium3DTileset.fromUrl` instead.
- `createOsmBuildings` was deprecated in CesiumJS 1.104. It will be removed in 1.107. Use `createOsmBuildingsAsync` instead.
- `Model.fromGltf`, `Model.readyPromise`, and `Model.texturesLoadedPromise` were deprecated in CesiumJS 1.104. They will be removed in 1.107. Use `Model.fromGltfAsync`, `Model.readyEvent`, `Model.errorEvent`, and `Model.texturesReadyEvent` instead. For example:
  ```js
  try {
    const model = await Cesium.Model.fromGltfAsync({
      url: "../../SampleData/models/CesiumMan/Cesium_Man.glb",
    });
    viewer.scene.primitives.add(model);
    model.readyEvent.addEventListener(() => {
      // model is ready for rendering
    });
  } catch (error) {
    console.log(`Failed to load model. ${error}`);
  }
  ```
- `I3SDataProvider` construction parameter `options.url`, `I3SDataProvider.ready`, and `I3SDataProvider.readyPromise` were deprecated in CesiumJS 1.104. They will be removed in 1.107. Use `I3SDataProvider.fromUrl` instead.
- `TimeDynamicPointCloud.readyPromise` was deprecated in CesiumJS 1.104. It will be removed in 1.107. Use `TimeDynamicPointCloud.frameFailed` to track any errors.
- `VoxelProvider.ready` and `VoxelProvider.readyPromise` were deprecated in CesiumJS 1.104. They will be removed in 1.107.
- `Cesium3DTilesVoxelProvider` construction parameter `options.url`, `Cesium3DTilesVoxelProvider.ready`, and `Cesium3DTilesVoxelProvider.readyPromise` were deprecated in CesiumJS 1.104. They will be removed in 1.107. Use `Cesium3DTilesVoxelProvider.fromUrl` instead.
- `Primitive.readyPromise`, `ClassificationPrimitive.readyPromise`, `GroundPrimitive.readyPromise`, and `GroundPolylinePrimitive.readyPromise` were deprecated in CesiumJS 1.104. They will be removed in 1.107. Wait for `Primitive.ready`, `ClassificationPrimitive.ready`, `GroundPrimitive.ready`, or `GroundPolylinePrimitive.ready` to return true instead.

#### @cesium/widgets

##### Fixes :wrench:

- Fixed Cesium.Viewer instantiated inside my lit component: CreditDisplay is missing its styles [#10907](https://github.com/CesiumGS/cesium/issues/10907)
- Fixed allowing `false` for `imageryProvider` in `Viewer.ConstructorOptions`. [#11179](https://github.com/CesiumGS/cesium/pull/11179)

##### Deprecated :hourglass_flowing_sand:

- `Viewer` constructor option `options.imageryProvider` has been deprecated in CesiumJS 1.104. It will be removed in 1.107. Use `options.baseLayer` instead.

### 1.103 - 2023-03-01

#### @cesium/engine

##### Additions :tada:

- Added smooth zoom with mouse wheel. [#11062](https://github.com/CesiumGS/cesium/pull/11062)
- Enabled lighting on voxels with BOX shape. [#11076](https://github.com/CesiumGS/cesium/pull/11076)

##### Fixes :wrench:

- Fixed browser warning for `willReadFrequently` option. [#11025](https://github.com/CesiumGS/cesium/issues/11025)
- Replaced constructor types with primitive types in JSDoc and generated TypeScript definitions. [#11080](https://github.com/CesiumGS/cesium/pull/11080)
- Adjusted render order of voxels and opaque entities. [#11120](https://github.com/CesiumGS/cesium/pull/11120)
- Fixed artifacts on edges of voxels with BOX shape. [#11050](https://github.com/CesiumGS/cesium/pull/11050)
- Fixed initial textures visibility for particle systems. [#11099](https://github.com/CesiumGS/cesium/pull/11099)
- Fixed Primitive.getGeometryInstanceAttributes cache acquisition speed. [#11066](https://github.com/CesiumGS/cesium/issues/11066)
- Fixed requestWebgl1 hint error in context. [#11082](https://github.com/CesiumGS/cesium/issues/11082)

#### @cesium/widgets

##### Fixes :wrench:

- Replaced constructor types with primitive types in JSDoc and generated TypeScript definitions. [#11080](https://github.com/CesiumGS/cesium/pull/11080)

### 1.102 - 2023-02-01

#### @cesium/engine

#### Major Announcements :loudspeaker:

- CesiumJS now defaults to using a WebGL2 context for rendering. WebGL2 is widely supported on all platforms and this results in better feature support across devices, especially mobile.
  - WebGL1 is supported. If WebGL2 is not available, CesiumJS will automatically fall back to WebGL1.
  - In order to work in a WebGL2 context, any custom materials, custom primitives or custom shaders will need to be upgraded to use GLSL 300.
  - Otherwise to request a WebGL 1 context, set `requestWebgl1` to `true` when providing `ContextOptions` as shown below:
    ```js
    const viewer = new Viewer("cesiumContainer", {
      contextOptions: {
        requestWebgl1: true,
      },
    });
    ```

##### Additions :tada:

- Added `FeatureDetection.supportsWebgl2` to detect if a WebGL2 rendering context in the current browser.

##### Fixes :wrench:

- Fixed label background rendering. [#11040](https://github.com/CesiumGS/cesium/issues/11040)
- Fixed a bug decoding glTF Draco attributes with quantization bits above 16. [#7471](https://github.com/CesiumGS/cesium/issues/7471)
- Fixed an edge case in `viewer.flyTo` when flying to a imagery layer with certain terrain providers. [#10937](https://github.com/CesiumGS/cesium/issues/10937)
- Fixed a crash in terrain sampling if any points have an undefined position due to being outside the rectangle. [#10931](https://github.com/CesiumGS/cesium/pull/10931)
- Fixed a bug where scale was not being applied to the top-level tileset geometric error. [#11047](https://github.com/CesiumGS/cesium/pull/11047)
- Updating Bing Maps top page hyperlink to Bing Maps ToU hyperlink [#11049](https://github.com/CesiumGS/cesium/pull/11049)

### 1.101 - 2023-01-02

#### Major Announcements :loudspeaker:

- Starting with version 1.102, CesiumJS will default to using a WebGL2 context for rendering. WebGL2 is widely supported on all platforms and this change will result in better feature support across devices, especially mobile.
  - WebGL1 will still be supported. If WebGL2 is not available, CesiumJS will automatically fall back to WebGL1.
  - In order to work in a WebGL2 context, any custom materials, custom primitive or custom shaders will need to be upgraded to use GLSL 300.
  - Otherwise to request a WebGL 1 context, set `requestWebgl1` to `true` when providing `ContextOptions` as shown below:
    ```js
    const viewer = new Viewer("cesiumContainer", {
      contextOptions: {
        requestWebgl1: true,
      },
    });
    ```

#### @cesium/engine

##### Additions :tada:

- Added `vertexShadowDarkness` parameter to `Globe` to control the amount of darkness of the vertex shadow when terrain lighting is enabled. [#10914](https://github.com/CesiumGS/cesium/pull/10914)
- Added experimental support for 3D Tiles voxels with the [`3DTILES_content_voxels`](https://github.com/CesiumGS/3d-tiles/tree/voxels/extensions/3DTILES_content_voxels) extension. The current implementation is intended for development use, as the voxel format has not yet been finalized and is subject to breaking changes without deprecation.

##### Fixes :wrench:

- Fixed a bug where the scale of a `PointPrimitive` was incorrect when `scaleByDistance` was set to a `NearFarScalar`. [#10912](https://github.com/CesiumGS/cesium/pull/10912)
- Fixed glTF models with a mix of Draco and non-Draco attributes. [#10936](https://github.com/CesiumGS/cesium/pull/10936)
- Fixed a bug where billboards with `alignedAxis` properties were not properly aligned in 2D and Columbus View. [#10965](https://github.com/CesiumGS/cesium/issues/10965)
- Fixed a bug where \*.ktx2 image loading from a URI failed. [#10869](https://github.com/CesiumGS/cesium/pull/10869)
- Fixed a bug where a `Model` would sometimes disappear when loaded in Columbus View. [#10945](https://github.com/CesiumGS/cesium/pull/10945)
- Fixed a bug where the entity collection of a `GpxDataSource` did not have the `owner` property set. [#10921](https://github.com/CesiumGS/cesium/issues/10921)
- Fixed the JSDoc and TypeScript definitions of arguments in `Matrix2.multiplyByScalar`, `Matrix3.multiplyByScalar`, and several functions in the `S2Cell` class. [#10899](https://github.com/CesiumGS/cesium/pull/10899)
- Fixed a bug where `result` parameters were omitted from the TypeScript definitions. [#10864](https://github.com/CesiumGS/cesium/issues/10864)

#### Deprecated :hourglass_flowing_sand:

- `ContextOptions.requestWebgl2` was deprecated in CesiumJS 1.101 and will be removed in 1.102. Instead, CesiumJS will default to using a WebGL2 context for rendering. Use `ContextOptions.requestWebgl1` to request a WebGL1 or WebGL2 context.

#### @cesium/widgets

##### Additions :tada:

- Added `viewerVoxelInspectorMixin` and `VoxelInspector` to support experimental 3D Tiles voxels.

### 1.100 - 2022-12-01

#### Major Announcements :loudspeaker:

- CesiumJS is now published alongside two smaller packages `@cesium/engine` and `@cesium/widgets` [#10824](https://github.com/CesiumGS/cesium/pull/10824):
  - The source code has been paritioned into two folders: `packages/engine` and `packages/widgets`.
  - These workspaces packages will follow semantic versioning.
  - These workspaces packages will be published as ES modules with TypeScript definitions.
  - In the combined CesiumJS release, the `Source` folder only contains the following:
    - `Cesium.js`
    - `Cesium.d.ts`
    - `Assets`
    - `ThirdParty`
    - `Widgets`(CSS files only)
  - The ability to import modules and TypeScript definitions from individual files has been removed. Any imports should originate from the `cesium` module (`import { Cartesian3 } from "cesium";`) or the combined `Cesium.js` file (`import { Cartesian3 } from "Source/Cesium.js";`);

#### Breaking Changes :mega:

- The viewer parameter in `KmlTour.prototype.play` was removed. Instead of a `Viewer`, pass a `CesiumWidget` instead. [#10845](https://github.com/CesiumGS/cesium/pull/10845)

### 1.99 - 2022-11-01

#### Major Announcements :loudspeaker:

- Starting with version 1.100, CesiumJS will be published alongside two smaller packages `@cesium/engine` and `@cesium/widgets` [#10824](https://github.com/CesiumGS/cesium/pull/10824):
  - The source code will been paritioned into two folders: `packages/engine` and `packages/widgets`.
  - These workspaces packages will follow semantic versioning.
  - These workspaces packages will be published as ES modules with TypeScript definitions.
  - The combined CesiumJS release will continue to be published, however, the `Source` folder will only contain the following:
    - `Cesium.js`
    - `Cesium.d.ts`
    - `Assets`
    - `ThirdParty`
    - `Widgets`(CSS files only)
  - The ability to import modules and TypeScript definitions from individual files will been removed. Any imports should originate from the `cesium` module (`import { Cartesian3 } from "cesium";`) or the combined `Cesium.js` file (`import { Cartesian3 } from "Source/Cesium.js";`);

#### Breaking Changes :mega:

- The polyfills `requestAnimationFrame` and `cancelAnimationFrame` have been removed. Use the native browser methods instead. [#10579](https://github.com/CesiumGS/cesium/pull/10579)

##### Additions :tada:

- Added support for I3S 3D Object and IntegratedMesh Layers. [#9634](https://github.com/CesiumGS/cesium/pull/9634)

##### Deprecated :hourglass_flowing_sand:

- The viewer parameter in `KmlTour.prototype.play` was deprecated in Cesium 1.99. It will be removed in 1.100. Instead of a `Viewer`, pass a `CesiumWidget` instead. [#10845](https://github.com/CesiumGS/cesium/pull/10845)

##### Fixes :wrench:

- Fixed a bug where the scale of a `Model` was being incorrectly applied to its bounding sphere. [#10855](https://github.com/CesiumGS/cesium/pull/10855)
- Fixed a bug where rendering a `Model` with image-based lighting while specular environment maps were unsupported caused a crash. [#10859](https://github.com/CesiumGS/cesium/pull/10859)
- Fixed a bug where request render mode was broken when a ground primitive is added. [#10756](https://github.com/CesiumGS/cesium/issues/10756)

### 1.98.1 - 2022-10-03

- This is an npm only release to fix the improperly published 1.98.

### 1.98 - 2022-10-03

#### Breaking Changes :mega:

- As of the previous release (1.97), `new Model()` is an internal constructor and must not be used directly. Use `Model.fromGltf()` instead. [#10778](https://github.com/CesiumGS/cesium/pull/10778)
- The `.getPropertyNames` methods of `Cesium3DTileFeature`, `Cesium3DTilePointFeature`, and `ModelFeature` have been removed. Use the `.getPropertyIds` methods instead.

##### Additions :tada:

- Added support for the `WEB3D_quantized_attributes` extension found in some glTF 1.0 models. [#10758](https://github.com/CesiumGS/cesium/pull/10758)

##### Fixes :wrench:

- Fixed a bug where instanced models without normals would not render. [#10765](https://github.com/CesiumGS/cesium/pull/10765)
- Fixed a regression where `i3dm` with scale and without rotation would render incorrectly. [#10808](https://github.com/CesiumGS/cesium/pull/10808)
- Fixed a regression where instanced feature IDs were not processed correctly [#10771](https://github.com/CesiumGS/cesium/pull/10771)
- Fixed a regression where `Cesium3DTileFeature.setProperty()` was not creating properties for unknown property IDs. [#10775](https://github.com/CesiumGS/cesium/pull/10775)
- Fixed a regression where `pnts` tiles with `3DTILES_draco_point_compression` and <= 8 quantization bits were being rendered incorrectly. [#10794](https://github.com/CesiumGS/cesium/pull/10794)
- Fixed a regression where glTF models with unused nodes would crash [#10813](https://github.com/CesiumGS/cesium/pull/10813)
- Fixed a regression where tilesets would not load in multiple `Viewer`s. [#10828](https://github.com/CesiumGS/cesium/pull/10828)
- Fixed a bug where camera would not follow the `Viewer.trackedEntity` if it had a model with a `HeightReference` other than `NONE`. [#10805](https://github.com/CesiumGS/cesium/pull/10805)
- Fixed a bug where calling `removeAll` on a `ClippingPlaneCollection` attached to a `Model` would cause a crash. [#10827](https://github.com/CesiumGS/cesium/pull/10827)
- Fixed a bug where replacing a `Model`'s `ClippingPlaneCollection` with one of the same length would cause a crash. [#10831](https://github.com/CesiumGS/cesium/pull/10831)
- Fixed a bug where KMLs with a NetworkLink with viewRefreshMode=='onRegion' would cause Cesium to make numerous resource requests and possibly trigger an out of memory error. [#10790](https://github.com/CesiumGS/cesium/pull/10790)
- Fixed a bug where calling `Vector3DTileContent.getFeature` before a render update could result in no feature being returned. [#10819](https://github.com/CesiumGS/cesium/pull/10819)

### 1.97 - 2022-09-01

#### Major Announcements :loudspeaker:

- CesiumJS has switched to a new architecture for loading glTF models and tilesets to enable:
  - User-defined GLSL shaders via [`CustomShader`](Documentation/CustomShaderGuide/README.md)
  - Support for [3D Tiles Next](https://cesium.com/blog/2021/11/10/introducing-3d-tiles-next/) metadata extensions: [`EXT_structural_metadata`](https://github.com/CesiumGS/glTF/tree/proposal-EXT_structural_metadata/extensions/2.0/Vendor/EXT_structural_metadata), [`EXT_mesh_features`](https://github.com/CesiumGS/glTF/tree/proposal-EXT_mesh_features/extensions/2.0/Vendor/EXT_mesh_features) and [`EXT_instance_features`](https://github.com/CesiumGS/glTF/tree/3d-tiles-next/extensions/2.0/Vendor/EXT_instance_features)
  - Support for [`EXT_mesh_gpu_instancing`](https://github.com/KhronosGroup/glTF/tree/main/extensions/2.0/Vendor/EXT_mesh_gpu_instancing)
  - Support for [`EXT_meshopt_compression`](https://github.com/KhronosGroup/glTF/tree/main/extensions/2.0/Vendor/EXT_meshopt_compression)
  - Texture caching across different tiles
  - Numerous bug fixes
- Usage notes for the new glTF architecture:
  - Those using `ModelExperimental.fromGltf()` should now use `Model.fromGltf()`.
  - The `enableModelExperimental` flag was removed, as tilesets and entities always use the new architecture.
  - The new implementation of `Model` uses the same public API as before, so no other changes are necessary.

#### Breaking Changes :mega:

- glTF 1.0 assets are no longer fully supported. glTF 1.0 techniques are converted to PBR materials where possible, but more complex techniques will no longer function correctly. If custom GLSL shaders are needed, use `CustomShader` instead. [#10648](https://github.com/CesiumGS/cesium/pull/10648)
- The glTF 2.0 extension `KHR_techniques_webgl` and `KHR_materials_common` are also no longer fully supported. Materials are converted to PBR materials where possible.
- Support for rendering instanced models on the CPU has been removed.
- `Model.gltf`, `Model.basePath`, `Model.pendingTextureLoads` (properties), and `Model.dequantizeInShader` (constructor option) have been removed.
- `ModelMesh` and `ModelMaterial` have been removed.
- `new Model()` is an internal constructor and must not be used directly. Use `Model.fromGltf()` instead. [#10778](https://github.com/CesiumGS/cesium/pull/10778)

##### Additions :tada:

- `Model` can now classify other assets with a given `classificationType`. [#10623](https://github.com/CesiumGS/cesium/pull/10623)
- `Model` now supports back face culling for point clouds. [#10703](https://github.com/CesiumGS/cesium/pull/10703)
- Export asset files such as CSS in `package.json`, allowing bundlers to import without additional configuration. [#9212](https://github.com/CesiumGS/cesium/pull/9212)
- The `sideEffects` field in `package.json` is now specified, allowing more conservative bundlers like Webpack to enable tree shaking by default. [#10714](https://github.com/CesiumGS/cesium/pull/10714)
- Model entities now support `CustomShader`. [#10747](https://github.com/CesiumGS/cesium/pull/10747)

##### Fixes :wrench:

- Fixed bug with `Viewer.flyTo` where camera could go underground when target is an `Entity` with `ModelGraphics` with `HeightReference.CLAMP_TO_GROUND` or `HeightReference.RELATIVE_TO_GROUND`. [#10631](https://github.com/CesiumGS/cesium/pull/10631)
- Fixed issues running CesiumJS under Node.js when using ES modules. [#10684](https://github.com/CesiumGS/cesium/issues/10684)
- Fixed the incorrect lighting of instanced models. [#10690](https://github.com/CesiumGS/cesium/pull/10690)
- Fixed developer error with `Camera.flyTo` with an `orientation` and a `Rectangle` value for `destination`. [#10704](https://github.com/CesiumGS/cesium/issues/10704)
- Fixed rendering bug with points in .vctr format, where points wouldn't show until picked or styled. [#10707](https://github.com/CesiumGS/cesium/pull/10707)
- Fixed bounding volume calculations for glTF models with `KHR_mesh_quantization` and normalized positions. [#10741](https://github.com/CesiumGS/cesium/pull/10741)

### 1.96 - 2022-08-01

##### Major Announcements :loudspeaker:

- Built `Cesium.js` is no longer AMD format. This may or may not be a breaking change depending on how you use Cesium in your app. See our [blog post](https://cesium.com/blog/2022/07/19/build-tooling-updates-coming-to-cesiumjs/) for the full details. [#10399](https://github.com/CesiumGS/cesium/pull/10399)
  - Built `Cesium.js` has gone from `12.5MB` to `8.4MB` unminified and from `4.3MB` to `3.6MB` minified. `Cesium.js.map` has gone from `22MB` to `17.2MB`.
  - If you were ingesting individual ESM-style modules from the combined file `Build/Cesium/Cesium.js` or `Build/CesiumUnminified/Cesium.js`, instead use `Build/Cesium/index.js` or `Build/CesiumUnminified/index.js` respectively.
  - Using ESM from `Source` will require a bundler to resolve third party node dependencies.
  - `CESIUM_BASE_URL` should be set to either `Build/Cesium` or `Build/CesiumUnminified`.

##### Breaking Changes :mega:

- `Model.boundingSphere` now returns the bounding sphere in ECEF coordinates instead of the local coordinate system. [#10589](https://github.com/CesiumGS/cesium/pull/10589)
- `Cesium3DTileStyle.readyPromise` and `Cesium3DTileStyle.ready` have been removed. If loading a style from a url, use `Cesium3DTileStyle.fromUrl` instead. [#10348](https://github.com/CesiumGS/cesium/pull/10348)

##### Additions :tada:

- Models and tilesets that use the `CESIUM_primitive_outline` extension can now toggle outlines at runtime with the `showOutline` property. Furthermore, the color of the outlines can now be controlled by the `outlineColor` property. [#10506](https://github.com/CesiumGS/cesium/pull/10506)
- Added optional `blurActiveElementOnCanvasFocus` option to set the behavior of blurring the active element when interacting with the canvas. [#10518](https://github.com/CesiumGS/cesium/pull/10518)
- Added `ModelExperimental.getNode` to allow users to modify the transforms of model nodes at runtime. [#10540](https://github.com/CesiumGS/cesium/pull/10540)
- Added support for point cloud styling for tilesets loaded with `ModelExperimental`. [#10569](https://github.com/CesiumGS/cesium/pull/10569)
- Upgraded earcut from version 2.2.2 to version 2.2.4 which includes 10-15% better performance in triangulation. [#10593](https://github.com/CesiumGS/cesium/pull/10593)

##### Fixes :wrench:

- Fixed crash when loading glTF models with the `EXT_mesh_features` and `EXT_structural_metadata` extensions without `channels` property. [#10511](https://github.com/CesiumGS/cesium/pull/10511)
- Fixed a crash in the 3D Tiles Feature Styling sandcastle that occurred when using `ModelExperimental`. [#10514](https://github.com/CesiumGS/cesium/pull/10514)
- Fixed improper handling of double-sided materials in `ModelExperimental`. [#10507](https://github.com/CesiumGS/cesium/pull/10507)
- Fixed a bug where the alpha component of `model.color` would not update in the 3D Models Coloring sandcastle when using `ModelExperimental`. [#10519](https://github.com/CesiumGS/cesium/pull/10519)
- Fixed a bug where .cmpt files were not cached correctly in `ModelExperimental`. [#10524](https://github.com/CesiumGS/cesium/pull/10524)
- Fixed a crash in the 3D Tiles Formats sandcastle when loading draco-compressed point clouds with `ModelExperimental`. [#10521](https://github.com/CesiumGS/cesium/pull/10521)
- Fixed a bug where per-feature post-processing was not working with `ModelExperimental`. [#10528](https://github.com/CesiumGS/cesium/pull/10528)
- Fixed error in `loadAndExecuteScript` and favorite icon lost in sandcaslte when CesiumJS was running in cross-origin isloated evironment.[#10515](https://github.com/CesiumGS/cesium/pull/10515)
- Fixed a bug where `Viewer.zoomTo` would continuously throw errors if a `Cesium3DTileset` failed to load.[#10523](https://github.com/CesiumGS/cesium/pull/10523)
- Fixed a bug where styles would not apply to tilesets if they were applied while the tileset was hidden. [#10582](https://github.com/CesiumGS/cesium/pull/10582)
- Fixed a bug where `.i3dm` models with quantized positions were not being correctly loaded by `ModelExperimental`. [#10598](https://github.com/CesiumGS/cesium/pull/10598)
- Fixed a bug where dynamic geometry was not marked as `ready`. [#10517](https://github.com/CesiumGS/cesium/issues/10517)

##### Deprecated :hourglass_flowing_sand:

- Support for rendering instanced models on the CPU has been deprecated and will be removed in CesiumJS 1.97. [#10589](https://github.com/CesiumGS/cesium/pull/10589)
- The polyfills `requestAnimationFrame` and `cancelAnimationFrame` have been deprecated and will be removed in 1.99. Use the native browser methods instead. [#10579](https://github.com/CesiumGS/cesium/pull/10579)

### 1.95 - 2022-07-01

##### Breaking Changes :mega:

- Tilesets rendered with `ModelExperimental` must set `projectTo2D` to true in order to be accurately projected and rendered in 2D / CV mode. [#10440](https://github.com/CesiumGS/cesium/pull/10440)

##### Additions :tada:

- Memory statistics for `ModelExperimental` now appear in the `Cesium3DTilesInspector`. This includes binary metadata memory, which is not counted by `Model`. [#10397](https://github.com/CesiumGS/cesium/pull/10397)
- Memory statistics for `ResourceCache` (used by `ModelExperimental`) now appear in the `Cesium3DTilesInspector`. [#10413](https://github.com/CesiumGS/cesium/pull/10413)
- Added support for rendering individual models in 2D / CV using `ModelExperimental`. [#10419](https://github.com/CesiumGS/cesium/pull/10419)
- Added support for rendering instanced tilesets in 2D / CV using `ModelExperimental`. [#10433](https://github.com/CesiumGS/cesium/pull/10433)
- Added `modelUpAxis` and `modelForwardAxis` constructor options to `Cesium3DTileset` [#10439](https://github.com/CesiumGS/cesium/pull/10439)
- Added `heightReference` to `ModelExperimental`. [#10448](https://github.com/CesiumGS/cesium/pull/10448)
- Added `silhouetteSize` and `silhouetteColor` to `ModelExperimental`. [#10457](https://github.com/CesiumGS/cesium/pull/10457)
- Added support for mipmapped textures in `ModelExperimental`. [#10231](https://github.com/CesiumGS/cesium/issues/10231)
- Added `distanceDisplayCondition` to `ModelExperimental`. [#10481](https://github.com/CesiumGS/cesium/pull/10481)
- Added support for `AGI_articulations` to `ModelExperimental`. [#10479](https://github.com/CesiumGS/cesium/pull/10479)
- Added `credit` to `ModelExperimental`. [#10489](https://github.com/CesiumGS/cesium/pull/10489)
- Added `asynchronous` to `ModelExperimental.fromGltf`. [#10490](https://github.com/CesiumGS/cesium/pull/10490)
- Added `id` to `ModelExperimental`. [#10491](https://github.com/CesiumGS/cesium/pull/10491)
- `ExperimentalFeatures.enableModelExperimental` now enables `ModelExperimental` for entities and CZML in addition to 3D Tiles. [#10492](https://github.com/CesiumGS/cesium/pull/10492)

##### Fixes :wrench:

- Fixed `FeatureDetection` for Microsoft Edge. [#10429](https://github.com/CesiumGS/cesium/pull/10429)
- Fixed broken links in documentation of `CesiumTerrainProvider`. [#7478](https://github.com/CesiumGS/cesium/issues/7478)
- Warn if `Cesium3DTile` content.uri property is empty, and load empty tile. [#7263](https://github.com/CesiumGS/cesium/issues/7263)
- Updated text highlighting for code examples in documentation. [#10051](https://github.com/CesiumGS/cesium/issues/10051)
- Updated ModelExperimental shader defaults to match glTF spec. [#9992](https://github.com/CesiumGS/cesium/issues/9992)
- Fixed shadow rendering artifacts that appeared in `ModelExperimental`. [#10501](https://github.com/CesiumGS/cesium/pull/10501/)

##### Deprecated :hourglass_flowing_sand:

- The `.getPropertyNames` methods of `Cesium3DTileFeature`, `Cesium3DTilePointFeature`, and `ModelFeature` have been deprecated and will be removed in 1.98. Use the `.getPropertyIds` methods instead.

### 1.94.3 - 2022-06-10

- Fixed a crash with vector tilesets with lines when clamping to terrain or 3D tiles. [#10447](https://github.com/CesiumGS/cesium/pull/10447)

### 1.94.2 - 2022-06-03

- This is an npm only release to fix the improperly published 1.94.1.

### 1.94.1 - 2022-06-03

##### Additions :tada:

- Added support for rendering individual models in 2D / CV using `ModelExperimental`. [#10419](https://github.com/CesiumGS/cesium/pull/10419)

##### Fixes :wrench:

- Fixed `Cesium3DTileColorBlendMode.REPLACE` for certain tilesets. [#10424](https://github.com/CesiumGS/cesium/pull/10424)
- Fixed a crash when applying a style to a vector tileset with point features. [#10427](https://github.com/CesiumGS/cesium/pull/10427)

### 1.94 - 2022-06-01

##### Breaking Changes :mega:

- Removed individual image-based lighting parameters from `Model` and `Cesium3DTileset`. [#10388](https://github.com/CesiumGS/cesium/pull/10388)
- Models and tilesets rendered with `ModelExperimental` must set `enableDebugWireframe` to true in order for `debugWireframe` to work in WebGL1. [#10344](https://github.com/CesiumGS/cesium/pull/10344)
- Removed `ImagerySplitPosition` and `Scene.imagerySplitPosition`. Use `SplitDirection` and `Scene.splitPosition` instead.[#10418](https://github.com/CesiumGS/cesium/pull/10418)
- Tilesets and models should now specify image-based lighting parameters in `ImageBasedLighting` instead of as individual options. [#10226](https://github.com/CesiumGS/cesium/pull/10226)

##### Additions :tada:

- Added `Cesium3DTileStyle.fromUrl` for loading a style from a url. [#10348](https://github.com/CesiumGS/cesium/pull/10348)
- Added `IndexDatatype.fromTypedArray`. [#10350](https://github.com/CesiumGS/cesium/pull/10350)
- Added `ModelAnimationCollection.animateWhilePaused` and `ModelAnimation.animationTime` to allow explicit control over a model's animations. [#9339](https://github.com/CesiumGS/cesium/pull/9339)
- Replaced `options.gltf` with `options.url` in `ModelExperimental.fromGltf`. [#10371](https://github.com/CesiumGS/cesium/pull/10371)
- Added support for 2D / CV mode for non-instanced tilesets rendered with `ModelExperimental`. [#10384](https://github.com/CesiumGS/cesium/pull/10384)
- Added `PolygonGraphics.textureCoordinates`, `PolygonGeometry.textureCoordinates`, `CoplanarPolygonGeometry.textureCoordinates`, which override the default `stRotation`-based texture coordinate calculation behaviour with the provided texture coordinates, specified in the form of a `PolygonHierarchy` of `Cartesian2` points. [#10109](https://github.com/CesiumGS/cesium/pull/10109)

##### Fixes :wrench:

- Fixed the rendering issues related to order-independent translucency on iOS devices. [#10417](https://github.com/CesiumGS/cesium/pull/10417)
- Fixed the inaccurate computation of bounding spheres for models not centered at (0,0,0) in their local space. [#10395](https://github.com/CesiumGS/cesium/pull/10395)
- Fixed the inaccurate computation of bounding spheres for `ModelExperimental`. [#10339](https://github.com/CesiumGS/cesium/pull/10339/)
- Fixed error when destroying a 3D tileset before it has finished loading. [#10363](Fixes https://github.com/CesiumGS/cesium/issues/10363)
- Fixed race condition which can occur when updating `Cesium3DTileStyle` before its `readyPromise` has resolved. [#10345](https://github.com/CesiumGS/cesium/issues/10345)
- Fixed label background rendering. [#10342](https://github.com/CesiumGS/cesium/issues/10342)
- Enabled support for loading web assembly modules in Edge. [#6541](https://github.com/CesiumGS/cesium/pull/6541)
- Fixed crash for zero-area `region` bounding volumes in a 3D Tileset. [#10351](https://github.com/CesiumGS/cesium/pull/10351)
- Fixed `Cesium3DTileset.debugShowUrl` so that it works for implicit tiles too. [#10372](https://github.com/CesiumGS/cesium/issues/10372)
- Fixed crash when loading a tileset without a metadata schema but has external tilesets with tile or content metadata. [#10387](https://github.com/CesiumGS/cesium/pull/10387)
- Fixed winding order for negatively scaled models in `ModelExperimental`. [#10405](https://github.com/CesiumGS/cesium/pull/10405)
- Fixed error when calling `sampleTerrain` over a large area that required lots of tile requests. [#10425](https://github.com/CesiumGS/cesium/pull/10425)

##### Deprecated :hourglass_flowing_sand:

- `Cesium3DTileStyle` constructor parameters of `string` or `Resource` type have been deprecated and will be removed in CesiumJS 1.96. If loading a style from a url, use `Cesium3DTileStyle.fromUrl` instead. [#10348](https://github.com/CesiumGS/cesium/pull/10348)
- `Cesium3DTileStyle.readyPromise` and `Cesium3DTileStyle.ready` have been deprecated and will be removed in CesiumJS 1.96. If loading a style from a url, use `Cesium3DTileStyle.fromUrl` instead. [#10348](https://github.com/CesiumGS/cesium/pull/10348)
- `Model.gltf`, `Model.basePath`, `Model.pendingTextureLoads` (properties), and `Model.dequantizeInShader` (constructor option) have been deprecated and will be removed in CesiumJS 1.97. [#10415](https://github.com/CesiumGS/cesium/pull/10415)
- Support for glTF 1.0 assets has been deprecated and will be removed in CesiumJS 1.97. Please convert any glTF 1.0 assets to glTF 2.0. [#10414](https://github.com/CesiumGS/cesium/pull/10414)
- Support for the glTF extension `KHR_techniques_webgl` has been deprecated and will be removed in CesiumJS 1.97. If custom GLSL shaders are needed, use `CustomShader` instead. [#10414](https://github.com/CesiumGS/cesium/pull/10414)
- `Model.boundingSphere` currently returns results in the model's local coordinate system, but in CesiumJS 1.96 it will be changed to return results in ECEF coordinates. [#10415](https://github.com/CesiumGS/cesium/pull/10415)

### 1.93 - 2022-05-02

##### Breaking Changes :mega:

- Temporarily disable `Scene.orderIndependentTranslucency` by default on iPad and iOS due to a WebGL regression, see [#9827](https://github.com/CesiumGS/cesium/issues/9827). The old default will be restored once the issue has been resolved.

##### Additions :tada:

- Improved rendering of ground and sky atmosphere. [#10063](https://github.com/CesiumGS/cesium/pull/10063)
- Added support for morph targets in `ModelExperimental`. [#10271](https://github.com/CesiumGS/cesium/pull/10271)
- Added support for skins in `ModelExperimental`. [#10282](https://github.com/CesiumGS/cesium/pull/10282)
- Added support for animations in `ModelExperimental`. [#10314](https://github.com/CesiumGS/cesium/pull/10314)
- Added `debugWireframe` to `ModelExperimental`. [#10332](https://github.com/CesiumGS/cesium/pull/10332)
- Added `GeoJsonSource.process` to support adding features without removing existing entities, similar to `CzmlDataSource.process`. [#9275](https://github.com/CesiumGS/cesium/issues/9275)
- `KmlDataSource` now exposes the `camera` and `canvas` properties, which are used to provide information about the state of the `Viewer` when making network requests for a [`Link`](https://developers.google.com/kml/documentation/kmlreference#link). Passing these values in the constructor is now optional.
- Prevent text selection in the Timeline widget. [#10325](https://github.com/CesiumGS/cesium/pull/10325)

##### Fixes :wrench:

- Fixed `GoogleEarthEnterpriseImageryProvider.requestImagery`, `GridImageryProvider.requestImagery`, and `TileCoordinateImageryProvider.requestImagery` return types to match interface. [#10265](https://github.com/CesiumGS/cesium/issues/10265)
- Various property and return TypeScript definitions were corrected, and the `Event` class was made generic in order to support strongly typed event callbacks. [#10292](https://github.com/CesiumGS/cesium/pull/10292)
- Fixed debug label rendering in `Cesium3dTilesInspector`. [#10246](https://github.com/CesiumGS/cesium/issues/10246)
- Fixed a crash that occurred in `ModelExperimental` when loading a Draco-compressed model with tangents. [#10294](https://github.com/CesiumGS/cesium/pull/10294)
- Fixed an incorrect model matrix computation for `i3dm` tilesets that are loaded using `ModelExperimental`. [#10302](https://github.com/CesiumGS/cesium/pull/10302)
- Fixed race condition during billboard clamping when the height reference changes. [#10191](https://github.com/CesiumGS/cesium/issues/10191)
- Fixed ability to run `test` and other support tasks from within the release zip file. [#10311](https://github.com/CesiumGS/cesium/pull/10311)

### 1.92 - 2022-04-01

##### Breaking Changes :mega:

- Removed `Cesium.when`. Any `Promise` in the Cesium API has changed to the native `Promise` API. Code bases using cesium will likely need updates after this change. See the [upgrade guide](https://community.cesium.com/t/cesiumjs-is-switching-from-when-js-to-native-promises-which-will-be-a-breaking-change-in-1-92/17213) for instructions on how to update your code base to be compliant with native promises.
- `ArcGisMapServerImageryProvider.readyPromise` will not reject if there is a failure unless the request cannot be retried.
- `SingleTileImageryProvider.readyPromise` will not reject if there is a failure unless the request cannot be retried.
- Removed links to SpecRunner.html and related Jasmine files for running unit tests in browsers.

##### Additions :tada:

- Added experimental support for the [3D Tiles 1.1 draft](https://github.com/CesiumGS/3d-tiles/pull/666). [#10189](https://github.com/CesiumGS/cesium/pull/10189)
- Added support for `EXT_structural_metadata` property attributes in `CustomShader` [#10228](https://github.com/CesiumGS/cesium/pull/10228)
- Added partial support for `EXT_structural_metadata` property textures in `CustomShader` [#10247](https://github.com/CesiumGS/cesium/pull/10247)
- Added `minimumPixelSize`, `scale`, and `maximumScale` to `ModelExperimental`. [#10092](https://github.com/CesiumGS/cesium/pull/10092)
- `Cesium3DTileset` now has a `splitDirection` property, allowing the tileset to only be drawn on the left or right side of the screen. This is useful for visual comparison of tilesets. [#10193](https://github.com/CesiumGS/cesium/pull/10193)
- Added `lightColor` to `ModelExperimental` [#10207](https://github.com/CesiumGS/cesium/pull/10207)
- Added image-based lighting to `ModelExperimental`. [#10234](https://github.com/CesiumGS/cesium/pull/10234)
- Added clipping planes to `ModelExperimental`. [#10250](https://github.com/CesiumGS/cesium/pull/10250)
- Added `Cartesian2.clamp`, `Cartesian3.clamp`, and `Cartesian4.clamp`. [#10197](https://github.com/CesiumGS/cesium/pull/10197)
- Added a 'renderable' property to 'Fog' to disable its visual rendering while preserving tiles culling at a distance. [#10186](https://github.com/CesiumGS/cesium/pull/10186)
- Refactored metadata API so `tileset.metadata` and `content.group.metadata` are more symmetric with `content.metadata` and `tile.metadata`. [#10224](https://github.com/CesiumGS/cesium/pull/10224)

##### Fixes :wrench:

- Fixed `Scene` documentation for `msaaSamples` property. [#10205](https://github.com/CesiumGS/cesium/pull/10205)
- Fixed a bug where `pnts` tiles would crash when `Cesium.ExperimentalFeatures.enableModelExperimental` was true. [#10183](https://github.com/CesiumGS/cesium/pull/10183)
- Fixed an issue with Firefox and dimensionless SVG images. [#9191](https://github.com/CesiumGS/cesium/pull/9191)
- Fixed `ShadowMap` documentation for `options.pointLightRadius` type. [#10195](https://github.com/CesiumGS/cesium/pull/10195)
- Fixed evaluation of `minimumLevel` on metadataFailure for TileMapServiceImageryProvider. [#10198](https://github.com/CesiumGS/cesium/pull/10198)
- Fixed a bug where models without normals would render as solid black. Now, such models will use unlit shading. [#10237](https://github.com/CesiumGS/cesium/pull/10237)

##### Deprecated :hourglass_flowing_sand:

- `ImagerySplitDirection` and `Scene.imagerySplitPosition` have been deprecated and will be removed in CesiumJS 1.94. Use `SplitDirection` and `Scene.splitPosition` instead.
- Tilesets and models should now specify image-based lighting parameters in `ImageBasedLighting` instead of as individual options. The individual parameters are deprecated and will be removed in CesiumJS 1.94. [#10226](https://github.com/CesiumGS/cesium/pull/10226)

### 1.91 - 2022-03-01

##### Breaking Changes :mega:

- In Cesium 1.92, `when.js` will be removed and replaced with native promises. `Cesium.when` is deprecated and will be removed in 1.92. Any `Promise` returned from a function as of 1.92 will switch the native `Promise` API. Code bases using cesium will likely need updates after this change. See the [upgrade guide](https://community.cesium.com/t/cesiumjs-is-switching-from-when-js-to-native-promises-which-will-be-a-breaking-change-in-1-92/17213) for instructions on how to update your code base to be compliant with native promises.
- Fixed an inconsistently handled exception in `camera.getPickRay` that arises when the scene is not rendered. `camera.getPickRay` can now return undefined. [#10139](https://github.com/CesiumGS/cesium/pull/10139)

##### Additions :tada:

- Added MSAA support for WebGL2. Enabled in the `Viewer` constructor with the `msaaSamples` option and can be controlled through `Scene.msaaSamples`.
- glTF contents now use `ModelExperimental` by default. [#10055](https://github.com/CesiumGS/cesium/pull/10055)
- Added the ability to toggle back-face culling in `ModelExperimental`. [#10070](https://github.com/CesiumGS/cesium/pull/10070)
- Added `depthPlaneEllipsoidOffset` to `Viewer` and `Scene` constructors to address rendering artifacts below the WGS84 ellipsoid. [#9200](https://github.com/CesiumGS/cesium/pull/9200)
- Added support for `debugColorTiles` in `ModelExperimental`. [#10071](https://github.com/CesiumGS/cesium/pull/10071)
- Added support for shadows in `ModelExperimental`. [#10077](https://github.com/CesiumGS/cesium/pull/10077)
- Added `packArray` and `unpackArray` for matrix types. [#10118](https://github.com/CesiumGS/cesium/pull/10118)
- Added more affine transformation helper functions to `Matrix2`, `Matrix3`, and `Matrix4`. [#10124](https://github.com/CesiumGS/cesium/pull/10124)
  - Added `setScale`, `setUniformScale`, `setRotation`, `getRotation`, and `multiplyByUniformScale` to `Matrix2`.
  - Added `setScale`, `setUniformScale`, `setRotation`, and `multiplyByUniformScale` to `Matrix3`.
  - Added `setUniformScale`, `setRotation`, `getRotation`, and `fromRotation` to `Matrix4`.
- Added `AxisAlignedBoundingBox.fromCorners`. [#10130](https://github.com/CesiumGS/cesium/pull/10130)
- Added `BoundingSphere.fromTransformation`. [#10130](https://github.com/CesiumGS/cesium/pull/10130)
- Added `OrientedBoundingBox.fromTransformation`, `OrientedBoundingBox.computeCorners`, and `OrientedBoundingBox.computeTransformation`. [#10130](https://github.com/CesiumGS/cesium/pull/10130)
- Added `Rectangle.subsection`. [#10130](https://github.com/CesiumGS/cesium/pull/10130)
- Added option to show tileset credits on screen. [#10144](https://github.com/CesiumGS/cesium/pull/10144)
- glTF copyrights now appear under the credits display. [#10138](https://github.com/CesiumGS/cesium/pull/10138)
- Credits are now sorted based on their number of occurrences. [#10141](https://github.com/CesiumGS/cesium/pull/10141)

##### Fixes :wrench:

- Fixed a bug where updating `ModelExperimental`'s model matrix would not update its bounding sphere. [#10078](https://github.com/CesiumGS/cesium/pull/10078)
- Fixed feature ID texture artifacts on Safari. [#10111](https://github.com/CesiumGS/cesium/pull/10111)
- Fixed a bug where a translucent shader applied to a `ModelExperimental` with opaque features was not being rendered. [#10110](https://github.com/CesiumGS/cesium/pull/10110)

### 1.90 - 2022-02-01

##### Additions :tada:

- Feature IDs for styling and picking in `ModelExperimental` can now be selected via `(tileset|model).featureIdIndex` and `(tileset|model).instanceFeatureIdIndex`. [#10018](https://github.com/CesiumGS/cesium/pull/10018)
- Added support for all types of feature IDs in `CustomShader`. [#10018](https://github.com/CesiumGS/cesium/pull/10018)
- Moved documentation for `CustomShader` into `Documentation/CustomShaderGuide/` to make it more discoverable. [#10054](https://github.com/CesiumGS/cesium/pull/10054)
- Added getters `Cesium3DTileFeature.featureId` and `ModelFeature.featureId` so the feature ID or batch ID can be accessed from a picked feature. [#10022](https://github.com/CesiumGS/cesium/pull/10022)
- Added `I3dmLoader` to transcode .i3dm to `ModelExperimental`. [#9968](https://github.com/CesiumGS/cesium/pull/9968)
- Added `PntsLoader` to transcode .pnts to `ModelExperimental`. [#9978](https://github.com/CesiumGS/cesium/pull/9978)
- Added point cloud attenuation support to `ModelExperimental`. [#9998](https://github.com/CesiumGS/cesium/pull/9998)

##### Fixes :wrench:

- Fixed an error when loading GeoJSON with null `stroke` or `fill` properties but valid opacity values. [#9717](https://github.com/CesiumGS/cesium/pull/9717)
- Fixed `scene.pickTranslucentDepth` for translucent point clouds with eye dome lighting. [#9991](https://github.com/CesiumGS/cesium/pull/9991)
- Added a setter for `tileset.pointCloudShading` that throws if set to `undefined` to clarify that this is disallowed. [#9998](https://github.com/CesiumGS/cesium/pull/9998)
- Fixes handling .b3dm `_BATCHID` accessors in `ModelExperimental` [#10008](https://github.com/CesiumGS/cesium/pull/10008) and [10031](https://github.com/CesiumGS/cesium/pull/10031)
- Fixed path entity being drawn when data is unavailable [#1704](https://github.com/CesiumGS/cesium/pull/1704)
- Fixed setting `tileset.imageBasedLightingFactor` has no effect on i3dm tile content. [#10020](https://github.com/CesiumGS/cesium/pull/10020)
- Zooming out is no longer sluggish when close to `screenSpaceCameraController.minimumDistance`. [#9932](https://github.com/CesiumGS/cesium/pull/9932)
- Fixed Particle System Weather sandcastle demo to work with new ES6 rules. [#10045](https://github.com/CesiumGS/cesium/pull/10045)

### 1.89 - 2022-01-03

##### Breaking Changes :mega:

- Removed `Scene.debugShowGlobeDepth`. [#9965](https://github.com/CesiumGS/cesium/pull/9965)
- Removed `CesiumInspectorViewModel.globeDepth` and `CesiumInspectorViewModel.pickDepth`. [#9965](https://github.com/CesiumGS/cesium/pull/9965)
- `barycentricCoordinates` returns `undefined` when the input triangle is degenerate. [#9175](https://github.com/CesiumGS/cesium/pull/9175)

##### Additions :tada:

- Added a `pointSize` field to custom vertex shaders for more control over shading point clouds. [#9960](https://github.com/CesiumGS/cesium/pull/9960)
- Added `lambertDiffuseMultiplier` property to Globe object to enhance terrain lighting. [#9878](https://github.com/CesiumGS/cesium/pull/9878)
- Added `getFeatureInfoUrl` option to `WebMapServiceImageryProvider` which reads the getFeatureInfo request URL for WMS service if it differs with the getCapabilities URL. [#9563](https://github.com/CesiumGS/cesium/pull/9563)
- Added `tileset.enableModelExperimental` so tilesets with `Model` and `ModelExperimental` can be mixed in the same scene. [#9982](https://github.com/CesiumGS/cesium/pull/9982)

##### Fixes :wrench:

- Fixed handling of vec3 vertex colors in `ModelExperimental`. [#9955](https://github.com/CesiumGS/cesium/pull/9955)
- Fixed handling of Draco quantized vec3 vertex colors in `ModelExperimental`. [#9957](https://github.com/CesiumGS/cesium/pull/9957)
- Fixed handling of vec3 vertex colors in `CustomShaderPipelineStage`. [#9964](https://github.com/CesiumGS/cesium/pull/9964)
- Fixes how `Camera.changed` handles changes in `heading`. [#9970](https://github.com/CesiumGS/cesium/pull/9970)
- Fixed handling of subtree root transforms in `Implicit3DTileContent`. [#9971](https://github.com/CesiumGS/cesium/pull/9971)
- Fixed issue in `ModelExperimental` where indices were not the correct data type after draco decode. [#9974](https://github.com/CesiumGS/cesium/pull/9974)
- Fixed WMS 1.3.0 `GetMap` `bbox` parameter so that it follows the axis ordering as defined in the EPSG database. [#9797](https://github.com/CesiumGS/cesium/pull/9797)
- Fixed `KmlDataSource` so that it can handle relative URLs for additional elements - video, audio, iframe etc. [#9328](https://github.com/CesiumGS/cesium/pull/9328)

### 1.88 - 2021-12-01

##### Fixes :wrench:

- Fixed a bug with .ktx2 textures having an incorrect minification filter. [#9876](https://github.com/CesiumGS/cesium/pull/9876/)
- Fixed incorrect diffuse texture alpha in glTFs with the `KHR_materials_pbrSpecularGlossiness` extension. [#9943](https://github.com/CesiumGS/cesium/pull/9943)

### 1.87.1 - 2021-11-09

##### Additions :tada:

- Added experimental implementations of [3D Tiles Next](https://github.com/CesiumGS/3d-tiles/tree/main/next). The following extensions are supported:
  - [3DTILES_content_gltf](https://github.com/CesiumGS/3d-tiles/tree/main/extensions/3DTILES_content_gltf) for using glTF models directly as tile contents
  - [3DTILES_metadata](https://github.com/CesiumGS/3d-tiles/tree/main/extensions/3DTILES_metadata) for adding structured metadata to tilesets, tiles, or groups of tile content
  - [EXT_mesh_features](https://github.com/KhronosGroup/glTF/pull/2082) for adding feature identification and feature metadata to glTF models
  - [3DTILES_implicit_tiling](https://github.com/CesiumGS/3d-tiles/tree/main/extensions/3DTILES_implicit_tiling) for a compact representation of quadtrees and octrees
  - [3DTILES_bounding_volume_S2](https://github.com/CesiumGS/3d-tiles/tree/main/extensions/3DTILES_bounding_volume_S2) for [S2](https://s2geometry.io/) bounding volumes
  - [3DTILES_multiple_contents](https://github.com/CesiumGS/3d-tiles/tree/main/extensions/3DTILES_multiple_contents) for storing multiple contents within a single tile
- Added `ModelExperimental`, a new experimental architecture for loading glTF models. It is disabled by default; set `ExperimentalFeatures.enableModelExperimental = true` to enable it.
- Added `CustomShader` class for styling `Cesium3DTileset` or `ModelExperimental` with custom GLSL shaders
- Added Sandcastle examples for 3D Tiles Next: [Photogrammetry Classification](http://sandcastle.cesium.com/index.html?src=3D%20Tiles%20Next%20Photogrammetry%20Classification.html&label=3D%20Tiles%20Next), [CDB Yemen](http://sandcastle.cesium.com/index.html?src=3D%20Tiles%20Next%20CDB%20Yemen.html&label=3D%20Tiles%20Next), and [S2 Globe](http://sandcastle.cesium.com/index.html?src=3D%20Tiles%20Next%20S2%20Globe.html&label=3D%20Tiles%20Next)

### 1.87 - 2021-11-01

##### Additions :tada:

- Added `ScreenOverlay` support to `KmlDataSource`. [#9864](https://github.com/CesiumGS/cesium/pull/9864)
- Added back some support for Draco attribute quantization as a workaround until a full fix in the next Draco version. [#9904](https://github.com/CesiumGS/cesium/pull/9904)
- Added `CumulusCloud.color` for customizing cloud colors. [#9877](https://github.com/CesiumGS/cesium/pull/9877)

##### Fixes :wrench:

- Point cloud styles that reference a missing property now treat the missing property as `undefined` rather than throwing an error. [#9882](https://github.com/CesiumGS/cesium/pull/9882)
- Fixed Draco attribute quantization in point clouds. [#9908](https://github.com/CesiumGS/cesium/pull/9908)
- Fixed crashes caused by the cloud noise texture exceeding WebGL's maximum supported texture size. [#9885](https://github.com/CesiumGS/cesium/pull/9885)
- Updated third-party zip.js library to 2.3.12 to fix compatibility with Webpack 4. [#9897](https://github.com/cesiumgs/cesium/pull/9897)

### 1.86.1 - 2021-10-15

##### Fixes :wrench:

- Fixed zip.js configurations causing CesiumJS to not work with Node 16. [#9861](https://github.com/CesiumGS/cesium/pull/9861)
- Fixed a bug in `Rectangle.union` with rectangles that span the entire globe. [#9866](https://github.com/CesiumGS/cesium/pull/9866)

### 1.86 - 2021-10-01

##### Breaking Changes :mega:

- Updated to Draco 1.4.1 and temporarily disabled attribute quantization. [#9847](https://github.com/CesiumGS/cesium/issues/9847)

##### Fixes :wrench:

- Fixed incorrect behavior in `CameraFlightPath` when using Columbus View. [#9192](https://github.com/CesiumGS/cesium/pull/9192)

### 1.85 - 2021-09-01

##### Breaking Changes :mega:

- Removed `Scene.terrainExaggeration` and `options.terrainExaggeration` for `CesiumWidget`, `Viewer`, and `Scene`, which were deprecated in CesiumJS 1.83. Use `Globe.terrainExaggeration` instead.

##### Additions :tada:

- Added `CloudCollection` and `CumulusCloud` for adding procedurally generated clouds to a scene. [#9737](https://github.com/CesiumGS/cesium/pull/9737)
- `BingMapsGeocoderService` now takes an optional [Culture Code](https://docs.microsoft.com/en-us/bingmaps/rest-services/common-parameters-and-types/supported-culture-codes) for localizing results. [#9729](https://github.com/CesiumGS/cesium/pull/9729)

##### Fixes :wrench:

- Fixed several crashes related to point cloud eye dome lighting. [#9719](https://github.com/CesiumGS/cesium/pull/9719)

### 1.84 - 2021-08-02

##### Breaking Changes :mega:

- Dropped support for Internet Explorer, which was deprecated in CesiumJS 1.83.

##### Additions :tada:

- Added a `polylinePositions` getter to `Cesium3DTileFeature` that gets the decoded positions of a polyline vector feature. [#9684](https://github.com/CesiumGS/cesium/pull/9684)
- Added `ImageryLayerCollection.pickImageryLayers`, which determines the imagery layers that are intersected by a pick ray. [#9651](https://github.com/CesiumGS/cesium/pull/9651)

##### Fixes :wrench:

- Fixed an issue where styling vector points based on their batch table properties would crash. [#9692](https://github.com/CesiumGS/cesium/pull/9692)
- Fixed an issue in `TileBoundingRegion.distanceToCamera` that caused incorrect results when the camera was on the opposite site of the globe. [#9678](https://github.com/CesiumGS/cesium/pull/9678)
- Fixed an error with removing a CZML datasource when the clock interval has a duration of zero. [#9637](https://github.com/CesiumGS/cesium/pull/9637)
- Fixed the ability to set a material's image to `undefined` and `Material.DefaultImageId`. [#9644](https://github.com/CesiumGS/cesium/pull/9644)
- Fixed render crash when creating a `polylineVolume` with very close points. [#9669](https://github.com/CesiumGS/cesium/pull/9669)
- Fixed a bug in `PolylineGeometry` that incorrectly shifted colors when duplicate positions were removed. [#9676](https://github.com/CesiumGS/cesium/pull/9676)
- Fixed the calculation of `OrientedBoundingBox.distancedSquaredTo` such that they handle `halfAxes` with magnitudes near zero. [#9670](https://github.com/CesiumGS/cesium/pull/9670)
- Fixed a crash that would hang the browser if a `Label` was created with a soft hyphen in its text. [#9682](https://github.com/CesiumGS/cesium/pull/9682)
- Fixed the incorrect calculation of `distanceSquaredTo` in `BoundingSphere`. [#9686](https://github.com/CesiumGS/cesium/pull/9686)

### 1.83 - 2021-07-01

##### Breaking Changes :mega:

- Dropped support for KTX1 and Crunch textures; use the [`ktx2ktx2`](https://github.com/KhronosGroup/KTX-Software) converter tool to update existing KTX1 files.

##### Additions :tada:

- Added support for KTX2 and Basis Universal compressed textures. [#9513](https://github.com/CesiumGS/cesium/issues/9513)
  - Added support for glTF models with the [`KHR_texture_basisu`](https://github.com/KhronosGroup/glTF/blob/master/extensions/2.0/Khronos/KHR_texture_basisu/README.md) extension.
  - Added support for 8-bit, 16-bit float, and 32-bit float KTX2 specular environment maps.
  - Added support for KTX2 images in `Material`.
  - Added new `PixelFormat` and `WebGLConstants` enums from WebGL extensions `WEBGL_compressed_texture_etc`, `WEBGL_compressed_texture_astc`, and `EXT_texture_compression_bptc`.
- Added dynamic terrain exaggeration with `Globe.terrainExaggeration` and `Globe.terrainExaggerationRelativeHeight`. [#9603](https://github.com/CesiumGS/cesium/pull/9603)
- Added `CustomHeightmapTerrainProvider`, a simple `TerrainProvider` that gets height values from a callback function. [#9604](https://github.com/CesiumGS/cesium/pull/9604)
- Added the ability to hide outlines on OSM Buildings and other tilesets and glTF models using the `CESIUM_primitive_outline` extension. [#8959](https://github.com/CesiumGS/cesium/issues/8959)
- Added checks for supported 3D Tiles extensions. [#9552](https://github.com/CesiumGS/cesium/issues/9552)
- Added option to ignore extraneous colorspace information in glTF textures and `ImageBitmap`. [#9624](https://github.com/CesiumGS/cesium/pull/9624)
- Added `options.fadingEnabled` parameter to `ShadowMap` to control whether shadows fade out when the light source is close to the horizon. [#9565](https://github.com/CesiumGS/cesium/pull/9565)
- Added documentation clarifying that the `outlineWidth` property will be ignored on all major browsers on Windows platforms. [#9600](https://github.com/CesiumGS/cesium/pull/9600)
- Added documentation for `KmlTour`, `KmlTourFlyTo`, and `KmlTourWait`. Added documentation and a `kmlTours` getter to `KmlDataSource`. Removed references to `KmlTourSoundCues`. [#8073](https://github.com/CesiumGS/cesium/issues/8073)

##### Fixes :wrench:

- Fixed a regression where older tilesets without a top-level `geometricError` would fail to load. [#9618](https://github.com/CesiumGS/cesium/pull/9618)
- Fixed an issue in `WebMapTileServiceImageryProvider` where using URL subdomains caused query parameters to be dropped from requests. [#9606](https://github.com/CesiumGS/cesium/pull/9606)
- Fixed an issue in `ScreenSpaceCameraController.tilt3DOnTerrain` that caused unexpected camera behavior when tilting terrain diagonally along the screen. [#9562](https://github.com/CesiumGS/cesium/pull/9562)
- Fixed error handling in `GlobeSurfaceTile` to print terrain tile request errors to console. [#9570](https://github.com/CesiumGS/cesium/pull/9570)
- Fixed broken image URL in the KML Sandcastle. [#9579](https://github.com/CesiumGS/cesium/pull/9579)
- Fixed an error where the `positionToEyeEC` and `tangentToEyeMatrix` properties for custom materials were not set in `GlobeFS`. [#9597](https://github.com/CesiumGS/cesium/pull/9597)
- Fixed misleading documentation in `Matrix4.inverse` and `Matrix4.inverseTransformation` that used "affine transformation" instead of "rotation and translation" specifically. [#9608](https://github.com/CesiumGS/cesium/pull/9608)
- Fixed a regression where external images in glTF models were not being loaded with `preferImageBitmap`, which caused them to decode on the main thread and cause frame rate stuttering. [#9627](https://github.com/CesiumGS/cesium/pull/9627)
- Fixed misleading "else" case condition for `color` and `show` in `Cesium3DTileStyle`. A default `color` value is used if no `color` conditions are given. The default value for `show`, `true`, is used if no `show` conditions are given. [#9633](https://github.com/CesiumGS/cesium/pull/9633)
- Fixed a crash that occurred after disabling and re-enabling a post-processing stage. This also prevents the screen from randomly flashing when enabling stages for the first time. [#9649](https://github.com/CesiumGS/cesium/pull/9649)

##### Deprecated :hourglass_flowing_sand:

- `Scene.terrainExaggeration` and `options.terrainExaggeration` for `CesiumWidget`, `Viewer`, and `Scene` have been deprecated and will be removed in CesiumJS 1.85. They will be replaced with `Globe.terrainExaggeration`.
- Support for Internet Explorer has been deprecated and will end in CesiumJS 1.84.

### 1.82.1 - 2021-06-01

- This is an npm only release to fix the improperly published 1.82.0.

### 1.82 - 2021-06-01

##### Additions :tada:

- Added `FeatureDetection.supportsBigInt64Array`, `FeatureDetection.supportsBigUint64Array` and `FeatureDetection.supportsBigInt`.

##### Fixes :wrench:

- Fixed `processTerrain` in `decodeGoogleEarthEnterprisePacket` to handle a newer terrain packet format that includes water surface meshes after terrain meshes. [#9519](https://github.com/CesiumGS/cesium/pull/9519)

### 1.81 - 2021-05-01

##### Fixes :wrench:

- Fixed an issue where `Camera.flyTo` would not work properly with a non-WGS84 Ellipsoid. [#9498](https://github.com/CesiumGS/cesium/pull/9498)
- Fixed an issue where setting the `ViewportQuad` rectangle after creating the viewport had no effect.[#9511](https://github.com/CesiumGS/cesium/pull/9511)
- Fixed an issue where TypeScript was not picking up type defintions for `ArcGISTiledElevationTerrainProvider`. [#9522](https://github.com/CesiumGS/cesium/pull/9522)

##### Deprecated :hourglass_flowing_sand:

- `loadCRN` and `loadKTX` have been deprecated and will be removed in CesiumJS 1.83. They will be replaced with support for KTX2. [#9478](https://github.com/CesiumGS/cesium/pull/9478)

### 1.80 - 2021-04-01

##### Additions :tada:

- Added support for drawing ground primitives on translucent 3D Tiles. [#9399](https://github.com/CesiumGS/cesium/pull/9399)

### 1.79.1 - 2021-03-01

##### Fixes :wrench:

- Fixed a regression in 1.79 that broke terrain exaggeration. [#9397](https://github.com/CesiumGS/cesium/pull/9397)
- Fixed an issue where interpolating certain small rhumblines with surface distance 0.0 would not return the expected result. [#9430](https://github.com/CesiumGS/cesium/pull/9430)

### 1.79 - 2021-03-01

##### Breaking Changes :mega:

- Removed `Cesium3DTileset.url`, which was deprecated in CesiumJS 1.78. Use `Cesium3DTileset.resource.url` to retrieve the url value.
- Removed `EasingFunction.QUADRACTIC_IN`, which was deprecated in CesiumJS 1.77. Use `EasingFunction.QUADRATIC_IN`.
- Removed `EasingFunction.QUADRACTIC_OUT`, which was deprecated in CesiumJS 1.77. Use `EasingFunction.QUADRATIC_OUT`.
- Removed `EasingFunction.QUADRACTIC_IN_OUT`, which was deprecated in CesiumJS 1.77. Use `EasingFunction.QUADRATIC_IN_OUT`.
- Changed `TaskProcessor.maximumActiveTasks` constructor option to be infinity by default. [#9313](https://github.com/CesiumGS/cesium/pull/9313)

##### Fixes :wrench:

- Fixed an issue that prevented use of the full CesiumJS zip release package in a Node.js application.
- Fixed an issue where certain inputs to EllipsoidGeodesic would result in a surfaceDistance of NaN. [#9316](https://github.com/CesiumGS/cesium/pull/9316)
- Fixed `sampleTerrain` and `sampleTerrainMostDetailed` not working for `ArcGISTiledElevationTerrainProvider`. [#9286](https://github.com/CesiumGS/cesium/pull/9286)
- Consistent with the spec, CZML `polylineVolume` now expects its shape positions to specified using the `cartesian2` property. Use of the `cartesian` is also supported for backward-compatibility. [#9384](https://github.com/CesiumGS/cesium/pull/9384)
- Removed an unnecessary matrix copy each time a `Cesium3DTileset` is updated. [#9366](https://github.com/CesiumGS/cesium/pull/9366)

### 1.78 - 2021-02-01

##### Additions :tada:

- Added `BillboardCollection.show`, `EntityCluster.show`, `LabelCollection.show`, `PointPrimitiveCollection.show`, and `PolylineCollection.show` for a convenient way to control show of the entire collection [#9307](https://github.com/CesiumGS/cesium/pull/9307)
- `TaskProcessor` now accepts an absolute URL in addition to a worker name as it's first parameter. This makes it possible to use custom web workers with Cesium's task processing system without copying them to Cesium's Workers directory. [#9338](https://github.com/CesiumGS/cesium/pull/9338)
- Added `Cartesian2.cross` which computes the magnitude of the cross product of two vectors whose Z values are implicitly 0. [#9305](https://github.com/CesiumGS/cesium/pull/9305)
- Added `Math.previousPowerOfTwo`. [#9310](https://github.com/CesiumGS/cesium/pull/9310)

##### Fixes :wrench:

- Fixed an issue with `Math.mod` introducing a small amount of floating point error even when the input did not need to be altered. [#9354](https://github.com/CesiumGS/cesium/pull/9354)

##### Deprecated :hourglass_flowing_sand:

- `Cesium3DTileset.url` has been deprecated and will be removed in Cesium 1.79. Instead, use `Cesium3DTileset.resource.url` to retrieve the url value.

### 1.77 - 2021-01-04

##### Additions :tada:

- Added `ElevationBand` material, which maps colors and gradients to exact elevations. [#9132](https://github.com/CesiumGS/cesium/pull/9132)

##### Fixes :wrench:

- Fixed an issue where changing a model or tileset's `color`, `backFaceCulling`, or `silhouetteSize` would trigger an error. [#9271](https://github.com/CesiumGS/cesium/pull/9271)

##### Deprecated :hourglass_flowing_sand:

- `EasingFunction.QUADRACTIC_IN` was deprecated and will be removed in Cesium 1.79. It has been replaced with `EasingFunction.QUADRATIC_IN`. [#9220](https://github.com/CesiumGS/cesium/issues/9220)
- `EasingFunction.QUADRACTIC_OUT` was deprecated and will be removed in Cesium 1.79. It has been replaced with `EasingFunction.QUADRATIC_OUT`. [#9220](https://github.com/CesiumGS/cesium/issues/9220)
- `EasingFunction.QUADRACTIC_IN_OUT` was deprecated and will be removed in Cesium 1.79. It has been replaced with `EasingFunction.QUADRATIC_IN_OUT`. [#9220](https://github.com/CesiumGS/cesium/issues/9220)

### 1.76 - 2020-12-01

##### Fixes :wrench:

- Fixed an issue where tileset styles would be reapplied every frame when a tileset has a style and `tileset.preloadWhenHidden` is true and `tileset.show` is false. Also fixed a related issue where styles would be reapplied if the style being set is the same as the active style. [#9223](https://github.com/CesiumGS/cesium/pull/9223)
- Fixed JSDoc and TypeScript type definitions for `EllipsoidTangentPlane.fromPoints` which didn't list a return type. [#9227](https://github.com/CesiumGS/cesium/pull/9227)
- Updated DOMPurify from 1.0.8 to 2.2.2. [#9240](https://github.com/CesiumGS/cesium/issues/9240)

### 1.75 - 2020-11-02

##### Fixes :wrench:

- Fixed an issue in the PBR material where models with the `KHR_materials_unlit` extension had the normal attribute disabled. [#9173](https://github.com/CesiumGS/cesium/pull/9173).
- Fixed JSDoc and TypeScript type definitions for `writeTextToCanvas` which listed incorrect return type. [#9196](https://github.com/CesiumGS/cesium/pull/9196)
- Fixed JSDoc and TypeScript type definitions for `Viewer.globe` constructor option to allow disabling the globe on startup. [#9063](https://github.com/CesiumGS/cesium/pull/9063)

### 1.74 - 2020-10-01

##### Additions :tada:

- Added `Matrix3.inverseTranspose` and `Matrix4.inverseTranspose`. [#9135](https://github.com/CesiumGS/cesium/pull/9135)

##### Fixes :wrench:

- Fixed an issue where the camera zooming is stuck when looking up. [#9126](https://github.com/CesiumGS/cesium/pull/9126)
- Fixed an issue where Plane doesn't rotate correctly around the main local axis. [#8268](https://github.com/CesiumGS/cesium/issues/8268)
- Fixed clipping planes with non-uniform scale. [#9135](https://github.com/CesiumGS/cesium/pull/9135)
- Fixed an issue where ground primitives would get clipped at certain camera angles. [#9114](https://github.com/CesiumGS/cesium/issues/9114)
- Fixed a bug that could cause half of the globe to disappear when setting the `terrainProvider. [#9161](https://github.com/CesiumGS/cesium/pull/9161)
- Fixed a crash when loading Cesium OSM buildings with shadows enabled. [#9172](https://github.com/CesiumGS/cesium/pull/9172)

### 1.73 - 2020-09-01

##### Breaking Changes :mega:

- Removed `MapboxApi`, which was deprecated in CesiumJS 1.72. Pass your access token directly to the `MapboxImageryProvider` or `MapboxStyleImageryProvider` constructors.
- Removed `BingMapsApi`, which was deprecated in CesiumJS 1.72. Pass your access key directly to the `BingMapsImageryProvider` or `BingMapsGeocoderService` constructors.

##### Additions :tada:

- Added support for the CSS `line-height` specifier in the `font` property of a `Label`. [#8954](https://github.com/CesiumGS/cesium/pull/8954)
- `Viewer` now has default pick handling for `Cesium3DTileFeature` data and will display its properties in the default Viewer `InfoBox` as well as set `Viewer.selectedEntity` to a transient Entity instance representing the data. [#9121](https://github.com/CesiumGS/cesium/pull/9121).

##### Fixes :wrench:

- Fixed several artifacts on mobile devices caused by using insufficient precision. [#9064](https://github.com/CesiumGS/cesium/pull/9064)
- Fixed handling of `data:` scheme for the Cesium ion logo URL. [#9085](https://github.com/CesiumGS/cesium/pull/9085)
- Fixed an issue where the boundary rectangles in `TileAvailability` are not sorted correctly, causing terrain to sometimes fail to achieve its maximum detail. [#9098](https://github.com/CesiumGS/cesium/pull/9098)
- Fixed an issue where a request for an availability tile of the reference layer is delayed because the throttle option is on. [#9099](https://github.com/CesiumGS/cesium/pull/9099)
- Fixed an issue where Node.js tooling could not resolve package.json. [#9105](https://github.com/CesiumGS/cesium/pull/9105)
- Fixed classification artifacts on some mobile devices. [#9108](https://github.com/CesiumGS/cesium/pull/9108)
- Fixed an issue where Resource silently fails to load if being used multiple times. [#9093](https://github.com/CesiumGS/cesium/issues/9093)

### 1.72 - 2020-08-03

##### Breaking Changes :mega:

- CesiumJS no longer ships with a default Mapbox access token and Mapbox imagery layers have been removed from the `BaseLayerPicker` defaults. If you are using `MapboxImageryProvider` or `MapboxStyleImageryProvider`, use `options.accessToken` when initializing the imagery provider.

##### Additions :tada:

- Added support for glTF multi-texturing via `TEXCOORD_1`. [#9075](https://github.com/CesiumGS/cesium/pull/9075)

##### Deprecated :hourglass_flowing_sand:

- `MapboxApi.defaultAccessToken` was deprecated and will be removed in CesiumJS 1.73. Pass your access token directly to the MapboxImageryProvider or MapboxStyleImageryProvider constructors.
- `BingMapsApi` was deprecated and will be removed in CesiumJS 1.73. Pass your access key directly to the BingMapsImageryProvider or BingMapsGeocoderService constructors.

##### Fixes :wrench:

- Fixed `Color.fromCssColorString` when color string contains spaces. [#9015](https://github.com/CesiumGS/cesium/issues/9015)
- Fixed 3D Tileset replacement refinement when leaf is empty. [#8996](https://github.com/CesiumGS/cesium/pull/8996)
- Fixed a bug in the assessment of terrain tile visibility [#9033](https://github.com/CesiumGS/cesium/issues/9033)
- Fixed vertical polylines with `arcType: ArcType.RHUMB`, including lines drawn via GeoJSON. [#9028](https://github.com/CesiumGS/cesium/pull/9028)
- Fixed wall rendering when underground [#9041](https://github.com/CesiumGS/cesium/pull/9041)
- Fixed issue where a side of the wall was missing if the first position and the last position were equal [#9044](https://github.com/CesiumGS/cesium/pull/9044)
- Fixed `translucencyByDistance` for label outline color [#9003](https://github.com/CesiumGS/cesium/pull/9003)
- Fixed return value for `SampledPositionProperty.removeSample` [#9017](https://github.com/CesiumGS/cesium/pull/9017)
- Fixed issue where wall doesn't have correct texture coordinates when there are duplicate positions input [#9042](https://github.com/CesiumGS/cesium/issues/9042)
- Fixed an issue where clipping planes would not clip at the correct distances on some Android devices, most commonly reproducible on devices with `Mali` GPUs that do not support float textures via WebGL [#9023](https://github.com/CesiumGS/cesium/issues/9023)

### 1.71 - 2020-07-01

##### Breaking Changes :mega:

- Updated `WallGeometry` to respect the order of positions passed in, instead of making the positions respect a counter clockwise winding order. This will only affect the look of walls with an image material. If this changed the way your wall is drawing, reverse the order of the positions. [#8955](https://github.com/CesiumGS/cesium/pull/8955/)

##### Additions :tada:

- Added `backFaceCulling` property to `Cesium3DTileset` and `Model` to support viewing the underside or interior of a tileset or model. [#8981](https://github.com/CesiumGS/cesium/pull/8981)
- Added `Ellipsoid.surfaceArea` for computing the approximate surface area of a rectangle on the surface of an ellipsoid. [#8986](https://github.com/CesiumGS/cesium/pull/8986)
- Added support for PolylineVolume in CZML. [#8841](https://github.com/CesiumGS/cesium/pull/8841)
- Added `Color.toCssHexString` for getting the CSS hex string equivalent for a color. [#8987](https://github.com/CesiumGS/cesium/pull/8987)

##### Fixes :wrench:

- Fixed issue where tileset was not playing glTF animations. [#8962](https://github.com/CesiumGS/cesium/issues/8962)
- Fixed a divide-by-zero bug in `Ellipsoid.geodeticSurfaceNormal` when given the origin as input. `undefined` is returned instead. [#8986](https://github.com/CesiumGS/cesium/pull/8986)
- Fixed error with `WallGeometry` when there were adjacent positions with very close values. [#8952](https://github.com/CesiumGS/cesium/pull/8952)
- Fixed artifact for skinned model when log depth is enabled. [#6447](https://github.com/CesiumGS/cesium/issues/6447)
- Fixed a bug where certain rhumb arc polylines would lead to a crash. [#8787](https://github.com/CesiumGS/cesium/pull/8787)
- Fixed handling of Label's backgroundColor and backgroundPadding option [#8949](https://github.com/CesiumGS/cesium/pull/8949)
- Fixed several bugs when rendering CesiumJS in a WebGL 2 context. [#797](https://github.com/CesiumGS/cesium/issues/797)
- Fixed a bug where switching from perspective to orthographic caused triangles to overlap each other incorrectly. [#8346](https://github.com/CesiumGS/cesium/issues/8346)
- Fixed a bug where switching to orthographic camera on the first frame caused the zoom level to be incorrect. [#8853](https://github.com/CesiumGS/cesium/pull/8853)
- Fixed `scene.pickFromRay` intersection inaccuracies. [#8439](https://github.com/CesiumGS/cesium/issues/8439)
- Fixed a bug where a null or undefined name property passed to the `Entity` constructor would throw an exception.[#8832](https://github.com/CesiumGS/cesium/pull/8832)
- Fixed JSDoc and TypeScript type definitions for `ScreenSpaceEventHandler.getInputAction` which listed incorrect return type. [#9002](https://github.com/CesiumGS/cesium/pull/9002)
- Improved the style of the error panel. [#8739](https://github.com/CesiumGS/cesium/issues/8739)
- Fixed animation widget SVG icons not appearing in iOS 13.5.1. [#8993](https://github.com/CesiumGS/cesium/pull/8993)

### 1.70.1 - 2020-06-10

##### Additions :tada:

- Add a `toString` method to the `Resource` class in case an instance gets logged as a string. [#8722](https://github.com/CesiumGS/cesium/issues/8722)
- Exposed `Transforms.rotationMatrixFromPositionVelocity` method from Cesium's private API. [#8927](https://github.com/CesiumGS/cesium/issues/8927)

##### Fixes :wrench:

- Fixed JSDoc and TypeScript type definitions for all `ImageryProvider` types, which were missing `defaultNightAlpha` and `defaultDayAlpha` properties. [#8908](https://github.com/CesiumGS/cesium/pull/8908)
- Fixed JSDoc and TypeScript for `MaterialProperty`, which were missing the ability to take primitive types in their constructor. [#8904](https://github.com/CesiumGS/cesium/pull/8904)
- Fixed JSDoc and TypeScript type definitions to allow the creation of `GeometryInstance` instances using `XXXGeometry` classes. [#8941](https://github.com/CesiumGS/cesium/pull/8941).
- Fixed JSDoc and TypeScript for `buildModuleUrl`, which was accidentally excluded from the official CesiumJS API. [#8923](https://github.com/CesiumGS/cesium/pull/8923)
- Fixed JSDoc and TypeScript type definitions for `EllipsoidGeodesic` which incorrectly listed `result` as required. [#8904](https://github.com/CesiumGS/cesium/pull/8904)
- Fixed JSDoc and TypeScript type definitions for `EllipsoidTangentPlane.fromPoints`, which takes an array of `Cartesian3`, not a single instance. [#8928](https://github.com/CesiumGS/cesium/pull/8928)
- Fixed JSDoc and TypeScript type definitions for `EntityCollection.getById` and `CompositeEntityCollection.getById`, which can both return undefined. [#8928](https://github.com/CesiumGS/cesium/pull/8928)
- Fixed JSDoc and TypeScript type definitions for `Viewer` options parameters.
- Fixed a memory leak where some 3D Tiles requests were being unintentionally retained after the requests were cancelled. [#8843](https://github.com/CesiumGS/cesium/pull/8843)
- Fixed a bug with handling of PixelFormat's flipY. [#8893](https://github.com/CesiumGS/cesium/pull/8893)

### 1.70.0 - 2020-06-01

##### Major Announcements :loudspeaker:

- All Cesium ion users now have access to Cesium OSM Buildings - a 3D buildings layer covering the entire world built with OpenStreetMap building data, available as 3D Tiles. Read more about it [on our blog](https://cesium.com/blog/2020/06/01/cesium-osm-buildings/).
  - [Explore it on Sandcastle](https://sandcastle.cesium.com/index.html?src=Cesium%20OSM%20Buildings.html).
  - Add it to your CesiumJS app: `viewer.scene.primitives.add(Cesium.createOsmBuildings())`.
  - Contains per-feature data like building name, address, and much more. [Read more about the available properties](https://cesium.com/content/cesium-osm-buildings/).
- CesiumJS now ships with official TypeScript type definitions! [#8878](https://github.com/CesiumGS/cesium/pull/8878)
  - If you import CesiumJS as a module, the new definitions will automatically be used by TypeScript and related tooling.
  - If you import individual CesiumJS source files directly, you'll need to add `"types": ["cesium"]` in your tsconfig.json in order for the definitions to be used.
  - If you’re using your own custom definitions and you’re not yet ready to switch, you can delete `Source/Cesium.d.ts` after install.
  - See our [blog post](https://cesium.com/blog/2020/06/01/cesiumjs-tsd/) for more information and a technical overview of how it all works.
- CesiumJS now supports underground rendering with globe translucency! [#8726](https://github.com/CesiumGS/cesium/pull/8726)
  - Added options for controlling globe translucency through the new [`GlobeTranslucency`](https://cesium.com/learn/cesiumjs/ref-doc/GlobeTranslucency.html) object including front face alpha, back face alpha, and a translucency rectangle.
  - Added `Globe.undergroundColor` and `Globe.undergroundColorAlphaByDistance` for controlling how the back side of the globe is rendered when the camera is underground or the globe is translucent. [#8867](https://github.com/CesiumGS/cesium/pull/8867)
  - Improved camera controls when the camera is underground. [#8811](https://github.com/CesiumGS/cesium/pull/8811)
  - Sandcastle examples: [Globe Translucency](https://sandcastle.cesium.com/?src=Globe%20Translucency.html), [Globe Interior](https://sandcastle.cesium.com/?src=Globe%20Interior.html), and [Underground Color](https://sandcastle.cesium.com/?src=Underground%20Color.html&label=All)

##### Additions :tada:

- Our API reference documentation has received dozens of fixes and improvements, largely due to the TypeScript effort.
- Added `Cesium3DTileset.extensions` to get the extensions property from the tileset JSON. [#8829](https://github.com/CesiumGS/cesium/pull/8829)
- Added `Camera.completeFlight`, which causes the current camera flight to immediately jump to the final destination and call its complete callback. [#8788](https://github.com/CesiumGS/cesium/pull/8788)
- Added `nightAlpha` and `dayAlpha` properties to `ImageryLayer` to control alpha separately for the night and day sides of the globe. [#8868](https://github.com/CesiumGS/cesium/pull/8868)
- Added `SkyAtmosphere.perFragmentAtmosphere` to switch between per-vertex and per-fragment atmosphere shading. [#8866](https://github.com/CesiumGS/cesium/pull/8866)
- Added a new sandcastle example to show how to add fog using a `PostProcessStage` [#8798](https://github.com/CesiumGS/cesium/pull/8798)
- Added `frustumSplits` option to `DebugCameraPrimitive`. [8849](https://github.com/CesiumGS/cesium/pull/8849)
- Supported `#rgba` and `#rrggbbaa` formats in `Color.fromCssColorString`. [8873](https://github.com/CesiumGS/cesium/pull/8873)

##### Fixes :wrench:

- Fixed a bug that could cause rendering of a glTF model to become corrupt when switching from a Uint16 to a Uint32 index buffer to accomodate new vertices added for edge outlining. [#8820](https://github.com/CesiumGS/cesium/pull/8820)
- Fixed a bug where a removed billboard could prevent changing of the `TerrainProvider`. [#8766](https://github.com/CesiumGS/cesium/pull/8766)
- Fixed an issue with 3D Tiles point cloud styling where `${feature.propertyName}` and `${feature["propertyName"]}` syntax would cause a crash. Also fixed an issue where property names with non-alphanumeric characters would crash. [#8785](https://github.com/CesiumGS/cesium/pull/8785)
- Fixed a bug where `DebugCameraPrimitive` was ignoring the near and far planes of the `Camera`. [#8848](https://github.com/CesiumGS/cesium/issues/8848)
- Fixed sky atmosphere artifacts below the horizon. [#8866](https://github.com/CesiumGS/cesium/pull/8866)
- Fixed ground primitives in orthographic mode. [#5110](https://github.com/CesiumGS/cesium/issues/5110)
- Fixed the depth plane in orthographic mode. This improves the quality of polylines and other primitives that are rendered near the horizon. [8858](https://github.com/CesiumGS/cesium/pull/8858)

### 1.69.0 - 2020-05-01

##### Breaking Changes :mega:

- The property `Scene.sunColor` has been removed. Use `scene.light.color` and `scene.light.intensity` instead. [#8774](https://github.com/CesiumGS/cesium/pull/8774)
- Removed `isArray`. Use the native `Array.isArray` function instead. [#8779](https://github.com/CesiumGS/cesium/pull/8779)

##### Additions :tada:

- Added `RequestScheduler` to the public API; this allows users to have more control over the requests made by CesiumJS. [#8384](https://github.com/CesiumGS/cesium/issues/8384)
- Added support for high-quality edges on solid geometry in glTF models. [#8776](https://github.com/CesiumGS/cesium/pull/8776)
- Added `Scene.cameraUnderground` for checking whether the camera is underneath the globe. [#8765](https://github.com/CesiumGS/cesium/pull/8765)

##### Fixes :wrench:

- Fixed several problems with polylines when the logarithmic depth buffer is enabled, which is the default on most systems. [#8706](https://github.com/CesiumGS/cesium/pull/8706)
- Fixed a bug with very long view ranges requiring multiple frustums even with the logarithmic depth buffer enabled. Previously, such scenes could resolve depth incorrectly. [#8727](https://github.com/CesiumGS/cesium/pull/8727)
- Fixed an issue with glTF skinning support where an optional property `skeleton` was considered required by Cesium. [#8175](https://github.com/CesiumGS/cesium/issues/8175)
- Fixed an issue with clamping of non-looped glTF animations. Subscribers to animation `update` events should expect one additional event firing as an animation stops. [#7387](https://github.com/CesiumGS/cesium/issues/7387)
- Geometry instance floats now work for high precision floats on newer iOS devices. [#8805](https://github.com/CesiumGS/cesium/pull/8805)
- Fixed a bug where the elevation contour material's alpha was not being applied. [#8749](https://github.com/CesiumGS/cesium/pull/8749)
- Fix potential memory leak when destroying `CesiumWidget` instances. [#8591](https://github.com/CesiumGS/cesium/pull/8591)
- Fixed displaying the Cesium ion icon when running in an Android, iOS or UWP WebView. [#8758](https://github.com/CesiumGS/cesium/pull/8758)

### 1.68.0 - 2020-04-01

##### Additions :tada:

- Added basic underground rendering support. When the camera is underground the globe will be rendered as a solid surface and underground entities will not be culled. [#8572](https://github.com/AnalyticalGraphicsInc/cesium/pull/8572)
- The `CesiumUnminified` build now includes sourcemaps. [#8572](https://github.com/CesiumGS/cesium/pull/8659)
- Added glTF `STEP` animation interpolation. [#8786](https://github.com/CesiumGS/cesium/pull/8786)
- Added the ability to edit CesiumJS shaders on-the-fly using the [SpectorJS](https://spector.babylonjs.com/) Shader Editor. [#8608](https://github.com/CesiumGS/cesium/pull/8608)

##### Fixes :wrench:

- Cesium can now be used in Node.JS 12 and later, with or without `--experimental-modules`. It can still be used in earlier versions as well. [#8572](https://github.com/CesiumGS/cesium/pull/8659)
- Interacting with the Cesium canvas will now blur the previously focused element. This prevents unintended modification of input elements when interacting with the globe. [#8662](https://github.com/CesiumGS/cesium/pull/8662)
- `TileMapServiceImageryProvider` will now force `minimumLevel` to 0 if the `tilemapresource.xml` metadata request fails and the `rectangle` is too large for the given detail level [#8448](https://github.com/AnalyticalGraphicsInc/cesium/pull/8448)
- Fixed ground atmosphere rendering when using a smaller ellipsoid. [#8683](https://github.com/CesiumGS/cesium/issues/8683)
- Fixed globe incorrectly occluding objects when using a smaller ellipsoid. [#7124](https://github.com/CesiumGS/cesium/issues/7124)
- Fixed a regression introduced in 1.67 which caused overlapping colored ground geometry to have visual artifacts. [#8694](https://github.com/CesiumGS/cesium/pull/8694)
- Fixed a clipping problem when viewing a polyline up close with the logarithmic depth buffer enabled, which is the default on most systems. [#8703](https://github.com/CesiumGS/cesium/pull/8703)

### 1.67.0 - 2020-03-02

##### Breaking Changes :mega:

- `Cesium3DTileset.skipLevelOfDetail` is now `false` by default. [#8631](https://github.com/CesiumGS/cesium/pull/8631)
- glTF models are now rendered using the `LEQUALS` depth test function instead of `LESS`. This means that when geometry overlaps, the _later_ geometry will be visible above the earlier, where previously the opposite was true. We believe this is a more sensible default, and makes it easier to render e.g. outlined buildings with glTF. [#8646](https://github.com/CesiumGS/cesium/pull/8646)

##### Additions :tada:

- Massively improved performance of clamped Entity ground geometry with dynamic colors. [#8630](https://github.com/CesiumGS/cesium/pull/8630)
- Added `Entity.tileset` for loading a 3D Tiles tileset via the Entity API using the new `Cesium3DTilesetGraphics` class. [#8580](https://github.com/CesiumGS/cesium/pull/8580)
- Added `tileset.uri`, `tileset.show`, and `tileset.maximumScreenSpaceError` properties to CZML processing for loading 3D Tiles. [#8580](https://github.com/CesiumGS/cesium/pull/8580)
- Added `Color.lerp` for linearly interpolating between two RGB colors. [#8607](https://github.com/CesiumGS/cesium/pull/8607)
- `CesiumTerrainProvider` now supports terrain tiles using a `WebMercatorTilingScheme` by specifying `"projection": "EPSG:3857"` in `layer.json`. It also now supports numbering tiles from the North instead of the South by specifying `"scheme": "slippyMap"` in `layer.json`. [#8563](https://github.com/CesiumGS/cesium/pull/8563)
- Added basic support for `isNaN`, `isFinite`, `null`, and `undefined` in the 3D Tiles styling GLSL backend for point clouds. [#8621](https://github.com/CesiumGS/cesium/pull/8621)
- Added `sizeInMeters` to `ParticleSystem`. [#7746](https://github.com/CesiumGS/cesium/pull/7746)

##### Fixes :wrench:

- Fixed a bug that caused large, nearby geometry to be clipped when using a logarithmic depth buffer, which is the default on most systems. [#8600](https://github.com/CesiumGS/cesium/pull/8600)
- Fixed a bug where tiles would not load if the camera was tracking a moving tileset. [#8598](https://github.com/CesiumGS/cesium/pull/8598)
- Fixed a bug where applying a new 3D Tiles style during a flight would not update all existing tiles. [#8622](https://github.com/CesiumGS/cesium/pull/8622)
- Fixed a bug where Cartesian vectors could not be packed to typed arrays [#8568](https://github.com/CesiumGS/cesium/pull/8568)
- Updated knockout from 3.5.0 to 3.5.1. [#8424](https://github.com/CesiumGS/cesium/pull/8424)
- Cesium's local development server now works in Node 12 & 13 [#8648](https://github.com/CesiumGS/cesium/pull/8648)

##### Deprecated :hourglass_flowing_sand:

- The `isArray` function has been deprecated and will be removed in Cesium 1.69. Use the native `Array.isArray` function instead. [#8526](https://github.com/CesiumGS/cesium/pull/8526)

### 1.66.0 - 2020-02-03

##### Deprecated :hourglass_flowing_sand:

- The property `Scene.sunColor` has been deprecated and will be removed in Cesium 1.69. Use `scene.light.color` and `scene.light.intensity` instead. [#8493](https://github.com/CesiumGS/cesium/pull/8493)

##### Additions :tada:

- `useBrowserRecommendedResolution` flag in `Viewer` and `CesiumWidget` now defaults to `true`. This ensures Cesium rendering is fast and smooth by default across all devices. Set it to `false` to always render at native device resolution instead at the cost of performance on under-powered devices. [#8548](https://github.com/CesiumGS/cesium/pull/8548)
- Cesium now creates a WebGL context with a `powerPreference` value of `high-performance`. Some browsers use this setting to enable a second, more powerful, GPU. You can set it back to `default`, or opt-in to `low-power` mode, by passing the context option when creating a `Viewer` or `CesiumWidget` instance:

```js
var viewer = new Viewer("cesiumContainer", {
  contextOptions: {
    webgl: {
      powerPreference: "default",
    },
  },
});
```

- Added more customization to Cesium's lighting system. [#8493](https://github.com/CesiumGS/cesium/pull/8493)
  - Added `Light`, `DirectionalLight`, and `SunLight` classes for creating custom light sources.
  - Added `Scene.light` for setting the scene's light source, which defaults to a `SunLight`.
  - Added `Globe.dynamicAtmosphereLighting` for enabling lighting effects on atmosphere and fog, such as day/night transitions. It is true by default but may be set to false if the atmosphere should stay unchanged regardless of the scene's light direction.
  - Added `Globe.dynamicAtmosphereLightingFromSun` for using the sun direction instead of the scene's light direction when `Globe.dynamicAtmosphereLighting` is enabled. See the moonlight example in the [Lighting Sandcastle example](https://cesiumjs.org/Cesium/Apps/Sandcastle/?src=Lighting.html).
  - Primitives and the globe are now shaded with the scene light's color.
- Updated SampleData models to glTF 2.0. [#7802](https://github.com/CesiumGS/cesium/issues/7802)
- Added `Globe.showSkirts` to support the ability to hide terrain skirts when viewing terrain from below the surface. [#8489](https://github.com/CesiumGS/cesium/pull/8489)
- Added `minificationFilter` and `magnificationFilter` options to `Material` to control texture filtering. [#8473](https://github.com/CesiumGS/cesium/pull/8473)
- Updated [earcut](https://github.com/mapbox/earcut) to 2.2.1. [#8528](https://github.com/CesiumGS/cesium/pull/8528)
- Added a font cache to improve label performance. [#8537](https://github.com/CesiumGS/cesium/pull/8537)

##### Fixes :wrench:

- Fixed a bug where the camera could go underground during mouse navigation. [#8504](https://github.com/CesiumGS/cesium/pull/8504)
- Fixed a bug where rapidly updating a `PolylineCollection` could result in an `instanceIndex` is out of range error. [#8546](https://github.com/CesiumGS/cesium/pull/8546)
- Fixed issue where `RequestScheduler` double-counted image requests made via `createImageBitmap`. [#8162](https://github.com/CesiumGS/cesium/issues/8162)
- Reduced Cesium bundle size by avoiding unnecessarily importing `Cesium3DTileset` in `Picking.js`. [#8532](https://github.com/CesiumGS/cesium/pull/8532)
- Fixed a bug where files with backslashes were not loaded in KMZ files. [#8533](https://github.com/CesiumGS/cesium/pull/8533)
- Fixed WebGL warning message about `EXT_float_blend` being implicitly enabled. [#8534](https://github.com/CesiumGS/cesium/pull/8534)
- Fixed a bug where toggling point cloud classification visibility would result in a grey screen on Linux / Nvidia. [#8538](https://github.com/CesiumGS/cesium/pull/8538)
- Fixed a bug where a point in a `PointPrimitiveCollection` was rendered in the middle of the screen instead of being clipped. [#8542](https://github.com/CesiumGS/cesium/pull/8542)
- Fixed a crash when deleting and re-creating polylines from CZML. `ReferenceProperty` now returns undefined when the target entity or property does not exist, instead of throwing. [#8544](https://github.com/CesiumGS/cesium/pull/8544)
- Fixed terrain tile picking in the Cesium Inspector. [#8567](https://github.com/CesiumGS/cesium/pull/8567)
- Fixed a crash that could occur when an entity was deleted while the corresponding `Primitive` was being created asynchronously. [#8569](https://github.com/CesiumGS/cesium/pull/8569)
- Fixed a crash when calling `camera.lookAt` with the origin (0, 0, 0) as the target. This could happen when looking at a tileset with the origin as its center. [#8571](https://github.com/CesiumGS/cesium/pull/8571)
- Fixed a bug where `camera.viewBoundingSphere` was modifying the `offset` parameter. [#8438](https://github.com/CesiumGS/cesium/pull/8438)
- Fixed a crash when creating a plane with both position and normal on the Z-axis. [#8576](https://github.com/CesiumGS/cesium/pull/8576)
- Fixed `BoundingSphere.projectTo2D` when the bounding sphere’s center is at the origin. [#8482](https://github.com/CesiumGS/cesium/pull/8482)

### 1.65.0 - 2020-01-06

##### Breaking Changes :mega:

- `OrthographicFrustum.getPixelDimensions`, `OrthographicOffCenterFrustum.getPixelDimensions`, `PerspectiveFrustum.getPixelDimensions`, and `PerspectiveOffCenterFrustum.getPixelDimensions` now require a `pixelRatio` argument before the `result` argument. The previous function definition has been deprecated since 1.63. [#8320](https://github.com/CesiumGS/cesium/pull/8320)
- The function `Matrix4.getRotation` has been renamed to `Matrix4.getMatrix3`. `Matrix4.getRotation` has been deprecated since 1.62. [#8183](https://github.com/CesiumGS/cesium/pull/8183)
- `createTileMapServiceImageryProvider` and `createOpenStreetMapImageryProvider` have been removed. Instead, pass the same options to `new TileMapServiceImageryProvider` and `new OpenStreetMapImageryProvider` respectively. The old functions have been deprecated since 1.62. [#8174](https://github.com/CesiumGS/cesium/pull/8174)

##### Additions :tada:

- Added `Globe.backFaceCulling` to support viewing terrain from below the surface. [#8470](https://github.com/CesiumGS/cesium/pull/8470)

##### Fixes :wrench:

- Fixed Geocoder auto-complete suggestions when hosted inside Web Components. [#8425](https://github.com/CesiumGS/cesium/pull/8425)
- Fixed terrain tile culling problems when under ellipsoid. [#8397](https://github.com/CesiumGS/cesium/pull/8397)
- Fixed primitive culling when below the ellipsoid but above terrain. [#8398](https://github.com/CesiumGS/cesium/pull/8398)
- Improved the translucency calculation for the Water material type. [#8455](https://github.com/CesiumGS/cesium/pull/8455)
- Fixed bounding volume calculation for `GroundPrimitive`. [#4883](https://github.com/CesiumGS/cesium/issues/4483)
- Fixed `OrientedBoundingBox.fromRectangle` for rectangles with width greater than 180 degrees. [#8475](https://github.com/CesiumGS/cesium/pull/8475)
- Fixed globe picking so that it returns the closest intersecting triangle instead of the first intersecting triangle. [#8390](https://github.com/CesiumGS/cesium/pull/8390)
- Fixed horizon culling issues with large root tiles. [#8487](https://github.com/CesiumGS/cesium/pull/8487)
- Fixed a lighting bug affecting Macs with Intel integrated graphics where glTF 2.0 PBR models with double sided materials would have flipped normals. [#8494](https://github.com/CesiumGS/cesium/pull/8494)

### 1.64.0 - 2019-12-02

##### Fixes :wrench:

- Fixed an issue in image based lighting where an invalid environment map would silently fail. [#8303](https://github.com/CesiumGS/cesium/pull/8303)
- Various small internal improvements

### 1.63.1 - 2019-11-06

##### Fixes :wrench:

- Fixed regression in 1.63 where ground atmosphere and labels rendered incorrectly on displays with `window.devicePixelRatio` greater than 1.0. [#8351](https://github.com/CesiumGS/cesium/pull/8351)
- Fixed regression in 1.63 where some primitives would show through the globe when log depth is disabled. [#8368](https://github.com/CesiumGS/cesium/pull/8368)

### 1.63 - 2019-11-01

##### Major Announcements :loudspeaker:

- Cesium has migrated to ES6 modules. This may or may not be a breaking change for your application depending on how you use Cesium. See our [blog post](https://cesium.com/blog/2019/10/31/cesiumjs-es6/) for the full details.
- We’ve consolidated all of our website content from cesiumjs.org and cesium.com into one home on cesium.com. Here’s where you can now find:
  - [Sandcastle](https://sandcastle.cesium.com) - `https://sandcastle.cesium.com`
  - [API Docs](https://cesium.com/learn/cesiumjs/ref-doc/) - `https://cesium.com/learn/cesiumjs/ref-doc/`
  - [Downloads](https://cesium.com/downloads/) - `https://cesium.com/downloads/`
  - Hosted releases can be found at `https://cesium.com/downloads/cesiumjs/releases/<CesiumJS Version Number>/Build/Cesium/Cesium.js`
  - See our [blog post](https://cesium.com/blog/2019/10/15/cesiumjs-migration/) for more information.

##### Additions :tada:

- Decreased Web Workers bundle size by a factor of 10, from 8384KB (2624KB gzipped) to 863KB (225KB gzipped). This makes Cesium load faster, especially on low-end devices and slower network connections.
- Added full UTF-8 support to labels, greatly improving support for non-latin alphabets and emoji. [#7280](https://github.com/CesiumGS/cesium/pull/7280)
- Added `"type": "module"` to package.json to take advantage of native ES6 module support in newer versions of Node.js. This also enables module-based front-end development for tooling that relies on Node.js module resolution.
- The combined `Build/Cesium/Cesium.js` and `Build/CesiumUnminified/Cesium.js` have been upgraded from IIFE to UMD modules that support IIFE, AMD, and commonjs.
- Added `pixelRatio` parameter to `OrthographicFrustum.getPixelDimensions`, `OrthographicOffCenterFrustum.getPixelDimensions`, `PerspectiveFrustum.getPixelDimensions`, and `PerspectiveOffCenterFrustum.getPixelDimensions`. Pass in `scene.pixelRatio` for dimensions in CSS pixel units or `1.0` for dimensions in native device pixel units. [#8237](https://github.com/CesiumGS/cesium/pull/8237)

##### Fixes :wrench:

- Fixed css pixel usage for polylines, point clouds, models, primitives, and post-processing. [#8113](https://github.com/CesiumGS/cesium/issues/8113)
- Fixed a bug where `scene.sampleHeightMostDetailed` and `scene.clampToHeightMostDetailed` would not resolve in request render mode. [#8281](https://github.com/CesiumGS/cesium/issues/8281)
- Fixed seam artifacts when log depth is disabled, `scene.globe.depthTestAgainstTerrain` is false, and primitives are under the globe. [#8205](https://github.com/CesiumGS/cesium/pull/8205)
- Fix dynamic ellipsoids using `innerRadii`, `minimumClock`, `maximumClock`, `minimumCone` or `maximumCone`. [#8277](https://github.com/CesiumGS/cesium/pull/8277)
- Fixed rendering billboard collections containing more than 65536 billboards. [#8325](https://github.com/CesiumGS/cesium/pull/8325)

##### Deprecated :hourglass_flowing_sand:

- `OrthographicFrustum.getPixelDimensions`, `OrthographicOffCenterFrustum.getPixelDimensions`, `PerspectiveFrustum.getPixelDimensions`, and `PerspectiveOffCenterFrustum.getPixelDimensions` now take a `pixelRatio` argument before the `result` argument. The previous function definition will no longer work in 1.65. [#8237](https://github.com/CesiumGS/cesium/pull/8237)

### 1.62 - 2019-10-01

##### Deprecated :hourglass_flowing_sand:

- `createTileMapServiceImageryProvider` and `createOpenStreetMapImageryProvider` have been deprecated and will be removed in Cesium 1.65. Instead, pass the same options to `new TileMapServiceImageryProvider` and `new OpenStreetMapImageryProvider` respectively.
- The function `Matrix4.getRotation` has been deprecated and renamed to `Matrix4.getMatrix3`. `Matrix4.getRotation` will be removed in version 1.65.

##### Additions :tada:

- Added ability to create partial ellipsoids using both the Entity API and CZML. New ellipsoid geometry properties: `innerRadii`, `minimumClock`, `maximumClock`, `minimumCone`, and `maximumCone`. This affects both `EllipsoidGeometry` and `EllipsoidOutlineGeometry`. See the updated [Sandcastle example](https://cesiumjs.org/Cesium/Apps/Sandcastle/?src=Partial%20Ellipsoids.html&label=Geometries). [#5995](https://github.com/CesiumGS/cesium/pull/5995)
- Added `useBrowserRecommendedResolution` flag to `Viewer` and `CesiumWidget`. When true, Cesium renders at CSS pixel resolution instead of native device resolution. This replaces the workaround in the 1.61 change list. [8215](https://github.com/CesiumGS/cesium/issues/8215)
- Added `TileMapResourceImageryProvider` and `OpenStreetMapImageryProvider` classes to improve API consistency: [#4812](https://github.com/CesiumGS/cesium/issues/4812)
- Added `credit` parameter to `CzmlDataSource`, `GeoJsonDataSource`, `KmlDataSource` and `Model`. [#8173](https://github.com/CesiumGS/cesium/pull/8173)
- Added `Matrix3.getRotation` to get the rotational component of a matrix with scaling removed. [#8182](https://github.com/CesiumGS/cesium/pull/8182)

##### Fixes :wrench:

- Fixed labels not showing for individual entities in data sources when clustering is enabled. [#6087](https://github.com/CesiumGS/cesium/issues/6087)
- Fixed an issue where polygons, corridors, rectangles, and ellipses on terrain would not render on some mobile devices. [#6739](https://github.com/CesiumGS/cesium/issues/6739)
- Fixed a bug where GlobeSurfaceTile would not render the tile until all layers completed loading causing globe to appear to hang. [#7974](https://github.com/CesiumGS/cesium/issues/7974)
- Spread out KMl loading across multiple frames to prevent freezing. [#8195](https://github.com/CesiumGS/cesium/pull/8195)
- Fixed a bug where extruded polygons would sometimes be missing segments. [#8035](https://github.com/CesiumGS/cesium/pull/8035)
- Made pixel sizes consistent for polylines and point clouds when rendering at different pixel ratios. [#8113](https://github.com/CesiumGS/cesium/issues/8113)
- `Camera.flyTo` flies to the correct location in 2D when the destination crosses the international date line [#7909](https://github.com/CesiumGS/cesium/pull/7909)
- Fixed 3D tiles style coloring when multiple tilesets are in the scene [#8051](https://github.com/CesiumGS/cesium/pull/8051)
- 3D Tiles geometric error now correctly scales with transform. [#8182](https://github.com/CesiumGS/cesium/pull/8182)
- Fixed per-feature post processing from sometimes selecting the wrong feature. [#7929](https://github.com/CesiumGS/cesium/pull/7929)
- Fixed a bug where dynamic polylines did not use the given arcType. [#8191](https://github.com/CesiumGS/cesium/issues/8191)
- Fixed atmosphere brightness when High Dynamic Range is disabled. [#8149](https://github.com/CesiumGS/cesium/issues/8149)
- Fixed brightness levels for procedural Image Based Lighting. [#7803](https://github.com/CesiumGS/cesium/issues/7803)
- Fixed alpha equation for `BlendingState.ALPHA_BLEND` and `BlendingState.ADDITIVE_BLEND`. [#8202](https://github.com/CesiumGS/cesium/pull/8202)
- Improved display of tile coordinates for `TileCoordinatesImageryProvider` [#8131](https://github.com/CesiumGS/cesium/pull/8131)
- Reduced size of approximateTerrainHeights.json [#7959](https://github.com/CesiumGS/cesium/pull/7959)
- Fixed undefined `quadDetails` error from zooming into the map really close. [#8011](https://github.com/CesiumGS/cesium/pull/8011)
- Fixed a crash for 3D Tiles that have zero volume. [#7945](https://github.com/CesiumGS/cesium/pull/7945)
- Fixed relative-to-center check, `depthFailAppearance` resource freeing for `Primitive` [#8044](https://github.com/CesiumGS/cesium/pull/8044)

### 1.61 - 2019-09-03

##### Additions :tada:

- Added optional `index` parameter to `PrimitiveCollection.add`. [#8041](https://github.com/CesiumGS/cesium/pull/8041)
- Cesium now renders at native device resolution by default instead of CSS pixel resolution, to go back to the old behavior, set `viewer.resolutionScale = 1.0 / window.devicePixelRatio`. [#8082](https://github.com/CesiumGS/cesium/issues/8082)
- Added `getByName` method to `DataSourceCollection` allowing to retrieve `DataSource`s by their name property from the collection

##### Fixes :wrench:

- Disable FXAA by default. To re-enable, set `scene.postProcessStages.fxaa.enabled = true` [#7875](https://github.com/CesiumGS/cesium/issues/7875)
- Fixed a crash when a glTF model used `KHR_texture_transform` without a sampler defined. [#7916](https://github.com/CesiumGS/cesium/issues/7916)
- Fixed post-processing selection filtering to work for bloom. [#7984](https://github.com/CesiumGS/cesium/issues/7984)
- Disabled HDR by default to improve visual quality in most standard use cases. Set `viewer.scene.highDynamicRange = true` to re-enable. [#7966](https://github.com/CesiumGS/cesium/issues/7966)
- Fixed a bug that causes hidden point primitives to still appear on some operating systems. [#8043](https://github.com/CesiumGS/cesium/issues/8043)
- Fix negative altitude altitude handling in `GoogleEarthEnterpriseTerrainProvider`. [#8109](https://github.com/CesiumGS/cesium/pull/8109)
- Fixed issue where KTX or CRN files would not be properly identified. [#7979](https://github.com/CesiumGS/cesium/issues/7979)
- Fixed multiple globe materials making the globe darker. [#7726](https://github.com/CesiumGS/cesium/issues/7726)

### 1.60 - 2019-08-01

##### Additions :tada:

- Reworked label rendering to use signed distance fields (SDF) for crisper text. [#7730](https://github.com/CesiumGS/cesium/pull/7730)
- Added a [new Sandcastle example](https://cesiumjs.org/Cesium/Build/Apps/Sandcastle/?src=Labels%20SDF.html) to showcase the new SDF labels.
- Added support for polygon holes to CZML. [#7991](https://github.com/CesiumGS/cesium/pull/7991)
- Added `totalScale` property to `Label` which is the total scale of the label taking into account the label's scale and the relative size of the desired font compared to the generated glyph size.

##### Fixes :wrench:

- Fixed crash when using ArcGIS terrain with clipping planes. [#7998](https://github.com/CesiumGS/cesium/pull/7998)
- `PolygonGraphics.hierarchy` now converts constant array values to a `PolygonHierarchy` when set, so code that accesses the value of the property can rely on it always being a `PolygonHierarchy`.
- Fixed a bug with lengthwise texture coordinates in the first segment of ground polylines, as observed in some WebGL implementations such as Chrome on Linux. [#8017](https://github.com/CesiumGS/cesium/issues/8017)

### 1.59 - 2019-07-01

##### Additions :tada:

- Adds `ArcGISTiledElevationTerrainProvider` to support LERC encoded terrain from ArcGIS ImageServer. [#7940](https://github.com/CesiumGS/cesium/pull/7940)
- Added CZML support for `heightReference` to `box`, `cylinder`, and `ellipsoid`, and added CZML support for `classificationType` to `corridor`, `ellipse`, `polygon`, `polyline`, and `rectangle`. [#7899](https://github.com/CesiumGS/cesium/pull/7899)
- Adds `exportKML` function to export `Entity` instances with Point, Billboard, Model, Label, Polyline and Polygon graphics. [#7921](https://github.com/CesiumGS/cesium/pull/7921)
- Added support for new Mapbox Style API. [#7698](https://github.com/CesiumGS/cesium/pull/7698)
- Added support for the [AGI_articulations](https://github.com/KhronosGroup/glTF/tree/master/extensions/2.0/Vendor/AGI_articulations) vendor extension of glTF 2.0 to the Entity API and CZML. [#7907](https://github.com/CesiumGS/cesium/pull/7907)

##### Fixes :wrench:

- Fixed a bug that caused missing segments for ground polylines with coplanar points over large distances and problems with polylines containing duplicate points. [#7885](https://github.com/CesiumGS/cesium//pull/7885)
- Fixed a bug where billboards were not pickable when zoomed out completely in 2D View. [#7908](https://github.com/CesiumGS/cesium/pull/7908)
- Fixed a bug where image requests that returned HTTP code 204 would prevent any future request from succeeding on browsers that supported ImageBitmap. [#7914](https://github.com/CesiumGS/cesium/pull/7914/)
- Fixed polyline colors when `scene.highDynamicRange` is enabled. [#7924](https://github.com/CesiumGS/cesium/pull/7924)
- Fixed a bug in the inspector where the min/max height values of a picked tile were undefined. [#7904](https://github.com/CesiumGS/cesium/pull/7904)
- Fixed `Math.factorial` to return the correct values. (https://github.com/CesiumGS/cesium/pull/7969)
- Fixed a bug that caused 3D models to appear darker on Android devices. [#7944](https://github.com/CesiumGS/cesium/pull/7944)

### 1.58.1 - 2018-06-03

_This is an npm-only release to fix a publishing issue_.

### 1.58 - 2019-06-03

##### Additions :tada:

- Added support for new `BingMapsStyle` values `ROAD_ON_DEMAND` and `AERIAL_WITH_LABELS_ON_DEMAND`. The older versions of these, `ROAD` and `AERIAL_WITH_LABELS`, have been deprecated by Bing. [#7808](https://github.com/CesiumGS/cesium/pull/7808)
- Added syntax to delete data from existing properties via CZML. [#7818](https://github.com/CesiumGS/cesium/pull/7818)
- Added `checkerboard` material to CZML. [#7845](https://github.com/CesiumGS/cesium/pull/7845)
- `BingMapsImageryProvider` now uses `DiscardEmptyTileImagePolicy` by default to detect missing tiles as zero-length responses instead of inspecting pixel values. [#7810](https://github.com/CesiumGS/cesium/pull/7810)
- Added support for the [AGI_articulations](https://github.com/KhronosGroup/glTF/tree/master/extensions/2.0/Vendor/AGI_articulations) vendor extension of glTF 2.0 to the Model primitive graphics API. [#7835](https://github.com/CesiumGS/cesium/pull/7835)
- Reduce the number of Bing transactions and ion Bing sessions used when destroying and recreating the same imagery layer to 1. [#7848](https://github.com/CesiumGS/cesium/pull/7848)

##### Fixes :wrench:

- Fixed an edge case where Cesium would provide ion access token credentials to non-ion servers if the actual asset entrypoint was being hosted by ion. [#7839](https://github.com/CesiumGS/cesium/pull/7839)
- Fixed a bug that caused Cesium to request non-existent tiles for terrain tilesets lacking tile availability, i.e. a `layer.json` file.
- Fixed memory leak when removing entities that had a `HeightReference` of `CLAMP_TO_GROUND` or `RELATIVE_TO_GROUND`. This includes when removing a `DataSource`.
- Fixed 3D Tiles credits not being shown in the data attribution box. [#7877](https://github.com/CesiumGS/cesium/pull/7877)

### 1.57 - 2019-05-01

##### Additions :tada:

- Improved 3D Tiles streaming performance, resulting in ~67% camera tour load time reduction, ~44% camera tour load count reduction. And for general camera movement, ~20% load time reduction with ~27% tile load count reduction. Tile load priority changed to focus on loading tiles in the center of the screen first. Added the following tileset optimizations, which unless stated otherwise are enabled by default. [#7774](https://github.com/CesiumGS/cesium/pull/7774)
  - Added `Cesium3DTileset.cullRequestsWhileMoving` option to ignore requests for tiles that will likely be out-of-view due to the camera's movement when they come back from the server.
  - Added `Cesium3DTileset.cullRequestsWhileMovingMultiplier` option to act as a multiplier when used in culling requests while moving. Larger is more aggressive culling, smaller less aggressive culling.
  - Added `Cesium3DTileset.preloadFlightDestinations` option to preload tiles at the camera's flight destination while the camera is in flight.
  - Added `Cesium3DTileset.preferLeaves` option to prefer loading of leaves. Good for additive refinement point clouds. Set to `false` by default.
  - Added `Cesium3DTileset.progressiveResolutionHeightFraction` option to load tiles at a smaller resolution first. This can help get a quick layer of tiles down while full resolution tiles continue to load.
  - Added `Cesium3DTileset.foveatedScreenSpaceError` option to prioritize loading tiles in the center of the screen.
  - Added `Cesium3DTileset.foveatedConeSize` option to control the cone size that determines which tiles are deferred for loading. Tiles outside the cone are potentially deferred.
  - Added `Cesium3DTileset.foveatedMinimumScreenSpaceErrorRelaxation` option to control the starting screen space error relaxation for tiles outside the foveated cone.
  - Added `Cesium3DTileset.foveatedInterpolationCallback` option to control how screen space error threshold is interpolated for tiles outside the foveated cone.
  - Added `Cesium3DTileset.foveatedTimeDelay` option to control how long in seconds to wait after the camera stops moving before deferred tiles start loading in.
- Added new parameter to `PolylineGlowMaterial` called `taperPower`, that works similar to the existing `glowPower` parameter, to taper the back of the line away. [#7626](https://github.com/CesiumGS/cesium/pull/7626)
- Added `Cesium3DTileset.preloadWhenHidden` tileset option to preload tiles when `tileset.show` is false. Loads tiles as if the tileset is visible but does not render them. [#7774](https://github.com/CesiumGS/cesium/pull/7774)
- Added support for the `KHR_texture_transform` glTF extension. [#7549](https://github.com/CesiumGS/cesium/pull/7549)
- Added functions to remove samples from `SampledProperty` and `SampledPositionProperty`. [#7723](https://github.com/CesiumGS/cesium/pull/7723)
- Added support for color-to-alpha with a threshold on imagery layers. [#7727](https://github.com/CesiumGS/cesium/pull/7727)
- Add CZML processing for `heightReference` and `extrudedHeightReference` for geoemtry types that support it.
- `CesiumMath.toSNorm` documentation changed to reflect the function's implementation. [#7774](https://github.com/CesiumGS/cesium/pull/7774)
- Added `CesiumMath.normalize` to convert a scalar value in an arbitrary range to a scalar in the range [0.0, 1.0]. [#7774](https://github.com/CesiumGS/cesium/pull/7774)

##### Fixes :wrench:

- Fixed an error when loading the same glTF model in two separate viewers. [#7688](https://github.com/CesiumGS/cesium/issues/7688)
- Fixed an error where `clampToHeightMostDetailed` or `sampleHeightMostDetailed` would crash if entities were created when the promise resolved. [#7690](https://github.com/CesiumGS/cesium/pull/7690)
- Fixed an issue with compositing merged entity availability. [#7717](https://github.com/CesiumGS/cesium/issues/7717)
- Fixed an error where many imagery layers within a single tile would cause parts of the tile to render as black on some platforms. [#7649](https://github.com/CesiumGS/cesium/issues/7649)
- Fixed a bug that could cause terrain with a single, global root tile (e.g. that uses `WebMercatorTilingScheme`) to be culled unexpectedly in some views. [#7702](https://github.com/CesiumGS/cesium/issues/7702)
- Fixed a problem where instanced 3D models were incorrectly lit when using physically based materials. [#7775](https://github.com/CesiumGS/cesium/issues/7775)
- Fixed a bug where glTF models with certain blend modes were rendered incorrectly in browsers that support ImageBitmap. [#7795](https://github.com/CesiumGS/cesium/issues/7795)

### 1.56.1 - 2019-04-02

##### Additions :tada:

- `Resource.fetchImage` now takes a `preferImageBitmap` option to use `createImageBitmap` when supported to move image decode off the main thread. This option defaults to `false`.

##### Breaking Changes :mega:

- The following breaking changes are relative to 1.56. The `Resource.fetchImage` behavior is now identical to 1.55 and earlier.
  - Changed `Resource.fetchImage` back to return an `Image` by default, instead of an `ImageBitmap` when supported. Note that an `ImageBitmap` cannot be flipped during texture upload. Instead, set `flipY : true` during fetch to flip it.
  - Changed the default `flipY` option in `Resource.fetchImage` to false. This only has an effect when ImageBitmap is used.

### 1.56 - 2019-04-01

##### Breaking Changes :mega:

- `Resource.fetchImage` now returns an `ImageBitmap` instead of `Image` when supported. This allows for decoding images while fetching using `createImageBitmap` to greatly speed up texture upload and decrease frame drops when loading models with large textures. [#7579](https://github.com/CesiumGS/cesium/pull/7579)
- `Cesium3DTileStyle.style` now has an empty `Object` as its default value, instead of `undefined`. [#7567](https://github.com/CesiumGS/cesium/issues/7567)
- `Scene.clampToHeight` now takes an optional `width` argument before the `result` argument. [#7693](https://github.com/CesiumGS/cesium/pull/7693)
- In the `Resource` class, `addQueryParameters` and `addTemplateValues` have been removed. Please use `setQueryParameters` and `setTemplateValues` instead. [#7695](https://github.com/CesiumGS/cesium/issues/7695)

##### Deprecated :hourglass_flowing_sand:

- `Resource.fetchImage` now takes an options object. Use `resource.fetchImage({ preferBlob: true })` instead of `resource.fetchImage(true)`. The previous function definition will no longer work in 1.57. [#7579](https://github.com/CesiumGS/cesium/pull/7579)

##### Additions :tada:

- Added support for touch and hold gesture. The touch and hold delay can be customized by updating `ScreenSpaceEventHandler.touchHoldDelayMilliseconds`. [#7286](https://github.com/CesiumGS/cesium/pull/7286)
- `Resource.fetchImage` now has a `flipY` option to vertically flip an image during fetch & decode. It is only valid when `ImageBitmapOptions` is supported by the browser. [#7579](https://github.com/CesiumGS/cesium/pull/7579)
- Added `backFaceCulling` and `normalShading` options to `PointCloudShading`. Both options are only applicable for point clouds containing normals. [#7399](https://github.com/CesiumGS/cesium/pull/7399)
- `Cesium3DTileStyle.style` reacts to updates and represents the current state of the style. [#7567](https://github.com/CesiumGS/cesium/issues/7567)

##### Fixes :wrench:

- Fixed the value for `BlendFunction.ONE_MINUS_CONSTANT_COLOR`. [#7624](https://github.com/CesiumGS/cesium/pull/7624)
- Fixed `HeadingPitchRoll.pitch` being `NaN` when using `.fromQuaternion` due to a rounding error for pitches close to +/- 90°. [#7654](https://github.com/CesiumGS/cesium/pull/7654)
- Fixed a type of crash caused by the camera being rotated through terrain. [#6783](https://github.com/CesiumGS/cesium/issues/6783)
- Fixed an error in `Resource` when used with template replacements using numeric keys. [#7668](https://github.com/CesiumGS/cesium/pull/7668)
- Fixed an error in `Cesium3DTilePointFeature` where `anchorLineColor` used the same color instance instead of cloning the color [#7686](https://github.com/CesiumGS/cesium/pull/7686)

### 1.55 - 2019-03-01

##### Breaking Changes :mega:

- `czm_materialInput.slope` is now an angle in radians between 0 and pi/2 (flat to vertical), rather than a projected length 1 to 0 (flat to vertical).

##### Additions :tada:

- Updated terrain and imagery rendering, resulting in terrain/imagery loading ~33% faster and using ~33% less data [#7061](https://github.com/CesiumGS/cesium/pull/7061)
- `czm_materialInput.aspect` was added as an angle in radians between 0 and 2pi (east, north, west to south).
- Added CZML `arcType` support for `polyline` and `polygon`, which supersedes `followSurface`. `followSurface` is still supported for compatibility with existing documents. [#7582](https://github.com/CesiumGS/cesium/pull/7582)

##### Fixes :wrench:

- Fixed an issue where models would cause a crash on load if some primitives were Draco encoded and others were not. [#7383](https://github.com/CesiumGS/cesium/issues/7383)
- Fixed an issue where RTL labels not reversing correctly non alphabetic characters [#7501](https://github.com/CesiumGS/cesium/pull/7501)
- Fixed Node.js support for the `Resource` class and any functionality using it internally.
- Fixed an issue where some ground polygons crossing the Prime Meridian would have incorrect bounding rectangles. [#7533](https://github.com/CesiumGS/cesium/pull/7533)
- Fixed an issue where polygons on terrain using rhumb lines where being rendered incorrectly. [#7538](https://github.com/CesiumGS/cesium/pulls/7538)
- Fixed an issue with `EllipsoidRhumbLines.findIntersectionWithLongitude` when longitude was IDL. [#7551](https://github.com/CesiumGS/cesium/issues/7551)
- Fixed model silhouette colors when rendering with high dynamic range. [#7563](https://github.com/CesiumGS/cesium/pull/7563)
- Fixed an issue with ground polylines on globes that use ellipsoids other than WGS84. [#7552](https://github.com/CesiumGS/cesium/issues/7552)
- Fixed an issue where Draco compressed models with RGB per-vertex color would not load in Cesium. [#7576](https://github.com/CesiumGS/cesium/issues/7576)
- Fixed an issue where the outline geometry for extruded Polygons didn't calculate the correct indices. [#7599](https://github.com/CesiumGS/cesium/issues/7599)

### 1.54 - 2019-02-01

##### Highlights :sparkler:

- Added support for polylines and textured entities on 3D Tiles. [#7437](https://github.com/CesiumGS/cesium/pull/7437) and [#7434](https://github.com/CesiumGS/cesium/pull/7434)
- Added support for loading models and 3D tilesets with WebP images using the [`EXT_texture_webp`](https://github.com/KhronosGroup/glTF/blob/master/extensions/2.0/Vendor/EXT_texture_webp/README.md) glTF extension. [#7486](https://github.com/CesiumGS/cesium/pull/7486)
- Added support for rhumb lines to polygon and polyline geometries. [#7492](https://github.com/CesiumGS/cesium/pull/7492)

##### Breaking Changes :mega:

- Billboards with `HeightReference.CLAMP_TO_GROUND` are now clamped to both terrain and 3D Tiles. [#7434](https://github.com/CesiumGS/cesium/pull/7434)
- The default `classificationType` for `GroundPrimitive`, `CorridorGraphics`, `EllipseGraphics`, `PolygonGraphics` and `RectangleGraphics` is now `ClassificationType.BOTH`. [#7434](https://github.com/CesiumGS/cesium/pull/7434)
- The properties `ModelAnimation.speedup` and `ModelAnimationCollection.speedup` have been removed. Use `ModelAnimation.multiplier` and `ModelAnimationCollection.multiplier` respectively instead. [#7494](https://github.com/CesiumGS/cesium/issues/7394)

##### Deprecated :hourglass_flowing_sand:

- `Scene.clampToHeight` now takes an optional `width` argument before the `result` argument. The previous function definition will no longer work in 1.56. [#7287](https://github.com/CesiumGS/cesium/pull/7287)
- `PolylineGeometry.followSurface` has been superceded by `PolylineGeometry.arcType`. The previous definition will no longer work in 1.57. Replace `followSurface: false` with `arcType: Cesium.ArcType.NONE` and `followSurface: true` with `arcType: Cesium.ArcType.GEODESIC`. [#7492](https://github.com/CesiumGS/cesium/pull/7492)
- `SimplePolylineGeometry.followSurface` has been superceded by `SimplePolylineGeometry.arcType`. The previous definition will no longer work in 1.57. Replace `followSurface: false` with `arcType: Cesium.ArcType.NONE` and `followSurface: true` with `arcType: Cesium.ArcType.GEODESIC`. [#7492](https://github.com/CesiumGS/cesium/pull/7492)

##### Additions :tada:

- Added support for textured ground entities (entities with unspecified `height`) and `GroundPrimitives` on 3D Tiles. [#7434](https://github.com/CesiumGS/cesium/pull/7434)
- Added support for polylines on 3D Tiles. [#7437](https://github.com/CesiumGS/cesium/pull/7437)
- Added `classificationType` property to `PolylineGraphics` and `GroundPolylinePrimitive` which specifies whether a polyline clamped to ground should be clamped to terrain, 3D Tiles, or both. [#7437](https://github.com/CesiumGS/cesium/pull/7437)
- Added the ability to specify the width of the intersection volume for `Scene.sampleHeight`, `Scene.clampToHeight`, `Scene.sampleHeightMostDetailed`, and `Scene.clampToHeightMostDetailed`. [#7287](https://github.com/CesiumGS/cesium/pull/7287)
- Added a [new Sandcastle example](https://cesiumjs.org/Cesium/Build/Apps/Sandcastle/?src=Time%20Dynamic%20Wheels.html) on using `nodeTransformations` to rotate a model's wheels based on its velocity. [#7361](https://github.com/CesiumGS/cesium/pull/7361)
- Added a [new Sandcastle example](https://cesiumjs.org/Cesium/Build/Apps/Sandcastle/?src=Polylines%20on%203D%20Tiles.html) for drawing polylines on 3D Tiles [#7522](https://github.com/CesiumGS/cesium/pull/7522)
- Added `EllipsoidRhumbLine` class as a rhumb line counterpart to `EllipsoidGeodesic`. [#7484](https://github.com/CesiumGS/cesium/pull/7484)
- Added rhumb line support to `PolygonGeometry`, `PolygonOutlineGeometry`, `PolylineGeometry`, `GroundPolylineGeometry`, and `SimplePolylineGeometry`. [#7492](https://github.com/CesiumGS/cesium/pull/7492)
- When using Cesium in Node.js, we now use the combined and minified version for improved performance unless `NODE_ENV` is specifically set to `development`.
- Improved the performance of `QuantizedMeshTerrainData.interpolateHeight`. [#7508](https://github.com/CesiumGS/cesium/pull/7508)
- Added support for glTF models with WebP textures using the `EXT_texture_webp` extension. [#7486](https://github.com/CesiumGS/cesium/pull/7486)

##### Fixes :wrench:

- Fixed 3D Tiles performance regression. [#7482](https://github.com/CesiumGS/cesium/pull/7482)
- Fixed an issue where classification primitives with the `CESIUM_3D_TILE` classification type would render on terrain. [#7422](https://github.com/CesiumGS/cesium/pull/7422)
- Fixed an issue where 3D Tiles would show through the globe. [#7422](https://github.com/CesiumGS/cesium/pull/7422)
- Fixed crash when entity geometry show value is an interval that only covered part of the entity availability range [#7458](https://github.com/CesiumGS/cesium/pull/7458)
- Fix rectangle positions at the north and south poles. [#7451](https://github.com/CesiumGS/cesium/pull/7451)
- Fixed image size issue when using multiple particle systems. [#7412](https://github.com/CesiumGS/cesium/pull/7412)
- Fixed Sandcastle's "Open in New Window" button not displaying imagery due to blob URI limitations. [#7250](https://github.com/CesiumGS/cesium/pull/7250)
- Fixed an issue where setting `scene.globe.cartographicLimitRectangle` to `undefined` would cause a crash. [#7477](https://github.com/CesiumGS/cesium/issues/7477)
- Fixed `PrimitiveCollection.removeAll` to no longer `contain` removed primitives. [#7491](https://github.com/CesiumGS/cesium/pull/7491)
- Fixed `GeoJsonDataSource` to use polygons and polylines that use rhumb lines. [#7492](https://github.com/CesiumGS/cesium/pull/7492)
- Fixed an issue where some ground polygons would be cut off along circles of latitude. [#7507](https://github.com/CesiumGS/cesium/issues/7507)
- Fixed an issue that would cause IE 11 to crash when enabling image-based lighting. [#7485](https://github.com/CesiumGS/cesium/issues/7485)

### 1.53 - 2019-01-02

##### Additions :tada:

- Added image-based lighting for PBR models and 3D Tiles. [#7172](https://github.com/CesiumGS/cesium/pull/7172)
  - `Scene.specularEnvironmentMaps` is a url to a KTX file that contains the specular environment map and convoluted mipmaps for image-based lighting of all PBR models in the scene.
  - `Scene.sphericalHarmonicCoefficients` is an array of 9 `Cartesian3` spherical harmonics coefficients for the diffuse irradiance of all PBR models in the scene.
  - The `specularEnvironmentMaps` and `sphericalHarmonicCoefficients` properties of `Model` and `Cesium3DTileset` can be used to override the values from the scene for specific models and tilesets.
  - The `luminanceAtZenith` property of `Model` and `Cesium3DTileset` adjusts the luminance of the procedural image-based lighting.
- Double click away from an entity to un-track it [#7285](https://github.com/CesiumGS/cesium/pull/7285)

##### Fixes :wrench:

- Fixed 3D Tiles visibility checking when running multiple passes within the same frame. [#7289](https://github.com/CesiumGS/cesium/pull/7289)
- Fixed contrast on imagery layers. [#7382](https://github.com/CesiumGS/cesium/issues/7382)
- Fixed rendering transparent background color when `highDynamicRange` is enabled. [#7427](https://github.com/CesiumGS/cesium/issues/7427)
- Fixed translucent geometry when `highDynamicRange` is toggled. [#7451](https://github.com/CesiumGS/cesium/pull/7451)

### 1.52 - 2018-12-03

##### Breaking Changes :mega:

- `TerrainProviders` that implement `availability` must now also implement the `loadTileDataAvailability` method.

##### Deprecated :hourglass_flowing_sand:

- The property `ModelAnimation.speedup` has been deprecated and renamed to `ModelAnimation.multiplier`. `speedup` will be removed in version 1.54. [#7393](https://github.com/CesiumGS/cesium/pull/7393)

##### Additions :tada:

- Added functions to get the most detailed height of 3D Tiles on-screen or off-screen. [#7115](https://github.com/CesiumGS/cesium/pull/7115)
  - Added `Scene.sampleHeightMostDetailed`, an asynchronous version of `Scene.sampleHeight` that uses the maximum level of detail for 3D Tiles.
  - Added `Scene.clampToHeightMostDetailed`, an asynchronous version of `Scene.clampToHeight` that uses the maximum level of detail for 3D Tiles.
- Added support for high dynamic range rendering. It is enabled by default when supported, but can be disabled with `Scene.highDynamicRange`. [#7017](https://github.com/CesiumGS/cesium/pull/7017)
- Added `Scene.invertClassificationSupported` for checking if invert classification is supported.
- Added `computeLineSegmentLineSegmentIntersection` to `Intersections2D`. [#7228](https://github.com/CesiumGS/Cesium/pull/7228)
- Added ability to load availability progressively from a quantized mesh extension instead of upfront. This will speed up load time and reduce memory usage. [#7196](https://github.com/CesiumGS/cesium/pull/7196)
- Added the ability to apply styles to 3D Tilesets that don't contain features. [#7255](https://github.com/CesiumGS/Cesium/pull/7255)

##### Fixes :wrench:

- Fixed issue causing polyline to look wavy depending on the position of the camera [#7209](https://github.com/CesiumGS/cesium/pull/7209)
- Fixed translucency issues for dynamic geometry entities. [#7364](https://github.com/CesiumGS/cesium/issues/7364)

### 1.51 - 2018-11-01

##### Additions :tada:

- Added WMS-T (time) support in WebMapServiceImageryProvider [#2581](https://github.com/CesiumGS/cesium/issues/2581)
- Added `cutoutRectangle` to `ImageryLayer`, which allows cutting out rectangular areas in imagery layers to reveal underlying imagery. [#7056](https://github.com/CesiumGS/cesium/pull/7056)
- Added `atmosphereHueShift`, `atmosphereSaturationShift`, and `atmosphereBrightnessShift` properties to `Globe` which shift the color of the ground atmosphere to match the hue, saturation, and brightness shifts of the sky atmosphere. [#4195](https://github.com/CesiumGS/cesium/issues/4195)
- Shrink minified and gzipped Cesium.js by 27 KB (~3.7%) by delay loading seldom-used third-party dependencies. [#7140](https://github.com/CesiumGS/cesium/pull/7140)
- Added `lightColor` property to `Cesium3DTileset`, `Model`, and `ModelGraphics` to change the intensity of the light used when shading model. [#7025](https://github.com/CesiumGS/cesium/pull/7025)
- Added `imageBasedLightingFactor` property to `Cesium3DTileset`, `Model`, and `ModelGraphics` to scale the diffuse and specular image-based lighting contributions to the final color. [#7025](https://github.com/CesiumGS/cesium/pull/7025)
- Added per-feature selection to the 3D Tiles BIM Sandcastle example. [#7181](https://github.com/CesiumGS/cesium/pull/7181)
- Added `Transforms.fixedFrameToHeadingPitchRoll`, a helper function for extracting a `HeadingPitchRoll` from a fixed frame transform. [#7164](https://github.com/CesiumGS/cesium/pull/7164)
- Added `Ray.clone`. [#7174](https://github.com/CesiumGS/cesium/pull/7174)

##### Fixes :wrench:

- Fixed issue removing geometry entities with different materials. [#7163](https://github.com/CesiumGS/cesium/pull/7163)
- Fixed texture coordinate calculation for polygon entities with `perPositionHeight`. [#7188](https://github.com/CesiumGS/cesium/pull/7188)
- Fixed crash when updating polyline attributes twice in one frame. [#7155](https://github.com/CesiumGS/cesium/pull/7155)
- Fixed entity visibility issue related to setting an entity show property and altering or adding entity geometry. [#7156](https://github.com/CesiumGS/cesium/pull/7156)
- Fixed an issue where dynamic Entities on terrain would cause a crash in platforms that do not support depth textures such as Internet Explorer. [#7103](https://github.com/CesiumGS/cesium/issues/7103)
- Fixed an issue that would cause a crash when removing a post process stage. [#7210](https://github.com/CesiumGS/cesium/issues/7210)
- Fixed an issue where `pickPosition` would return incorrect results when called after `sampleHeight` or `clampToHeight`. [#7113](https://github.com/CesiumGS/cesium/pull/7113)
- Fixed an issue where `sampleHeight` and `clampToHeight` would crash if picking a primitive that doesn't write depth. [#7120](https://github.com/CesiumGS/cesium/issues/7120)
- Fixed a crash when using `BingMapsGeocoderService`. [#7143](https://github.com/CesiumGS/cesium/issues/7143)
- Fixed accuracy of rotation matrix generated by `VelocityOrientationProperty`. [#6641](https://github.com/CesiumGS/cesium/pull/6641)
- Fixed clipping plane crash when adding a plane to an empty collection. [#7168](https://github.com/CesiumGS/cesium/pull/7168)
- Fixed clipping planes on tilesets not taking into account the tileset model matrix. [#7182](https://github.com/CesiumGS/cesium/pull/7182)
- Fixed incorrect rendering of models using the `KHR_materials_common` lights extension. [#7206](https://github.com/CesiumGS/cesium/pull/7206)

### 1.50 - 2018-10-01

##### Breaking Changes :mega:

- Clipping planes on tilesets now use the root tile's transform, or the root tile's bounding sphere if a transform is not defined. [#7034](https://github.com/CesiumGS/cesium/pull/7034)
  - This is to make clipping planes' coordinates always relative to the object they're attached to. So if you were positioning the clipping planes as in the example below, this is no longer necessary:
  ```javascript
  clippingPlanes.modelMatrix = Cesium.Transforms.eastNorthUpToFixedFrame(
    tileset.boundingSphere.center
  );
  ```
  - This also fixes several issues with clipping planes not using the correct transform for tilesets with children.

##### Additions :tada:

- Initial support for clamping to 3D Tiles. [#6934](https://github.com/CesiumGS/cesium/pull/6934)
  - Added `Scene.sampleHeight` to get the height of geometry in the scene. May be used to clamp objects to the globe, 3D Tiles, or primitives in the scene.
  - Added `Scene.clampToHeight` to clamp a cartesian position to the scene geometry.
  - Requires depth texture support (`WEBGL_depth_texture` or `WEBKIT_WEBGL_depth_texture`). Added `Scene.sampleHeightSupported` and `Scene.clampToHeightSupported` functions for checking if height sampling is supported.
- Added `Cesium3DTileset.initialTilesLoaded` to indicate that all tiles in the initial view are loaded. [#6934](https://github.com/CesiumGS/cesium/pull/6934)
- Added support for glTF extension [KHR_materials_pbrSpecularGlossiness](https://github.com/KhronosGroup/glTF/tree/master/extensions/2.0/Khronos/KHR_materials_pbrSpecularGlossiness) [#7006](https://github.com/CesiumGS/cesium/pull/7006).
- Added support for glTF extension [KHR_materials_unlit](https://github.com/KhronosGroup/glTF/tree/master/extensions/2.0/Khronos/KHR_materials_unlit) [#6977](https://github.com/CesiumGS/cesium/pull/6977).
- Added support for glTF extensions [KHR_techniques_webgl](https://github.com/KhronosGroup/glTF/tree/master/extensions/2.0/Khronos/KHR_techniques_webgl) and [KHR_blend](https://github.com/KhronosGroup/glTF/pull/1302). [#6805](https://github.com/CesiumGS/cesium/pull/6805)
- Update [gltf-pipeline](https://github.com/CesiumGS/gltf-pipeline/) to 2.0. [#6805](https://github.com/CesiumGS/cesium/pull/6805)
- Added `cartographicLimitRectangle` to `Globe`. Use this to limit terrain and imagery to a specific `Rectangle` area. [#6987](https://github.com/CesiumGS/cesium/pull/6987)
- Added `OpenCageGeocoderService`, which provides geocoding via [OpenCage](https://opencagedata.com/). [#7015](https://github.com/CesiumGS/cesium/pull/7015)
- Added ground atmosphere lighting in 3D. This can be toggled with `Globe.showGroundAtmosphere`. [6877](https://github.com/CesiumGS/cesium/pull/6877)
  - Added `Globe.nightFadeOutDistance` and `Globe.nightFadeInDistance` to configure when ground atmosphere night lighting fades in and out. [6877](https://github.com/CesiumGS/cesium/pull/6877)
- Added `onStop` event to `Clock` that fires each time stopTime is reached. [#7066](https://github.com/CesiumGS/cesium/pull/7066)

##### Fixes :wrench:

- Fixed picking for overlapping translucent primitives. [#7039](https://github.com/CesiumGS/cesium/pull/7039)
- Fixed an issue in the 3D Tiles traversal where tilesets would render with mixed level of detail if an external tileset was visible but its root tile was not. [#7099](https://github.com/CesiumGS/cesium/pull/7099)
- Fixed an issue in the 3D Tiles traversal where external tilesets would not always traverse to their root tile. [#7035](https://github.com/CesiumGS/cesium/pull/7035)
- Fixed an issue in the 3D Tiles traversal where empty tiles would be selected instead of their nearest loaded ancestors. [#7011](https://github.com/CesiumGS/cesium/pull/7011)
- Fixed an issue where scaling near zero with an model animation could cause rendering to stop. [#6954](https://github.com/CesiumGS/cesium/pull/6954)
- Fixed bug where credits weren't displaying correctly if more than one viewer was initialized [#6965](expect(https://github.com/CesiumGS/cesium/issues/6965)
- Fixed entity show issues. [#7048](https://github.com/CesiumGS/cesium/issues/7048)
- Fixed a bug where polylines on terrain covering very large portions of the globe would cull incorrectly in 3d-only scenes. [#7043](https://github.com/CesiumGS/cesium/issues/7043)
- Fixed bug causing crash on entity geometry material change. [#7047](https://github.com/CesiumGS/cesium/pull/7047)
- Fixed MIME type behavior for `Resource` requests in recent versions of Edge [#7085](https://github.com/CesiumGS/cesium/issues/7085).

### 1.49 - 2018-09-04

##### Breaking Changes :mega:

- Removed `ClippingPlaneCollection.clone`. [#6872](https://github.com/CesiumGS/cesium/pull/6872)
- Changed `Globe.pick` to return a position in ECEF coordinates regardless of the current scene mode. This will only effect you if you were working around a bug to make `Globe.pick` work in 2D and Columbus View. Use `Globe.pickWorldCoordinates` to get the position in world coordinates that correlate to the current scene mode. [#6859](https://github.com/CesiumGS/cesium/pull/6859)
- Removed the unused `frameState` parameter in `evaluate` and `evaluateColor` functions in `Expression`, `StyleExpression`, `ConditionsExpression` and all other places that call the functions. [#6890](https://github.com/CesiumGS/cesium/pull/6890)
- Removed `PostProcessStageLibrary.createLensFlarStage`. Use `PostProcessStageLibrary.createLensFlareStage` instead. [#6972](https://github.com/CesiumGS/cesium/pull/6972)
- Removed `Scene.fxaa`. Use `Scene.postProcessStages.fxaa.enabled` instead. [#6980](https://github.com/CesiumGS/cesium/pull/6980)

##### Additions :tada:

- Added `heightReference` to `BoxGraphics`, `CylinderGraphics` and `EllipsoidGraphics`, which can be used to clamp these entity types to terrain. [#6932](https://github.com/CesiumGS/cesium/pull/6932)
- Added `GeocoderViewModel.destinationFound` for specifying a function that is called upon a successful geocode. The default behavior is to fly to the destination found by the geocoder. [#6915](https://github.com/CesiumGS/cesium/pull/6915)
- Added `ClippingPlaneCollection.planeAdded` and `ClippingPlaneCollection.planeRemoved` events. `planeAdded` is raised when a new plane is added to the collection and `planeRemoved` is raised when a plane is removed. [#6875](https://github.com/CesiumGS/cesium/pull/6875)
- Added `Matrix4.setScale` for setting the scale on an affine transformation matrix [#6888](https://github.com/CesiumGS/cesium/pull/6888)
- Added optional `width` and `height` to `Scene.drillPick` for specifying a search area. [#6922](https://github.com/CesiumGS/cesium/pull/6922)
- Added `Cesium3DTileset.root` for getting the root tile of a tileset. [#6944](https://github.com/CesiumGS/cesium/pull/6944)
- Added `Cesium3DTileset.extras` and `Cesium3DTile.extras` for getting application specific metadata from 3D Tiles. [#6974](https://github.com/CesiumGS/cesium/pull/6974)

##### Fixes :wrench:

- Several performance improvements and fixes to the 3D Tiles traversal code. [#6390](https://github.com/CesiumGS/cesium/pull/6390)
  - Improved load performance when `skipLevelOfDetail` is false.
  - Fixed a bug that caused some skipped tiles to load when `skipLevelOfDetail` is true.
  - Fixed pick statistics in the 3D Tiles Inspector.
  - Fixed drawing of debug labels for external tilesets.
  - Fixed drawing of debug outlines for empty tiles.
- The Geocoder widget now takes terrain altitude into account when calculating its final destination. [#6876](https://github.com/CesiumGS/cesium/pull/6876)
- The Viewer widget now takes terrain altitude into account when zooming or flying to imagery layers. [#6895](https://github.com/CesiumGS/cesium/pull/6895)
- Fixed Firefox camera control issues with mouse and touch events. [#6372](https://github.com/CesiumGS/cesium/issues/6372)
- Fixed `getPickRay` in 2D. [#2480](https://github.com/CesiumGS/cesium/issues/2480)
- Fixed `Globe.pick` for 2D and Columbus View. [#6859](https://github.com/CesiumGS/cesium/pull/6859)
- Fixed imagery layer feature picking in 2D and Columbus view. [#6859](https://github.com/CesiumGS/cesium/pull/6859)
- Fixed intermittent ground clamping issues for all entity types that use a height reference. [#6930](https://github.com/CesiumGS/cesium/pull/6930)
- Fixed bug that caused a new `ClippingPlaneCollection` to be created every frame when used with a model entity. [#6872](https://github.com/CesiumGS/cesium/pull/6872)
- Improved `Plane` entities so they are better aligned with the globe surface. [#6887](https://github.com/CesiumGS/cesium/pull/6887)
- Fixed crash when rendering translucent objects when all shadow maps in the scene set `fromLightSource` to false. [#6883](https://github.com/CesiumGS/cesium/pull/6883)
- Fixed night shading in 2D and Columbus view. [#4122](https://github.com/CesiumGS/cesium/issues/4122)
- Fixed model loading failure when a glTF 2.0 primitive does not have a material. [6906](https://github.com/CesiumGS/cesium/pull/6906)
- Fixed a crash when setting show to `false` on a polyline clamped to the ground. [#6912](https://github.com/CesiumGS/cesium/issues/6912)
- Fixed a bug where `Cesium3DTileset` wasn't using the correct `tilesetVersion`. [#6933](https://github.com/CesiumGS/cesium/pull/6933)
- Fixed crash that happened when calling `scene.pick` after setting a new terrain provider. [#6918](https://github.com/CesiumGS/cesium/pull/6918)
- Fixed an issue that caused the browser to hang when using `drillPick` on a polyline clamped to the ground. [6907](https://github.com/CesiumGS/cesium/issues/6907)
- Fixed an issue where color wasn't updated properly for polylines clamped to ground. [#6927](https://github.com/CesiumGS/cesium/pull/6927)
- Fixed an excessive memory use bug that occurred when a data URI was used to specify a glTF model. [#6928](https://github.com/CesiumGS/cesium/issues/6928)
- Fixed an issue where switching from 2D to 3D could cause a crash. [#6929](https://github.com/CesiumGS/cesium/issues/6929)
- Fixed an issue where point primitives behind the camera would appear in view. [#6904](https://github.com/CesiumGS/cesium/issues/6904)
- The `createGroundPolylineGeometry` web worker no longer depends on `GroundPolylinePrimitive`, making the worker smaller and potentially avoiding a hanging build in some webpack configurations. [#6946](https://github.com/CesiumGS/cesium/pull/6946)
- Fixed an issue that cause terrain entities (entities with unspecified `height`) and `GroundPrimitives` to fail when crossing the international date line. [#6951](https://github.com/CesiumGS/cesium/issues/6951)
- Fixed normal calculation for `CylinderGeometry` when the top radius is not equal to the bottom radius [#6863](https://github.com/CesiumGS/cesium/pull/6863)

### 1.48 - 2018-08-01

##### Additions :tada:

- Added support for loading Draco compressed Point Cloud tiles for 2-3x better compression. [#6559](https://github.com/CesiumGS/cesium/pull/6559)
- Added `TimeDynamicPointCloud` for playback of time-dynamic point cloud data, where each frame is a 3D Tiles Point Cloud tile. [#6721](https://github.com/CesiumGS/cesium/pull/6721)
- Added `CoplanarPolygonGeometry` and `CoplanarPolygonGeometryOutline` for drawing polygons composed of coplanar positions that are not necessarily on the ellipsoid surface. [#6769](https://github.com/CesiumGS/cesium/pull/6769)
- Improved support for polygon entities using `perPositionHeight`, including supporting vertical polygons. This also improves KML compatibility. [#6791](https://github.com/CesiumGS/cesium/pull/6791)
- Added `Cartesian3.midpoint` to compute the midpoint between two `Cartesian3` positions [#6836](https://github.com/CesiumGS/cesium/pull/6836)
- Added `equalsEpsilon` methods to `OrthographicFrustum`, `PerspectiveFrustum`, `OrthographicOffCenterFrustum` and `PerspectiveOffCenterFrustum`.

##### Deprecated :hourglass_flowing_sand:

- Support for 3D Tiles `content.url` is deprecated to reflect updates to the [3D Tiles spec](https://github.com/CesiumGS/3d-tiles/pull/301). Use `content.uri instead`. Support for `content.url` will remain for backwards compatibility. [#6744](https://github.com/CesiumGS/cesium/pull/6744)
- Support for the 3D Tiles pre-version 1.0 Batch Table Hierarchy is deprecated to reflect updates to the [3D Tiles spec](https://github.com/CesiumGS/3d-tiles/pull/301). Use the [`3DTILES_batch_table_hierarchy`](https://github.com/CesiumGS/3d-tiles/tree/main/extensions/3DTILES_batch_table_hierarchy) extension instead. Support for the deprecated batch table hierarchy will remain for backwards compatibility. [#6780](https://github.com/CesiumGS/cesium/pull/6780)
- `PostProcessStageLibrary.createLensFlarStage` is deprecated due to misspelling and will be removed in Cesium 1.49. Use `PostProcessStageLibrary.createLensFlareStage` instead.

##### Fixes :wrench:

- Fixed a bug where 3D Tilesets using the `region` bounding volume don't get transformed when the tileset's `modelMatrix` changes. [#6755](https://github.com/CesiumGS/cesium/pull/6755)
- Fixed a bug that caused eye dome lighting for point clouds to fail in Safari on macOS and Edge on Windows by removing the dependency on floating point color textures. [#6792](https://github.com/CesiumGS/cesium/issues/6792)
- Fixed a bug that caused polylines on terrain to render incorrectly in 2D and Columbus View with a `WebMercatorProjection`. [#6809](https://github.com/CesiumGS/cesium/issues/6809)
- Fixed bug causing billboards and labels to appear the wrong size when switching scene modes [#6745](https://github.com/CesiumGS/cesium/issues/6745)
- Fixed `PolygonGeometry` when using `VertexFormat.POSITION_ONLY`, `perPositionHeight` and `extrudedHeight` [#6790](expect(https://github.com/CesiumGS/cesium/pull/6790)
- Fixed an issue where tiles were missing in VR mode. [#6612](https://github.com/CesiumGS/cesium/issues/6612)
- Fixed issues related to updating entity show and geometry color [#6835](https://github.com/CesiumGS/cesium/pull/6835)
- Fixed `PolygonGeometry` and `EllipseGeometry` tangent and bitangent attributes when a texture rotation is used [#6788](https://github.com/CesiumGS/cesium/pull/6788)
- Fixed bug where entities with a height reference weren't being updated correctly when the terrain provider was changed. [#6820](https://github.com/CesiumGS/cesium/pull/6820)
- Fixed an issue where glTF 2.0 models sometimes wouldn't be centered in the view after putting the camera on them. [#6784](https://github.com/CesiumGS/cesium/issues/6784)
- Fixed the geocoder when `Viewer` is passed the option `geocoder: true` [#6833](https://github.com/CesiumGS/cesium/pull/6833)
- Improved performance for billboards and labels clamped to terrain [#6781](https://github.com/CesiumGS/cesium/pull/6781) [#6844](https://github.com/CesiumGS/cesium/pull/6844)
- Fixed a bug that caused billboard positions to be set incorrectly when using a `CallbackProperty`. [#6815](https://github.com/CesiumGS/cesium/pull/6815)
- Improved support for generating a TypeScript typings file using `tsd-jsdoc` [#6767](https://github.com/CesiumGS/cesium/pull/6767)
- Updated viewBoundingSphere to use correct zoomOptions [#6848](https://github.com/CesiumGS/cesium/issues/6848)
- Fixed a bug that caused the scene to continuously render after resizing the viewer when `requestRenderMode` was enabled. [#6812](https://github.com/CesiumGS/cesium/issues/6812)

### 1.47 - 2018-07-02

##### Highlights :sparkler:

- Added support for polylines on terrain [#6689](https://github.com/CesiumGS/cesium/pull/6689) [#6615](https://github.com/CesiumGS/cesium/pull/6615)
- Added `heightReference` and `extrudedHeightReference` properties to `CorridorGraphics`, `EllipseGraphics`, `PolygonGraphics` and `RectangleGraphics`. [#6717](https://github.com/CesiumGS/cesium/pull/6717)
- `PostProcessStage` has a `selected` property which is an array of primitives used for selectively applying a post-process stage. [#6476](https://github.com/CesiumGS/cesium/pull/6476)

##### Breaking Changes :mega:

- glTF 2.0 models corrected to face +Z forwards per specification. Internally Cesium uses +X as forward, so a new +Z to +X rotation was added for 2.0 models only. To fix models that are oriented incorrectly after this change:
  - If the model faces +X forwards update the glTF to face +Z forwards. This can be done by loading the glTF in a model editor and applying a 90 degree clockwise rotation about the up-axis. Alternatively, add a new root node to the glTF node hierarchy whose `matrix` is `[0,0,1,0,0,1,0,0,-1,0,0,0,0,0,0,1]`.
  - Apply a -90 degree rotation to the model's heading. This can be done by setting the model's `orientation` using the Entity API or from within CZML. See [#6738](https://github.com/CesiumGS/cesium/pull/6738) for more details.
- Dropped support for directory URLs when loading tilesets to match the updated [3D Tiles spec](https://github.com/CesiumGS/3d-tiles/issues/272). [#6502](https://github.com/CesiumGS/cesium/issues/6502)
- KML and GeoJSON now use `PolylineGraphics` instead of `CorridorGraphics` for polylines on terrain. [#6706](https://github.com/CesiumGS/cesium/pull/6706)

##### Additions :tada:

- Added support for polylines on terrain [#6689](https://github.com/CesiumGS/cesium/pull/6689) [#6615](https://github.com/CesiumGS/cesium/pull/6615)
  - Use the `clampToGround` option for `PolylineGraphics` (polyline entities).
  - Requires depth texture support (`WEBGL_depth_texture` or `WEBKIT_WEBGL_depth_texture`), otherwise `clampToGround` will be ignored. Use `Entity.supportsPolylinesOnTerrain` to check for support.
  - Added `GroundPolylinePrimitive` and `GroundPolylineGeometry`.
- `PostProcessStage` has a `selected` property which is an array of primitives used for selectively applying a post-process stage. [#6476](https://github.com/CesiumGS/cesium/pull/6476)
  - The `PostProcessStageLibrary.createBlackAndWhiteStage` and `PostProcessStageLibrary.createSilhouetteStage` have per-feature support.
- Added CZML support for `zIndex` with `corridor`, `ellipse`, `polygon`, `polyline` and `rectangle`. [#6708](https://github.com/CesiumGS/cesium/pull/6708)
- Added CZML `clampToGround` option for `polyline`. [#6706](https://github.com/CesiumGS/cesium/pull/6706)
- Added support for `RTC_CENTER` property in batched 3D model tilesets to conform to the updated [3D Tiles spec](https://github.com/CesiumGS/3d-tiles/issues/263). [#6488](https://github.com/CesiumGS/cesium/issues/6488)
- Added `heightReference` and `extrudedHeightReference` properties to `CorridorGraphics`, `EllipseGraphics`, `PolygonGraphics` and `RectangleGraphics`. [#6717](https://github.com/CesiumGS/cesium/pull/6717)
  - This can be used in conjunction with the `height` and/or `extrudedHeight` properties to clamp the geometry to terrain or set the height relative to terrain.
  - Note, this will not make the geometry conform to terrain. Extruded geoemtry that is clamped to the ground will have a flat top will sinks into the terrain at the base.

##### Fixes :wrench:

- Fixed a bug that caused Cesium to be unable to load local resources in Electron. [#6726](https://github.com/CesiumGS/cesium/pull/6726)
- Fixed a bug causing crashes with custom vertex attributes on `Geometry` crossing the IDL. Attributes will be barycentrically interpolated. [#6644](https://github.com/CesiumGS/cesium/pull/6644)
- Fixed a bug causing Point Cloud tiles with unsigned int batch-ids to not load. [#6666](https://github.com/CesiumGS/cesium/pull/6666)
- Fixed a bug with Draco encoded i3dm tiles, and loading two Draco models with the same url. [#6668](https://github.com/CesiumGS/cesium/issues/6668)
- Fixed a bug caused by creating a polygon with positions at the same longitude/latitude position but different heights [#6731](https://github.com/CesiumGS/cesium/pull/6731)
- Fixed terrain clipping when the camera was close to flat terrain and was using logarithmic depth. [#6701](https://github.com/CesiumGS/cesium/pull/6701)
- Fixed KML bug that constantly requested the same image if it failed to load. [#6710](https://github.com/CesiumGS/cesium/pull/6710)
- Improved billboard and label rendering so they no longer sink into terrain when clamped to ground. [#6621](https://github.com/CesiumGS/cesium/pull/6621)
- Fixed an issue where KMLs containing a `colorMode` of `random` could return the exact same color on successive calls to `Color.fromRandom()`.
- `Iso8601.MAXIMUM_VALUE` now formats to a string which can be parsed by `fromIso8601`.
- Fixed material support when using an image that is already loaded [#6729](https://github.com/CesiumGS/cesium/pull/6729)

### 1.46.1 - 2018-06-01

- This is an npm only release to fix the improperly published 1.46.0. There were no code changes.

### 1.46 - 2018-06-01

##### Highlights :sparkler:

- Added support for materials on terrain entities (entities with unspecified `height`) and `GroundPrimitives`. [#6393](https://github.com/CesiumGS/cesium/pull/6393)
- Added a post-processing framework. [#5615](https://github.com/CesiumGS/cesium/pull/5615)
- Added `zIndex` for ground geometry, including corridor, ellipse, polygon and rectangle entities. [#6362](https://github.com/CesiumGS/cesium/pull/6362)

##### Breaking Changes :mega:

- `ParticleSystem` no longer uses `forces`. [#6510](https://github.com/CesiumGS/cesium/pull/6510)
- `Particle` no longer uses `size`, `rate`, `lifeTime`, `life`, `minimumLife`, `maximumLife`, `minimumWidth`, `minimumHeight`, `maximumWidth`, and `maximumHeight`. [#6510](https://github.com/CesiumGS/cesium/pull/6510)
- Removed `Scene.copyGlobeDepth`. Globe depth will now be copied by default when supported. [#6393](https://github.com/CesiumGS/cesium/pull/6393)
- The default `classificationType` for `GroundPrimitive`, `CorridorGraphics`, `EllipseGraphics`, `PolygonGraphics` and `RectangleGraphics` is now `ClassificationType.TERRAIN`. If you wish the geometry to color both terrain and 3D tiles, pass in the option `classificationType: Cesium.ClassificationType.BOTH`.
- Removed support for the `options` argument for `Credit` [#6373](https://github.com/CesiumGS/cesium/issues/6373). Pass in an html string instead.
- glTF 2.0 models corrected to face +Z forwards per specification. Internally Cesium uses +X as forward, so a new +Z to +X rotation was added for 2.0 models only. [#6632](https://github.com/CesiumGS/cesium/pull/6632)

##### Deprecated :hourglass_flowing_sand:

- The `Scene.fxaa` property has been deprecated and will be removed in Cesium 1.47. Use `Scene.postProcessStages.fxaa.enabled`.

##### Additions :tada:

- Added support for materials on terrain entities (entities with unspecified `height`) and `GroundPrimitives`. [#6393](https://github.com/CesiumGS/cesium/pull/6393)
  - Only available for `ClassificationType.TERRAIN` at this time. Adding a material to a terrain `Entity` will cause it to behave as if it is `ClassificationType.TERRAIN`.
  - Requires depth texture support (`WEBGL_depth_texture` or `WEBKIT_WEBGL_depth_texture`), so materials on terrain entities and `GroundPrimitives` are not supported in Internet Explorer.
  - Best suited for notational patterns and not intended for precisely mapping textures to terrain - for that use case, use `SingleTileImageryProvider`.
- Added `GroundPrimitive.supportsMaterials` and `Entity.supportsMaterialsforEntitiesOnTerrain`, both of which can be used to check if materials on terrain entities and `GroundPrimitives` is supported. [#6393](https://github.com/CesiumGS/cesium/pull/6393)
- Added a post-processing framework. [#5615](https://github.com/CesiumGS/cesium/pull/5615)
  - Added `Scene.postProcessStages` which is a collection of post-process stages to be run in order.
    - Has a built-in `ambientOcclusion` property which will apply screen space ambient occlusion to the scene and run before all stages.
    - Has a built-in `bloom` property which applies a bloom filter to the scene before all other stages but after the ambient occlusion stage.
    - Has a built-in `fxaa` property which applies Fast Approximate Anti-aliasing (FXAA) to the scene after all other stages.
  - Added `PostProcessStageLibrary` which contains several built-in stages that can be added to the collection.
  - Added `PostProcessStageComposite` for multi-stage post-processes like depth of field.
  - Added a new Sandcastle label `Post Processing` to showcase the different built-in post-process stages.
- Added `zIndex` for ground geometry, including corridor, ellipse, polygon and rectangle entities. [#6362](https://github.com/CesiumGS/cesium/pull/6362)
- Added `Rectangle.equalsEpsilon` for comparing the equality of two rectangles [#6533](https://github.com/CesiumGS/cesium/pull/6533)

##### Fixes :wrench:

- Fixed a bug causing custom TilingScheme classes to not be able to use a GeographicProjection. [#6524](https://github.com/CesiumGS/cesium/pull/6524)
- Fixed incorrect 3D Tiles statistics when a tile fails during processing. [#6558](https://github.com/CesiumGS/cesium/pull/6558)
- Fixed race condition causing intermittent crash when changing geometry show value [#3061](https://github.com/CesiumGS/cesium/issues/3061)
- `ProviderViewModel`s with no category are displayed in an untitled group in `BaseLayerPicker` instead of being labeled as `'Other'` [#6574](https://github.com/CesiumGS/cesium/pull/6574)
- Fixed a bug causing intermittent crashes with clipping planes due to uninitialized textures. [#6576](https://github.com/CesiumGS/cesium/pull/6576)
- Added a workaround for clipping planes causing a picking shader compilation failure for gltf models and 3D Tilesets in Internet Explorer [#6575](https://github.com/CesiumGS/cesium/issues/6575)
- Allowed Bing Maps servers with a subpath (instead of being at the root) to work correctly. [#6597](https://github.com/CesiumGS/cesium/pull/6597)
- Added support for loading of Draco compressed glTF assets in IE11 [#6404](https://github.com/CesiumGS/cesium/issues/6404)
- Fixed polygon outline when using `perPositionHeight` and `extrudedHeight`. [#6595](https://github.com/CesiumGS/cesium/issues/6595)
- Fixed broken links in documentation of `createTileMapServiceImageryProvider`. [#5818](https://github.com/CesiumGS/cesium/issues/5818)
- Transitioning from 2 touches to 1 touch no longer triggers a new pan gesture. [#6479](https://github.com/CesiumGS/cesium/pull/6479)

### 1.45 - 2018-05-01

##### Major Announcements :loudspeaker:

- We've launched Cesium ion! Read all about it in our [blog post](https://cesium.com/blog/2018/05/01/get-your-cesium-ion-community-account/).
- Cesium now uses ion services by default for base imagery, terrain, and geocoding. A demo key is provided, but to use them in your own apps you must [sign up](https://cesium.com/ion/signup) for a free ion Commmunity account.

##### Breaking Changes :mega:

- `ClippingPlaneCollection` now uses `ClippingPlane` objects instead of `Plane` objects. [#6498](https://github.com/CesiumGS/cesium/pull/6498)
- Cesium no longer ships with a demo Bing Maps API key.
- `BingMapsImageryProvider` is no longer the default base imagery layer. (Bing imagery itself is still the default, however it is provided through Cesium ion)
- `BingMapsGeocoderService` is no longer the default geocoding service.
- If you wish to continue to use your own Bing API key for imagery and geocoding, you can go back to the old default behavior by constructing the Viewer as follows:
  ```javascript
  Cesium.BingMapsApi.defaultKey = "yourBingKey";
  var viewer = new Cesium.Viewer("cesiumContainer", {
    imageryProvider: new Cesium.BingMapsImageryProvider({
      url: "https://dev.virtualearth.net",
    }),
    geocoder: [
      new Cesium.CartographicGeocoderService(),
      new Cesium.BingMapsGeocoderService(),
    ],
  });
  ```

##### Deprecated :hourglass_flowing_sand:

- `Particle.size`, `ParticleSystem.rate`, `ParticleSystem.lifeTime`, `ParticleSystem.life`, `ParticleSystem.minimumLife`, and `ParticleSystem.maximumLife` have been renamed to `Particle.imageSize`, `ParticleSystem.emissionRate`, `ParticleSystem.lifetime`, `ParticleSystem.particleLife`, `ParticleSystem.minimumParticleLife`, and `ParticleSystem.maximumParticleLife`. Use of the `size`, `rate`, `lifeTime`, `life`, `minimumLife`, and `maximumLife` parameters is deprecated and will be removed in Cesium 1.46.
- `ParticleSystem.forces` array has been switched out for singular function `ParticleSystems.updateCallback`. Use of the `forces` parameter is deprecated and will be removed in Cesium 1.46.
- Any width and height variables in `ParticleSystem` will no longer be individual components. `ParticleSystem.minimumWidth` and `ParticleSystem.minimumHeight` will now be `ParticleSystem.minimumImageSize`, `ParticleSystem.maximumWidth` and `ParticleSystem.maximumHeight` will now be `ParticleSystem.maximumImageSize`, and `ParticleSystem.width` and `ParticleSystem.height` will now be `ParticleSystem.imageSize`. Use of the `minimumWidth`, `minimumHeight`, `maximumWidth`, `maximumHeight`, `width`, and `height` parameters is deprecated and will be removed in Cesium 1.46.

##### Additions :tada:

- Added option `logarithmicDepthBuffer` to `Scene`. With this option there is typically a single frustum using logarithmic depth rendered. This increases performance by issuing less draw calls to the GPU and helps to avoid artifacts on the connection of two frustums. [#5851](https://github.com/CesiumGS/cesium/pull/5851)
- When a log depth buffer is supported, the frustum near and far planes default to `0.1` and `1e10` respectively.
- Added `IonGeocoderService` and made it the default geocoding service for the `Geocoder` widget.
- Added `createWorldImagery` which provides Bing Maps imagery via a Cesium ion account.
- Added `PeliasGeocoderService`, which provides geocoding via a [Pelias](https://pelias.io) server.
- Added the ability for `BaseLayerPicker` to group layers by category. `ProviderViewModel.category` was also added to support this feature.
- Added `Math.log2` to compute the base 2 logarithm of a number.
- Added `GeocodeType` enum and use it as an optional parameter to all `GeocoderService` instances to differentiate between autocomplete and search requests.
- Added `initWebAssemblyModule` function to `TaskProcessor` to load a Web Assembly module in a web worker. [#6420](https://github.com/CesiumGS/cesium/pull/6420)
- Added `supportsWebAssembly` function to `FeatureDetection` to check if a browser supports loading Web Assembly modules. [#6420](https://github.com/CesiumGS/cesium/pull/6420)
- Improved `MapboxImageryProvider` performance by 300% via `tiles.mapbox.com` subdomain switching. [#6426](https://github.com/CesiumGS/cesium/issues/6426)
- Added ability to invoke `sampleTerrain` from node.js to enable offline terrain sampling
- Added more ParticleSystem Sandcastle examples for rocket and comet tails and weather. [#6375](https://github.com/CesiumGS/cesium/pull/6375)
- Added color and scale attributes to the `ParticleSystem` class constructor. When defined the variables override startColor and endColor and startScale and endScale. [#6429](https://github.com/CesiumGS/cesium/pull/6429)

##### Fixes :wrench:

- Fixed bugs in `TimeIntervalCollection.removeInterval`. [#6418](https://github.com/CesiumGS/cesium/pull/6418).
- Fixed glTF support to handle meshes with and without tangent vectors, and with/without morph targets, sharing one material. [#6421](https://github.com/CesiumGS/cesium/pull/6421)
- Fixed glTF support to handle skinned meshes when no skin is supplied. [#6061](https://github.com/CesiumGS/cesium/issues/6061)
- Updated glTF 2.0 PBR shader to have brighter lighting. [#6430](https://github.com/CesiumGS/cesium/pull/6430)
- Allow loadWithXhr to work with string URLs in a web worker.
- Updated to Draco 1.3.0 and implemented faster loading of Draco compressed glTF assets in browsers that support Web Assembly. [#6420](https://github.com/CesiumGS/cesium/pull/6420)
- `GroundPrimitive`s and `ClassificationPrimitive`s will become ready when `show` is `false`. [#6428](https://github.com/CesiumGS/cesium/pull/6428)
- Fix Firefox WebGL console warnings. [#5912](https://github.com/CesiumGS/cesium/issues/5912)
- Fix parsing Cesium.js in older browsers that do not support all TypedArray types. [#6396](https://github.com/CesiumGS/cesium/pull/6396)
- Fixed a bug causing crashes when setting colors on un-pickable models. [\$6442](https://github.com/CesiumGS/cesium/issues/6442)
- Fix flicker when adding, removing, or modifying entities. [#3945](https://github.com/CesiumGS/cesium/issues/3945)
- Fixed crash bug in PolylineCollection when a polyline was updated and removed at the same time. [#6455](https://github.com/CesiumGS/cesium/pull/6455)
- Fixed crash when animating a glTF model with a single keyframe. [#6422](https://github.com/CesiumGS/cesium/pull/6422)
- Fixed Imagery Layers Texture Filters Sandcastle example. [#6472](https://github.com/CesiumGS/cesium/pull/6472).
- Fixed a bug causing Cesium 3D Tilesets to not clip properly when tiles were unloaded and reloaded. [#6484](https://github.com/CesiumGS/cesium/issues/6484)
- Fixed `TimeInterval` so now it throws if `fromIso8601` is given an ISO 8601 string with improper formatting. [#6164](https://github.com/CesiumGS/cesium/issues/6164)
- Improved rendering of glTF models that don't contain normals with a temporary unlit shader workaround. [#6501](https://github.com/CesiumGS/cesium/pull/6501)
- Fixed rendering of glTF models with emissive-only materials. [#6501](https://github.com/CesiumGS/cesium/pull/6501)
- Fixed a bug in shader modification for glTF 1.0 quantized attributes and Draco quantized attributes. [#6523](https://github.com/CesiumGS/cesium/pull/6523)

### 1.44 - 2018-04-02

##### Highlights :sparkler:

- Added a new Sandcastle label, `New in X.X` which will include all new Sandcastle demos added for the current release. [#6384](https://github.com/CesiumGS/cesium/issues/6384)
- Added support for glTF models with [Draco geometry compression](https://github.com/KhronosGroup/glTF/blob/master/extensions/2.0/Khronos/KHR_draco_mesh_compression/README.md). [#5120](https://github.com/CesiumGS/cesium/issues/5120)
- Added support for ordering in `DataSourceCollection`. [#6316](https://github.com/CesiumGS/cesium/pull/6316)

##### Breaking Changes :mega:

- `GeometryVisualizer` now requires `primitive` and `groundPrimitive` parameters. [#6316](https://github.com/CesiumGS/cesium/pull/6316)
- For all classes/functions that take a `Resource` instance, all additional parameters that are part of the `Resource` class have been removed. This generally includes `proxy`, `headers` and `query` parameters. [#6368](https://github.com/CesiumGS/cesium/pull/6368)
- All low level load functions including `loadArrayBuffer`, `loadBlob`, `loadImage`, `loadJson`, `loadJsonp`, `loadText`, `loadXML` and `loadWithXhr` have been removed. Please use the equivalent `fetch` functions on the `Resource` class. [#6368](https://github.com/CesiumGS/cesium/pull/6368)

##### Deprecated :hourglass_flowing_sand:

- `ClippingPlaneCollection` is now supported in Internet Explorer, so `ClippingPlaneCollection.isSupported` has been deprecated and will be removed in Cesium 1.45.
- `ClippingPlaneCollection` should now be used with `ClippingPlane` objects instead of `Plane`. Use of `Plane` objects has been deprecated and will be removed in Cesium 1.45.
- `Credit` now takes an `html` and `showOnScreen` parameters instead of an `options` object. Use of the `options` parameter is deprecated and will be removed in Cesium 1.46.
- `Credit.text`, `Credit.imageUrl` and `Credit.link` properties have all been deprecated and will be removed in Cesium 1.46. Use `Credit.html` to retrieve the credit content.
- `Credit.hasImage` and `Credit.hasLink` functions have been deprecated and will be removed in Cesium 1.46.

##### Additions :tada:

- Added a new Sandcastle label, `New in X.X` which will include all new Sandcastle demos added for the current release. [#6384](https://github.com/CesiumGS/cesium/issues/6384)
- Added support for glTF models with [Draco geometry compression](https://github.com/KhronosGroup/glTF/blob/master/extensions/2.0/Khronos/KHR_draco_mesh_compression/README.md). [#5120](https://github.com/CesiumGS/cesium/issues/5120)
  - Added `dequantizeInShader` option parameter to `Model` and `Model.fromGltf` to specify if Draco compressed glTF assets should be dequantized on the GPU.
- Added support for ordering in `DataSourceCollection`. [#6316](https://github.com/CesiumGS/cesium/pull/6316)
  - All ground geometry from one `DataSource` will render in front of all ground geometry from another `DataSource` in the same collection with a lower index.
  - Use `DataSourceCollection.raise`, `DataSourceCollection.lower`, `DataSourceCollection.raiseToTop` and `DataSourceCollection.lowerToBottom` functions to change the ordering of a `DataSource` in the collection.
- `ClippingPlaneCollection` updates [#6201](https://github.com/CesiumGS/cesium/pull/6201):
  - Removed the 6-clipping-plane limit.
  - Added support for Internet Explorer.
  - Added a `ClippingPlane` object to be used with `ClippingPlaneCollection`.
  - Added 3D Tiles use-case to the Terrain Clipping Planes Sandcastle.
- `Credit` has been modified to take an HTML string as the credit content. [#6331](https://github.com/CesiumGS/cesium/pull/6331)
- Sharing Sandcastle examples now works by storing the full example directly in the URL instead of creating GitHub gists, because anonymous gist creation was removed by GitHub. Loading existing gists will still work. [#6342](https://github.com/CesiumGS/cesium/pull/6342)
- Updated `WebMapServiceImageryProvider` so it can take an srs or crs string to pass to the resource query parameters based on the WMS version. [#6223](https://github.com/CesiumGS/cesium/issues/6223)
- Added additional query parameter options to the CesiumViewer demo application [#6328](https://github.com/CesiumGS/cesium/pull/6328):
  - `sourceType` specifies the type of data source if the URL doesn't have a known file extension.
  - `flyTo=false` optionally disables the automatic `flyTo` after loading the data source.
- Added a multi-part CZML example to Sandcastle. [#6320](https://github.com/CesiumGS/cesium/pull/6320)
- Improved processing order of 3D tiles. [#6364](https://github.com/CesiumGS/cesium/pull/6364)

##### Fixes :wrench:

- Fixed Cesium ion browser caching. [#6353](https://github.com/CesiumGS/cesium/pull/6353).
- Fixed formula for Weighted Blended Order-Independent Transparency. [#6340](https://github.com/CesiumGS/cesium/pull/6340)
- Fixed support of glTF-supplied tangent vectors. [#6302](https://github.com/CesiumGS/cesium/pull/6302)
- Fixed model loading failure when containing unused materials. [6315](https://github.com/CesiumGS/cesium/pull/6315)
- Fixed default value of `alphaCutoff` in glTF models. [#6346](https://github.com/CesiumGS/cesium/pull/6346)
- Fixed double-sided flag for glTF materials with `BLEND` enabled. [#6371](https://github.com/CesiumGS/cesium/pull/6371)
- Fixed animation for glTF models with missing animation targets. [#6351](https://github.com/CesiumGS/cesium/pull/6351)
- Fixed improper zoom during model load failure. [#6305](https://github.com/CesiumGS/cesium/pull/6305)
- Fixed rendering vector tiles when using `invertClassification`. [#6349](https://github.com/CesiumGS/cesium/pull/6349)
- Fixed occlusion when `globe.show` is `false`. [#6374](https://github.com/CesiumGS/cesium/pull/6374)
- Fixed crash for entities with static geometry and time-dynamic attributes. [#6377](https://github.com/CesiumGS/cesium/pull/6377)
- Fixed geometry tile rendering in IE. [#6406](https://github.com/CesiumGS/cesium/pull/6406)

### 1.43 - 2018-03-01

##### Major Announcements :loudspeaker:

- Say hello to [Cesium ion](https://cesium.com/blog/2018/03/01/hello-cesium-ion/)
- Cesium, the JavaScript library, is now officially renamed to CesiumJS (no code changes required)
- The STK World Terrain tileset is deprecated and will be available until September 1, 2018. Check out the new high-resolution [Cesium World Terrain](https://cesium.com/blog/2018/03/01/introducing-cesium-world-terrain/)

##### Breaking Changes :mega:

- Removed `GeometryUpdater.perInstanceColorAppearanceType` and `GeometryUpdater.materialAppearanceType`. [#6239](https://github.com/CesiumGS/cesium/pull/6239)
- `GeometryVisualizer` no longer uses a `type` parameter. [#6239](https://github.com/CesiumGS/cesium/pull/6239)
- `GeometryVisualizer` no longer displays polylines. Use `PolylineVisualizer` instead. [#6239](https://github.com/CesiumGS/cesium/pull/6239)
- The experimental `CesiumIon` object has been completely refactored and renamed to `Ion`.

##### Deprecated :hourglass_flowing_sand:

- The STK World Terrain, ArcticDEM, and PAMAP Terrain tilesets hosted on `assets.agi.com` are deprecated and will be available until September 1, 2018. To continue using them, access them via [Cesium ion](https://cesium.com/blog/2018/03/01/hello-cesium-ion/)
- In the `Resource` class, `addQueryParameters` and `addTemplateValues` have been deprecated and will be removed in Cesium 1.45. Please use `setQueryParameters` and `setTemplateValues` instead.

##### Additions :tada:

- Added new `Ion`, `IonResource`, and `IonImageryProvider` objects for loading data hosted on [Cesium ion](https://cesium.com/blog/2018/03/01/hello-cesium-ion/).
- Added `createWorldTerrain` helper function for easily constructing the new Cesium World Terrain.
- Added support for a promise to a resource for `CesiumTerrainProvider`, `createTileMapServiceImageryProvider` and `Cesium3DTileset` [#6204](https://github.com/CesiumGS/cesium/pull/6204)
- Added `Cesium.Math.cbrt`. [#6222](https://github.com/CesiumGS/cesium/pull/6222)
- Added `PolylineVisualizer` for displaying polyline entities [#6239](https://github.com/CesiumGS/cesium/pull/6239)
- `Resource` class [#6205](https://github.com/CesiumGS/cesium/issues/6205)
  - Added `put`, `patch`, `delete`, `options` and `head` methods, so it can be used for all XHR requests.
  - Added `preserveQueryParameters` parameter to `getDerivedResource`, to allow us to append query parameters instead of always replacing them.
  - Added `setQueryParameters` and `appendQueryParameters` to allow for better handling of query strings.
- Enable terrain in the `CesiumViewer` demo application [#6198](https://github.com/CesiumGS/cesium/pull/6198)
- Added `Globe.tilesLoaded` getter property to determine if all terrain and imagery is loaded. [#6194](https://github.com/CesiumGS/cesium/pull/6194)
- Added `classificationType` property to entities which specifies whether an entity on the ground, like a polygon or rectangle, should be clamped to terrain, 3D Tiles, or both. [#6195](https://github.com/CesiumGS/cesium/issues/6195)

##### Fixes :wrench:

- Fixed bug where KmlDataSource did not use Ellipsoid to convert coordinates. Use `options.ellipsoid` to pass the ellipsoid to KmlDataSource constructors / loaders. [#6176](https://github.com/CesiumGS/cesium/pull/6176)
- Fixed bug where 3D Tiles Point Clouds would fail in Internet Explorer. [#6220](https://github.com/CesiumGS/cesium/pull/6220)
- Fixed issue where `CESIUM_BASE_URL` wouldn't work without a trailing `/`. [#6225](https://github.com/CesiumGS/cesium/issues/6225)
- Fixed coloring for polyline entities with a dynamic color for the depth fail material [#6245](https://github.com/CesiumGS/cesium/pull/6245)
- Fixed bug with zooming to dynamic geometry. [#6269](https://github.com/CesiumGS/cesium/issues/6269)
- Fixed bug where `AxisAlignedBoundingBox` did not copy over center value when cloning an undefined result. [#6183](https://github.com/CesiumGS/cesium/pull/6183)
- Fixed a bug where imagery stops loading when changing terrain in request render mode. [#6193](https://github.com/CesiumGS/cesium/issues/6193)
- Fixed `Resource.fetch` when called with no arguments [#6206](https://github.com/CesiumGS/cesium/issues/6206)
- Fixed `Resource.clone` to clone the `Request` object, so resource can be used in parallel. [#6208](https://github.com/CesiumGS/cesium/issues/6208)
- Fixed `Material` so it can now take a `Resource` object as an image. [#6199](https://github.com/CesiumGS/cesium/issues/6199)
- Fixed an issue causing the Bing Maps key to be sent unnecessarily with every tile request. [#6250](https://github.com/CesiumGS/cesium/pull/6250)
- Fixed documentation issue for the `Cesium.Math` class. [#6233](https://github.com/CesiumGS/cesium/issues/6233)
- Fixed rendering 3D Tiles as classification volumes. [#6295](https://github.com/CesiumGS/cesium/pull/6295)

### 1.42.1 - 2018-02-01

\_This is an npm-only release to fix an issue with using Cesium in Node.js.\_\_

- Fixed a bug where Cesium would fail to load under Node.js. [#6177](https://github.com/CesiumGS/cesium/pull/6177)

### 1.42 - 2018-02-01

##### Highlights :sparkler:

- Added experimental support for [3D Tiles Vector and Geometry data](https://github.com/CesiumGS/3d-tiles/tree/vctr/TileFormats/VectorData). ([#4665](https://github.com/CesiumGS/cesium/pull/4665))
- Added optional mode to reduce CPU usage. See [Improving Performance with Explicit Rendering](https://cesium.com/blog/2018/01/24/cesium-scene-rendering-performance/). ([#6115](https://github.com/CesiumGS/cesium/pull/6115))
- Added experimental `CesiumIon` utility class for working with the Cesium ion beta API. [#6136](https://github.com/CesiumGS/cesium/pull/6136)
- Major refactor of URL handling. All classes that take a url parameter, can now take a Resource or a String. This includes all imagery providers, all terrain providers, `Cesium3DTileset`, `KMLDataSource`, `CZMLDataSource`, `GeoJsonDataSource`, `Model`, and `Billboard`.

##### Breaking Changes :mega:

- The clock does not animate by default. Set the `shouldAnimate` option to `true` when creating the Viewer to enable animation.

##### Deprecated :hourglass_flowing_sand:

- For all classes/functions that can now take a `Resource` instance, all additional parameters that are part of the `Resource` class have been deprecated and will be removed in Cesium 1.44. This generally includes `proxy`, `headers` and `query` parameters.
- All low level load functions including `loadArrayBuffer`, `loadBlob`, `loadImage`, `loadJson`, `loadJsonp`, `loadText`, `loadXML` and `loadWithXhr` have been deprecated and will be removed in Cesium 1.44. Please use the equivalent `fetch` functions on the `Resource` class.

##### Additions :tada:

- Added experimental support for [3D Tiles Vector and Geometry data](https://github.com/CesiumGS/3d-tiles/tree/vctr/TileFormats/VectorData) ([#4665](https://github.com/CesiumGS/cesium/pull/4665)). The new and modified Cesium APIs are:
  - `Cesium3DTileStyle` has expanded to include styling point features. See the [styling specification](https://github.com/CesiumGS/3d-tiles/tree/vector-tiles/Styling#vector-data) for details.
  - `Cesium3DTileFeature` can modify `color` and `show` properties for polygon, polyline, and geometry features.
  - `Cesium3DTilePointFeature` can modify the styling options for a point feature.
- Added optional mode to reduce CPU usage. [#6115](https://github.com/CesiumGS/cesium/pull/6115)
  - `Scene.requestRenderMode` enables a mode which will only request new render frames on changes to the scene, or when the simulation time change exceeds `scene.maximumRenderTimeChange`.
  - `Scene.requestRender` will explicitly request a new render frame when in request render mode.
  - Added `Scene.preUpdate` and `Scene.postUpdate` events that are raised before and after the scene updates respectively. The scene is always updated before executing a potential render. Continue to listen to `Scene.preRender` and `Scene.postRender` events for when the scene renders a frame.
  - Added `CreditDisplay.update`, which updates the credit display before a new frame is rendered.
  - Added `Globe.imageryLayersUpdatedEvent`, which is raised when an imagery layer is added, shown, hidden, moved, or removed on the globe.
- Added `Cesium3DTileset.classificationType` to specify if a tileset classifies terrain, another 3D Tiles tileset, or both. This only applies to vector, geometry and batched 3D model tilesets. The limitations on the glTF contained in the b3dm tile are:
  - `POSITION` and `_BATCHID` semantics are required.
  - All indices with the same batch id must occupy contiguous sections of the index buffer.
  - All shaders and techniques are ignored. The generated shader simply multiplies the position by the model-view-projection matrix.
  - The only supported extensions are `CESIUM_RTC` and `WEB3D_quantized_attributes`.
  - Only one node is supported.
  - Only one mesh per node is supported.
  - Only one primitive per mesh is supported.
- Added geometric-error-based point cloud attenuation and eye dome lighting for point clouds using replacement refinement. [#6069](https://github.com/CesiumGS/cesium/pull/6069)
- Updated `Viewer.zoomTo` and `Viewer.flyTo` to take a `Cesium3DTileset` as a target. [#6104](https://github.com/CesiumGS/cesium/pull/6104)
- Added `shouldAnimate` option to the `Viewer` constructor to indicate if the clock should begin animating on startup. [#6154](https://github.com/CesiumGS/cesium/pull/6154)
- Added `Cesium3DTileset.ellipsoid` determining the size and shape of the globe. This can be set at construction and defaults to a WGS84 ellipsoid.
- Added `Plane.projectPointOntoPlane` for projecting a `Cartesian3` position onto a `Plane`. [#6092](https://github.com/CesiumGS/cesium/pull/6092)
- Added `Cartesian3.projectVector` for projecting one vector to another. [#6093](https://github.com/CesiumGS/cesium/pull/6093)
- Added `Cesium3DTileset.tileFailed` event that will be raised when a tile fails to load. The object passed to the event listener will have a url and message property. If there are no event listeners, error messages will be logged to the console. [#6088](https://github.com/CesiumGS/cesium/pull/6088)
- Added `AttributeCompression.zigZagDeltaDecode` which will decode delta and ZigZag encoded buffers in place.
- Added `pack` and `unpack` functions to `OrientedBoundingBox` for packing to and unpacking from a flat buffer.
- Added support for vertex shader uniforms when `tileset.colorBlendMode` is `MIX` or `REPLACE`. [#5874](https://github.com/CesiumGS/cesium/pull/5874)
- Added `ClippingPlaneCollection.isSupported` function for checking if rendering with clipping planes is supported.[#6084](https://github.com/CesiumGS/cesium/pull/6084)
- Added `Cartographic.toCartesian` to convert from `Cartographic` to `Cartesian3`. [#6163](https://github.com/CesiumGS/cesium/pull/6163)
- Added `BoundingSphere.volume` for computing the volume of a `BoundingSphere`. [#6069](https://github.com/CesiumGS/cesium/pull/6069)
- Added new file for the Cesium [Code of Conduct](https://github.com/CesiumGS/cesium/blob/main/CODE_OF_CONDUCT.md). [#6129](https://github.com/CesiumGS/cesium/pull/6129)

##### Fixes :wrench:

- Fixed a bug that could cause tiles to be missing from the globe surface, especially when starting with the camera zoomed close to the surface. [#4969](https://github.com/CesiumGS/cesium/pull/4969)
- Fixed applying a translucent style to a point cloud tileset. [#6113](https://github.com/CesiumGS/cesium/pull/6113)
- Fixed Sandcastle error in IE 11. [#6169](https://github.com/CesiumGS/cesium/pull/6169)
- Fixed a glTF animation bug that caused certain animations to jitter. [#5740](https://github.com/CesiumGS/cesium/pull/5740)
- Fixed a bug when creating billboard and model entities without a globe. [#6109](https://github.com/CesiumGS/cesium/pull/6109)
- Improved CZML Custom Properties Sandcastle example. [#6086](https://github.com/CesiumGS/cesium/pull/6086)
- Improved Particle System Sandcastle example for better visual. [#6132](https://github.com/CesiumGS/cesium/pull/6132)
- Fixed behavior of `Camera.move*` and `Camera.look*` functions in 2D mode. [#5884](https://github.com/CesiumGS/cesium/issues/5884)
- Fixed `Camera.moveStart` and `Camera.moveEnd` events not being raised when camera is close to the ground. [#4753](https://github.com/CesiumGS/cesium/issues/4753)
- Fixed `OrientedBoundingBox` documentation. [#6147](https://github.com/CesiumGS/cesium/pull/6147)
- Updated documentation links to reflect new locations on `https://cesiumjs.org` and `https://cesium.com`.

### 1.41 - 2018-01-02

- Breaking changes
  - Removed the `text`, `imageUrl`, and `link` parameters from `Credit`, which were deprecated in Cesium 1.40. Use `options.text`, `options.imageUrl`, and `options.link` instead.
- Added support for clipping planes. [#5913](https://github.com/CesiumGS/cesium/pull/5913), [#5996](https://github.com/CesiumGS/cesium/pull/5996)
  - Added `clippingPlanes` property to `ModelGraphics`, `Model`, `Cesium3DTileset`, and `Globe`, which specifies a `ClippingPlaneCollection` to selectively disable rendering.
  - Added `PlaneGeometry`, `PlaneOutlineGeometry`, `PlaneGeometryUpdater`, `PlaneOutlineGeometryUpdater`, `PlaneGraphics`, and `Entity.plane` to visualize planes.
  - Added `Plane.transformPlane` to apply a transformation to a plane.
- Fixed point cloud exception in IE. [#6051](https://github.com/CesiumGS/cesium/pull/6051)
- Fixed globe materials when `Globe.enableLighting` was `false`. [#6042](https://github.com/CesiumGS/cesium/issues/6042)
- Fixed shader compilation failure on pick when globe materials were enabled. [#6039](https://github.com/CesiumGS/cesium/issues/6039)
- Fixed exception when `invertClassification` was enabled, the invert color had an alpha less than `1.0`, and the window was resized. [#6046](https://github.com/CesiumGS/cesium/issues/6046)

### 1.40 - 2017-12-01

- Deprecated
  - The `text`, `imageUrl` and `link` parameters from `Credit` have been deprecated and will be removed in Cesium 1.41. Use `options.text`, `options.imageUrl` and `options.link` instead.
- Added `Globe.material` to apply materials to the globe/terrain for shading such as height- or slope-based color ramps. See the new [Sandcastle example](https://cesiumjs.org/Cesium/Apps/Sandcastle/?src=Globe%20Materials.html&label=Showcases). [#5919](https://github.com/CesiumGS/cesium/pull/5919/files)
- Added CZML support for `polyline.depthFailMaterial`, `label.scaleByDistance`, `distanceDisplayCondition`, and `disableDepthTestDistance`. [#5986](https://github.com/CesiumGS/cesium/pull/5986)
- Fixed a bug where drill picking a polygon clamped to ground would cause the browser to hang. [#5971](https://github.com/CesiumGS/cesium/issues/5971)
- Fixed bug in KML LookAt bug where degrees and radians were mixing in a subtraction. [#5992](https://github.com/CesiumGS/cesium/issues/5992)
- Fixed handling of KMZ files with missing `xsi` namespace declarations. [#6003](https://github.com/CesiumGS/cesium/pull/6003)
- Added function that removes duplicate namespace declarations while loading a KML or a KMZ. [#5972](https://github.com/CesiumGS/cesium/pull/5972)
- Fixed a language detection issue. [#6016](https://github.com/CesiumGS/cesium/pull/6016)
- Fixed a bug where glTF models with animations of different lengths would cause an error. [#5694](https://github.com/CesiumGS/cesium/issues/5694)
- Added a `clampAnimations` parameter to `Model` and `Entity.model`. Setting this to `false` allows different length animations to loop asynchronously over the duration of the longest animation.
- Fixed `Invalid asm.js: Invalid member of stdlib` console error by recompiling crunch.js with latest emscripten toolchain. [#5847](https://github.com/CesiumGS/cesium/issues/5847)
- Added `file:` scheme compatibility to `joinUrls`. [#5989](https://github.com/CesiumGS/cesium/pull/5989)
- Added a Reverse Geocoder [Sandcastle example](https://cesiumjs.org/Cesium/Apps/Sandcastle/?src=Reverse%20Geocoder.html&label=Showcases). [#5976](https://github.com/CesiumGS/cesium/pull/5976)
- Added ability to support touch event in Imagery Layers Split Sandcastle example. [#5948](https://github.com/CesiumGS/cesium/pull/5948)
- Added a new `@experimental` tag to the documentation. A small subset of the Cesium API tagged as such are subject to breaking changes without deprecation. See the [Coding Guide](https://github.com/CesiumGS/cesium/tree/main/Documentation/Contributors/CodingGuide#deprecation-and-breaking-changes) for further explanation. [#6010](https://github.com/CesiumGS/cesium/pull/6010)
- Moved terrain and imagery credits to a lightbox that pops up when you click a link in the onscreen credits [#3013](https://github.com/CesiumGS/cesium/issues/3013)

### 1.39 - 2017-11-01

- Cesium now officially supports webpack. See our [Integrating Cesium and webpack blog post](https://cesium.com/blog/2017/10/18/cesium-and-webpack/) for more details.
- Added support for right-to-left language detection in labels, currently Hebrew and Arabic are supported. To enable it, set `Cesium.Label.enableRightToLeftDetection = true` at the start of your application. [#5771](https://github.com/CesiumGS/cesium/pull/5771)
- Fixed handling of KML files with missing `xsi` namespace declarations. [#5860](https://github.com/CesiumGS/cesium/pull/5860)
- Fixed a bug that caused KML ground overlays to appear distorted when rotation was applied. [#5914](https://github.com/CesiumGS/cesium/issues/5914)
- Fixed a bug where KML placemarks with no specified icon would be displayed with default icon. [#5819](https://github.com/CesiumGS/cesium/issues/5819)
- Changed KML loading to ignore NetworkLink failures and continue to load the rest of the document. [#5871](https://github.com/CesiumGS/cesium/pull/5871)
- Added the ability to load Cesium's assets from the local file system if security permissions allow it. [#5830](https://github.com/CesiumGS/cesium/issues/5830)
- Added two new properties to `ImageryLayer` that allow for adjusting the texture sampler used for up and down-sampling of imagery tiles, namely `minificationFilter` and `magnificationFilter` with possible values `LINEAR` (the default) and `NEAREST` defined in `TextureMinificationFilter` and `TextureMagnificationFilter`. [#5846](https://github.com/CesiumGS/cesium/issues/5846)
- Fixed flickering artifacts with 3D Tiles tilesets with thin walls. [#5940](https://github.com/CesiumGS/cesium/pull/5940)
- Fixed bright fog when terrain lighting is enabled and added `Fog.minimumBrightness` to affect how bright the fog will be when in complete darkness. [#5934](https://github.com/CesiumGS/cesium/pull/5934)
- Fixed using arrow keys in geocoder widget to select search suggestions. [#5943](https://github.com/CesiumGS/cesium/issues/5943)
- Added support for the layer.json `parentUrl` property in `CesiumTerrainProvider` to allow for compositing of tilesets. [#5864](https://github.com/CesiumGS/cesium/pull/5864)
- Added `invertClassification` and `invertClassificationColor` to `Scene`. When `invertClassification` is `true`, any 3D Tiles geometry that is not classified by a `ClassificationPrimitive` or `GroundPrimitive` will have its color multiplied by `invertClassificationColor`. [#5836](https://github.com/CesiumGS/cesium/pull/5836)
- Added `customTags` property to the UrlTemplateImageryProvider to allow custom keywords in the template URL. [#5696](https://github.com/CesiumGS/cesium/pull/5696)
- Added `eyeSeparation` and `focalLength` properties to `Scene` to configure VR settings. [#5917](https://github.com/CesiumGS/cesium/pull/5917)
- Improved CZML Reference Properties example [#5754](https://github.com/CesiumGS/cesium/pull/5754)

### 1.38 - 2017-10-02

- Breaking changes
  - `Scene/CullingVolume` has been removed. Use `Core/CullingVolume`.
  - `Scene/OrthographicFrustum` has been removed. Use `Core/OrthographicFrustum`.
  - `Scene/OrthographicOffCenterFrustum` has been removed. Use `Core/OrthographicOffCenterFrustum`.
  - `Scene/PerspectiveFrustum` has been removed. Use `Core/PerspectiveFrustum`.
  - `Scene/PerspectiveOffCenterFrustum` has been removed. Use `Core/PerspectiveOffCenterFrustum`.
- Added support in CZML for expressing `orientation` as the velocity vector of an entity, using `velocityReference` syntax. [#5807](https://github.com/CesiumGS/cesium/pull/5807)
- Fixed CZML processing of `velocityReference` within an interval. [#5738](https://github.com/CesiumGS/cesium/issues/5738)
- Added ability to add an animation to `ModelAnimationCollection` by its index. [#5815](https://github.com/CesiumGS/cesium/pull/5815)
- Fixed a bug in `ModelAnimationCollection` that caused adding an animation by its name to throw an error. [#5815](https://github.com/CesiumGS/cesium/pull/5815)
- Fixed issue in Internet Explorer and Edge with loading unicode strings in typed arrays that impacted 3D Tiles Batch Table values.
- Zoom now maintains camera heading, pitch, and roll. [#4639](https://github.com/CesiumGS/cesium/pull/5603)
- Fixed a bug in `PolylineCollection` preventing the display of more than 16K points in a single collection. [#5538](https://github.com/CesiumGS/cesium/pull/5782)
- Fixed a 3D Tiles point cloud bug causing a stray point to appear at the center of the screen on certain hardware. [#5599](https://github.com/CesiumGS/cesium/issues/5599)
- Fixed removing multiple event listeners within event callbacks. [#5827](https://github.com/CesiumGS/cesium/issues/5827)
- Running `buildApps` now creates a built version of Sandcastle which uses the built version of Cesium for better performance.
- Fixed a tileset traversal bug when the `skipLevelOfDetail` optimization is off. [#5869](https://github.com/CesiumGS/cesium/issues/5869)

### 1.37 - 2017-09-01

- Breaking changes
  - Passing `options.clock` when creating a new `Viewer` instance is removed, pass `options.clockViewModel` instead.
  - Removed `GoogleEarthImageryProvider`, use `GoogleEarthEnterpriseMapsProvider` instead.
  - Removed the `throttleRequest` parameter from `TerrainProvider.requestTileGeometry` and inherited terrain providers. It is replaced with an optional `Request` object. Set the request's `throttle` property to `true` to throttle requests.
  - Removed the ability to provide a Promise for the `options.url` parameter of `loadWithXhr` and for the `url` parameter of `loadArrayBuffer`, `loadBlob`, `loadImageViaBlob`, `loadText`, `loadJson`, `loadXML`, `loadImage`, `loadCRN`, `loadKTX`, and `loadCubeMap`. Instead `url` must be a string.
- Added `classificationType` to `ClassificationPrimitive` and `GroundPrimitive` to choose whether terrain, 3D Tiles, or both are classified. [#5770](https://github.com/CesiumGS/cesium/pull/5770)
- Fixed depth picking on 3D Tiles. [#5676](https://github.com/CesiumGS/cesium/issues/5676)
- Fixed glTF model translucency bug. [#5731](https://github.com/CesiumGS/cesium/issues/5731)
- Fixed `replaceState` bug that was causing the `CesiumViewer` demo application to crash in Safari and iOS. [#5691](https://github.com/CesiumGS/cesium/issues/5691)
- Fixed a 3D Tiles traversal bug for tilesets using additive refinement. [#5766](https://github.com/CesiumGS/cesium/issues/5766)
- Fixed a 3D Tiles traversal bug where out-of-view children were being loaded unnecessarily. [#5477](https://github.com/CesiumGS/cesium/issues/5477)
- Fixed `Entity` id type to be `String` in `EntityCollection` and `CompositeEntityCollection` [#5791](https://github.com/CesiumGS/cesium/pull/5791)
- Fixed issue where `Model` and `BillboardCollection` would throw an error if the globe is undefined. [#5638](https://github.com/CesiumGS/cesium/issues/5638)
- Fixed issue where the `Model` glTF cache loses reference to the model's buffer data. [#5720](https://github.com/CesiumGS/cesium/issues/5720)
- Fixed some issues with `disableDepthTestDistance`. [#5501](https://github.com/CesiumGS/cesium/issues/5501) [#5331](https://github.com/CesiumGS/cesium/issues/5331) [#5621](https://github.com/CesiumGS/cesium/issues/5621)
- Added several new Bing Maps styles: `CANVAS_DARK`, `CANVAS_LIGHT`, and `CANVAS_GRAY`. [#5737](https://github.com/CesiumGS/cesium/pull/5737)
- Added small improvements to the atmosphere. [#5741](https://github.com/CesiumGS/cesium/pull/5741)
- Fixed a bug that caused imagery splitting to work incorrectly when CSS pixels were not equivalent to WebGL drawing buffer pixels, such as on high DPI displays in Microsoft Edge and Internet Explorer. [#5743](https://github.com/CesiumGS/cesium/pull/5743)
- Added `Cesium3DTileset.loadJson` to support overriding the default tileset loading behavior. [#5685](https://github.com/CesiumGS/cesium/pull/5685)
- Fixed loading of binary glTFs containing CRN or KTX textures. [#5753](https://github.com/CesiumGS/cesium/pull/5753)
- Fixed specular computation for certain models using the `KHR_materials_common` extension. [#5773](https://github.com/CesiumGS/cesium/pull/5773)
- Fixed a picking bug in the `3D Tiles Interactivity` Sandcastle demo. [#5703](https://github.com/CesiumGS/cesium/issues/5703)
- Updated knockout from 3.4.0 to 3.4.2 [#5703](https://github.com/CesiumGS/cesium/pull/5829)

### 1.36 - 2017-08-01

- Breaking changes
  - The function `Quaternion.fromHeadingPitchRoll(heading, pitch, roll, result)` was removed. Use `Quaternion.fromHeadingPitchRoll(hpr, result)` instead where `hpr` is a `HeadingPitchRoll`.
  - The function `Transforms.headingPitchRollToFixedFrame(origin, headingPitchRoll, ellipsoid, result)` was removed. Use `Transforms.headingPitchRollToFixedFrame(origin, headingPitchRoll, ellipsoid, fixedFrameTransform, result)` instead where `fixedFrameTransform` is a a 4x4 transformation matrix (see `Transforms.localFrameToFixedFrameGenerator`).
  - The function `Transforms.headingPitchRollQuaternion(origin, headingPitchRoll, ellipsoid, result)` was removed. Use `Transforms.headingPitchRollQuaternion(origin, headingPitchRoll, ellipsoid, fixedFrameTransform, result)` instead where `fixedFrameTransform` is a a 4x4 transformation matrix (see `Transforms.localFrameToFixedFrameGenerator`).
  - The `color`, `show`, and `pointSize` properties of `Cesium3DTileStyle` are no longer initialized with default values.
- Deprecated
  - `Scene/CullingVolume` is deprecated and will be removed in 1.38. Use `Core/CullingVolume`.
  - `Scene/OrthographicFrustum` is deprecated and will be removed in 1.38. Use `Core/OrthographicFrustum`.
  - `Scene/OrthographicOffCenterFrustum` is deprecated and will be removed in 1.38. Use `Core/OrthographicOffCenterFrustum`.
  - `Scene/PerspectiveFrustum` is deprecated and will be removed in 1.38. Use `Core/PerspectiveFrustum`.
  - `Scene/PerspectiveOffCenterFrustum` is deprecated and will be removed in 1.38. Use `Core/PerspectiveOffCenterFrustum`.
- Added glTF 2.0 support, including physically-based material rendering, morph targets, and appropriate updating of glTF 1.0 models to 2.0. [#5641](https://github.com/CesiumGS/cesium/pull/5641)
- Added `ClassificationPrimitive` which defines a volume and draws the intersection of the volume and terrain or 3D Tiles. [#5625](https://github.com/CesiumGS/cesium/pull/5625)
- Added `tileLoad` event to `Cesium3DTileset`. [#5628](https://github.com/CesiumGS/cesium/pull/5628)
- Fixed issue where scene would blink when labels were added. [#5537](https://github.com/CesiumGS/cesium/issues/5537)
- Fixed label positioning when height reference changes [#5609](https://github.com/CesiumGS/cesium/issues/5609)
- Fixed label positioning when using `HeightReference.CLAMP_TO_GROUND` and no position [#5648](https://github.com/CesiumGS/cesium/pull/5648)
- Fix for dynamic polylines with polyline dash material [#5681](https://github.com/CesiumGS/cesium/pull/5681)
- Added ability to provide a `width` and `height` to `scene.pick`. [#5602](https://github.com/CesiumGS/cesium/pull/5602)
- Fixed `Viewer.flyTo` not respecting zoom limits, and resetting minimumZoomDistance if the camera zoomed past the minimumZoomDistance. [5573](https://github.com/CesiumGS/cesium/issues/5573)
- Added ability to show tile urls in the 3D Tiles Inspector. [#5592](https://github.com/CesiumGS/cesium/pull/5592)
- Fixed a bug when reading CRN compressed textures with multiple mip levels. [#5618](https://github.com/CesiumGS/cesium/pull/5618)
- Fixed issue where composite 3D Tiles that contained instanced 3D Tiles with an external model reference would fail to download the model.
- Added behavior to `Cesium3DTilesInspector` that selects the first tileset hovered over if no tilest is specified. [#5139](https://github.com/CesiumGS/cesium/issues/5139)
- Added `Entity.computeModelMatrix` which returns the model matrix representing the entity's transformation. [#5584](https://github.com/CesiumGS/cesium/pull/5584)
- Added ability to set a style's `color`, `show`, or `pointSize` with a string or object literal. `show` may also take a boolean and `pointSize` may take a number. [#5412](https://github.com/CesiumGS/cesium/pull/5412)
- Added setter for `KmlDataSource.name` to specify a name for the datasource [#5660](https://github.com/CesiumGS/cesium/pull/5660).
- Added setter for `GeoJsonDataSource.name` to specify a name for the datasource [#5653](https://github.com/CesiumGS/cesium/issues/5653)
- Fixed crash when using the `Cesium3DTilesInspectorViewModel` and removing a tileset [#5607](https://github.com/CesiumGS/cesium/issues/5607)
- Fixed polygon outline in Polygon Sandcastle demo [#5642](https://github.com/CesiumGS/cesium/issues/5642)
- Updated `Billboard`, `Label` and `PointPrimitive` constructors to clone `NearFarScale` parameters [#5654](https://github.com/CesiumGS/cesium/pull/5654)
- Added `FrustumGeometry` and `FrustumOutlineGeometry`. [#5649](https://github.com/CesiumGS/cesium/pull/5649)
- Added an `options` parameter to the constructors of `PerspectiveFrustum`, `PerspectiveOffCenterFrustum`, `OrthographicFrustum`, and `OrthographicOffCenterFrustum` to set properties. [#5649](https://github.com/CesiumGS/cesium/pull/5649)

### 1.35.2 - 2017-07-11

- This is an npm-only release to fix an issue with using Cesium in Node.js.
- Fixed a bug where Cesium would fail to load under Node.js and some webpack configurations. [#5593](https://github.com/CesiumGS/cesium/issues/5593)
- Fixed a bug where a Model's compressed textures were not being displayed. [#5596](https://github.com/CesiumGS/cesium/pull/5596)
- Fixed documentation for `OrthographicFrustum`. [#5586](https://github.com/CesiumGS/cesium/issues/5586)

### 1.35.1 - 2017-07-05

- This is an npm-only release to fix a deployment issue with 1.35. No code changes.

### 1.35 - 2017-07-05

- Breaking changes
  - `JulianDate.fromIso8601` will default to midnight UTC if no time is provided to match the Javascript [`Date` specification](https://developer.mozilla.org/en-US/docs/Web/JavaScript/Reference/Global_Objects/Date). You must specify a local time of midnight to achieve the old behavior.
- Deprecated
  - `GoogleEarthImageryProvider` has been deprecated and will be removed in Cesium 1.37, use `GoogleEarthEnterpriseMapsProvider` instead.
  - The `throttleRequest` parameter for `TerrainProvider.requestTileGeometry`, `CesiumTerrainProvider.requestTileGeometry`, `VRTheWorldTerrainProvider.requestTileGeometry`, and `EllipsoidTerrainProvider.requestTileGeometry` is deprecated and will be replaced with an optional `Request` object. The `throttleRequests` parameter will be removed in 1.37. Instead set the request's `throttle` property to `true` to throttle requests.
  - The ability to provide a Promise for the `options.url` parameter of `loadWithXhr` and for the `url` parameter of `loadArrayBuffer`, `loadBlob`, `loadImageViaBlob`, `loadText`, `loadJson`, `loadXML`, `loadImage`, `loadCRN`, `loadKTX`, and `loadCubeMap` is deprecated. This will be removed in 1.37, instead `url` must be a string.
- Added support for [3D Tiles](https://github.com/CesiumGS/3d-tiles/blob/main/README.md) for streaming massive heterogeneous 3D geospatial datasets ([#5308](https://github.com/CesiumGS/cesium/pull/5308)). See the new [Sandcastle examples](http://cesiumjs.org/Cesium/Apps/Sandcastle/index.html?src=3D%20Tiles%20Photogrammetry&label=3D%20Tiles). The new Cesium APIs are:
  - `Cesium3DTileset`
  - `Cesium3DTileStyle`, `StyleExpression`, `Expression`, and `ConditionsExpression`
  - `Cesium3DTile`
  - `Cesium3DTileContent`
  - `Cesium3DTileFeature`
  - `Cesium3DTilesInspector`, `Cesium3DTilesInspectorViewModel`, and `viewerCesium3DTilesInspectorMixin`
  - `Cesium3DTileColorBlendMode`
- Added a particle system for effects like smoke, fire, sparks, etc. See `ParticleSystem`, `Particle`, `ParticleBurst`, `BoxEmitter`, `CircleEmitter`, `ConeEmitter`, `ParticleEmitter`, and `SphereEmitter`, and the new Sandcastle examples: [Particle System](http://cesiumjs.org/Cesium/Apps/Sandcastle/index.html?src=Particle%20System.html&label=Showcases) and [Particle System Fireworks](http://cesiumjs.org/Cesium/Apps/Sandcastle/index.html?src=Particle%20System%20Fireworks.html&label=Showcases). [#5212](https://github.com/CesiumGS/cesium/pull/5212)
- Added `options.clock`, `options.times` and `options.dimensions` to `WebMapTileServiceImageryProvider` in order to handle time dynamic and static values for dimensions.
- Added an `options.request` parameter to `loadWithXhr` and a `request` parameter to `loadArrayBuffer`, `loadBlob`, `loadImageViaBlob`, `loadText`, `loadJson`, `loadJsonp`, `loadXML`, `loadImageFromTypedArray`, `loadImage`, `loadCRN`, and `loadKTX`.
- `CzmlDataSource` and `KmlDataSource` load functions now take an optional `query` object, which will append query parameters to all network requests. [#5419](https://github.com/CesiumGS/cesium/pull/5419), [#5434](https://github.com/CesiumGS/cesium/pull/5434)
- Added Sandcastle demo for setting time with the Clock API [#5457](https://github.com/CesiumGS/cesium/pull/5457);
- Added Sandcastle demo for ArcticDEM data. [#5224](https://github.com/CesiumGS/cesium/issues/5224)
- Added `fromIso8601`, `fromIso8601DateArray`, and `fromIso8601DurationArray` to `TimeIntervalCollection` for handling various ways groups of intervals can be specified in ISO8601 format.
- Added `fromJulianDateArray` to `TimeIntervalCollection` for generating intervals from a list of dates.
- Fixed geocoder bug so geocoder can accurately handle NSEW inputs [#5407](https://github.com/CesiumGS/cesium/pull/5407)
- Fixed a bug where picking would break when the Sun came into view [#5478](https://github.com/CesiumGS/cesium/issues/5478)
- Fixed a bug where picking clusters would return undefined instead of a list of the clustered entities. [#5286](https://github.com/CesiumGS/cesium/issues/5286)
- Fixed bug where if polylines were set to follow the surface of an undefined globe, Cesium would throw an exception. [#5413](https://github.com/CesiumGS/cesium/pull/5413)
- Reduced the amount of Sun bloom post-process effect near the horizon. [#5381](https://github.com/CesiumGS/cesium/issues/5381)
- Fixed a bug where camera zooming worked incorrectly when the display height was greater than the display width [#5421](https://github.com/CesiumGS/cesium/pull/5421)
- Updated glTF/glb MIME types. [#5420](https://github.com/CesiumGS/cesium/issues/5420)
- Added `Cesium.Math.randomBetween`.
- Modified `defaultValue` to check for both `undefined` and `null`. [#5551](https://github.com/CesiumGS/cesium/pull/5551)
- The `throttleRequestByServer` function has been removed. Instead pass a `Request` object with `throttleByServer` set to `true` to any of following load functions: `loadWithXhr`, `loadArrayBuffer`, `loadBlob`, `loadImageViaBlob`, `loadText`, `loadJson`, `loadJsonp`, `loadXML`, `loadImageFromTypedArray`, `loadImage`, `loadCRN`, and `loadKTX`.

### 1.34 - 2017-06-01

- Deprecated
  - Passing `options.clock` when creating a new `Viewer` instance has been deprecated and will be removed in Cesium 1.37, pass `options.clockViewModel` instead.
- Fix issue where polylines in a `PolylineCollection` would ignore the far distance when updating the distance display condition. [#5283](https://github.com/CesiumGS/cesium/pull/5283)
- Fixed a crash when calling `Camera.pickEllipsoid` with a canvas of size 0.
- Fix `BoundingSphere.fromOrientedBoundingBox`. [#5334](https://github.com/CesiumGS/cesium/issues/5334)
- Fixed bug where polylines would not update when `PolylineCollection` model matrix was updated. [#5327](https://github.com/CesiumGS/cesium/pull/5327)
- Fixed a bug where adding a ground clamped label without a position would show up at a previous label's clamped position. [#5338](https://github.com/CesiumGS/cesium/issues/5338)
- Fixed translucency bug for certain material types. [#5335](https://github.com/CesiumGS/cesium/pull/5335)
- Fix picking polylines that use a depth fail appearance. [#5337](https://github.com/CesiumGS/cesium/pull/5337)
- Fixed a crash when morphing from Columbus view to 3D. [#5311](https://github.com/CesiumGS/cesium/issues/5311)
- Fixed a bug which prevented KML descriptions with relative paths from loading. [#5352](https://github.com/CesiumGS/cesium/pull/5352)
- Fixed an issue where camera view could be invalid at the last frame of animation. [#4949](https://github.com/CesiumGS/cesium/issues/4949)
- Fixed an issue where using the depth fail material for polylines would cause a crash in Edge. [#5359](https://github.com/CesiumGS/cesium/pull/5359)
- Fixed a crash where `EllipsoidGeometry` and `EllipsoidOutlineGeometry` were given floating point values when expecting integers. [#5260](https://github.com/CesiumGS/cesium/issues/5260)
- Fixed an issue where billboards were not properly aligned. [#2487](https://github.com/CesiumGS/cesium/issues/2487)
- Fixed an issue where translucent objects could flicker when picking on mouse move. [#5307](https://github.com/CesiumGS/cesium/issues/5307)
- Fixed a bug where billboards with `sizeInMeters` set to true would move upwards when zooming out. [#5373](https://github.com/CesiumGS/cesium/issues/5373)
- Fixed a bug where `SampledProperty.setInterpolationOptions` does not ignore undefined `options`. [#3575](https://github.com/CesiumGS/cesium/issues/3575)
- Added `basePath` option to `Cesium.Model.fromGltf`. [#5320](https://github.com/CesiumGS/cesium/issues/5320)

### 1.33 - 2017-05-01

- Breaking changes
  - Removed left, right, bottom and top properties from `OrthographicFrustum`. Use `OrthographicOffCenterFrustum` instead. [#5109](https://github.com/CesiumGS/cesium/issues/5109)
- Added `GoogleEarthEnterpriseTerrainProvider` and `GoogleEarthEnterpriseImageryProvider` to read data from Google Earth Enterprise servers. [#5189](https://github.com/CesiumGS/cesium/pull/5189).
- Support for dashed polylines [#5159](https://github.com/CesiumGS/cesium/pull/5159).
  - Added `PolylineDash` Material type.
  - Added `PolylineDashMaterialProperty` to the Entity API.
  - Added CZML `polylineDash` property .
- Added `disableDepthTestDistance` to billboards, points and labels. This sets the distance to the camera where the depth test will be disabled. Setting it to zero (the default) will always enable the depth test. Setting it to `Number.POSITVE_INFINITY` will never enabled the depth test. Also added `scene.minimumDisableDepthTestDistance` to change the default value from zero. [#5166](https://github.com/CesiumGS/cesium/pull/5166)
- Added a `depthFailMaterial` property to line entities, which is the material used to render the line when it fails the depth test. [#5160](https://github.com/CesiumGS/cesium/pull/5160)
- Fixed billboards not initially clustering. [#5208](https://github.com/CesiumGS/cesium/pull/5208)
- Fixed issue with displaying `MapboxImageryProvider` default token error message. [#5191](https://github.com/CesiumGS/cesium/pull/5191)
- Fixed bug in conversion formula in `Matrix3.fromHeadingPitchRoll`. [#5195](https://github.com/CesiumGS/cesium/issues/5195)
- Upgrade FXAA to version 3.11. [#5200](https://github.com/CesiumGS/cesium/pull/5200)
- `Scene.pickPosition` now caches results per frame to increase performance. [#5117](https://github.com/CesiumGS/cesium/issues/5117)

### 1.32 - 2017-04-03

- Deprecated
  - The `left`, `right`, `bottom`, and `top` properties of `OrthographicFrustum` are deprecated and will be removed in 1.33. Use `OrthographicOffCenterFrustum` instead.
- Breaking changes
  - Removed `ArcGisImageServerTerrainProvider`.
  - The top-level `properties` in an `Entity` created by `GeoJsonDataSource` are now instances of `ConstantProperty` instead of raw values.
- Added support for an orthographic projection in 3D and Columbus view.
  - Set `projectionPicker` to `true` in the options when creating a `Viewer` to add a widget that will switch projections. [#5021](https://github.com/CesiumGS/cesium/pull/5021)
  - Call `switchToOrthographicFrustum` or `switchToPerspectiveFrustum` on `Camera` to change projections.
- Added support for custom time-varying properties in CZML. [#5105](https://github.com/CesiumGS/cesium/pull/5105).
- Added new flight parameters to `Camera.flyTo` and `Camera.flyToBoundingSphere`: `flyOverLongitude`, `flyOverLongitudeWeight`, and `pitchAdjustHeight`. [#5070](https://github.com/CesiumGS/cesium/pull/5070)
- Added the event `Viewer.trackedEntityChanged`, which is raised when the value of `viewer.trackedEntity` changes. [#5060](https://github.com/CesiumGS/cesium/pull/5060)
- Added `Camera.DEFAULT_OFFSET` for default view of objects with bounding spheres. [#4936](https://github.com/CesiumGS/cesium/pull/4936)
- Fixed an issue with `TileBoundingBox` that caused the terrain to disappear in certain places [4032](https://github.com/CesiumGS/cesium/issues/4032)
- Fixed overlapping billboard blending. [#5066](https://github.com/CesiumGS/cesium/pull/5066)
- Fixed an issue with `PinBuilder` where inset images could have low-alpha fringes against an opaque background. [#5099](https://github.com/CesiumGS/cesium/pull/5099)
- Fix billboard, point and label clustering in 2D and Columbus view. [#5136](https://github.com/CesiumGS/cesium/pull/5136)
- Fixed `GroundPrimitive` rendering in 2D and Columbus View. [#5078](https://github.com/CesiumGS/cesium/pull/5078)
- Fixed an issue with camera tracking of dynamic ellipsoids. [#5133](https://github.com/CesiumGS/cesium/pull/5133)
- Fixed issues with imagerySplitPosition and the international date line in 2D mode. [#5151](https://github.com/CesiumGS/cesium/pull/5151)
- Fixed a bug in `ModelAnimationCache` causing different animations to reference the same animation. [#5064](https://github.com/CesiumGS/cesium/pull/5064)
- `ConstantProperty` now provides `valueOf` and `toString` methods that return the constant value.
- Improved depth artifacts between opaque and translucent primitives. [#5116](https://github.com/CesiumGS/cesium/pull/5116)
- Fixed crunch compressed textures in IE11. [#5057](https://github.com/CesiumGS/cesium/pull/5057)
- Fixed a bug in `Quaternion.fromHeadingPitchRoll` that made it erroneously throw an exception when passed individual angles in an unminified / debug build.
- Fixed a bug that caused an exception in `CesiumInspectorViewModel` when using the NW / NE / SW / SE / Parent buttons to navigate to a terrain tile that is not yet loaded.
- `QuadtreePrimitive` now uses `frameState.afterRender` to fire `tileLoadProgressEvent` [#3450](https://github.com/CesiumGS/cesium/issues/3450)

### 1.31 - 2017-03-01

- Deprecated
  - The function `Quaternion.fromHeadingPitchRoll(heading, pitch, roll, result)` will be removed in 1.33. Use `Quaternion.fromHeadingPitchRoll(hpr, result)` instead where `hpr` is a `HeadingPitchRoll`. [#4896](https://github.com/CesiumGS/cesium/pull/4896)
  - The function `Transforms.headingPitchRollToFixedFrame(origin, headingPitchRoll, ellipsoid, result)` will be removed in 1.33. Use `Transforms.headingPitchRollToFixedFrame(origin, headingPitchRoll, ellipsoid, fixedFrameTransform, result)` instead where `fixedFrameTransform` is a a 4x4 transformation matrix (see `Transforms.localFrameToFixedFrameGenerator`). [#4896](https://github.com/CesiumGS/cesium/pull/4896)
  - The function `Transforms.headingPitchRollQuaternion(origin, headingPitchRoll, ellipsoid, result)` will be removed in 1.33. Use `Transforms.headingPitchRollQuaternion(origin, headingPitchRoll, ellipsoid, fixedFrameTransform, result)` instead where `fixedFrameTransform` is a a 4x4 transformation matrix (see `Transforms.localFrameToFixedFrameGenerator`). [#4896](https://github.com/CesiumGS/cesium/pull/4896)
  - `ArcGisImageServerTerrainProvider` will be removed in 1.32 due to missing TIFF support in web browsers. [#4981](https://github.com/CesiumGS/cesium/pull/4981)
- Breaking changes
  - Corrected spelling of `Color.FUCHSIA` from `Color.FUSCHIA`. [#4977](https://github.com/CesiumGS/cesium/pull/4977)
  - The enums `MIDDLE_DOUBLE_CLICK` and `RIGHT_DOUBLE_CLICK` from `ScreenSpaceEventType` have been removed. [#5052](https://github.com/CesiumGS/cesium/pull/5052)
  - Removed the function `GeometryPipeline.computeBinormalAndTangent`. Use `GeometryPipeline.computeTangentAndBitangent` instead. [#5053](https://github.com/CesiumGS/cesium/pull/5053)
  - Removed the `url` and `key` properties from `GeocoderViewModel`. [#5056](https://github.com/CesiumGS/cesium/pull/5056)
  - `BingMapsGeocoderServices` now requires `options.scene`. [#5056](https://github.com/CesiumGS/cesium/pull/5056)
- Added compressed texture support. [#4758](https://github.com/CesiumGS/cesium/pull/4758)
  - glTF models and imagery layers can now reference [KTX](https://www.khronos.org/opengles/sdk/tools/KTX/) textures and textures compressed with [crunch](https://github.com/BinomialLLC/crunch).
  - Added `loadKTX`, to load KTX textures, and `loadCRN` to load crunch compressed textures.
  - Added new `PixelFormat` and `WebGLConstants` enums from WebGL extensions `WEBGL_compressed_s3tc`, `WEBGL_compressed_texture_pvrtc`, and `WEBGL_compressed_texture_etc1`.
  - Added `CompressedTextureBuffer`.
- Added support for `Scene.pickPosition` in Columbus view and 2D. [#4990](https://github.com/CesiumGS/cesium/pull/4990)
- Added support for depth picking translucent primitives when `Scene.pickTranslucentDepth` is `true`. [#4979](https://github.com/CesiumGS/cesium/pull/4979)
- Fixed an issue where the camera would zoom past an object and flip to the other side of the globe. [#4967](https://github.com/CesiumGS/cesium/pull/4967) and [#4982](https://github.com/CesiumGS/cesium/pull/4982)
- Enable rendering `GroundPrimitives` on hardware without the `EXT_frag_depth` extension; however, this could cause artifacts for certain viewing angles. [#4930](https://github.com/CesiumGS/cesium/pull/4930)
- Added `Transforms.localFrameToFixedFrameGenerator` to generate a function that computes a 4x4 transformation matrix from a local reference frame to fixed reference frame. [#4896](https://github.com/CesiumGS/cesium/pull/4896)
- Added `Label.scaleByDistance` to control minimum/maximum label size based on distance from the camera. [#5019](https://github.com/CesiumGS/cesium/pull/5019)
- Added support to `DebugCameraPrimitive` to draw multifrustum planes. The attribute `debugShowFrustumPlanes` of `Scene` and `frustumPlanes` of `CesiumInspector` toggle this. [#4932](https://github.com/CesiumGS/cesium/pull/4932)
- Added fix to always outline KML line extrusions so that they show up properly in 2D and other straight down views. [#4961](https://github.com/CesiumGS/cesium/pull/4961)
- Improved `RectangleGeometry` by skipping unnecessary logic in the code. [#4948](https://github.com/CesiumGS/cesium/pull/4948)
- Fixed exception for polylines in 2D when rotating the map. [#4619](https://github.com/CesiumGS/cesium/issues/4619)
- Fixed an issue with constant `VertexArray` attributes not being set correctly. [#4995](https://github.com/CesiumGS/cesium/pull/4995)
- Added the event `Viewer.selectedEntityChanged`, which is raised when the value of `viewer.selectedEntity` changes. [#5043](https://github.com/CesiumGS/cesium/pull/5043)

### 1.30 - 2017-02-01

- Deprecated
  - The properties `url` and `key` will be removed from `GeocoderViewModel` in 1.31. These properties will be available on geocoder services that support them, like `BingMapsGeocoderService`.
  - The function `GeometryPipeline.computeBinormalAndTangent` will be removed in 1.31. Use `GeometryPipeline.createTangentAndBitangent` instead. [#4856](https://github.com/CesiumGS/cesium/pull/4856)
  - The enums `MIDDLE_DOUBLE_CLICK` and `RIGHT_DOUBLE_CLICK` from `ScreenSpaceEventType` have been deprecated and will be removed in 1.31. [#4910](https://github.com/CesiumGS/cesium/pull/4910)
- Breaking changes
  - Removed separate `heading`, `pitch`, `roll` parameters from `Transform.headingPitchRollToFixedFrame` and `Transform.headingPitchRollQuaternion`. Pass a `HeadingPitchRoll` object instead. [#4843](https://github.com/CesiumGS/cesium/pull/4843)
  - The property `binormal` has been renamed to `bitangent` for `Geometry` and `VertexFormat`. [#4856](https://github.com/CesiumGS/cesium/pull/4856)
  - A handful of `CesiumInspectorViewModel` properties were removed or changed from variables to functions. [#4857](https://github.com/CesiumGS/cesium/pull/4857)
  - The `ShadowMap` constructor has been made private. [#4010](https://github.com/CesiumGS/cesium/issues/4010)
- Added `sampleTerrainMostDetailed` to sample the height of an array of positions using the best available terrain data at each point. This requires a `TerrainProvider` with the `availability` property.
- Transparent parts of billboards, labels, and points no longer overwrite parts of the scene behind them. [#4886](https://github.com/CesiumGS/cesium/pull/4886)
  - Added `blendOption` property to `BillboardCollection`, `LabelCollection`, and `PointPrimitiveCollection`. The default is `BlendOption.OPAQUE_AND_TRANSLUCENT`; however, if all billboards, labels, or points are either completely opaque or completely translucent, `blendOption` can be changed to `BlendOption.OPAQUE` or `BlendOption.TRANSLUCENT`, respectively, to increase performance by up to 2x.
- Added support for custom geocoder services and autocomplete, see the [Sandcastle example](http://cesiumjs.org/Cesium/Apps/Sandcastle/index.html?src=Custom%20Geocoder.html). Added `GeocoderService`, an interface for geocoders, and `BingMapsGeocoderService` and `CartographicGeocoderService` implementations. [#4723](https://github.com/CesiumGS/cesium/pull/4723)
- Added ability to draw an `ImageryLayer` with a splitter to allow layers to only display to the left or right of a splitter. See `ImageryLayer.splitDirection`, `Scene.imagerySplitPosition`, and the [Sandcastle example](http://cesiumjs.org/Cesium/Apps/Sandcastle/index.html?src=Imagery%20Layers%20Split.html&label=Showcases).
- Fixed bug where `GroundPrimitives` where rendering incorrectly or disappearing at different zoom levels. [#4161](https://github.com/CesiumGS/cesium/issues/4161), [#4326](https://github.com/CesiumGS/cesium/issues/4326)
- `TerrainProvider` now optionally exposes an `availability` property that can be used to query the terrain level that is available at a location or in a rectangle. Currently only `CesiumTerrainProvider` exposes this property.
- Added support for WMS version 1.3 by using CRS vice SRS query string parameter to request projection. SRS is still used for older versions.
- Fixed a bug that caused all models to use the same highlight color. [#4798](https://github.com/CesiumGS/cesium/pull/4798)
- Fixed sky atmosphere from causing incorrect picking and hanging drill picking. [#4783](https://github.com/CesiumGS/cesium/issues/4783) and [#4784](https://github.com/CesiumGS/cesium/issues/4784)
- Fixed KML loading when color is an empty string. [#4826](https://github.com/CesiumGS/cesium/pull/4826)
- Fixed a bug that could cause a "readyImagery is not actually ready" exception when quickly zooming past the maximum available imagery level of an imagery layer near the poles.
- Fixed a bug that affected dynamic graphics with time-dynamic modelMatrix. [#4907](https://github.com/CesiumGS/cesium/pull/4907)
- Fixed `Geocoder` autocomplete drop down visibility in Firefox. [#4916](https://github.com/CesiumGS/cesium/issues/4916)
- Added `Rectangle.fromRadians`.
- Updated the morph so the default view in Columbus View is now angled. [#3878](https://github.com/CesiumGS/cesium/issues/3878)
- Added 2D and Columbus View support for models using the RTC extension or whose vertices are in WGS84 coordinates. [#4922](https://github.com/CesiumGS/cesium/pull/4922)
- The attribute `perInstanceAttribute` of `DebugAppearance` has been made optional and defaults to `false`.
- Fixed a bug that would cause a crash when `debugShowFrustums` is enabled with OIT. [#4864](https://github.com/CesiumGS/cesium/pull/4864)
- Added the ability to run the unit tests with a [WebGL Stub](https://github.com/CesiumGS/cesium/tree/main/Documentation/Contributors/TestingGuide#run-with-webgl-stub), which makes all WebGL calls a noop and ignores test expectations that rely on reading back from WebGL. Use the web link from the main index.html or run with `npm run test-webgl-stub`.

### 1.29 - 2017-01-02

- Improved 3D Models
  - Added the ability to blend a `Model` with a color/translucency. Added `color`, `colorBlendMode`, and `colorBlendAmount` properties to `Model`, `ModelGraphics`, and CZML. Also added `ColorBlendMode` enum. [#4547](https://github.com/CesiumGS/cesium/pull/4547)
  - Added the ability to render a `Model` with a silhouette. Added `silhouetteColor` and `silhouetteSize` properties to `Model`, `ModelGraphics`, and CZML. [#4314](https://github.com/CesiumGS/cesium/pull/4314)
- Improved Labels
  - Added new `Label` properties `showBackground`, `backgroundColor`, and `backgroundPadding` to the primitive, Entity, and CZML layers.
  - Added support for newlines (`\n`) in Cesium `Label`s and CZML. [#2402]
  - Added new enum `VerticalOrigin.BASELINE`. Previously, `VerticalOrigin.BOTTOM` would sometimes align to the baseline depending on the contents of a label.
    (https://github.com/CesiumGS/cesium/issues/2402)
- Fixed translucency in Firefox 50. [#4762](https://github.com/CesiumGS/cesium/pull/4762)
- Fixed texture rotation for `RectangleGeometry`. [#2737](https://github.com/CesiumGS/cesium/issues/2737)
- Fixed issue where billboards on terrain had an incorrect offset. [#4598](https://github.com/CesiumGS/cesium/issues/4598)
- Fixed issue where `globe.getHeight` incorrectly returned `undefined`. [#3411](https://github.com/CesiumGS/cesium/issues/3411)
- Fixed a crash when using Entity path visualization with reference properties. [#4915](https://github.com/CesiumGS/cesium/issues/4915)
- Fixed a bug that caused `GroundPrimitive` to render incorrectly on systems without the `WEBGL_depth_texture` extension. [#4747](https://github.com/CesiumGS/cesium/pull/4747)
- Fixed default Mapbox token and added a watermark to notify users that they need to sign up for their own token.
- Fixed glTF models with skinning that used `bindShapeMatrix`. [#4722](https://github.com/CesiumGS/cesium/issues/4722)
- Fixed a bug that could cause a "readyImagery is not actually ready" exception with some configurations of imagery layers.
- Fixed `Rectangle.union` to correctly account for rectangles that cross the IDL. [#4732](https://github.com/CesiumGS/cesium/pull/4732)
- Fixed tooltips for gallery thumbnails in Sandcastle [#4702].(https://github.com/CesiumGS/cesium/pull/4702)
- DataSourceClock.getValue now preserves the provided `result` properties when its properties are `undefined`. [#4029](https://github.com/CesiumGS/cesium/issues/4029)
- Added `divideComponents` function to `Cartesian2`, `Cartesian3`, and `Cartesian4`. [#4750](https://github.com/CesiumGS/cesium/pull/4750)
- Added `WebGLConstants` enum. Previously, this was part of the private Renderer API. [#4731](https://github.com/CesiumGS/cesium/pull/4731)

### 1.28 - 2016-12-01

- Improved terrain/imagery load ordering, especially when the terrain is already fully loaded and a new imagery layer is loaded. This results in a 25% reduction in load times in many cases. [#4616](https://github.com/CesiumGS/cesium/pull/4616)
- Improved `Billboard`, `Label`, and `PointPrimitive` visual quality. [#4675](https://github.com/CesiumGS/cesium/pull/4675)
  - Corrected odd-width and odd-height billboard sizes from being incorrectly rounded up.
  - Changed depth testing from `LESS` to `LEQUAL`, allowing label glyphs of equal depths to overlap.
  - Label glyph positions have been adjusted and corrected.
  - `TextureAtlas.borderWidthInPixels` has always been applied to the upper and right edges of each internal texture, but is now also applied to the bottom and left edges of the entire TextureAtlas, guaranteeing borders on all sides regardless of position within the atlas.
- Fall back to packing floats into an unsigned byte texture when floating point textures are unsupported. [#4563](https://github.com/CesiumGS/cesium/issues/4563)
- Added support for saving html and css in GitHub Gists. [#4125](https://github.com/CesiumGS/cesium/issues/4125)
- Fixed `Cartographic.fromCartesian` when the cartesian is not on the ellipsoid surface. [#4611](https://github.com/CesiumGS/cesium/issues/4611)

### 1.27 - 2016-11-01

- Deprecated
  - Individual heading, pitch, and roll options to `Transforms.headingPitchRollToFixedFrame` and `Transforms.headingPitchRollQuaternion` have been deprecated and will be removed in 1.30. Pass the new `HeadingPitchRoll` object instead. [#4498](https://github.com/CesiumGS/cesium/pull/4498)
- Breaking changes
  - The `scene` parameter for creating `BillboardVisualizer`, `LabelVisualizer`, and `PointVisualizer` has been removed. Instead, pass an instance of `EntityCluster`. [#4514](https://github.com/CesiumGS/cesium/pull/4514)
- Fixed an issue where a billboard entity would not render after toggling the show property. [#4408](https://github.com/CesiumGS/cesium/issues/4408)
- Fixed a crash when zooming from touch input on viewer initialization. [#4177](https://github.com/CesiumGS/cesium/issues/4177)
- Fixed a crash when clustering is enabled, an entity has a label graphics defined, but the label isn't visible. [#4414](https://github.com/CesiumGS/cesium/issues/4414)
- Added the ability for KML files to load network links to other KML files within the same KMZ archive. [#4477](https://github.com/CesiumGS/cesium/issues/4477)
- `KmlDataSource` and `GeoJsonDataSource` were not honoring the `clampToGround` option for billboards and labels and was instead always clamping, reducing performance in cases when it was unneeded. [#4459](https://github.com/CesiumGS/cesium/pull/4459)
- Fixed `KmlDataSource` features to respect `timespan` and `timestamp` properties of its parents (e.g. Folders or NetworkLinks). [#4041](https://github.com/CesiumGS/cesium/issues/4041)
- Fixed a `KmlDataSource` bug where features had duplicate IDs and only one was drawn. [#3941](https://github.com/CesiumGS/cesium/issues/3941)
- `GeoJsonDataSource` now treats null crs values as a no-op instead of failing to load. [#4456](https://github.com/CesiumGS/cesium/pull/4456)
- `GeoJsonDataSource` now gracefully handles missing style icons instead of failing to load. [#4452](https://github.com/CesiumGS/cesium/pull/4452)
- Added `HeadingPitchRoll` [#4047](https://github.com/CesiumGS/cesium/pull/4047)
  - `HeadingPitchRoll.fromQuaternion` function for retrieving heading-pitch-roll angles from a quaternion.
  - `HeadingPitchRoll.fromDegrees` function that returns a new HeadingPitchRoll instance from angles given in degrees.
  - `HeadingPitchRoll.clone` function to duplicate HeadingPitchRoll instance.
  - `HeadingPitchRoll.equals` and `HeadingPitchRoll.equalsEpsilon` functions for comparing two instances.
  - Added `Matrix3.fromHeadingPitchRoll` Computes a 3x3 rotation matrix from the provided headingPitchRoll.
- Fixed primitive bounding sphere bug that would cause a crash when loading data sources. [#4431](https://github.com/CesiumGS/cesium/issues/4431)
- Fixed `BoundingSphere` computation for `Primitive` instances with a modelMatrix. [#4428](https://github.com/CesiumGS/cesium/issues/4428)
- Fixed a bug with rotated, textured rectangles. [#4430](https://github.com/CesiumGS/cesium/pull/4430)
- Added the ability to specify retina options, such as `@2x.png`, via the `MapboxImageryProvider` `format` option. [#4453](https://github.com/CesiumGS/cesium/pull/4453).
- Fixed a crash that could occur when specifying an imagery provider's `rectangle` option. [https://github.com/CesiumGS/cesium/issues/4377](https://github.com/CesiumGS/cesium/issues/4377)
- Fixed a crash that would occur when using dynamic `distanceDisplayCondition` properties. [#4403](https://github.com/CesiumGS/cesium/pull/4403)
- Fixed several bugs that lead to billboards and labels being improperly clamped to terrain. [#4396](https://github.com/CesiumGS/cesium/issues/4396), [#4062](https://github.com/CesiumGS/cesium/issues/4062)
- Fixed a bug affected models with multiple meshes without indices. [#4237](https://github.com/CesiumGS/cesium/issues/4237)
- Fixed a glTF transparency bug where `blendFuncSeparate` parameters were loaded in the wrong order. [#4435](https://github.com/CesiumGS/cesium/pull/4435)
- Fixed a bug where creating a custom geometry with attributes and indices that have values that are not a typed array would cause a crash. [#4419](https://github.com/CesiumGS/cesium/pull/4419)
- Fixed a bug when morphing from 2D to 3D. [#4388](https://github.com/CesiumGS/cesium/pull/4388)
- Fixed `RectangleGeometry` rotation when the rectangle is close to the international date line [#3874](https://github.com/CesiumGS/cesium/issues/3874)
- Added `clusterBillboards`, `clusterLabels`, and `cluserPoints` properties to `EntityCluster` to selectively cluster screen space entities.
- Prevent execution of default device/browser behavior when handling "pinch" touch event/gesture. [#4518](https://github.com/CesiumGS/cesium/pull/4518).
- Fixed a shadow aliasing issue where polygon offset was not being applied. [#4559](https://github.com/CesiumGS/cesium/pull/4559)
- Removed an unnecessary reprojection of Web Mercator imagery tiles to the Geographic projection on load. This should improve both visual quality and load performance slightly. [#4339](https://github.com/CesiumGS/cesium/pull/4339)
- Added `Transforms.northUpEastToFixedFrame` to compute a 4x4 local transformation matrix from a reference frame with a north-west-up axes.
- Improved `Geocoder` usability by selecting text on click [#4464](https://github.com/CesiumGS/cesium/pull/4464)
- Added `Rectangle.simpleIntersection` which is an optimized version of `Rectangle.intersection` for more constrained input. [#4339](https://github.com/CesiumGS/cesium/pull/4339)
- Fixed warning when using Webpack. [#4467](https://github.com/CesiumGS/cesium/pull/4467)

### 1.26 - 2016-10-03

- Deprecated
  - The `scene` parameter for creating `BillboardVisualizer`, `LabelVisualizer`, and `PointVisualizer` has been deprecated and will be removed in 1.28. Instead, pass an instance of `EntityCluster`.
- Breaking changes
  - Vertex texture fetch is now required to be supported to render polylines. Maximum vertex texture image units must be greater than zero.
  - Removed `castShadows` and `receiveShadows` properties from `Model`, `Primitive`, and `Globe`. Instead, use `shadows` with the `ShadowMode` enum, e.g. `model.shadows = ShadowMode.ENABLED`.
  - `Viewer.terrainShadows` now uses the `ShadowMode` enum instead of a Boolean, e.g. `viewer.terrainShadows = ShadowMode.RECEIVE_ONLY`.
- Added support for clustering `Billboard`, `Label` and `Point` entities. [#4240](https://github.com/CesiumGS/cesium/pull/4240)
- Added `DistanceDisplayCondition`s to all primitives to determine the range interval from the camera for when it will be visible.
- Removed the default gamma correction for Bing Maps aerial imagery, because it is no longer an improvement to current versions of the tiles. To restore the previous look, set the `defaultGamma` property of your `BingMapsImageryProvider` instance to 1.3.
- Fixed a bug that could lead to incorrect terrain heights when using `HeightmapTerrainData` with an encoding in which actual heights were equal to the minimum representable height.
- Fixed a bug in `AttributeCompression.compressTextureCoordinates` and `decompressTextureCoordinates` that could cause a small inaccuracy in the encoded texture coordinates.
- Fixed a bug where viewing a model with transparent geometry would cause a crash. [#4378](https://github.com/CesiumGS/cesium/issues/4378)
- Added `TrustedServer` collection that controls which servers should have `withCredential` set to `true` on XHR Requests.
- Fixed billboard rotation when sized in meters. [#3979](https://github.com/CesiumGS/cesium/issues/3979)
- Added `backgroundColor` and `borderWidth` properties to `writeTextToCanvas`.
- Fixed timeline touch events. [#4305](https://github.com/CesiumGS/cesium/pull/4305)
- Fixed a bug that was incorrectly clamping Latitudes in KML <GroundOverlay>(s) to the range -PI..PI. Now correctly clamps to -PI/2..PI/2.
- Added `CesiumMath.clampToLatitudeRange`. A convenience function to clamp a passed radian angle to valid Latitudes.
- Added `DebugCameraPrimitive` to visualize the view frustum of a camera.

### 1.25 - 2016-09-01

- Breaking changes
  - The number and order of arguments passed to `KmlDataSource` `unsupportedNodeEvent` listeners have changed to allow better handling of unsupported KML Features.
  - Changed billboards and labels that are clamped to terrain to have the `verticalOrigin` set to `CENTER` by default instead of `BOTTOM`.
- Deprecated
  - Deprecated `castShadows` and `receiveShadows` properties from `Model`, `Primitive`, and `Globe`. They will be removed in 1.26. Use `shadows` instead with the `ShadowMode` enum, e.g. `model.shadows = ShadowMode.ENABLED`.
  - `Viewer.terrainShadows` now uses the `ShadowMode` enum instead of a Boolean, e.g. `viewer.terrainShadows = ShadowMode.RECEIVE_ONLY`. Boolean support will be removed in 1.26.
- Updated the online [model converter](http://cesiumjs.org/convertmodel.html) to convert OBJ models to glTF with [obj2gltf](https://github.com/CesiumGS/OBJ2GLTF), as well as optimize existing glTF models with the [gltf-pipeline](https://github.com/CesiumGS/gltf-pipeline). Added an option to bake ambient occlusion onto the glTF model. Also added an option to compress geometry using the glTF [WEB3D_quantized_attributes](https://github.com/KhronosGroup/glTF/blob/master/extensions/Vendor/WEB3D_quantized_attributes/README.md) extension.
- Improve label quality for oblique and italic fonts. [#3782](https://github.com/CesiumGS/cesium/issues/3782)
- Added `shadows` property to the entity API for `Box`, `Corridor`, `Cylinder`, `Ellipse`, `Ellipsoid`, `Polygon`, `Polyline`, `PoylineVolume`, `Rectangle`, and `Wall`. [#4005](https://github.com/CesiumGS/cesium/pull/4005)
- Added `Camera.cancelFlight` to cancel the existing camera flight if it exists.
- Fix overlapping camera flights by always cancelling the previous flight when a new one is created.
- Camera flights now disable collision with the terrain until all of the terrain in the area has finished loading. This prevents the camera from being moved to be above lower resolution terrain when flying to a position close to higher resolution terrain. [#4075](https://github.com/CesiumGS/cesium/issues/4075)
- Fixed a crash that would occur if quickly toggling imagery visibility. [#4083](https://github.com/CesiumGS/cesium/issues/4083)
- Fixed an issue causing an error if KML has a clamped to ground LineString with color. [#4131](https://github.com/CesiumGS/cesium/issues/4131)
- Added logic to `KmlDataSource` defaulting KML Feature node to hidden unless all ancestors are visible. This better matches the KML specification.
- Fixed position of KML point features with an altitude mode of `relativeToGround` and `clampToGround`.
- Added `GeocoderViewModel.keepExpanded` which when set to true will always keep the Geocoder in its expanded state.
- Added support for `INT` and `UNSIGNED_INT` in `ComponentDatatype`.
- Added `ComponentDatatype.fromName` for getting a `ComponentDatatype` from its name.
- Fixed a crash caused by draping dynamic geometry over terrain. [#4255](https://github.com/CesiumGS/cesium/pull/4255)

### 1.24 - 2016-08-01

- Added support in CZML for expressing `BillboardGraphics.alignedAxis` as the velocity vector of an entity, using `velocityReference` syntax.
- Added `urlSchemeZeroPadding` property to `UrlTemplateImageryProvider` to allow the numeric parts of a URL, such as `{x}`, to be padded with zeros to make them a fixed width.
- Added leap second just prior to January 2017. [#4092](https://github.com/CesiumGS/cesium/issues/4092)
- Fixed an exception that would occur when switching to 2D view when shadows are enabled. [#4051](https://github.com/CesiumGS/cesium/issues/4051)
- Fixed an issue causing entities to disappear when updating multiple entities simultaneously. [#4096](https://github.com/CesiumGS/cesium/issues/4096)
- Normalizing the velocity vector produced by `VelocityVectorProperty` is now optional.
- Pack functions now return the result array [#4156](https://github.com/CesiumGS/cesium/pull/4156)
- Added optional `rangeMax` parameter to `Math.toSNorm` and `Math.fromSNorm`. [#4121](https://github.com/CesiumGS/cesium/pull/4121)
- Removed `MapQuest OpenStreetMap` from the list of demo base layers since direct tile access has been discontinued. See the [MapQuest Developer Blog](http://devblog.mapquest.com/2016/06/15/modernization-of-mapquest-results-in-changes-to-open-tile-access/) for details.
- Fixed PolylinePipeline.generateArc to accept an array of heights when there's only one position [#4155](https://github.com/CesiumGS/cesium/pull/4155)

### 1.23 - 2016-07-01

- Breaking changes
  - `GroundPrimitive.initializeTerrainHeights()` must be called and have the returned promise resolve before a `GroundPrimitive` can be added synchronously.
- Added terrain clamping to entities, KML, and GeoJSON
  - Added `heightReference` property to point, billboard and model entities.
  - Changed corridor, ellipse, polygon and rectangle entities to conform to terrain by using a `GroundPrimitive` if its material is a `ColorMaterialProperty` instance and it doesn't have a `height` or `extrudedHeight`. Entities with any other type of material are not clamped to terrain.
  - `KMLDataSource`
    - Point and Model features will always respect `altitudeMode`.
    - Added `clampToGround` property. When `true`, clamps `Polygon`, `LineString` and `LinearRing` features to the ground if their `altitudeMode` is `clampToGround`. For this case, lines use a corridor instead of a polyline.
  - `GeoJsonDataSource`
    - Points with a height will be drawn at that height; otherwise, they will be clamped to the ground.
    - Added `clampToGround` property. When `true`, clamps `Polygon` and `LineString` features to the ground. For this case, lines use a corridor instead of a polyline.
  - Added [Ground Clamping Sandcastle example](https://cesiumjs.org/Cesium/Apps/Sandcastle/index.html?src=Ground%20Clamping.html&label=Showcases).
- Improved performance and accuracy of polygon triangulation by using the [earcut](https://github.com/mapbox/earcut) library. Loading a GeoJSON with polygons for each country was 2x faster.
- Fix some large polygon triangulations. [#2788](https://github.com/CesiumGS/cesium/issues/2788)
- Added support for the glTF extension [WEB3D_quantized_attributes](https://github.com/KhronosGroup/glTF/blob/master/extensions/Vendor/WEB3D_quantized_attributes/README.md). [#3241](https://github.com/CesiumGS/cesium/issues/3241)
- Added CZML support for `Box`, `Corridor` and `Cylinder`. Added new CZML properties:
  - `Billboard`: `width`, `height`, `heightReference`, `scaleByDistance`, `translucencyByDistance`, `pixelOffsetScaleByDistance`, `imageSubRegion`
  - `Label`: `heightReference`, `translucencyByDistance`, `pixelOffsetScaleByDistance`
  - `Model`: `heightReference`, `maximumScale`
  - `Point`: `heightReference`, `scaleByDistance`, `translucencyByDistance`
  - `Ellipsoid`: `subdivisions`, `stackPartitions`, `slicePartitions`
- Added `rotatable2D` property to to `Scene`, `CesiumWidget` and `Viewer` to enable map rotation in 2D mode. [#3897](https://github.com/CesiumGS/cesium/issues/3897)
- `Camera.setView` and `Camera.flyTo` now use the `orientation.heading` parameter in 2D if the map is rotatable.
- Added `Camera.changed` event that will fire whenever the camera has changed more than `Camera.percentageChanged`. `percentageChanged` is in the range [0, 1].
- Zooming in toward a target point now keeps the target point at the same screen position. [#4016](https://github.com/CesiumGS/cesium/pull/4016)
- Improved `GroundPrimitive` performance.
- Some incorrect KML (specifically KML that reuses IDs) is now parsed correctly.
- Added `unsupportedNodeEvent` to `KmlDataSource` that is fired whenever an unsupported node is encountered.
- `Clock` now keeps its configuration settings self-consistent. Previously, this was done by `AnimationViewModel` and could become inconsistent in certain cases. [#4007](https://github.com/CesiumGS/cesium/pull/4007)
- Updated [Google Cardboard Sandcastle example](http://cesiumjs.org/Cesium/Apps/Sandcastle/index.html?src=Cardboard.html&label=Showcase).
- Added [hot air balloon](https://github.com/CesiumGS/cesium/tree/main/Apps/SampleData/models/CesiumBalloon) sample model.
- Fixed handling of sampled Rectangle coordinates in CZML. [#4033](https://github.com/CesiumGS/cesium/pull/4033)
- Fix "Cannot read property 'x' of undefined" error when calling SceneTransforms.wgs84ToWindowCoordinates in certain cases. [#4022](https://github.com/CesiumGS/cesium/pull/4022)
- Re-enabled mouse inputs after a specified number of milliseconds past the most recent touch event.
- Exposed a parametric ray-triangle intersection test to the API as `IntersectionTests.rayTriangleParametric`.
- Added `packArray` and `unpackArray` functions to `Cartesian2`, `Cartesian3`, and `Cartesian4`.

### 1.22.2 - 2016-06-14

- This is an npm only release to fix the improperly published 1.22.1. There were no code changes.

### 1.22.1 - 2016-06-13

- Fixed default Bing Key and added a watermark to notify users that they need to sign up for their own key.

### 1.22 - 2016-06-01

- Breaking changes
  - `KmlDataSource` now requires `options.camera` and `options.canvas`.
- Added shadows
  - See the Sandcastle demo: [Shadows](http://cesiumjs.org/Cesium/Apps/Sandcastle/index.html?src=Shadows.html&label=Showcases).
  - Added `Viewer.shadows` and `Viewer.terrainShadows`. Both are off by default.
  - Added `Viewer.shadowMap` and `Scene.shadowMap` for accessing the scene's shadow map.
  - Added `castShadows` and `receiveShadows` properties to `Model` and `Entity.model`, and options to the `Model` constructor and `Model.fromGltf`.
  - Added `castShadows` and `receiveShadows` properties to `Primitive`, and options to the `Primitive` constructor.
  - Added `castShadows` and `receiveShadows` properties to `Globe`.
- Added `heightReference` to models so they can be drawn on terrain.
- Added support for rendering models in 2D and Columbus view.
- Added option to enable sun position based atmosphere color when `Globe.enableLighting` is `true`. [3439](https://github.com/CesiumGS/cesium/issues/3439)
- Improved KML NetworkLink compatibility by supporting the `Url` tag. [#3895](https://github.com/CesiumGS/cesium/pull/3895).
- Added `VelocityVectorProperty` so billboard's aligned axis can follow the velocity vector. [#3908](https://github.com/CesiumGS/cesium/issues/3908)
- Improve memory management for entity billboard/label/point/path visualization.
- Added `terrainProviderChanged` event to `Scene` and `Globe`
- Added support for hue, saturation, and brightness color shifts in the atmosphere in `SkyAtmosphere`. See the new Sandcastle example: [Atmosphere Color](http://cesiumjs.org/Cesium/Apps/Sandcastle/index.html?src=Atmosphere%20Color.html&label=Showcases). [#3439](https://github.com/CesiumGS/cesium/issues/3439)
- Fixed exaggerated terrain tiles disappearing. [#3676](https://github.com/CesiumGS/cesium/issues/3676)
- Fixed a bug that could cause incorrect normals to be computed for exaggerated terrain, especially for low-detail tiles. [#3904](https://github.com/CesiumGS/cesium/pull/3904)
- Fixed a bug that was causing errors to be thrown when picking and terrain was enabled. [#3779](https://github.com/CesiumGS/cesium/issues/3779)
- Fixed a bug that was causing the atmosphere to disappear when only atmosphere is visible. [#3347](https://github.com/CesiumGS/cesium/issues/3347)
- Fixed infinite horizontal 2D scrolling in IE/Edge. [#3893](https://github.com/CesiumGS/cesium/issues/3893)
- Fixed a bug that would cause a crash is the camera was on the IDL in 2D. [#3951](https://github.com/CesiumGS/cesium/issues/3951)
- Fixed issue where a repeating model animation doesn't play when the clock is set to a time before the model was created. [#3932](https://github.com/CesiumGS/cesium/issues/3932)
- Fixed `Billboard.computeScreenSpacePosition` returning the wrong y coordinate. [#3920](https://github.com/CesiumGS/cesium/issues/3920)
- Fixed issue where labels were disappearing. [#3730](https://github.com/CesiumGS/cesium/issues/3730)
- Fixed issue where billboards on terrain didn't always update when the terrain provider was changed. [#3921](https://github.com/CesiumGS/cesium/issues/3921)
- Fixed issue where `Matrix4.fromCamera` was taking eye/target instead of position/direction. [#3927](https://github.com/CesiumGS/cesium/issues/3927)
- Added `Scene.nearToFarDistance2D` that determines the size of each frustum of the multifrustum in 2D.
- Added `Matrix4.computeView`.
- Added `CullingVolume.fromBoundingSphere`.
- Added `debugShowShadowVolume` to `GroundPrimitive`.
- Fix issue with disappearing tiles on Linux. [#3889](https://github.com/CesiumGS/cesium/issues/3889)

### 1.21 - 2016-05-02

- Breaking changes
  - Removed `ImageryMaterialProperty.alpha`. Use `ImageryMaterialProperty.color.alpha` instead.
  - Removed `OpenStreetMapImageryProvider`. Use `createOpenStreetMapImageryProvider` instead.
- Added ability to import and export Sandcastle example using GitHub Gists. [#3795](https://github.com/CesiumGS/cesium/pull/3795)
- Added `PolygonGraphics.closeTop`, `PolygonGraphics.closeBottom`, and `PolygonGeometry` options for creating an extruded polygon without a top or bottom. [#3879](https://github.com/CesiumGS/cesium/pull/3879)
- Added support for polyline arrow material to `CzmlDataSource` [#3860](https://github.com/CesiumGS/cesium/pull/3860)
- Fixed issue causing the sun not to render. [#3801](https://github.com/CesiumGS/cesium/pull/3801)
- Fixed issue where `Camera.flyTo` would not work with a rectangle in 2D. [#3688](https://github.com/CesiumGS/cesium/issues/3688)
- Fixed issue causing the fog to go dark and the atmosphere to flicker when the camera clips the globe. [#3178](https://github.com/CesiumGS/cesium/issues/3178)
- Fixed a bug that caused an exception and rendering to stop when using `ArcGisMapServerImageryProvider` to connect to a MapServer specifying the Web Mercator projection and a fullExtent bigger than the valid extent of the projection. [#3854](https://github.com/CesiumGS/cesium/pull/3854)
- Fixed issue causing an exception when switching scene modes with an active KML network link. [#3865](https://github.com/CesiumGS/cesium/issues/3865)

### 1.20 - 2016-04-01

- Breaking changes
  - Removed `TileMapServiceImageryProvider`. Use `createTileMapServiceImageryProvider` instead.
  - Removed `GroundPrimitive.geometryInstance`. Use `GroundPrimitive.geometryInstances` instead.
  - Removed `definedNotNull`. Use `defined` instead.
  - Removed ability to rotate the map in 2D due to the new infinite 2D scrolling feature.
- Deprecated
  - Deprecated `ImageryMaterialProperty.alpha`. It will be removed in 1.21. Use `ImageryMaterialProperty.color.alpha` instead.
- Added infinite horizontal scrolling in 2D.
- Added a code example to Sandcastle for the [new 1-meter Pennsylvania terrain service](http://cesiumjs.org/2016/03/15/New-Cesium-Terrain-Service-Covering-Pennsylvania/).
- Fixed loading for KML `NetworkLink` to not append a `?` if there isn't a query string.
- Fixed handling of non-standard KML `styleUrl` references within a `StyleMap`.
- Fixed issue in KML where StyleMaps from external documents fail to load.
- Added translucent and colored image support to KML ground overlays
- Fix bug when upsampling exaggerated terrain where the terrain heights were exaggerated at twice the value. [#3607](https://github.com/CesiumGS/cesium/issues/3607)
- All external urls are now https by default to make Cesium work better with non-server-based applications. [#3650](https://github.com/CesiumGS/cesium/issues/3650)
- `GeoJsonDataSource` now handles CRS `urn:ogc:def:crs:EPSG::4326`
- Fixed `TimeIntervalCollection.removeInterval` bug that resulted in too many intervals being removed.
- `GroundPrimitive` throws a `DeveloperError` when passed an unsupported geometry type instead of crashing.
- Fix issue with billboard collections that have at least one billboard with an aligned axis and at least one billboard without an aligned axis. [#3318](https://github.com/CesiumGS/cesium/issues/3318)
- Fix a race condition that would cause the terrain to continue loading and unloading or cause a crash when changing terrain providers. [#3690](https://github.com/CesiumGS/cesium/issues/3690)
- Fix issue where the `GroundPrimitive` volume was being clipped by the far plane. [#3706](https://github.com/CesiumGS/cesium/issues/3706)
- Fixed issue where `Camera.computeViewRectangle` was incorrect when crossing the international date line. [#3717](https://github.com/CesiumGS/cesium/issues/3717)
- Added `Rectangle` result parameter to `Camera.computeViewRectangle`.
- Fixed a reentrancy bug in `EntityCollection.collectionChanged`. [#3739](https://github.com/CesiumGS/cesium/pull/3739)
- Fixed a crash that would occur if you added and removed an `Entity` with a path without ever actually rendering it. [#3738](https://github.com/CesiumGS/cesium/pull/3738)
- Fixed issue causing parts of geometry and billboards/labels to be clipped. [#3748](https://github.com/CesiumGS/cesium/issues/3748)
- Fixed bug where transparent image materials were drawn black.
- Fixed `Color.fromCssColorString` from reusing the input `result` alpha value in some cases.

### 1.19 - 2016-03-01

- Breaking changes
  - `PolygonGeometry` now changes the input `Cartesian3` values of `options.positions` so that they are on the ellipsoid surface. This only affects polygons created synchronously with `options.perPositionHeight = false` when the positions have a non-zero height and the same positions are used for multiple entities. In this case, make a copy of the `Cartesian3` values used for the polygon positions.
- Deprecated
  - Deprecated `KmlDataSource` taking a proxy object. It will throw an exception in 1.21. It now should take a `options` object with required `camera` and `canvas` parameters.
  - Deprecated `definedNotNull`. It will be removed in 1.20. Use `defined` instead, which now checks for `null` as well as `undefined`.
- Improved KML support.
  - Added support for `NetworkLink` refresh modes `onInterval`, `onExpire` and `onStop`. Includes support for `viewboundScale`, `viewFormat`, `httpQuery`.
  - Added partial support for `NetworkLinkControl` including `minRefreshPeriod`, `cookie` and `expires`.
  - Added support for local `StyleMap`. The `highlight` style is still ignored.
  - Added support for `root://` URLs.
  - Added more warnings for unsupported features.
  - Improved style processing in IE.
- `Viewer.zoomTo` and `Viewer.flyTo` now accept an `ImageryLayer` instance as a valid parameter and will zoom to the extent of the imagery.
- Added `Camera.flyHome` function for resetting the camera to the home view.
- `Camera.flyTo` now honors max and min zoom settings in `ScreenSpaceCameraController`.
- Added `show` property to `CzmlDataSource`, `GeoJsonDataSource`, `KmlDataSource`, `CustomDataSource`, and `EntityCollection` for easily toggling display of entire data sources.
- Added `owner` property to `CompositeEntityCollection`.
- Added `DataSouceDisplay.ready` for determining whether or not static data associated with the Entity API has been rendered.
- Fix an issue when changing a billboard's position property multiple times per frame. [#3511](https://github.com/CesiumGS/cesium/pull/3511)
- Fixed texture coordinates for polygon with position heights.
- Fixed issue that kept `GroundPrimitive` with an `EllipseGeometry` from having a `rotation`.
- Fixed crash caused when drawing `CorridorGeometry` and `CorridorOutlineGeometry` synchronously.
- Added the ability to create empty geometries. Instead of throwing `DeveloperError`, `undefined` is returned.
- Fixed flying to `latitude, longitude, height` in the Geocoder.
- Fixed bug in `IntersectionTests.lineSegmentSphere` where the ray origin was not set.
- Added `length` to `Matrix2`, `Matrix3` and `Matrix4` so these can be used as array-like objects.
- Added `Color.add`, `Color.subtract`, `Color.multiply`, `Color.divide`, `Color.mod`, `Color.multiplyByScalar`, and `Color.divideByScalar` functions to perform arithmetic operations on colors.
- Added optional `result` parameter to `Color.fromRgba`, `Color.fromHsl` and `Color.fromCssColorString`.
- Fixed bug causing `navigator is not defined` reference error when Cesium is used with Node.js.
- Upgraded Knockout from version 3.2.0 to 3.4.0.
- Fixed hole that appeared in the top of in dynamic ellipsoids

### 1.18 - 2016-02-01

- Breaking changes
  - Removed support for `CESIUM_binary_glTF`. Use `KHR_binary_glTF` instead, which is the default for the online [COLLADA-to-glTF converter](http://cesiumjs.org/convertmodel.html).
- Deprecated
  - Deprecated `GroundPrimitive.geometryInstance`. It will be removed in 1.20. Use `GroundPrimitive.geometryInstances` instead.
  - Deprecated `TileMapServiceImageryProvider`. It will be removed in 1.20. Use `createTileMapServiceImageryProvider` instead.
- Reduced the amount of CPU memory used by terrain by ~25% in Chrome.
- Added a Sandcastle example to "star burst" overlapping billboards and labels.
- Added `VRButton` which is a simple, single-button widget that toggles VR mode. It is off by default. To enable the button, set the `vrButton` option to `Viewer` to `true`. Only Cardboard for mobile is supported. More VR devices will be supported when the WebVR API is more stable.
- Added `Scene.useWebVR` to switch the scene to use stereoscopic rendering.
- Cesium now honors `window.devicePixelRatio` on browsers that support the CSS `imageRendering` attribute. This greatly improves performance on mobile devices and high DPI displays by rendering at the browser-recommended resolution. This also reduces bandwidth usage and increases battery life in these cases. To enable the previous behavior, use the following code:
  ```javascript
  if (Cesium.FeatureDetection.supportsImageRenderingPixelated()) {
    viewer.resolutionScale = window.devicePixelRatio;
  }
  ```
- `GroundPrimitive` now supports batching geometry for better performance.
- Improved compatibility with glTF KHR_binary_glTF and KHR_materials_common extensions
- Added `ImageryLayer.getViewableRectangle` to make it easy to get the effective bounds of an imagery layer.
- Improved compatibility with glTF KHR_binary_glTF and KHR_materials_common extensions
- Fixed a picking issue that sometimes prevented objects being selected. [#3386](https://github.com/CesiumGS/cesium/issues/3386)
- Fixed cracking between tiles in 2D. [#3486](https://github.com/CesiumGS/cesium/pull/3486)
- Fixed creating bounding volumes for `GroundPrimitive`s whose containing rectangle has a width greater than pi.
- Fixed incorrect texture coordinates for polygons with large height.
- Fixed camera.flyTo not working when in 2D mode and only orientation changes
- Added `UrlTemplateImageryProvider.reinitialize` for changing imagery provider options without creating a new instance.
- `UrlTemplateImageryProvider` now accepts a promise to an `options` object in addition to taking the object directly.
- Fixed a bug that prevented WMS feature picking from working with THREDDS XML and msGMLOutput in Internet Explorer 11.
- Added `Scene.useDepthPicking` to enable or disable picking using the depth buffer. [#3390](https://github.com/CesiumGS/cesium/pull/3390)
- Added `BoundingSphere.fromEncodedCartesianVertices` to create bounding volumes from parallel arrays of the upper and lower bits of `EncodedCartesian3`s.
- Added helper functions: `getExtensionFromUri`, `getAbsoluteUri`, and `Math.logBase`.
- Added `Rectangle.union` and `Rectangle.expand`.
- TMS support now works with newer versions of gdal2tiles.py generated layers. `createTileMapServiceImageryProvider`. Tilesets generated with older gdal2tiles.py versions may need to have the `flipXY : true` option set to load correctly.

### 1.17 - 2016-01-04

- Breaking changes
  - Removed `Camera.viewRectangle`. Use `Camera.setView({destination: rectangle})` instead.
  - Removed `RectanglePrimitive`. Use `RectangleGeometry` or `Entity.rectangle` instead.
  - Removed `Polygon`. Use `PolygonGeometry` or `Entity.polygon` instead.
  - Removed `OrthographicFrustum.getPixelSize`. Use `OrthographicFrustum.getPixelDimensions` instead.
  - Removed `PerspectiveFrustum.getPixelSize`. Use `PerspectiveFrustum.getPixelDimensions` instead.
  - Removed `PerspectiveOffCenterFrustum.getPixelSize`. Use `PerspectiveOffCenterFrustum.getPixelDimensions` instead.
  - Removed `Scene\HeadingPitchRange`. Use `Core\HeadingPitchRange` instead.
  - Removed `jsonp`. Use `loadJsonp` instead.
  - Removed `HeightmapTessellator` from the public API. It is an implementation details.
  - Removed `TerrainMesh` from the public API. It is an implementation details.
- Reduced the amount of GPU and CPU memory used by terrain by using [compression](http://cesiumjs.org/2015/12/18/Terrain-Quantization/). The CPU memory was reduced by up to 40%.
- Added the ability to manipulate `Model` node transformations via CZML and the Entity API. See the new Sandcastle example: [CZML Model - Node Transformations](http://cesiumjs.org/Cesium/Apps/Sandcastle/index.html?src=CZML%20Model%20-%20Node%20Transformations.html&label=CZML). [#3316](https://github.com/CesiumGS/cesium/pull/3316)
- Added `Globe.tileLoadProgressEvent`, which is raised when the length of the tile load queue changes, enabling incremental loading indicators.
- Added support for msGMLOutput and Thredds server feature information formats to `GetFeatureInfoFormat` and `WebMapServiceImageryProvider`.
- Added dynamic `enableFeaturePicking` toggle to all ImageryProviders that support feature picking.
- Fixed disappearing terrain while fog is active. [#3335](https://github.com/CesiumGS/cesium/issues/3335)
- Fixed short segments in `CorridorGeometry` and `PolylineVolumeGeometry`. [#3293](https://github.com/CesiumGS/cesium/issues/3293)
- Fixed `CorridorGeometry` with nearly colinear points. [#3320](https://github.com/CesiumGS/cesium/issues/3320)
- Added missing points to `EllipseGeometry` and `EllipseOutlineGeometry`. [#3078](https://github.com/CesiumGS/cesium/issues/3078)
- `Rectangle.fromCartographicArray` now uses the smallest rectangle regardess of whether or not it crosses the international date line. [#3227](https://github.com/CesiumGS/cesium/issues/3227)
- Added `TranslationRotationScale` property, which represents an affine transformation defined by a translation, rotation, and scale.
- Added `Matrix4.fromTranslationRotationScale`.
- Added `NodeTransformationProperty`, which is a `Property` value that is defined by independent `translation`, `rotation`, and `scale` `Property` instances.
- Added `PropertyBag`, which is a `Property` whose value is a key-value mapping of property names to the computed value of other properties.
- Added `ModelGraphics.runAnimations` which is a boolean `Property` indicating if all model animations should be started after the model is loaded.
- Added `ModelGraphics.nodeTransformations` which is a `PropertyBag` of `TranslationRotationScale` properties to be applied to a loaded model.
- Added CZML support for new `runAnimations` and `nodeTransformations` properties on the `model` packet.

### 1.16 - 2015-12-01

- Deprecated
  - Deprecated `HeightmapTessellator`. It will be removed in 1.17.
  - Deprecated `TerrainMesh`. It will be removed in 1.17.
  - Deprecated `OpenStreetMapImageryProvider`. It will be removed in 1.18. Use `createOpenStreetMapImageryProvider` instead.
- Improved terrain performance by up to 35%. Added support for fog near the horizon, which improves performance by rendering less terrain tiles and reduces terrain tile requests. This is enabled by default. See `Scene.fog` for options. [#3154](https://github.com/CesiumGS/cesium/pull/3154)
- Added terrain exaggeration. Enabled on viewer creation with the exaggeration scalar as the `terrainExaggeration` option.
- Added support for incrementally loading textures after a Model is ready. This allows the Model to be visible as soon as possible while its textures are loaded in the background.
- `ImageMaterialProperty.image` now accepts an `HTMLVideoElement`. You can also assign a video element directly to an Entity `material` property.
- `Material` image uniforms now accept and `HTMLVideoElement` anywhere it could previously take a `Canvas` element.
- Added `VideoSynchronizer` helper object for keeping an `HTMLVideoElement` in sync with a scene's clock.
- Fixed an issue with loading skeletons for skinned glTF models. [#3224](https://github.com/CesiumGS/cesium/pull/3224)
- Fixed an issue with tile selection when below the surface of the ellipsoid. [#3170](https://github.com/CesiumGS/cesium/issues/3170)
- Added `Cartographic.fromCartesian` function.
- Added `createOpenStreetMapImageryProvider` function to replace the `OpenStreetMapImageryProvider` class. This function returns a constructed `UrlTemplateImageryProvider`.
- `GeoJsonDataSource.load` now takes an optional `describeProperty` function for generating feature description properties. [#3140](https://github.com/CesiumGS/cesium/pull/3140)
- Added `ImageryProvider.readyPromise` and `TerrainProvider.readyPromise` and implemented it in all terrain and imagery providers. This is a promise which resolves when `ready` becomes true and rejected if there is an error during initialization. [#3175](https://github.com/CesiumGS/cesium/pull/3175)
- Fixed an issue where the sun texture is not generated correctly on some mobile devices. [#3141](https://github.com/CesiumGS/cesium/issues/3141)
- Fixed a bug that caused setting `Entity.parent` to `undefined` to throw an exception. [#3169](https://github.com/CesiumGS/cesium/issues/3169)
- Fixed a bug which caused `Entity` polyline graphics to be incorrect when a scene's ellipsoid was not WGS84. [#3174](https://github.com/CesiumGS/cesium/pull/3174)
- Entities have a reference to their entity collection and to their owner (usually a data source, but can be a `CompositeEntityCollection`).
- Added `ImageMaterialProperty.alpha` and a `alpha` uniform to `Image` and `Material` types to control overall image opacity. It defaults to 1.0, fully opaque.
- Added `Camera.getPixelSize` function to get the size of a pixel in meters based on the current view.
- Added `Camera.distanceToBoundingSphere` function.
- Added `BoundingSphere.fromOrientedBoundingBox` function.
- Added utility function `getBaseUri`, which given a URI with or without query parameters, returns the base path of the URI.
- Added `Queue.peek` to return the item at the front of a Queue.
- Fixed `JulianDate.fromIso8601` so that it correctly parses the `YYYY-MM-DDThh:mmTZD` format.
- Added `Model.maximumScale` and `ModelGraphics.maximumScale` properties, giving an upper limit for minimumPixelSize.
- Fixed glTF implementation to read the version as a string as per the specification and to correctly handle backwards compatibility for axis-angle rotations in glTF 0.8 models.
- Fixed a bug in the deprecated `jsonp` that prevented it from returning a promise. Its replacement, `loadJsonp`, was unaffected.
- Fixed a bug where loadWithXhr would reject the returned promise with successful HTTP responses (2xx) that weren't 200.

### 1.15 - 2015-11-02

- Breaking changes
  - Deleted old `<subfolder>/package.json` and `*.profile.js` files, not used since Cesium moved away from a Dojo-based build years ago. This will allow future compatibility with newer systems like Browserify and Webpack.
- Deprecated
  - Deprecated `Camera.viewRectangle`. It will be removed in 1.17. Use `Camera.setView({destination: rectangle})` instead.
  - The following options to `Camera.setView` have been deprecated and will be removed in 1.17:
    - `position`. Use `destination` instead.
    - `positionCartographic`. Convert to a `Cartesian3` and use `destination` instead.
    - `heading`, `pitch` and `roll`. Use `orientation.heading/pitch/roll` instead.
  - Deprecated `CESIUM_binary_glTF` extension support for glTF models. [KHR_binary_glTF](https://github.com/KhronosGroup/glTF/tree/master/extensions/Khronos/KHR_binary_glTF) should be used instead. `CESIUM_binary_glTF` will be removed in 1.18. Reconvert models using the online [model converter](http://cesiumjs.org/convertmodel.html).
  - Deprecated `RectanglePrimitive`. It will be removed in 1.17. Use `RectangleGeometry` or `Entity.rectangle` instead.
  - Deprecated `EllipsoidPrimitive`. It will be removed in 1.17. Use `EllipsoidGeometry` or `Entity.ellipsoid` instead.
  - Made `EllipsoidPrimitive` private, use `EllipsoidGeometry` or `Entity.ellipsoid` instead.
  - Deprecated `BoxGeometry.minimumCorner` and `BoxGeometry.maximumCorner`. These will be removed in 1.17. Use `BoxGeometry.minimum` and `BoxGeometry.maximum` instead.
  - Deprecated `BoxOutlineGeometry.minimumCorner` and `BoxOutlineGeometry.maximumCorner`. These will be removed in 1.17. Use `BoxOutlineGeometry.minimum` and `BoxOutlineGeometry.maximum` instead.
  - Deprecated `OrthographicFrustum.getPixelSize`. It will be removed in 1.17. Use `OrthographicFrustum.getPixelDimensions` instead.
  - Deprecated `PerspectiveFrustum.getPixelSize`. It will be removed in 1.17. Use `PerspectiveFrustum.getPixelDimensions` instead.
  - Deprecated `PerspectiveOffCenterFrustum.getPixelSize`. It will be removed in 1.17. Use `PerspectiveOffCenterFrustum.getPixelDimensions` instead.
  - Deprecated `Scene\HeadingPitchRange`. It will be removed in 1.17. Use `Core\HeadingPitchRange` instead.
  - Deprecated `jsonp`. It will be removed in 1.17. Use `loadJsonp` instead.
- Added support for the [glTF 1.0](https://github.com/KhronosGroup/glTF/blob/master/specification/README.md) draft specification.
- Added support for the glTF extensions [KHR_binary_glTF](https://github.com/KhronosGroup/glTF/tree/master/extensions/Khronos/KHR_binary_glTF) and [KHR_materials_common](https://github.com/KhronosGroup/glTF/tree/KHR_materials_common/extensions/Khronos/KHR_materials_common).
- Decreased GPU memory usage in `BillboardCollection` and `LabelCollection` by using WebGL instancing.
- Added CZML examples to Sandcastle. See the new CZML tab.
- Changed `Camera.setView` to take the same parameter options as `Camera.flyTo`. `options.destination` takes a rectangle, `options.orientation` works with heading/pitch/roll or direction/up, and `options.endTransform` was added. [#3100](https://github.com/CesiumGS/cesium/pull/3100)
- Fixed token issue in `ArcGisMapServerImageryProvider`.
- `ImageryLayerFeatureInfo` now has an `imageryLayer` property, indicating the layer that contains the feature.
- Made `TileMapServiceImageryProvider` and `CesiumTerrainProvider` work properly when the provided base url contains query parameters and fragments.
- The WebGL setting of `failIfMajorPerformanceCaveat` now defaults to `false`, which is the WebGL default. This improves compatibility with out-of-date drivers and remote desktop sessions. Cesium will run slower in these cases instead of simply failing to load. [#3108](https://github.com/CesiumGS/cesium/pull/3108)
- Fixed the issue where the camera inertia takes too long to finish causing the camera move events to fire after it appears to. [#2839](https://github.com/CesiumGS/cesium/issues/2839)
- Make KML invalid coordinate processing match Google Earth behavior. [#3124](https://github.com/CesiumGS/cesium/pull/3124)
- Added `BoxOutlineGeometry.fromAxisAlignedBoundingBox` and `BoxGeometry.fromAxisAlignedBoundingBox` functions.
- Switched to [gulp](http://gulpjs.com/) for all build tasks. `Java` and `ant` are no longer required to develop Cesium. [#3106](https://github.com/CesiumGS/cesium/pull/3106)
- Updated `requirejs` from 2.1.9 to 2.1.20. [#3107](https://github.com/CesiumGS/cesium/pull/3107)
- Updated `almond` from 0.2.6 to 0.3.1. [#3107](https://github.com/CesiumGS/cesium/pull/3107)

### 1.14 - 2015-10-01

- Fixed issues causing the terrain and sky to disappear when the camera is near the surface. [#2415](https://github.com/CesiumGS/cesium/issues/2415) and [#2271](https://github.com/CesiumGS/cesium/issues/2271)
- Changed the `ScreenSpaceCameraController.minimumZoomDistance` default from `20.0` to `1.0`.
- Added `Billboard.sizeInMeters`. `true` sets the billboard size to be measured in meters; otherwise, the size of the billboard is measured in pixels. Also added support for billboard `sizeInMeters` to entities and CZML.
- Fixed a bug in `AssociativeArray` that would cause unbounded memory growth when adding and removing lots of items.
- Provided a workaround for Safari 9 where WebGL constants can't be accessed through `WebGLRenderingContext`. Now constants are hard-coded in `WebGLConstants`. [#2989](https://github.com/CesiumGS/cesium/issues/2989)
- Added a workaround for Chrome 45, where the first character in a label with a small font size would not appear. [#3011](https://github.com/CesiumGS/cesium/pull/3011)
- Added `subdomains` option to the `WebMapTileServiceImageryProvider` constructor.
- Added `subdomains` option to the `WebMapServiceImageryProvider` constructor.
- Fix zooming in 2D when tracking an object. The zoom was based on location rather than the tracked object. [#2991](https://github.com/CesiumGS/cesium/issues/2991)
- Added `options.credit` parameter to `MapboxImageryProvider`.
- Fixed an issue with drill picking at low frame rates that would cause a crash. [#3010](https://github.com/CesiumGS/cesium/pull/3010)
- Fixed a bug that prevented `setView` from working across all scene modes.
- Fixed a bug that caused `camera.positionWC` to occasionally return the incorrect value.
- Used all the template urls defined in the CesiumTerrain provider.[#3038](https://github.com/CesiumGS/cesium/pull/3038)

### 1.13 - 2015-09-01

- Breaking changes
  - Remove deprecated `AxisAlignedBoundingBox.intersect` and `BoundingSphere.intersect`. Use `BoundingSphere.intersectPlane` instead.
  - Remove deprecated `getFeatureInfoAsGeoJson` and `getFeatureInfoAsXml` constructor parameters from `WebMapServiceImageryProvider`.
- Added support for `GroundPrimitive` which works much like `Primitive` but drapes geometry over terrain. Valid geometries that can be draped on terrain are `CircleGeometry`, `CorridorGeometry`, `EllipseGeometry`, `PolygonGeometry`, and `RectangleGeometry`. Because of the cutting edge nature of this feature in WebGL, it requires the [EXT_frag_depth](https://www.khronos.org/registry/webgl/extensions/EXT_frag_depth/) extension, which is currently only supported in Chrome, Firefox, and Edge. Apple support is expected in iOS 9 and MacOS Safari 9. Android support varies by hardware and IE11 will most likely never support it. You can use [webglreport.com](http://webglreport.com) to verify support for your hardware. Finally, this feature is currently only supported in Primitives and not yet available via the Entity API. [#2865](https://github.com/CesiumGS/cesium/pull/2865)
- Added `Scene.groundPrimitives`, which is a primitive collection like `Scene.primitives`, but for `GroundPrimitive` instances. It allows custom z-ordering. [#2960](https://github.com/CesiumGS/cesium/pull/2960) For example:

        // draws the ellipse on top of the rectangle
        var ellipse = scene.groundPrimitives.add(new Cesium.GroundPrimitive({...}));
        var rectangle = scene.groundPrimitives.add(new Cesium.GroundPrimitive({...}));

        // move the rectangle to draw on top of the ellipse
        scene.groundPrimitives.raise(rectangle);

- Added `reverseZ` tag to `UrlTemplateImageryProvider`. [#2961](https://github.com/CesiumGS/cesium/pull/2961)
- Added `BoundingSphere.isOccluded` and `OrientedBoundingBox.isOccluded` to determine if the volumes are occluded by an `Occluder`.
- Added `distanceSquaredTo` and `computePlaneDistances` functions to `OrientedBoundingBox`.
- Fixed a GLSL precision issue that enables Cesium to support Mali-400MP GPUs and other mobile GPUs where GLSL shaders did not previously compile. [#2984](https://github.com/CesiumGS/cesium/pull/2984)
- Fixed an issue where extruded `PolygonGeometry` was always extruding to the ellipsoid surface instead of specified height. [#2923](https://github.com/CesiumGS/cesium/pull/2923)
- Fixed an issue where non-feature nodes prevented KML documents from loading. [#2945](https://github.com/CesiumGS/cesium/pull/2945)
- Fixed an issue where `JulianDate` would not parse certain dates properly. [#405](https://github.com/CesiumGS/cesium/issues/405)
- Removed [es5-shim](https://github.com/kriskowal/es5-shim), which is no longer being used. [#2933](https://github.com/CesiumGS/cesium/pull/2945)

### 1.12 - 2015-08-03

- Breaking changes
  - Remove deprecated `ObjectOrientedBoundingBox`. Use `OrientedBoundingBox` instead.
- Added `MapboxImageryProvider` to load imagery from [Mapbox](https://www.mapbox.com).
- Added `maximumHeight` option to `Viewer.flyTo`. [#2868](https://github.com/CesiumGS/cesium/issues/2868)
- Added picking support to `UrlTemplateImageryProvider`.
- Added ArcGIS token-based authentication support to `ArcGisMapServerImageryProvider`.
- Added proxy support to `ArcGisMapServerImageryProvider` for `pickFeatures` requests.
- The default `CTRL + Left Click Drag` mouse behavior is now duplicated for `CTRL + Right Click Drag` for better compatibility with Firefox on Mac OS [#2872](https://github.com/CesiumGS/cesium/pull/2913).
- Fixed incorrect texture coordinates for `WallGeometry` [#2872](https://github.com/CesiumGS/cesium/issues/2872)
- Fixed `WallGeometry` bug that caused walls covering a short distance not to render. [#2897](https://github.com/CesiumGS/cesium/issues/2897)
- Fixed `PolygonGeometry` clockwise winding order bug.
- Fixed extruded `RectangleGeometry` bug for small heights. [#2823](https://github.com/CesiumGS/cesium/issues/2823)
- Fixed `BillboardCollection` bounding sphere for billboards with a non-center vertical origin. [#2894](https://github.com/CesiumGS/cesium/issues/2894)
- Fixed a bug that caused `Camera.positionCartographic` to be incorrect. [#2838](https://github.com/CesiumGS/cesium/issues/2838)
- Fixed calling `Scene.pickPosition` after calling `Scene.drillPick`. [#2813](https://github.com/CesiumGS/cesium/issues/2813)
- The globe depth is now rendered during picking when `Scene.depthTestAgainstTerrain` is `true` so objects behind terrain are not picked.
- Fixed Cesium.js failing to parse in IE 8 and 9. While Cesium doesn't work in IE versions less than 11, this allows for more graceful error handling.

### 1.11 - 2015-07-01

- Breaking changes
  - Removed `Scene.fxaaOrderIndependentTranslucency`, which was deprecated in 1.10. Use `Scene.fxaa` which is now `true` by default.
  - Removed `Camera.clone`, which was deprecated in 1.10.
- Deprecated
  - The STK World Terrain url `cesiumjs.org/stk-terrain/world` has been deprecated, use `assets.agi.com/stk-terrain/world` instead. A redirect will be in place until 1.14.
  - Deprecated `AxisAlignedBoundingBox.intersect` and `BoundingSphere.intersect`. These will be removed in 1.13. Use `AxisAlignedBoundingBox.intersectPlane` and `BoundingSphere.intersectPlane` instead.
  - Deprecated `ObjectOrientedBoundingBox`. It will be removed in 1.12. Use `OrientedBoundingBox` instead.
- Improved camera flights. [#2825](https://github.com/CesiumGS/cesium/pull/2825)
- The camera now zooms to the point under the mouse cursor.
- Added a new camera mode for horizon views. When the camera is looking at the horizon and a point on terrain above the camera is picked, the camera moves in the plane containing the camera position, up and right vectors.
- Improved terrain and imagery performance and reduced tile loading by up to 50%, depending on the camera view, by using the new `OrientedBoundingBox` for view frustum culling. See [Terrain Culling with Oriented Bounding Boxes](http://cesiumjs.org/2015/06/24/Oriented-Bounding-Boxes/).
- Added `UrlTemplateImageryProvider`. This new imagery provider allows access to a wide variety of imagery sources, including OpenStreetMap, TMS, WMTS, WMS, WMS-C, and various custom schemes, by specifying a URL template to use to request imagery tiles.
- Fixed flash/streak rendering artifacts when picking. [#2790](https://github.com/CesiumGS/cesium/issues/2790), [#2811](https://github.com/CesiumGS/cesium/issues/2811)
- Fixed 2D and Columbus view lighting issue. [#2635](https://github.com/CesiumGS/cesium/issues/2635).
- Fixed issues with material caching which resulted in the inability to use an image-based material multiple times. [#2821](https://github.com/CesiumGS/cesium/issues/2821)
- Improved `Camera.viewRectangle` so that the specified rectangle is now better centered on the screen. [#2764](https://github.com/CesiumGS/cesium/issues/2764)
- Fixed a crash when `viewer.zoomTo` or `viewer.flyTo` were called immediately before or during a scene morph. [#2775](https://github.com/CesiumGS/cesium/issues/2775)
- Fixed an issue where `Camera` functions would throw an exception if used from within a `Scene.morphComplete` callback. [#2776](https://github.com/CesiumGS/cesium/issues/2776)
- Fixed camera flights that ended up at the wrong position in Columbus view. [#802](https://github.com/CesiumGS/cesium/issues/802)
- Fixed camera flights through the map in 2D. [#804](https://github.com/CesiumGS/cesium/issues/804)
- Fixed strange camera flights from opposite sides of the globe. [#1158](https://github.com/CesiumGS/cesium/issues/1158)
- Fixed camera flights that wouldn't fly to the home view after zooming out past it. [#1400](https://github.com/CesiumGS/cesium/issues/1400)
- Fixed flying to rectangles that cross the IDL in Columbus view and 2D. [#2093](https://github.com/CesiumGS/cesium/issues/2093)
- Fixed flights with a pitch of -90 degrees. [#2468](https://github.com/CesiumGS/cesium/issues/2468)
- `Model` can now load Binary glTF from a `Uint8Array`.
- Fixed a bug in `ImageryLayer` that could cause an exception and the render loop to stop when the base layer did not cover the entire globe.
- The performance statistics displayed when `scene.debugShowFramesPerSecond === true` can now be styled using the `cesium-performanceDisplay` CSS classes in `shared.css` [#2779](https://github.com/CesiumGS/cesium/issues/2779).
- Added `Plane.fromCartesian4`.
- Added `Plane.ORIGIN_XY_PLANE`/`ORIGIN_YZ_PLANE`/`ORIGIN_ZX_PLANE` constants for commonly-used planes.
- Added `Matrix2`/`Matrix3`/`Matrix4.ZERO` constants.
- Added `Matrix2`/`Matrix3.multiplyByScale` for multiplying against non-uniform scales.
- Added `projectPointToNearestOnPlane` and `projectPointsToNearestOnPlane` to `EllipsoidTangentPlane` to project 3D points to the nearest 2D point on an `EllipsoidTangentPlane`.
- Added `EllipsoidTangentPlane.plane` property to get the `Plane` for the tangent plane.
- Added `EllipsoidTangentPlane.xAxis`/`yAxis`/`zAxis` properties to get the local coordinate system of the tangent plane.
- Add `QuantizedMeshTerrainData` constructor argument `orientedBoundingBox`.
- Add `TerrainMesh.orientedBoundingBox` which holds the `OrientedBoundingBox` for the mesh for a single terrain tile.

### 1.10 - 2015-06-01

- Breaking changes
  - Existing bookmarks to documentation of static members have changed [#2757](https://github.com/CesiumGS/cesium/issues/2757).
  - Removed `InfoBoxViewModel.defaultSanitizer`, `InfoBoxViewModel.sanitizer`, and `Cesium.sanitize`, which was deprecated in 1.7.
  - Removed `InfoBoxViewModel.descriptionRawHtml`, which was deprecated in 1.7. Use `InfoBoxViewModel.description` instead.
  - Removed `GeoJsonDataSource.fromUrl`, which was deprecated in 1.7. Use `GeoJsonDataSource.load` instead. Unlike fromUrl, load can take either a url or parsed JSON object and returns a promise to a new instance, rather than a new instance.
  - Removed `GeoJsonDataSource.prototype.loadUrl`, which was deprecated in 1.7. Instead, pass a url as the first parameter to `GeoJsonDataSource.prototype.load`.
  - Removed `CzmlDataSource.prototype.loadUrl`, which was deprecated in 1.7. Instead, pass a url as the first parameter to `CzmlDataSource.prototype.load`.
  - Removed `CzmlDataSource.prototype.processUrl`, which was deprecated in 1.7. Instead, pass a url as the first parameter to `CzmlDataSource.prototype.process`.
  - Removed the `sourceUri` parameter to all `CzmlDataSource` load and process functions, which was deprecated in 1.7. Instead pass an `options` object with `sourceUri` property.
  - Removed `PolygonGraphics.positions` which was deprecated in 1.6. Instead, use `PolygonGraphics.hierarchy`.
  - Existing bookmarks to documentation of static members changed. [#2757](https://github.com/CesiumGS/cesium/issues/2757)
- Deprecated
  - `WebMapServiceImageryProvider` constructor parameters `options.getFeatureInfoAsGeoJson` and `options.getFeatureInfoAsXml` were deprecated and will be removed in Cesium 1.13. Use `options.getFeatureInfoFormats` instead.
  - Deprecated `Camera.clone`. It will be removed in 1.11.
  - Deprecated `Scene.fxaaOrderIndependentTranslucency`. It will be removed in 1.11. Use `Scene.fxaa` which is now `true` by default.
  - The Cesium sample models are now in the Binary glTF format (`.bgltf`). Cesium will also include the models as plain glTF (`.gltf`) until 1.13. Cesium support for `.gltf` will not be removed.
- Added `view` query parameter to the CesiumViewer app, which sets the initial camera position using longitude, latitude, height, heading, pitch and roll. For example: `http://cesiumjs.org/Cesium/Build/Apps/CesiumViewer/index.html/index.html?view=-75.0,40.0,300.0,9.0,-13.0,3.0`
- Added `Billboard.heightReference` and `Label.heightReference` to clamp billboards and labels to terrain.
- Added support for the [CESIUM_binary_glTF](https://github.com/KhronosGroup/glTF/blob/new-extensions/extensions/CESIUM_binary_glTF/README.md) extension for loading binary blobs of glTF to `Model`. See [Faster 3D Models with Binary glTF](http://cesiumjs.org/2015/06/01/Binary-glTF/).
- Added support for the [CESIUM_RTC](https://github.com/KhronosGroup/glTF/blob/new-extensions/extensions/CESIUM_RTC/README.md) glTF extension for high-precision rendering to `Model`.
- Added `PointPrimitive` and `PointPrimitiveCollection`, which are faster and use less memory than billboards with circles.
- Changed `Entity.point` to use the new `PointPrimitive` instead of billboards. This does not change the `Entity.point` API.
- Added `Scene.pickPosition` to reconstruct the WGS84 position from window coordinates.
- The default mouse controls now support panning and zooming on 3D models and other opaque geometry.
- Added `Camera.moveStart` and `Camera.moveEnd` events.
- Added `GeocoderViewModel.complete` event. Triggered after the camera flight is completed.
- `KmlDataSource` can now load a KML file that uses explicit XML namespacing, e.g. `kml:Document`.
- Setting `Entity.show` now properly toggles the display of all descendant entities, previously it only affected its direct children.
- Fixed a bug that sometimes caused `Entity` instances with `show` set to false to reappear when new `Entity` geometry is added. [#2686](https://github.com/CesiumGS/cesium/issues/2686)
- Added a `Rotation` object which, when passed to `SampledProperty`, always interpolates values towards the shortest angle. Also hooked up CZML to use `Rotation` for all time-dynamic rotations.
- Fixed a bug where moon rendered in front of foreground geometry. [#1964](https://github.com/CesiumGS/cesium/issue/1964)
- Fixed a bug where the sun was smeared when the skybox/stars was disabled. [#1829](https://github.com/CesiumGS/cesium/issue/1829)
- `TileProviderError` now optionally takes an `error` parameter with more details of the error or exception that occurred. `ImageryLayer` passes that information through when tiles fail to load. This allows tile provider error handling to take a different action when a tile returns a 404 versus a 500, for example.
- `ArcGisMapServerImageryProvider` now has a `maximumLevel` constructor parameter.
- `ArcGisMapServerImageryProvider` picking now works correctly when the `layers` parameter is specified. Previously, it would pick from all layers even if only displaying a subset.
- `WebMapServiceImageryProvider.pickFeatures` now works with WMS servers, such as Google Maps Engine, that can only return feature information in HTML format.
- `WebMapServiceImageryProvider` now accepts an array of `GetFeatureInfoFormat` instances that it will use to obtain information about the features at a given position on the globe. This enables an arbitrary `info_format` to be passed to the WMS server, and an arbitrary JavaScript function to be used to interpret the response.
- Fixed a crash caused by `ImageryLayer` attempting to generate mipmaps for textures that are not a power-of-two size.
- Fixed a bug where `ImageryLayerCollection.pickImageryLayerFeatures` would return incorrect results when picking from a terrain tile that was partially covered by correct-level imagery and partially covered by imagery from an ancestor level.
- Fixed incorrect counting of `debug.tilesWaitingForChildren` in `QuadtreePrimitive`.
- Added `throttleRequestsByServer.maximumRequestsPerServer` property.
- Changed `createGeometry` to load individual-geometry workers using a CommonJS-style `require` when run in a CommonJS-like environment.
- Added `buildModuleUrl.setBaseUrl` function to allow the Cesium base URL to be set without the use of the global CESIUM_BASE_URL variable.
- Changed `ThirdParty/zip` to defer its call to `buildModuleUrl` until it is needed, rather than executing during module loading.
- Added optional drilling limit to `Scene.drillPick`.
- Added optional `ellipsoid` parameter to construction options of imagery and terrain providers that were lacking it. Note that terrain bounding spheres are precomputed on the server, so any supplied terrain ellipsoid must match the one used by the server.
- Added debug option to `Scene` to show the depth buffer information for a specified view frustum slice and exposed capability in `CesiumInspector` widget.
- Added new leap second for 30 June 2015 at UTC 23:59:60.
- Upgraded Autolinker from version 0.15.2 to 0.17.1.

### 1.9 - 2015-05-01

- Breaking changes
  - Removed `ColorMaterialProperty.fromColor`, previously deprecated in 1.6. Pass a `Color` directly to the `ColorMaterialProperty` constructor instead.
  - Removed `CompositeEntityCollection.entities` and `EntityCollection.entities`, both previously deprecated in 1.6. Use `CompositeEntityCollection.values` and `EntityCollection.values` instead.
  - Removed `DataSourceDisplay.getScene` and `DataSourceDisplay.getDataSources`, both previously deprecated in 1.6. Use `DataSourceDisplay.scene` and `DataSourceDisplay.dataSources` instead.
  - `Entity` no longer takes a string id as its constructor argument. Pass an options object with `id` property instead. This was previously deprecated in 1.6.
  - Removed `Model.readyToRender`, previously deprecated in 1.6. Use `Model.readyPromise` instead.
- Entity `material` properties and `Material` uniform values can now take a `canvas` element in addition to an image or url. [#2667](https://github.com/CesiumGS/cesium/pull/2667)
- Fixed a bug which caused `Entity.viewFrom` to be ignored when flying to, zooming to, or tracking an Entity. [#2628](https://github.com/CesiumGS/cesium/issues/2628)
- Fixed a bug that caused `Corridor` and `PolylineVolume` geometry to be incorrect for sharp corners [#2626](https://github.com/CesiumGS/cesium/pull/2626)
- Fixed crash when modifying a translucent entity geometry outline. [#2630](https://github.com/CesiumGS/cesium/pull/2630)
- Fixed crash when loading KML GroundOverlays that spanned 360 degrees. [#2639](https://github.com/CesiumGS/cesium/pull/2639)
- Fixed `Geocoder` styling issue in Safari. [#2658](https://github.com/CesiumGS/cesium/pull/2658).
- Fixed a crash that would occur when the `Viewer` or `CesiumWidget` was resized to 0 while the camera was in motion. [#2662](https://github.com/CesiumGS/cesium/issues/2662)
- Fixed a bug that prevented the `InfoBox` title from updating if the name of `viewer.selectedEntity` changed. [#2644](https://github.com/CesiumGS/cesium/pull/2644)
- Added an optional `result` parameter to `computeScreenSpacePosition` on both `Billboard` and `Label`.
- Added number of cached shaders to the `CesiumInspector` debugging widget.
- An exception is now thrown if `Primitive.modelMatrix` is not the identity matrix when in in 2D or Columbus View.

### 1.8 - 2015-04-01

- Breaking changes
  - Removed the `eye`, `target`, and `up` parameters to `Camera.lookAt` which were deprecated in Cesium 1.6. Use the `target` and `offset`.
  - Removed `Camera.setTransform`, which was deprecated in Cesium 1.6. Use `Camera.lookAtTransform`.
  - Removed `Camera.transform`, which was deprecated in Cesium 1.6. Use `Camera.lookAtTransform`.
  - Removed the `direction` and `up` options to `Camera.flyTo`, which were deprecated in Cesium 1.6. Use the `orientation` option.
  - Removed `Camera.flyToRectangle`, which was deprecated in Cesium 1.6. Use `Camera.flyTo`.
- Deprecated
  - Deprecated the `smallterrain` tileset. It will be removed in 1.11. Use the [STK World Terrain](http://cesiumjs.org/data-and-assets/terrain/stk-world-terrain.html) tileset.
- Added `Entity.show`, a boolean for hiding or showing an entity and its children.
- Added `Entity.isShowing`, a read-only property that indicates if an entity is currently being drawn.
- Added support for the KML `visibility` element.
- Added `PolylineArrowMaterialProperty` to allow entities materials to use polyline arrows.
- Added `VelocityOrientationProperty` to easily orient Entity graphics (such as a model) along the direction it is moving.
- Added a new Sandcastle demo, [Interpolation](http://cesiumjs.org/Cesium/Apps/Sandcastle/index.html?src=Interpolation.html&label=Showcases), which illustrates time-dynamic position interpolation options and uses the new `VelocityOrientationProperty` to orient an aircraft in flight.
- Improved `viewer.zoomTo` and `viewer.flyTo` so they are now "best effort" and work even if some entities being zoomed to are not currently in the scene.
- Fixed `PointerEvent` detection so that it works with older implementations of the specification. This also fixes lack of mouse handling when detection failed, such as when using Cesium in the Windows `WebBrowser` control.
- Fixed an issue with transparency. [#2572](https://github.com/CesiumGS/cesium/issues/2572)
- Fixed improper handling of null values when loading `GeoJSON` data.
- Added support for automatic raster feature picking from `ArcGisMapServerImagerProvider`.
- Added the ability to specify the desired tiling scheme, rectangle, and width and height of tiles to the `ArcGisMapServerImagerProvider` constructor.
- Added the ability to access dynamic ArcGIS MapServer layers by specifying the `layers` parameter to the `ArcGisMapServerImagerProvider` constructor.
- Fixed a bug that could cause incorrect rendering of an `ArcGisMapServerImageProvider` with a "singleFusedMapCache" in the geographic projection (EPSG:4326).
- Added new construction options to `CesiumWidget` and `Viewer`, for `skyBox`, `skyAtmosphere`, and `globe`.
- Fixed a bug that prevented Cesium from working in browser configurations that explicitly disabled localStorage, such as Safari's private browsing mode.
- Cesium is now tested using Jasmine 2.2.0.

### 1.7.1 - 2015-03-06

- Fixed a crash in `InfoBox` that would occur when attempting to display plain text.
- Fixed a crash when loading KML features that have no description and an empty `ExtendedData` node.
- Fixed a bug `in Color.fromCssColorString` where undefined would be returned for the CSS color `transparent`.
- Added `Color.TRANSPARENT`.
- Added support for KML `TimeStamp` nodes.
- Improved KML compatibility to work with non-specification compliant KML files that still happen to load in Google Earth.
- All data sources now print errors to the console in addition to raising the `errorEvent` and rejecting their load promise.

### 1.7 - 2015-03-02

- Breaking changes
  - Removed `viewerEntityMixin`, which was deprecated in Cesium 1.5. Its functionality is now directly part of the `Viewer` widget.
  - Removed `Camera.tilt`, which was deprecated in Cesium 1.6. Use `Camera.pitch`.
  - Removed `Camera.heading` and `Camera.tilt`. They were deprecated in Cesium 1.6. Use `Camera.setView`.
  - Removed `Camera.setPositionCartographic`, which was was deprecated in Cesium 1.6. Use `Camera.setView`.
- Deprecated
  - Deprecated `InfoBoxViewModel.defaultSanitizer`, `InfoBoxViewModel.sanitizer`, and `Cesium.sanitize`. They will be removed in 1.10.
  - Deprecated `InfoBoxViewModel.descriptionRawHtml`, it will be removed in 1.10. Use `InfoBoxViewModel.description` instead.
  - Deprecated `GeoJsonDataSource.fromUrl`, it will be removed in 1.10. Use `GeoJsonDataSource.load` instead. Unlike fromUrl, load can take either a url or parsed JSON object and returns a promise to a new instance, rather than a new instance.
  - Deprecated `GeoJsonDataSource.prototype.loadUrl`, it will be removed in 1.10. Instead, pass a url as the first parameter to `GeoJsonDataSource.prototype.load`.
  - Deprecated `CzmlDataSource.prototype.loadUrl`, it will be removed in 1.10. Instead, pass a url as the first parameter to `CzmlDataSource.prototype.load`.
  - Deprecated `CzmlDataSource.prototype.processUrl`, it will be removed in 1.10. Instead, pass a url as the first parameter to `CzmlDataSource.prototype.process`.
  - Deprecated the `sourceUri` parameter to all `CzmlDataSource` load and process functions. Support will be removed in 1.10. Instead pass an `options` object with `sourceUri` property.
- Added initial support for [KML 2.2](https://developers.google.com/kml/) via `KmlDataSource`. Check out the new [Sandcastle Demo](http://cesiumjs.org/Cesium/Apps/Sandcastle/index.html?src=KML.html) and the [reference documentation](http://cesiumjs.org/Cesium/Build/Documentation/KmlDataSource.html) for more details.
- `InfoBox` sanitization now relies on [iframe sandboxing](http://www.html5rocks.com/en/tutorials/security/sandboxed-iframes/). This allows for much more content to be displayed in the InfoBox (and still be secure).
- Added `InfoBox.frame` which is the instance of the iframe that is used to host description content. Sanitization can be controlled via the frame's `sandbox` attribute. See the above link for additional information.
- Worked around a bug in Safari that caused most of Cesium to be broken. Cesium should now work much better on Safari for both desktop and mobile.
- Fixed incorrect ellipse texture coordinates. [#2363](https://github.com/CesiumGS/cesium/issues/2363) and [#2465](https://github.com/CesiumGS/cesium/issues/2465)
- Fixed a bug that would cause incorrect geometry for long Corridors and Polyline Volumes. [#2513](https://github.com/CesiumGS/cesium/issues/2513)
- Fixed a bug in imagery loading that could cause some or all of the globe to be missing when using an imagery layer that does not cover the entire globe.
- Fixed a bug that caused `ElipseOutlineGeometry` and `CircleOutlineGeometry` to be extruded to the ground when they should have instead been drawn at height. [#2499](https://github.com/CesiumGS/cesium/issues/2499).
- Fixed a bug that prevented per-vertex colors from working with `PolylineGeometry` and `SimplePolylineGeometry` when used asynchronously. [#2516](https://github.com/CesiumGS/cesium/issues/2516)
- Fixed a bug that would caused duplicate graphics if non-time-dynamic `Entity` objects were modified in quick succession. [#2514](https://github.com/CesiumGS/cesium/issues/2514).
- Fixed a bug where `camera.flyToBoundingSphere` would ignore range if the bounding sphere radius was 0. [#2519](https://github.com/CesiumGS/cesium/issues/2519)
- Fixed some styling issues with `InfoBox` and `BaseLayerPicker` caused by using Bootstrap with Cesium. [#2487](https://github.com/CesiumGS/cesium/issues/2479)
- Added support for rendering a water effect on Quantized-Mesh terrain tiles.
- Added `pack` and `unpack` functions to `Matrix2` and `Matrix3`.
- Added camera-terrain collision detection/response when the camera reference frame is set.
- Added `ScreenSpaceCameraController.enableCollisionDetection` to enable/disable camera collision detection with terrain.
- Added `CzmlDataSource.load` and `GeoJsonDataSource.load` to make it easy to create and load data in a single line.
- Added the ability to pass a `Promise` to a `DataSource` to `DataSourceCollection.add`. The `DataSource` will not actually be added until the promise resolves.
- Added the ability to pass a `Promise` to a target to `viewer.zoomTo` and `viewer.flyTo`.
- All `CzmlDataSource` and `GeoJsonDataSource` loading functions now return `Promise` instances that resolve to the instances after data is loaded.
- Error handling in all `CzmlDataSource` and `GeoJsonDataSource` loading functions is now more consistent. Rather than a mix of exceptions and `Promise` rejections, all errors are raised via `Promise` rejections.
- In addition to addresses, the `Geocoder` widget now allows input of longitude, latitude, and an optional height in degrees and meters. Example: `-75.596, 40.038, 1000` or `-75.596 40.038`.

### 1.6 - 2015-02-02

- Breaking changes
  - `Rectangle.intersectWith` was deprecated in Cesium 1.5. Use `Rectangle.intersection`, which is the same but returns `undefined` when two rectangles do not intersect.
  - `Rectangle.isEmpty` was deprecated in Cesium 1.5.
  - The `sourceUri` parameter to `GeoJsonDatasource.load` was deprecated in Cesium 1.4 and has been removed. Use options.sourceUri instead.
  - `PolygonGraphics.positions` created by `GeoJSONDataSource` now evaluate to a `PolygonHierarchy` object instead of an array of positions.
- Deprecated
  - `Camera.tilt` was deprecated in Cesium 1.6. It will be removed in Cesium 1.7. Use `Camera.pitch`.
  - `Camera.heading` and `Camera.tilt` were deprecated in Cesium 1.6. They will become read-only in Cesium 1.7. Use `Camera.setView`.
  - `Camera.setPositionCartographic` was deprecated in Cesium 1.6. It will be removed in Cesium 1.7. Use `Camera.setView`.
  - The `direction` and `up` options to `Camera.flyTo` have been deprecated in Cesium 1.6. They will be removed in Cesium 1.8. Use the `orientation` option.
  - `Camera.flyToRectangle` has been deprecated in Cesium 1.6. They will be removed in Cesium 1.8. Use `Camera.flyTo`.
  - `Camera.setTransform` was deprecated in Cesium 1.6. It will be removed in Cesium 1.8. Use `Camera.lookAtTransform`.
  - `Camera.transform` was deprecated in Cesium 1.6. It will be removed in Cesium 1.8. Use `Camera.lookAtTransform`.
  - The `eye`, `target`, and `up` parameters to `Camera.lookAt` were deprecated in Cesium 1.6. It will be removed in Cesium 1.8. Use the `target` and `offset`.
  - `PolygonGraphics.positions` was deprecated and replaced with `PolygonGraphics.hierarchy`, whose value is a `PolygonHierarchy` instead of an array of positions. `PolygonGraphics.positions` will be removed in Cesium 1.8.
  - The `Model.readyToRender` event was deprecated and will be removed in Cesium 1.9. Use the new `Model.readyPromise` instead.
  - `ColorMaterialProperty.fromColor(color)` has been deprecated and will be removed in Cesium 1.9. The constructor can now take a Color directly, for example `new ColorMaterialProperty(color)`.
  - `DataSourceDisplay` methods `getScene` and `getDataSources` have been deprecated and replaced with `scene` and `dataSources` properties. They will be removed in Cesium 1.9.
  - The `Entity` constructor taking a single string value for the id has been deprecated. The constructor now takes an options object which allows you to provide any and all `Entity` related properties at construction time. Support for the deprecated behavior will be removed in Cesium 1.9.
  - The `EntityCollection.entities` and `CompositeEntityCollect.entities` properties have both been renamed to `values`. Support for the deprecated behavior will be removed in Cesium 1.9.
- Fixed an issue which caused order independent translucency to be broken on many video cards. Disabling order independent translucency should no longer be necessary.
- `GeoJsonDataSource` now supports polygons with holes.
- Many Sandcastle examples have been rewritten to make use of the newly improved Entity API.
- Instead of throwing an exception when there are not enough unique positions to define a geometry, creating a `Primitive` will succeed, but not render. [#2375](https://github.com/CesiumGS/cesium/issues/2375)
- Improved performance of asynchronous geometry creation (as much as 20% faster in some use cases). [#2342](https://github.com/CesiumGS/cesium/issues/2342)
- Fixed picking in 2D. [#2447](https://github.com/CesiumGS/cesium/issues/2447)
- Added `viewer.entities` which allows you to easily create and manage `Entity` instances without a corresponding `DataSource`. This is just a shortcut to `viewer.dataSourceDisplay.defaultDataSource.entities`
- Added `viewer.zoomTo` and `viewer.flyTo` which takes an entity, array of entities, `EntityCollection`, or `DataSource` as a parameter and zooms or flies to the corresponding visualization.
- Setting `viewer.trackedEntity` to `undefined` will now restore the camera controls to their default states.
- When you track an entity by clicking on the track button in the `InfoBox`, you can now stop tracking by clicking the button a second time.
- Added `Quaternion.fromHeadingPitchRoll` to create a rotation from heading, pitch, and roll angles.
- Added `Transforms.headingPitchRollToFixedFrame` to create a local frame from a position and heading/pitch/roll angles.
- Added `Transforms.headingPitchRollQuaternion` which is the quaternion rotation from `Transforms.headingPitchRollToFixedFrame`.
- Added `Color.fromAlpha` and `Color.withAlpha` to make it easy to create translucent colors from constants, i.e. `var translucentRed = Color.RED.withAlpha(0.95)`.
- Added `PolylineVolumeGraphics` and `Entity.polylineVolume`
- Added `Camera.lookAtTransform` which sets the camera position and orientation given a transformation matrix defining a reference frame and either a cartesian offset or heading/pitch/range from the center of that frame.
- Added `Camera.setView` (which use heading, pitch, and roll) and `Camera.roll`.
- Added an orientation option to `Camera.flyTo` that can be either direction and up unit vectors or heading, pitch and roll angles.
- Added `BillboardGraphics.imageSubRegion`, to enable custom texture atlas use for `Entity` instances.
- Added `CheckerboardMaterialProperty` to enable use of the checkerboard material with the entity API.
- Added `PolygonHierarchy` to make defining polygons with holes clearer.
- Added `PolygonGraphics.hierarchy` for supporting polygons with holes via data sources.
- Added `BoundingSphere.fromBoundingSpheres`, which creates a `BoundingSphere` that encloses the specified array of BoundingSpheres.
- Added `Model.readyPromise` and `Primitive.readyPromise` which are promises that resolve when the primitives are ready.
- `ConstantProperty` can now hold any value; previously it was limited to values that implemented `equals` and `clones` functions, as well as a few special cases.
- Fixed a bug in `EllipsoidGeodesic` that caused it to modify the `height` of the positions passed to the constructor or to to `setEndPoints`.
- `WebMapTileServiceImageryProvider` now supports RESTful requests (by accepting a tile-URL template).
- Fixed a bug that caused `Camera.roll` to be around 180 degrees, indicating the camera was upside-down, when in the Southern hemisphere.
- The object returned by `Primitive.getGeometryInstanceAttributes` now contains the instance's bounding sphere and repeated calls will always now return the same object instance.
- Fixed a bug that caused dynamic geometry outlines widths to not work on implementations that support them.
- The `SelectionIndicator` widget now works for all entity visualization and uses the center of visualization instead of entity.position. This produces more accurate results, especially for shapes, volumes, and models.
- Added `CustomDataSource` which makes it easy to create and manage a group of entities without having to manually implement the DataSource interface in a new class.
- Added `DataSourceDisplay.defaultDataSource` which is an instance of `CustomDataSource` and allows you to easily add custom entities to the display.
- Added `Camera.viewBoundingSphere` and `Camera.flyToBoundingSphere`, which as the names imply, sets or flies to a view that encloses the provided `BoundingSphere`
- For constant `Property` values, there is no longer a need to create an instance of `ConstantProperty` or `ConstantPositionProperty`, you can now assign a value directly to the corresponding property. The same is true for material images and colors.
- All Entity and related classes can now be assigned using anonymous objects as well as be passed template objects. The correct underlying instance is created for you automatically. For a more detailed overview of changes to the Entity API, see [this forum thread](https://community.cesium.com/t/cesium-in-2015-entity-api/1863) for details.

### 1.5 - 2015-01-05

- Breaking changes
  - Removed `GeometryPipeline.wrapLongitude`, which was deprecated in 1.4. Use `GeometryPipeline.splitLongitude` instead.
  - Removed `GeometryPipeline.combine`, which was deprecated in 1.4. Use `GeometryPipeline.combineInstances` instead.
- Deprecated
  - `viewerEntityMixin` was deprecated. It will be removed in Cesium 1.6. Its functionality is now directly part of the `Viewer` widget.
  - `Rectangle.intersectWith` was deprecated. It will be removed in Cesium 1.6. Use `Rectangle.intersection`, which is the same but returns `undefined` when two rectangles do not intersect.
  - `Rectangle.isEmpty` was deprecated. It will be removed in Cesium 1.6.
- Improved GeoJSON, TopoJSON, and general polygon loading performance.
- Added caching to `Model` to save memory and improve loading speed when several models with the same url are created.
- Added `ModelNode.show` for per-node show/hide.
- Added the following properties to `Viewer` and `CesiumWidget`: `imageryLayers`, `terrainProvider`, and `camera`. This avoids the need to access `viewer.scene` in some cases.
- Dramatically improved the quality of font outlines.
- Added `BoxGraphics` and `Entity.box`.
- Added `CorridorGraphics` and `Entity.corridor`.
- Added `CylinderGraphics` and `Entity.cylinder`.
- Fixed imagery providers whose rectangle crosses the IDL. Added `Rectangle.computeWidth`, `Rectangle.computeHeight`, `Rectangle.width`, and `Rectangle.height`. [#2195](https://github.com/CesiumGS/cesium/issues/2195)
- `ConstantProperty` now accepts `HTMLElement` instances as valid values.
- `BillboardGraphics.image` and `ImageMaterialProperty.image` now accept `Property` instances that represent an `Image` or `Canvas` in addition to a url.
- Fixed a bug in `PolylineGeometry` that would cause gaps in the line. [#2136](https://github.com/CesiumGS/cesium/issues/2136)
- Fixed `upsampleQuantizedTerrainMesh` rounding errors that had occasionally led to missing terrain skirt geometry in upsampled tiles.
- Added `Math.mod` which computes `m % n` but also works when `m` is negative.

### 1.4 - 2014-12-01

- Breaking changes
  - Types implementing `TerrainProvider` are now required to implement the `getTileDataAvailable` function. Backwards compatibility for this was deprecated in Cesium 1.2.
- Deprecated
  - The `sourceUri` parameter to `GeoJsonDatasource.load` was deprecated and will be removed in Cesium 1.6 on February 3, 2015 ([#2257](https://github.com/CesiumGS/cesium/issues/2257)). Use `options.sourceUri` instead.
  - `GeometryPipeline.wrapLongitude` was deprecated. It will be removed in Cesium 1.5 on January 2, 2015. Use `GeometryPipeline.splitLongitude`. ([#2272](https://github.com/CesiumGS/cesium/issues/2272))
  - `GeometryPipeline.combine` was deprecated. It will be removed in Cesium 1.5. Use `GeometryPipeline.combineInstances`.
- Added support for touch events on Internet Explorer 11 using the [Pointer Events API](http://www.w3.org/TR/pointerevents/).
- Added geometry outline width support to the `DataSource` layer. This is exposed via the new `outlineWidth` property on `EllipseGraphics`, `EllipsoidGraphics`, `PolygonGraphics`, `RectangleGraphics`, and `WallGraphics`.
- Added `outlineWidth` support to CZML geometry packets.
- Added `stroke-width` support to the GeoJSON simple-style implementation.
- Added the ability to specify global GeoJSON default styling. See the [documentation](http://cesiumjs.org/Cesium/Build/Documentation/GeoJsonDataSource.html) for details.
- Added `CallbackProperty` to support lazy property evaluation as well as make custom properties easier to create.
- Added an options parameter to `GeoJsonDataSource.load`, `GeoJsonDataSource.loadUrl`, and `GeoJsonDataSource.fromUrl` to allow for basic per-instance styling. [Sandcastle example](http://cesiumjs.org/Cesium/Apps/Sandcastle/index.html?src=GeoJSON%20and%20TopoJSON.html&label=Showcases).
- Improved GeoJSON loading performance.
- Improved point visualization performance for all DataSources.
- Improved the performance and memory usage of `EllipseGeometry`, `EllipseOutlineGeometry`, `CircleGeometry`, and `CircleOutlineGeometry`.
- Added `tileMatrixLabels` option to `WebMapTileServiceImageryProvider`.
- Fixed a bug in `PolylineGeometry` that would cause the geometry to be split across the IDL for 3D only scenes. [#1197](https://github.com/CesiumGS/cesium/issues/1197)
- Added `modelMatrix` and `cull` options to `Primitive` constructor.
- The `translation` parameter to `Matrix4.fromRotationTranslation` now defaults to `Cartesian3.ZERO`.
- Fixed `ModelNode.matrix` when a node is targeted for animation.
- `Camera.tilt` now clamps to [-pi / 2, pi / 2] instead of [0, pi / 2].
- Fixed an issue that could lead to poor performance on lower-end GPUs like the Intel HD 3000.
- Added `distanceSquared` to `Cartesian2`, `Cartesian3`, and `Cartesian4`.
- Added `Matrix4.multiplyByMatrix3`.
- Fixed a bug in `Model` where the WebGL shader optimizer in Linux was causing mesh loading to fail.

### 1.3 - 2014-11-03

- Worked around a shader compilation regression in Firefox 33 and 34 by falling back to a less precise shader on those browsers. [#2197](https://github.com/CesiumGS/cesium/issues/2197)
- Added support to the `CesiumTerrainProvider` for terrain tiles with more than 64K vertices, which is common for sub-meter terrain.
- Added `Primitive.compressVertices`. When true (default), geometry vertices are compressed to save GPU memory.
- Added `culture` option to `BingMapsImageryProvider` constructor.
- Reduced the amount of GPU memory used by billboards and labels.
- Fixed a bug that caused non-base imagery layers with a limited `rectangle` to be stretched to the edges of imagery tiles. [#416](https://github.com/CesiumGS/cesium/issues/416)
- Fixed rendering polylines with duplicate positions. [#898](https://github.com/CesiumGS/cesium/issues/898)
- Fixed a bug in `Globe.pick` that caused it to return incorrect results when using terrain data with vertex normals. The bug manifested itself as strange behavior when navigating around the surface with the mouse as well as incorrect results when using `Camera.viewRectangle`.
- Fixed a bug in `sampleTerrain` that could cause it to produce undefined heights when sampling for a position very near the edge of a tile.
- `ReferenceProperty` instances now retain their last value if the entity being referenced is removed from the target collection. The reference will be automatically reattached if the target is reintroduced.
- Upgraded topojson from 1.6.8 to 1.6.18.
- Upgraded Knockout from version 3.1.0 to 3.2.0.
- Upgraded CodeMirror, used by SandCastle, from 2.24 to 4.6.

### 1.2 - 2014-10-01

- Deprecated
  - Types implementing the `TerrainProvider` interface should now include the new `getTileDataAvailable` function. The function will be required starting in Cesium 1.4.
- Fixed model orientations to follow the same Z-up convention used throughout Cesium. There was also an orientation issue fixed in the [online model converter](http://cesiumjs.org/convertmodel.html). If you are having orientation issues after updating, try reconverting your models.
- Fixed a bug in `Model` where the wrong animations could be used when the model was created from glTF JSON instead of a url to a glTF file. [#2078](https://github.com/CesiumGS/cesium/issues/2078)
- Fixed a bug in `GeoJsonDataSource` which was causing polygons with height values to be drawn onto the surface.
- Fixed a bug that could cause a crash when quickly adding and removing imagery layers.
- Eliminated imagery artifacts at some zoom levels due to Mercator reprojection.
- Added support for the GeoJSON [simplestyle specification](https://github.com/mapbox/simplestyle-spec). ([Sandcastle example](http://cesiumjs.org/Cesium/Apps/Sandcastle/index.html?src=GeoJSON%20simplestyle.html))
- Added `GeoJsonDataSource.fromUrl` to make it easy to add a data source in less code.
- Added `PinBuilder` class for easy creation of map pins. ([Sandcastle example](http://cesiumjs.org/Cesium/Apps/Sandcastle/index.html?src=PinBuilder.html))
- Added `Color.brighten` and `Color.darken` to make it easy to brighten or darker a color instance.
- Added a constructor option to `Scene`, `CesiumWidget`, and `Viewer` to disable order independent translucency.
- Added support for WKID 102113 (equivalent to 102100) to `ArcGisMapServerImageryProvider`.
- Added `TerrainProvider.getTileDataAvailable` to improve tile loading performance when camera starts near globe.
- Added `Globe.showWaterEffect` to enable/disable the water effect for supported terrain providers.
- Added `Globe.baseColor` to set the color of the globe when no imagery is available.
- Changed default `GeoJSON` Point feature graphics to use `BillboardGraphics` with a blue map pin instead of color `PointGraphics`.
- Cesium now ships with a version of the [maki icon set](https://www.mapbox.com/maki/) for use with `PinBuilder` and GeoJSON simplestyle support.
- Cesium now ships with a default web.config file to simplify IIS deployment.

### 1.1 - 2014-09-02

- Added a new imagery provider, `WebMapTileServiceImageryProvider`, for accessing tiles on a WMTS 1.0.0 server.
- Added an optional `pickFeatures` function to the `ImageryProvider` interface. With supporting imagery providers, such as `WebMapServiceImageryProvider`, it can be used to determine the rasterized features under a particular location.
- Added `ImageryLayerCollection.pickImageryLayerFeatures`. It determines the rasterized imagery layer features intersected by a given pick ray by querying supporting layers using `ImageryProvider.pickFeatures`.
- Added `tileWidth`, `tileHeight`, `minimumLevel`, and `tilingScheme` parameters to the `WebMapServiceImageryProvider` constructor.
- Added `id` property to `Scene` which is a readonly unique identifier associated with each instance.
- Added `FeatureDetection.supportsWebWorkers`.
- Greatly improved the performance of time-varying polylines when using DataSources.
- `viewerEntityMixin` now automatically queries for imagery layer features on click and shows their properties in the `InfoBox` panel.
- Fixed a bug in terrain and imagery loading that could cause an inconsistent frame rate when moving around the globe, especially on a faster internet connection.
- Fixed a bug that caused `SceneTransforms.wgs84ToWindowCoordinates` to incorrectly return `undefined` when in 2D.
- Fixed a bug in `ImageryLayer` that caused layer images to be rendered twice for each terrain tile that existed prior to adding the imagery layer.
- Fixed a bug in `Camera.pickEllipsoid` that caused it to return the back side of the ellipsoid when near the surface.
- Fixed a bug which prevented `loadWithXhr` from working with older browsers, such as Internet Explorer 9.

### 1.0 - 2014-08-01

- Breaking changes ([why so many?](https://community.cesium.com/t/moving-towards-cesium-1-0/1209))

  - All `Matrix2`, `Matrix3`, `Matrix4` and `Quaternion` functions that take a `result` parameter now require the parameter, except functions starting with `from`.
  - Removed `Billboard.imageIndex` and `BillboardCollection.textureAtlas`. Instead, use `Billboard.image`.

    - Code that looked like:

            var billboards = new Cesium.BillboardCollection();
            var textureAtlas = new Cesium.TextureAtlas({
                scene : scene,
                images : images // array of loaded images
            });
            billboards.textureAtlas = textureAtlas;
            billboards.add({
                imageIndex : 0,
                position : //...
            });

    - should now look like:

            var billboards = new Cesium.BillboardCollection();
            billboards.add({
                image : '../images/Cesium_Logo_overlay.png',
                position : //...
            });

  - Updated the [Model Converter](http://cesiumjs.org/convertmodel.html) and `Model` to support [glTF 0.8](https://github.com/KhronosGroup/glTF/blob/schema-8/specification/README.md). See the [forum post](https://community.cesium.com/t/cesium-and-gltf-version-compatibility/1343) for full details.
  - `Model` primitives are now rotated to be `Z`-up to match Cesium convention; glTF stores models with `Y` up.
  - `SimplePolylineGeometry` and `PolylineGeometry` now curve to follow the ellipsoid surface by default. To disable this behavior, set the option `followSurface` to `false`.
  - Renamed `DynamicScene` layer to `DataSources`. The following types were also renamed:
    - `DynamicBillboard` -> `BillboardGraphics`
    - `DynamicBillboardVisualizer` -> `BillboardVisualizer`
    - `CompositeDynamicObjectCollection` -> `CompositeEntityCollection`
    - `DynamicClock` -> `DataSourceClock`
    - `DynamicEllipse` -> `EllipseGraphics`
    - `DynamicEllipsoid` -> `EllipsoidGraphics`
    - `DynamicObject` -> `Entity`
    - `DynamicObjectCollection` -> `EntityCollection`
    - `DynamicObjectView` -> `EntityView`
    - `DynamicLabel` -> `LabelGraphics`
    - `DynamicLabelVisualizer` -> `LabelVisualizer`
    - `DynamicModel` -> `ModelGraphics`
    - `DynamicModelVisualizer` -> `ModelVisualizer`
    - `DynamicPath` -> `PathGraphics`
    - `DynamicPathVisualizer` -> `PathVisualizer`
    - `DynamicPoint` -> `PointGraphics`
    - `DynamicPointVisualizer` -> `PointVisualizer`
    - `DynamicPolygon` -> `PolygonGraphics`
    - `DynamicPolyline` -> `PolylineGraphics`
    - `DynamicRectangle` -> `RectangleGraphics`
    - `DynamicWall` -> `WallGraphics`
    - `viewerDynamicObjectMixin` -> `viewerEntityMixin`
  - Removed `DynamicVector` and `DynamicVectorVisualizer`.
  - Renamed `DataSource.dynamicObjects` to `DataSource.entities`.
  - `EntityCollection.getObjects()` and `CompositeEntityCollection.getObjects()` are now properties named `EntityCollection.entities` and `CompositeEntityCollection.entities`.
  - Renamed `Viewer.trackedObject` and `Viewer.selectedObject` to `Viewer.trackedEntity` and `Viewer.selectedEntity` when using the `viewerEntityMixin`.
  - Renamed functions for consistency:
    - `BoundingSphere.getPlaneDistances` -> `BoundingSphere.computePlaneDistances`
    - `Cartesian[2,3,4].getMaximumComponent` -> `Cartesian[2,3,4].maximumComponent`
    - `Cartesian[2,3,4].getMinimumComponent` -> `Cartesian[2,3,4].minimumComponent`
    - `Cartesian[2,3,4].getMaximumByComponent` -> `Cartesian[2,3,4].maximumByComponent`
    - `Cartesian[2,3,4].getMinimumByComponent` -> `Cartesian[2,3,4].minimumByComponent`
    - `CubicRealPolynomial.realRoots` -> `CubicRealPolynomial.computeRealRoots`
    - `CubicRealPolynomial.discriminant` -> `CubicRealPolynomial.computeDiscriminant`
    - `JulianDate.getTotalDays` -> `JulianDate.totalDyas`
    - `JulianDate.getSecondsDifference` -> `JulianDate.secondsDifference`
    - `JulianDate.getDaysDifference` -> `JulianDate.daysDifference`
    - `JulianDate.getTaiMinusUtc` -> `JulianDate.computeTaiMinusUtc`
    - `Matrix3.getEigenDecompostion` -> `Matrix3.computeEigenDecomposition`
    - `Occluder.getVisibility` -> `Occluder.computeVisibility`
    - `Occluder.getOccludeePoint` -> `Occluder.computerOccludeePoint`
    - `QuadraticRealPolynomial.discriminant` -> `QuadraticRealPolynomial.computeDiscriminant`
    - `QuadraticRealPolynomial.realRoots` -> `QuadraticRealPolynomial.computeRealRoots`
    - `QuarticRealPolynomial.discriminant` -> `QuarticRealPolynomial.computeDiscriminant`
    - `QuarticRealPolynomial.realRoots` -> `QuarticRealPolynomial.computeRealRoots`
    - `Quaternion.getAxis` -> `Quaternion.computeAxis`
    - `Quaternion.getAngle` -> `Quaternion.computeAngle`
    - `Quaternion.innerQuadrangle` -> `Quaternion.computeInnerQuadrangle`
    - `Rectangle.getSouthwest` -> `Rectangle.southwest`
    - `Rectangle.getNorthwest` -> `Rectangle.northwest`
    - `Rectangle.getSoutheast` -> `Rectangle.southeast`
    - `Rectangle.getNortheast` -> `Rectangle.northeast`
    - `Rectangle.getCenter` -> `Rectangle.center`
    - `CullingVolume.getVisibility` -> `CullingVolume.computeVisibility`
  - Replaced `PerspectiveFrustum.fovy` with `PerspectiveFrustum.fov` which will change the field of view angle in either the `X` or `Y` direction depending on the aspect ratio.
  - Removed the following from the Cesium API: `Transforms.earthOrientationParameters`, `EarthOrientationParameters`, `EarthOrientationParametersSample`, `Transforms.iau2006XysData`, `Iau2006XysData`, `Iau2006XysSample`, `IauOrientationAxes`, `TimeConstants`, `Scene.frameState`, `FrameState`, `EncodedCartesian3`, `EllipsoidalOccluder`, `TextureAtlas`, and `FAR`. These are still available but are not part of the official API and may change in future versions.
  - Removed `DynamicObject.vertexPositions`. Use `DynamicWall.positions`, `DynamicPolygon.positions`, and `DynamicPolyline.positions` instead.
  - Removed `defaultPoint`, `defaultLine`, and `defaultPolygon` from `GeoJsonDataSource`.
  - Removed `Primitive.allow3DOnly`. Set the `Scene` constructor option `scene3DOnly` instead.
  - `SampledProperty` and `SampledPositionProperty` no longer extrapolate outside of their sample data time range by default.
  - Changed the following functions to properties:
    - `TerrainProvider.hasWaterMask`
    - `CesiumTerrainProvider.hasWaterMask`
    - `ArcGisImageServerTerrainProvider.hasWaterMask`
    - `EllipsoidTerrainProvider.hasWaterMask`
    - `VRTheWorldTerrainProvider.hasWaterMask`
  - Removed `ScreenSpaceCameraController.ellipsoid`. The behavior that depended on the ellipsoid is now determined based on the scene state.
  - Sandcastle examples now automatically wrap the example code in RequireJS boilerplate. To upgrade any custom examples, copy the code into an existing example (such as Hello World) and save a new file.
  - Removed `CustomSensorVolume`, `RectangularPyramidSensorVolume`, `DynamicCone`, `DynamicConeVisualizerUsingCustomSensor`, `DynamicPyramid` and `DynamicPyramidVisualizer`. This will be moved to a plugin in early August. [#1887](https://github.com/CesiumGS/cesium/issues/1887)
  - If `Primitive.modelMatrix` is changed after creation, it only affects primitives with one instance and only in 3D mode.
  - `ImageryLayer` properties `alpha`, `brightness`, `contrast`, `hue`, `saturation`, and `gamma` may no longer be functions. If you need to change these values each frame, consider moving your logic to an event handler for `Scene.preRender`.
  - Removed `closeTop` and `closeBottom` options from `RectangleGeometry`.
  - CZML changes:
    - CZML is now versioned using the <major>.<minor> scheme. For example, any CZML 1.0 implementation will be able to load any 1.<minor> document (with graceful degradation). Major version number increases will be reserved for breaking changes. We fully expect these major version increases to happen, as CZML is still in development, but we wanted to give developers a stable target to work with.
    - A `"1.0"` version string is required to be on the document packet, which is required to be the first packet in a CZML file. Previously the `document` packet was optional; it is now mandatory. The simplest document packet is:
      ```
      {
        "id":"document",
        "version":"1.0"
      }
      ```
    - The `vertexPositions` property has been removed. There is now a `positions` property directly on objects that use it, currently `polyline`, `polygon`, and `wall`.
    - `cone`, `pyramid`, and `vector` have been removed from the core CZML schema. They are now treated as extensions maintained by Analytical Graphics and have been renamed to `agi_conicSensor`, `agi_customPatternSensor`, and `agi_vector` respectively.
    - The `orientation` property has been changed to match Cesium convention. To update existing CZML documents, conjugate the quaternion values.
    - `pixelOffset` now uses the top-left of the screen as the origin; previously it was the bottom-left. To update existing documents, negate the `y` value.
    - Removed `color`, `outlineColor`, and `outlineWidth` properties from `polyline` and `path`. There is a new `material` property that allows you to specify a variety of materials, such as `solidColor`, `polylineOutline` and `polylineGlow`.
    - See the [CZML Schema](https://github.com/CesiumGS/cesium/wiki/CZML-Content) for more details. We plan on greatly improving this document in the coming weeks.

- Added camera collision detection with terrain to the default mouse interaction.
- Modified the default camera tilt mouse behavior to tilt about the point clicked, taking into account terrain.
- Modified the default camera mouse behavior to look about the camera's position when the sky is clicked.
- Cesium can now render an unlimited number of imagery layers, no matter how few texture units are supported by the hardware.
- Added support for rendering terrain lighting with oct-encoded per-vertex normals. Added `CesiumTerrainProvider.requestVertexNormals` to request per vertex normals. Added `hasVertexNormals` property to all terrain providers to indicate whether or not vertex normals are included in the requested terrain tiles.
- Added `Globe.getHeight` and `Globe.pick` for finding the terrain height at a given Cartographic coordinate and picking the terrain with a ray.
- Added `scene3DOnly` options to `Viewer`, `CesiumWidget`, and `Scene` constructors. This setting optimizes memory usage and performance for 3D mode at the cost of losing the ability to use 2D or Columbus View.
- Added `forwardExtrapolationType`, `forwardExtrapolationDuration`, `backwardExtrapolationType`, and `backwardExtrapolationDuration` to `SampledProperty` and `SampledPositionProperty` which allows the user to specify how a property calculates its value when outside the range of its sample data.
- Prevent primitives from flashing off and on when modifying static DataSources.
- Added the following methods to `IntersectionTests`: `rayTriangle`, `lineSegmentTriangle`, `raySphere`, and `lineSegmentSphere`.
- Matrix types now have `add` and `subtract` functions.
- `Matrix3` type now has a `fromCrossProduct` function.
- Added `CesiumMath.signNotZero`, `CesiumMath.toSNorm` and `CesiumMath.fromSNorm` functions.
- DataSource & CZML models now default to North-East-Down orientation if none is provided.
- `TileMapServiceImageryProvider` now works with tilesets created by tools that better conform to the TMS specification. In particular, a profile of `global-geodetic` or `global-mercator` is now supported (in addition to the previous `geodetic` and `mercator`) and in these profiles it is assumed that the X coordinates of the bounding box correspond to the longitude direction.
- `EntityCollection` and `CompositeEntityCollection` now include the array of modified entities as the last parameter to their `onCollectionChanged` event.
- `RectangleGeometry`, `RectangleOutlineGeometry` and `RectanglePrimitive` can cross the international date line.

## Beta Releases

### b30 - 2014-07-01

- Breaking changes ([why so many?](https://community.cesium.com/t/moving-towards-cesium-1-0/1209))

  - CZML property references now use a `#` symbol to separate identifier from property path. `objectId.position` should now be `objectId#position`.
  - All `Cartesian2`, `Cartesian3`, `Cartesian4`, `TimeInterval`, and `JulianDate` functions that take a `result` parameter now require the parameter (except for functions starting with `from`).
  - Modified `Transforms.pointToWindowCoordinates` and `SceneTransforms.wgs84ToWindowCoordinates` to return window coordinates with origin at the top left corner.
  - `Billboard.pixelOffset` and `Label.pixelOffset` now have their origin at the top left corner.
  - Replaced `CameraFlightPath.createAnimation` with `Camera.flyTo` and replaced `CameraFlightPath.createAnimationRectangle` with `Camera.flyToRectangle`. Code that looked like:

            scene.animations.add(Cesium.CameraFlightPath.createAnimation(scene, {
                destination : Cesium.Cartesian3.fromDegrees(-117.16, 32.71, 15000.0)
            }));

    should now look like:

            scene.camera.flyTo({
                destination : Cesium.Cartesian3.fromDegrees(-117.16, 32.71, 15000.0)
            });

  - In `Camera.flyTo` and `Camera.flyToRectangle`:
    - `options.duration` is now in seconds, not milliseconds.
    - Renamed `options.endReferenceFrame` to `options.endTransform`.
    - Renamed `options.onComplete` to `options.complete`.
    - Renamed `options.onCancel` to `options.cancel`.
  - The following are now in seconds, not milliseconds.
    - `Scene.morphToColumbusView`, `Scene.morphTo2D`, and `Scene.morphTo3D` parameter `duration`.
    - `HomeButton` constructor parameter `options.duration`, `HomeButtonViewModel` constructor parameter `duration`, and `HomeButtonViewModel.duration`.
    - `SceneModePicker` constructor parameter `duration`, `SceneModePickerViewModel` constructor parameter `duration`, and `SceneModePickerViewModel.duration`.
    - `Geocoder` and `GeocoderViewModel` constructor parameter `options.flightDuration` and `GeocoderViewModel.flightDuration`.
    - `ScreenSpaceCameraController.bounceAnimationTime`.
    - `FrameRateMonitor` constructor parameter `options.samplingWindow`, `options.quietPeriod`, and `options.warmupPeriod`.
  - Refactored `JulianDate` to be in line with other Core types.
    - Most functions now take result parameters.
    - The default constructor no longer creates a date at the current time, use `JulianDate.now()` instead.
    - Removed `JulianDate.getJulianTimeFraction` and `JulianDate.compareTo`
    - `new JulianDate()` -> `JulianDate.now()`
    - `date.getJulianDayNumber()` -> `date.dayNumber`
    - `date.getSecondsOfDay()` -> `secondsOfDay`
    - `date.getTotalDays()` -> `JulianDate.getTotalDays(date)`
    - `date.getSecondsDifference(arg1, arg2)` -> `JulianDate.getSecondsDifference(arg2, arg1)` (Note, order of arguments flipped)
    - `date.getDaysDifference(arg1, arg2)` -> `JulianDate.getDaysDifference(arg2, arg1)` (Note, order of arguments flipped)
    - `date.getTaiMinusUtc()` -> `JulianDate.getTaiMinusUtc(date)`
    - `date.addSeconds(seconds)` -> `JulianDate.addSeconds(date, seconds)`
    - `date.addMinutes(minutes)` -> `JulianDate.addMinutes(date, minutes)`
    - `date.addHours(hours)` -> `JulianDate.addHours(date, hours)`
    - `date.addDays(days)` -> `JulianDate.addDays(date, days)`
    - `date.lessThan(right)` -> `JulianDate.lessThan(left, right)`
    - `date.lessThanOrEquals(right)` -> `JulianDate.lessThanOrEquals(left, right)`
    - `date.greaterThan(right)` -> `JulianDate.greaterThan(left, right)`
    - `date.greaterThanOrEquals(right)` -> `JulianDate.greaterThanOrEquals(left, right)`
  - Refactored `TimeInterval` to be in line with other Core types.

    - The constructor no longer requires parameters and now takes a single options parameter. Code that looked like:

            new TimeInterval(startTime, stopTime, true, true, data);

    should now look like:

            new TimeInterval({
                start : startTime,
                stop : stopTime,
                isStartIncluded : true,
                isStopIncluded : true,
                data : data
            });

    - `TimeInterval.fromIso8601` now takes a single options parameter. Code that looked like:

            TimeInterval.fromIso8601(intervalString, true, true, data);

    should now look like:

            TimeInterval.fromIso8601({
                iso8601 : intervalString,
                isStartIncluded : true,
                isStopIncluded : true,
                data : data
            });

    - `interval.intersect(otherInterval)` -> `TimeInterval.intersect(interval, otherInterval)`
    - `interval.contains(date)` -> `TimeInterval.contains(interval, date)`

  - Removed `TimeIntervalCollection.intersectInterval`.
  - `TimeIntervalCollection.findInterval` now takes a single options parameter instead of individual parameters. Code that looked like:

            intervalCollection.findInterval(startTime, stopTime, false, true);

    should now look like:

            intervalCollection.findInterval({
                start : startTime,
                stop : stopTime,
                isStartIncluded : false,
                isStopIncluded : true
            });

  - `TimeIntervalCollection.empty` was renamed to `TimeIntervalCollection.isEmpty`
  - Removed `Scene.animations` and `AnimationCollection` from the public Cesium API.
  - Replaced `color`, `outlineColor`, and `outlineWidth` in `DynamicPath` with a `material` property.
  - `ModelAnimationCollection.add` and `ModelAnimationCollection.addAll` renamed `options.startOffset` to `options.delay`. Also renamed `ModelAnimation.startOffset` to `ModelAnimation.delay`.
  - Replaced `Scene.scene2D.projection` property with read-only `Scene.mapProjection`. Set this with the `mapProjection` option for the `Viewer`, `CesiumWidget`, or `Scene` constructors.
  - Moved Fresnel, Reflection, and Refraction materials to the [Materials Pack Plugin](https://github.com/CesiumGS/cesium-materials-pack).
  - Renamed `Simon1994PlanetaryPositions` functions `ComputeSunPositionInEarthInertialFrame` and `ComputeMoonPositionInEarthInertialFrame` to `computeSunPositionInEarthInertialFrame` and `computeMoonPositionInEarthInertialFrame`, respectively.
  - `Scene` constructor function now takes an `options` parameter instead of individual parameters.
  - `CesiumWidget.showErrorPanel` now takes a `message` parameter in between the previous `title` and `error` parameters.
  - Removed `Camera.createCorrectPositionAnimation`.
  - Moved `LeapSecond.leapSeconds` to `JulianDate.leapSeconds`.
  - `Event.removeEventListener` no longer throws `DeveloperError` if the `listener` does not exist; it now returns `false`.
  - Enumeration values of `SceneMode` have better correspondence with mode names to help with debugging.
  - The build process now requires [Node.js](http://nodejs.org/) to be installed on the system.

- Cesium now supports Internet Explorer 11.0.9 on desktops. For the best results, use the new [IE Developer Channel](http://devchannel.modern.ie/) for development.
- `ReferenceProperty` can now handle sub-properties, for example, `myObject#billboard.scale`.
- `DynamicObject.id` can now include period characters.
- Added `PolylineGlowMaterialProperty` which enables data sources to use the PolylineGlow material.
- Fixed support for embedded resources in glTF models.
- Added `HermitePolynomialApproximation.interpolate` for performing interpolation when derivative information is available.
- `SampledProperty` and `SampledPositionProperty` can now store derivative information for each sample value. This allows for more accurate interpolation when using `HermitePolynomialApproximation`.
- Added `FrameRateMonitor` to monitor the frame rate achieved by a `Scene` and to raise a `lowFrameRate` event when it falls below a configurable threshold.
- Added `PerformanceWatchdog` widget and `viewerPerformanceWatchdogMixin`.
- `Viewer` and `CesiumWidget` now provide more user-friendly error messages when an initialization or rendering error occurs.
- `Viewer` and `CesiumWidget` now take a new optional parameter, `creditContainer`.
- `Viewer` can now optionally be constructed with a `DataSourceCollection`. Previously, it always created one itself internally.
- Fixed a problem that could rarely lead to the camera's `tilt` property being `NaN`.
- `GeoJsonDataSource` no longer uses the `name` or `title` property of the feature as the dynamic object's name if the value of the property is null.
- Added `TimeIntervalCollection.isStartIncluded` and `TimeIntervalCollection.isStopIncluded`.
- Added `Cesium.VERSION` to the combined `Cesium.js` file.
- Made general improvements to the [reference documentation](http://cesiumjs.org/refdoc.html).
- Updated third-party [Tween.js](https://github.com/sole/tween.js/) from r7 to r13.
- Updated third-party JSDoc 3.3.0-alpha5 to 3.3.0-alpha9.
- The development web server has been rewritten in Node.js, and is now included as part of each release.

### b29 - 2014-06-02

- Breaking changes ([why so many?](https://community.cesium.com/t/moving-towards-cesium-1-0/1209))

  - Replaced `Scene.createTextureAtlas` with `new TextureAtlas`.
  - Removed `CameraFlightPath.createAnimationCartographic`. Code that looked like:

           var flight = CameraFlightPath.createAnimationCartographic(scene, {
               destination : cartographic
           });
           scene.animations.add(flight);

    should now look like:

           var flight = CameraFlightPath.createAnimation(scene, {
               destination : ellipsoid.cartographicToCartesian(cartographic)
           });
           scene.animations.add(flight);

  - Removed `CesiumWidget.onRenderLoopError` and `Viewer.renderLoopError`. They have been replaced by `Scene.renderError`.
  - Renamed `CompositePrimitive` to `PrimitiveCollection` and added an `options` parameter to the constructor function.
  - Removed `Shapes.compute2DCircle`, `Shapes.computeCircleBoundary` and `Shapes.computeEllipseBoundary`. Instead, use `CircleOutlineGeometry` and `EllipseOutlineGeometry`. See the [tutorial](http://cesiumjs.org/2013/11/04/Geometry-and-Appearances/).
  - Removed `PolylinePipeline`, `PolygonPipeline`, `Tipsify`, `FrustumCommands`, and all `Renderer` types (except noted below) from the public Cesium API. These are still available but are not part of the official API and may change in future versions. `Renderer` types in particular are likely to change.
  - For AMD users only:
    - Moved `PixelFormat` from `Renderer` to `Core`.
    - Moved the following from `Renderer` to `Scene`: `TextureAtlas`, `TextureAtlasBuilder`, `BlendEquation`, `BlendFunction`, `BlendingState`, `CullFace`, `DepthFunction`, `StencilFunction`, and `StencilOperation`.
    - Moved the following from `Scene` to `Core`: `TerrainProvider`, `ArcGisImageServerTerrainProvider`, `CesiumTerrainProvider`, `EllipsoidTerrainProvider`, `VRTheWorldTerrainProvider`, `TerrainData`, `HeightmapTerrainData`, `QuantizedMeshTerrainData`, `TerrainMesh`, `TilingScheme`, `GeographicTilingScheme`, `WebMercatorTilingScheme`, `sampleTerrain`, `TileProviderError`, `Credit`.
  - Removed `TilingScheme.createRectangleOfLevelZeroTiles`, `GeographicTilingScheme.createLevelZeroTiles` and `WebMercatorTilingScheme.createLevelZeroTiles`.
  - Removed `CameraColumbusViewMode`.
  - Removed `Enumeration`.

- Added new functions to `Cartesian3`: `fromDegrees`, `fromRadians`, `fromDegreesArray`, `fromRadiansArray`, `fromDegreesArray3D` and `fromRadiansArray3D`. Added `fromRadians` to `Cartographic`.
- Fixed dark lighting in 3D and Columbus View when viewing a primitive edge on. ([#592](https://github.com/CesiumGS/cesium/issues/592))
- Improved Internet Explorer 11.0.8 support including workarounds for rendering labels, billboards, and the sun.
- Improved terrain and imagery rendering performance when very close to the surface.
- Added `preRender` and `postRender` events to `Scene`.
- Added `Viewer.targetFrameRate` and `CesiumWidget.targetFrameRate` to allow for throttling of the requestAnimationFrame rate.
- Added `Viewer.resolutionScale` and `CesiumWidget.resolutionScale` to allow the scene to be rendered at a resolution other than the canvas size.
- `Camera.transform` now works consistently across scene modes.
- Fixed a bug that prevented `sampleTerrain` from working with STK World Terrain in Firefox.
- `sampleTerrain` no longer fails when used with a `TerrainProvider` that is not yet ready.
- Fixed problems that could occur when using `ArcGisMapServerImageryProvider` to access a tiled MapServer of non-global extent.
- Added `interleave` option to `Primitive` constructor.
- Upgraded JSDoc from 3.0 to 3.3.0-alpha5. The Cesium reference documentation now has a slightly different look and feel.
- Upgraded Dojo from 1.9.1 to 1.9.3. NOTE: Dojo is only used in Sandcastle and not required by Cesium.

### b28 - 2014-05-01

- Breaking changes ([why so many?](https://community.cesium.com/t/breaking-changes/1132)):
  - Renamed and moved `Scene.primitives.centralBody` moved to `Scene.globe`.
  - Removed `CesiumWidget.centralBody` and `Viewer.centralBody`. Use `CesiumWidget.scene.globe` and `Viewer.scene.globe`.
  - Renamed `CentralBody` to `Globe`.
  - Replaced `Model.computeWorldBoundingSphere` with `Model.boundingSphere`.
  - Refactored visualizers, removing `setDynamicObjectCollection`, `getDynamicObjectCollection`, `getScene`, and `removeAllPrimitives` which are all superfluous after the introduction of `DataSourceDisplay`. The affected classes are:
    - `DynamicBillboardVisualizer`
    - `DynamicConeVisualizerUsingCustomSensor`
    - `DynamicLabelVisualizer`
    - `DynamicModelVisualizer`
    - `DynamicPathVisualizer`
    - `DynamicPointVisualizer`
    - `DynamicPyramidVisualizer`
    - `DynamicVectorVisualizer`
    - `GeometryVisualizer`
  - Renamed Extent to Rectangle
    - `Extent` -> `Rectangle`
    - `ExtentGeometry` -> `RectangleGeomtry`
    - `ExtentGeometryOutline` -> `RectangleGeometryOutline`
    - `ExtentPrimitive` -> `RectanglePrimitive`
    - `BoundingRectangle.fromExtent` -> `BoundingRectangle.fromRectangle`
    - `BoundingSphere.fromExtent2D` -> `BoundingSphere.fromRectangle2D`
    - `BoundingSphere.fromExtentWithHeights2D` -> `BoundingSphere.fromRectangleWithHeights2D`
    - `BoundingSphere.fromExtent3D` -> `BoundingSphere.fromRectangle3D`
    - `EllipsoidalOccluder.computeHorizonCullingPointFromExtent` -> `EllipsoidalOccluder.computeHorizonCullingPointFromRectangle`
    - `Occluder.computeOccludeePointFromExtent` -> `Occluder.computeOccludeePointFromRectangle`
    - `Camera.getExtentCameraCoordinates` -> `Camera.getRectangleCameraCoordinates`
    - `Camera.viewExtent` -> `Camera.viewRectangle`
    - `CameraFlightPath.createAnimationExtent` -> `CameraFlightPath.createAnimationRectangle`
    - `TilingScheme.extentToNativeRectangle` -> `TilingScheme.rectangleToNativeRectangle`
    - `TilingScheme.tileXYToNativeExtent` -> `TilingScheme.tileXYToNativeRectangle`
    - `TilingScheme.tileXYToExtent` -> `TilingScheme.tileXYToRectangle`
  - Converted `DataSource` get methods into properties.
    - `getName` -> `name`
    - `getClock` -> `clock`
    - `getChangedEvent` -> `changedEvent`
    - `getDynamicObjectCollection` -> `dynamicObjects`
    - `getErrorEvent` -> `errorEvent`
  - `BaseLayerPicker` has been extended to support terrain selection ([#1607](https://github.com/CesiumGS/cesium/pull/1607)).
    - The `BaseLayerPicker` constructor function now takes the container element and an options object instead of a CentralBody and ImageryLayerCollection.
    - The `BaseLayerPickerViewModel` constructor function now takes an options object instead of a `CentralBody` and `ImageryLayerCollection`.
    - `ImageryProviderViewModel` -> `ProviderViewModel`
    - `BaseLayerPickerViewModel.selectedName` -> `BaseLayerPickerViewModel.buttonTooltip`
    - `BaseLayerPickerViewModel.selectedIconUrl` -> `BaseLayerPickerViewModel.buttonImageUrl`
    - `BaseLayerPickerViewModel.selectedItem` -> `BaseLayerPickerViewModel.selectedImagery`
    - `BaseLayerPickerViewModel.imageryLayers`has been removed and replaced with `BaseLayerPickerViewModel.centralBody`
  - Renamed `TimeIntervalCollection.clear` to `TimeIntervalColection.removeAll`
  - `Context` is now private.
    - Removed `Scene.context`. Instead, use `Scene.drawingBufferWidth`, `Scene.drawingBufferHeight`, `Scene.maximumAliasedLineWidth`, and `Scene.createTextureAtlas`.
    - `Billboard.computeScreenSpacePosition`, `Label.computeScreenSpacePosition`, `SceneTransforms.clipToWindowCoordinates` and `SceneTransforms.clipToDrawingBufferCoordinates` take a `Scene` parameter instead of a `Context`.
    - `Camera` constructor takes `Scene` as parameter instead of `Context`
  - Types implementing the `ImageryProvider` interface arenow require a `hasAlphaChannel` property.
  - Removed `checkForChromeFrame` since Chrome Frame is no longer supported by Google. See [Google's official announcement](http://blog.chromium.org/2013/06/retiring-chrome-frame.html).
  - Types implementing `DataSource` no longer need to implement `getIsTimeVarying`.
- Added a `NavigationHelpButton` widget that, when clicked, displays information about how to navigate around the globe with the mouse. The new button is enabled by default in the `Viewer` widget.
- Added `Model.minimumPixelSize` property so models remain visible when the viewer zooms out.
- Added `DynamicRectangle` to support DataSource provided `RectangleGeometry`.
- Added `DynamicWall` to support DataSource provided `WallGeometry`.
- Improved texture upload performance and reduced memory usage when using `BingMapsImageryProvider` and other imagery providers that return false from `hasAlphaChannel`.
- Added the ability to offset the grid in the `GridMaterial`.
- `GeometryVisualizer` now creates geometry asynchronously to prevent locking up the browser.
- Add `Clock.canAnimate` to prevent time from advancing, even while the clock is animating.
- `Viewer` now prevents time from advancing if asynchronous geometry is being processed in order to avoid showing an incomplete picture. This can be disabled via the `Viewer.allowDataSourcesToSuspendAnimation` settings.
- Added ability to modify glTF material parameters using `Model.getMaterial`, `ModelMaterial`, and `ModelMesh.material`.
- Added `asynchronous` and `ready` properties to `Model`.
- Added `Cartesian4.fromColor` and `Color.fromCartesian4`.
- Added `getScale` and `getMaximumScale` to `Matrix2`, `Matrix3`, and `Matrix4`.
- Upgraded Knockout from version 3.0.0 to 3.1.0.
- Upgraded TopoJSON from version 1.1.4 to 1.6.8.

### b27 - 2014-04-01

- Breaking changes:

  - All `CameraController` functions have been moved up to the `Camera`. Removed `CameraController`. For example, code that looked like:

           scene.camera.controller.viewExtent(extent);

    should now look like:

           scene.camera.viewExtent(extent);

  - Finished replacing getter/setter functions with properties:
    - `ImageryLayer`
      - `getImageryProvider` -> `imageryProvider`
      - `getExtent` -> `extent`
    - `Billboard`, `Label`
      - `getShow`, `setShow` -> `show`
      - `getPosition`, `setPosition` -> `position`
      - `getPixelOffset`, `setPixelOffset` -> `pixelOffset`
      - `getTranslucencyByDistance`, `setTranslucencyByDistance` -> `translucencyByDistance`
      - `getPixelOffsetScaleByDistance`, `setPixelOffsetScaleByDistance` -> `pixelOffsetScaleByDistance`
      - `getEyeOffset`, `setEyeOffset` -> `eyeOffset`
      - `getHorizontalOrigin`, `setHorizontalOrigin` -> `horizontalOrigin`
      - `getVerticalOrigin`, `setVerticalOrigin` -> `verticalOrigin`
      - `getScale`, `setScale` -> `scale`
      - `getId` -> `id`
    - `Billboard`
      - `getScaleByDistance`, `setScaleByDistance` -> `scaleByDistance`
      - `getImageIndex`, `setImageIndex` -> `imageIndex`
      - `getColor`, `setColor` -> `color`
      - `getRotation`, `setRotation` -> `rotation`
      - `getAlignedAxis`, `setAlignedAxis` -> `alignedAxis`
      - `getWidth`, `setWidth` -> `width`
      - `getHeight` `setHeight` -> `height`
    - `Label`
      - `getText`, `setText` -> `text`
      - `getFont`, `setFont` -> `font`
      - `getFillColor`, `setFillColor` -> `fillColor`
      - `getOutlineColor`, `setOutlineColor` -> `outlineColor`
      - `getOutlineWidth`, `setOutlineWidth` -> `outlineWidth`
      - `getStyle`, `setStyle` -> `style`
    - `Polygon`
      - `getPositions`, `setPositions` -> `positions`
    - `Polyline`
      - `getShow`, `setShow` -> `show`
      - `getPositions`, `setPositions` -> `positions`
      - `getMaterial`, `setMeterial` -> `material`
      - `getWidth`, `setWidth` -> `width`
      - `getLoop`, `setLoop` -> `loop`
      - `getId` -> `id`
    - `Occluder`
      - `getPosition` -> `position`
      - `getRadius` -> `radius`
      - `setCameraPosition` -> `cameraPosition`
    - `LeapSecond`
      - `getLeapSeconds`, `setLeapSeconds` -> `leapSeconds`
    - `Fullscreen`
      - `getFullscreenElement` -> `element`
      - `getFullscreenChangeEventName` -> `changeEventName`
      - `getFullscreenErrorEventName` -> `errorEventName`
      - `isFullscreenEnabled` -> `enabled`
      - `isFullscreen` -> `fullscreen`
    - `Event`
      - `getNumberOfListeners` -> `numberOfListeners`
    - `EllipsoidGeodesic`
      - `getSurfaceDistance` -> `surfaceDistance`
      - `getStart` -> `start`
      - `getEnd` -> `end`
      - `getStartHeading` -> `startHeading`
      - `getEndHeading` -> `endHeading`
    - `AnimationCollection`
      - `getAll` -> `all`
    - `CentralBodySurface`
      - `getTerrainProvider`, `setTerrainProvider` -> `terrainProvider`
    - `Credit`
      - `getText` -> `text`
      - `getImageUrl` -> `imageUrl`
      - `getLink` -> `link`
    - `TerrainData`, `HightmapTerrainData`, `QuanitzedMeshTerrainData`
      - `getWaterMask` -> `waterMask`
    - `Tile`
      - `getChildren` -> `children`
    - `Buffer`
      - `getSizeInBytes` -> `sizeInBytes`
      - `getUsage` -> `usage`
      - `getVertexArrayDestroyable`, `setVertexArrayDestroyable` -> `vertexArrayDestroyable`
    - `CubeMap`
      - `getPositiveX` -> `positiveX`
      - `getNegativeX` -> `negativeX`
      - `getPositiveY` -> `positiveY`
      - `getNegativeY` -> `negativeY`
      - `getPositiveZ` -> `positiveZ`
      - `getNegativeZ` -> `negativeZ`
    - `CubeMap`, `Texture`
      - `getSampler`, `setSampler` -> `sampler`
      - `getPixelFormat` -> `pixelFormat`
      - `getPixelDatatype` -> `pixelDatatype`
      - `getPreMultiplyAlpha` -> `preMultiplyAlpha`
      - `getFlipY` -> `flipY`
      - `getWidth` -> `width`
      - `getHeight` -> `height`
    - `CubeMapFace`
      - `getPixelFormat` -> `pixelFormat`
      - `getPixelDatatype` -> `pixelDatatype`
    - `Framebuffer`
      - `getNumberOfColorAttachments` -> `numberOfColorAttachments`
      - `getDepthTexture` -> `depthTexture`
      - `getDepthRenderbuffer` -> `depthRenderbuffer`
      - `getStencilRenderbuffer` -> `stencilRenderbuffer`
      - `getDepthStencilTexture` -> `depthStencilTexture`
      - `getDepthStencilRenderbuffer` -> `depthStencilRenderbuffer`
      - `hasDepthAttachment` -> `hasdepthAttachment`
    - `Renderbuffer`
      - `getFormat` -> `format`
      - `getWidth` -> `width`
      - `getHeight` -> `height`
    - `ShaderProgram`
      - `getVertexAttributes` -> `vertexAttributes`
      - `getNumberOfVertexAttributes` -> `numberOfVertexAttributes`
      - `getAllUniforms` -> `allUniforms`
      - `getManualUniforms` -> `manualUniforms`
    - `Texture`
      - `getDimensions` -> `dimensions`
    - `TextureAtlas`
      - `getBorderWidthInPixels` -> `borderWidthInPixels`
      - `getTextureCoordinates` -> `textureCoordinates`
      - `getTexture` -> `texture`
      - `getNumberOfImages` -> `numberOfImages`
      - `getGUID` -> `guid`
    - `VertexArray`
      - `getNumberOfAttributes` -> `numberOfAttributes`
      - `getIndexBuffer` -> `indexBuffer`
  - Finished removing prototype functions. (Use 'static' versions of these functions instead):
    - `BoundingRectangle`
      - `union`, `expand`
    - `BoundingSphere`
      - `union`, `expand`, `getPlaneDistances`, `projectTo2D`
    - `Plane`
      - `getPointDistance`
    - `Ray`
      - `getPoint`
    - `Spherical`
      - `normalize`
    - `Extent`
      - `validate`, `getSouthwest`, `getNorthwest`, `getNortheast`, `getSoutheast`, `getCenter`, `intersectWith`, `contains`, `isEmpty`, `subsample`
  - `DataSource` now has additional required properties, `isLoading` and `loadingEvent` as well as a new optional `update` method which will be called each frame.
  - Renamed `Stripe` material uniforms `lightColor` and `darkColor` to `evenColor` and `oddColor`.
  - Replaced `SceneTransitioner` with new functions and properties on the `Scene`: `morphTo2D`, `morphToColumbusView`, `morphTo3D`, `completeMorphOnUserInput`, `morphStart`, `morphComplete`, and `completeMorph`.
  - Removed `TexturePool`.

- Improved visual quality for translucent objects with [Weighted Blended Order-Independent Transparency](http://cesiumjs.org/2014/03/14/Weighted-Blended-Order-Independent-Transparency/).
- Fixed extruded polygons rendered in the southern hemisphere. [#1490](https://github.com/CesiumGS/cesium/issues/1490)
- Fixed Primitive picking that have a closed appearance drawn on the surface. [#1333](https://github.com/CesiumGS/cesium/issues/1333)
- Added `StripeMaterialProperty` for supporting the `Stripe` material in DynamicScene.
- `loadArrayBuffer`, `loadBlob`, `loadJson`, `loadText`, and `loadXML` now support loading data from data URIs.
- The `debugShowBoundingVolume` property on primitives now works across all scene modes.
- Eliminated the use of a texture pool for Earth surface imagery textures. The use of the pool was leading to mipmapping problems in current versions of Google Chrome where some tiles would show imagery from entirely unrelated parts of the globe.

### b26 - 2014-03-03

- Breaking changes:
  - Replaced getter/setter functions with properties:
    - `Scene`
      - `getCanvas` -> `canvas`
      - `getContext` -> `context`
      - `getPrimitives` -> `primitives`
      - `getCamera` -> `camera`
      - `getScreenSpaceCameraController` -> `screenSpaceCameraController`
      - `getFrameState` -> `frameState`
      - `getAnimations` -> `animations`
    - `CompositePrimitive`
      - `getCentralBody`, `setCentralBody` -> `centralBody`
      - `getLength` -> `length`
    - `Ellipsoid`
      - `getRadii` -> `radii`
      - `getRadiiSquared` -> `radiiSquared`
      - `getRadiiToTheFourth` -> `radiiToTheFourth`
      - `getOneOverRadii` -> `oneOverRadii`
      - `getOneOverRadiiSquared` -> `oneOverRadiiSquared`
      - `getMinimumRadius` -> `minimumRadius`
      - `getMaximumRadius` -> `maximumRadius`
    - `CentralBody`
      - `getEllipsoid` -> `ellipsoid`
      - `getImageryLayers` -> `imageryLayers`
    - `EllipsoidalOccluder`
      - `getEllipsoid` -> `ellipsoid`
      - `getCameraPosition`, `setCameraPosition` -> `cameraPosition`
    - `EllipsoidTangentPlane`
      - `getEllipsoid` -> `ellipsoid`
      - `getOrigin` -> `origin`
    - `GeographicProjection`
      - `getEllipsoid` -> `ellipsoid`
    - `WebMercatorProjection`
      - `getEllipsoid` -> `ellipsoid`
    - `SceneTransitioner`
      - `getScene` -> `scene`
      - `getEllipsoid` -> `ellipsoid`
    - `ScreenSpaceCameraController`
      - `getEllipsoid`, `setEllipsoid` -> `ellipsoid`
    - `SkyAtmosphere`
      - `getEllipsoid` -> `ellipsoid`
    - `TilingScheme`, `GeographicTilingScheme`, `WebMercatorTilingSheme`
      - `getEllipsoid` -> `ellipsoid`
      - `getExtent` -> `extent`
      - `getProjection` -> `projection`
    - `ArcGisMapServerImageryProvider`, `BingMapsImageryProvider`, `GoogleEarthImageryProvider`, `GridImageryProvider`, `OpenStreetMapImageryProvider`, `SingleTileImageryProvider`, `TileCoordinatesImageryProvider`, `TileMapServiceImageryProvider`, `WebMapServiceImageryProvider`
      - `getProxy` -> `proxy`
      - `getTileWidth` -> `tileWidth`
      - `getTileHeight` -> `tileHeight`
      - `getMaximumLevel` -> `maximumLevel`
      - `getMinimumLevel` -> `minimumLevel`
      - `getTilingScheme` -> `tilingScheme`
      - `getExtent` -> `extent`
      - `getTileDiscardPolicy` -> `tileDiscardPolicy`
      - `getErrorEvent` -> `errorEvent`
      - `isReady` -> `ready`
      - `getCredit` -> `credit`
    - `ArcGisMapServerImageryProvider`, `BingMapsImageryProvider`, `GoogleEarthImageryProvider`, `OpenStreetMapImageryProvider`, `SingleTileImageryProvider`, `TileMapServiceImageryProvider`, `WebMapServiceImageryProvider`
      - `getUrl` -> `url`
    - `ArcGisMapServerImageryProvider`
      - `isUsingPrecachedTiles` - > `usingPrecachedTiles`
    - `BingMapsImageryProvider`
      - `getKey` -> `key`
      - `getMapStyle` -> `mapStyle`
    - `GoogleEarthImageryProvider`
      - `getPath` -> `path`
      - `getChannel` -> `channel`
      - `getVersion` -> `version`
      - `getRequestType` -> `requestType`
    - `WebMapServiceImageryProvider`
      - `getLayers` -> `layers`
    - `CesiumTerrainProvider`, `EllipsoidTerrainProvider`, `ArcGisImageServerTerrainProvider`, `VRTheWorldTerrainProvider`
      - `getErrorEvent` -> `errorEvent`
      - `getCredit` -> `credit`
      - `getTilingScheme` -> `tilingScheme`
      - `isReady` -> `ready`
    - `TimeIntervalCollection`
      - `getChangedEvent` -> `changedEvent`
      - `getStart` -> `start`
      - `getStop` -> `stop`
      - `getLength` -> `length`
      - `isEmpty` -> `empty`
    - `DataSourceCollection`, `ImageryLayerCollection`, `LabelCollection`, `PolylineCollection`, `SensorVolumeCollection`
      - `getLength` -> `length`
    - `BillboardCollection`
      - `getLength` -> `length`
      - `getTextureAtlas`, `setTextureAtlas` -> `textureAtlas`
      - `getDestroyTextureAtlas`, `setDestroyTextureAtlas` -> `destroyTextureAtlas`
  - Removed `Scene.getUniformState()`. Use `scene.context.getUniformState()`.
  - Visualizers no longer create a `dynamicObject` property on the primitives they create. Instead, they set the `id` property that is standard for all primitives.
  - The `propertyChanged` on DynamicScene objects has been renamed to `definitionChanged`. Also, the event is now raised in the case of an existing property being modified as well as having a new property assigned (previously only property assignment would raise the event).
  - The `visualizerTypes` parameter to the `DataSouceDisplay` has been changed to a callback function that creates an array of visualizer instances.
  - `DynamicDirectionsProperty` and `DynamicVertexPositionsProperty` were both removed, they have been superseded by `PropertyArray` and `PropertyPositionArray`, which make it easy for DataSource implementations to create time-dynamic arrays.
  - `VisualizerCollection` has been removed. It is superseded by `DataSourceDisplay`.
  - `DynamicEllipsoidVisualizer`, `DynamicPolygonVisualizer`, and `DynamicPolylineVisualizer` have been removed. They are superseded by `GeometryVisualizer` and corresponding `GeometryUpdater` implementations; `EllipsoidGeometryUpdater`, `PolygonGeometryUpdater`, `PolylineGeometryUpdater`.
  - Modified `CameraFlightPath` functions to take place in the camera's current reference frame. The arguments to the function now need to be given in world coordinates and an optional reference frame can be given when the flight is completed.
  - `PixelDatatype` properties are now JavaScript numbers, not `Enumeration` instances.
  - `combine` now takes two objects instead of an array, and defaults to copying shallow references. The `allowDuplicates` parameter has been removed. In the event of duplicate properties, the first object's properties will be used.
  - Removed `FeatureDetection.supportsCrossOriginImagery`. This check was only useful for very old versions of WebKit.
- Added `Model` for drawing 3D models using glTF. See the [tutorial](http://cesiumjs.org/2014/03/03/Cesium-3D-Models-Tutorial/) and [Sandcastle example](http://cesiumjs.org/Cesium/Apps/Sandcastle/index.html?src=3D%20Models.html&label=Showcases).
- DynamicScene now makes use of [Geometry and Appearances](http://cesiumjs.org/2013/11/04/Geometry-and-Appearances/), which provides a tremendous improvements to DataSource visualization (CZML, GeoJSON, etc..). Extruded geometries are now supported and in many use cases performance is an order of magnitude faster.
- Added new `SelectionIndicator` and `InfoBox` widgets to `Viewer`, activated by `viewerDynamicObjectMixin`.
- `CesiumTerrainProvider` now supports mesh-based terrain like the tiles created by [STK Terrain Server](https://community.cesium.com/t/stk-terrain-server-beta/1017).
- Fixed rendering artifact on translucent objects when zooming in or out.
- Added `CesiumInspector` widget for graphics debugging. In Cesium Viewer, it is enabled by using the query parameter `inspector=true`. Also see the [Sandcastle example](http://cesiumjs.org/Cesium/Apps/Sandcastle/index.html?src=Cesium%20Inspector.html&label=Showcases).
- Improved compatibility with Internet Explorer 11.
- `DynamicEllipse`, `DynamicPolygon`, and `DynamicEllipsoid` now have properties matching their geometry counterpart, i.e. `EllipseGeometry`, `EllipseOutlineGeometry`, etc. These properties are also available in CZML.
- Added a `definitionChanged` event to the `Property` interface as well as most `DynamicScene` objects. This makes it easy for a client to observe when new data is loaded into a property or object.
- Added an `isConstant` property to the `Property` interface. Constant properties do not change in regards to simulation time, i.e. `Property.getValue` will always return the same result for all times.
- `ConstantProperty` is now mutable; it's value can be updated via `ConstantProperty.setValue`.
- Improved the quality of imagery near the poles when the imagery source uses a `GeographicTilingScheme`.
- `OpenStreetMapImageryProvider` now supports imagery with a minimum level.
- `BingMapsImageryProvider` now uses HTTPS by default for metadata and tiles when the document is loaded over HTTPS.
- Added the ability for imagery providers to specify view-dependent attribution to be display in the `CreditDisplay`.
- View-dependent imagery source attribution is now added to the `CreditDisplay` by the `BingMapsImageryProvider`.
- Fixed viewing an extent. [#1431](https://github.com/CesiumGS/cesium/issues/1431)
- Fixed camera tilt in ICRF. [#544](https://github.com/CesiumGS/cesium/issues/544)
- Fixed developer error when zooming in 2D. If the zoom would create an invalid frustum, nothing is done. [#1432](https://github.com/CesiumGS/cesium/issues/1432)
- Fixed `WallGeometry` bug that failed by removing positions that were less close together by less than 6 decimal places. [#1483](https://github.com/CesiumGS/cesium/pull/1483)
- Fixed `EllipsoidGeometry` texture coordinates. [#1454](https://github.com/CesiumGS/cesium/issues/1454)
- Added a loop property to `Polyline`s to join the first and last point. [#960](https://github.com/CesiumGS/cesium/issues/960)
- Use `performance.now()` instead of `Date.now()`, when available, to limit time spent loading terrain and imagery tiles. This results in more consistent frame rates while loading tiles on some systems.
- `RequestErrorEvent` now includes the headers that were returned with the error response.
- Added `AssociativeArray`, which is a helper class for maintaining a hash of objects that also needs to be iterated often.
- Added `TimeIntervalCollection.getChangedEvent` which returns an event that will be raised whenever intervals are updated.
- Added a second parameter to `Material.fromType` to override default uniforms. [#1522](https://github.com/CesiumGS/cesium/pull/1522)
- Added `Intersections2D` class containing operations on 2D triangles.
- Added `czm_inverseViewProjection` and `czm_inverseModelViewProjection` automatic GLSL uniform.

### b25 - 2014-02-03

- Breaking changes:
  - The `Viewer` constructor argument `options.fullscreenElement` now matches the `FullscreenButton` default of `document.body`, it was previously the `Viewer` container itself.
  - Removed `Viewer.objectTracked` event; `Viewer.trackedObject` is now an ES5 Knockout observable that can be subscribed to directly.
  - Replaced `PerformanceDisplay` with `Scene.debugShowFramesPerSecond`.
  - `Asphalt`, `Blob`, `Brick`, `Cement`, `Erosion`, `Facet`, `Grass`, `TieDye`, and `Wood` materials were moved to the [Materials Pack Plugin](https://github.com/CesiumGS/cesium-materials-pack).
  - Renamed `GeometryPipeline.createAttributeIndices` to `GeometryPipeline.createAttributeLocations`.
  - Renamed `attributeIndices` property to `attributeLocations` when calling `Context.createVertexArrayFromGeometry`.
  - `PerformanceDisplay` requires a DOM element as a parameter.
- Fixed globe rendering in the current Canary version of Google Chrome.
- `Viewer` now monitors the clock settings of the first added `DataSource` for changes, and also now has a constructor option `automaticallyTrackFirstDataSourceClock` which will turn off this behavior.
- The `DynamicObjectCollection` created by `CzmlDataSource` now sends a single `collectionChanged` event after CZML is loaded; previously it was sending an event every time an object was created or removed during the load process.
- Added `ScreenSpaceCameraController.enableInputs` to fix issue with inputs not being restored after overlapping camera flights.
- Fixed picking in 2D with rotated map. [#1337](https://github.com/CesiumGS/cesium/issues/1337)
- `TileMapServiceImageryProvider` can now handle casing differences in tilemapresource.xml.
- `OpenStreetMapImageryProvider` now supports imagery with a minimum level.
- Added `Quaternion.fastSlerp` and `Quaternion.fastSquad`.
- Upgraded Tween.js to version r12.

### b24 - 2014-01-06

- Breaking changes:

  - Added `allowTextureFilterAnisotropic` (default: `true`) and `failIfMajorPerformanceCaveat` (default: `true`) properties to the `contextOptions` property passed to `Viewer`, `CesiumWidget`, and `Scene` constructors and moved the existing properties to a new `webgl` sub-property. For example, code that looked like:

           var viewer = new Viewer('cesiumContainer', {
               contextOptions : {
                 alpha : true
               }
           });

    should now look like:

           var viewer = new Viewer('cesiumContainer', {
               contextOptions : {
                 webgl : {
                   alpha : true
                 }
               }
           });

  - The read-only `Cartesian3` objects must now be cloned to camera properties instead of assigned. For example, code that looked like:

          camera.up = Cartesian3.UNIT_Z;

    should now look like:

          Cartesian3.clone(Cartesian3.UNIT_Z, camera.up);

  - The CSS files for individual widgets, e.g. `BaseLayerPicker.css`, no longer import other CSS files. Most applications should import `widgets.css` (and optionally `lighter.css`).
  - `SvgPath` has been replaced by a Knockout binding: `cesiumSvgPath`.
  - `DynamicObject.availability` is now a `TimeIntervalCollection` instead of a `TimeInterval`.
  - Removed prototype version of `BoundingSphere.transform`.
  - `Matrix4.multiplyByPoint` now returns a `Cartesian3` instead of a `Cartesian4`.

- The minified, combined `Cesium.js` file now omits certain `DeveloperError` checks, to increase performance and reduce file size. When developing your application, we recommend using the unminified version locally for early error detection, then deploying the minified version to production.
- Fixed disabling `CentralBody.enableLighting`.
- Fixed `Geocoder` flights when following an object.
- The `Viewer` widget now clears `Geocoder` input when the user clicks the home button.
- The `Geocoder` input type has been changed to `search`, which improves usability (particularly on mobile devices). There were also some other minor styling improvements.
- Added `CentralBody.maximumScreenSpaceError`.
- Added `translateEventTypes`, `zoomEventTypes`, `rotateEventTypes`, `tiltEventTypes`, and `lookEventTypes` properties to `ScreenSpaceCameraController` to change the default mouse inputs.
- Added `Billboard.setPixelOffsetScaleByDistance`, `Label.setPixelOffsetScaleByDistance`, `DynamicBillboard.pixelOffsetScaleByDistance`, and `DynamicLabel.pixelOffsetScaleByDistance` to control minimum/maximum pixelOffset scaling based on camera distance.
- Added `BoundingSphere.transformsWithoutScale`.
- Added `fromArray` function to `Matrix2`, `Matrix3` and `Matrix4`.
- Added `Matrix4.multiplyTransformation`, `Matrix4.multiplyByPointAsVector`.

### b23 - 2013-12-02

- Breaking changes:

  - Changed the `CatmulRomSpline` and `HermiteSpline` constructors from taking an array of structures to a structure of arrays. For example, code that looked like:

           var controlPoints = [
               { point: new Cartesian3(1235398.0, -4810983.0, 4146266.0), time: 0.0},
               { point: new Cartesian3(1372574.0, -5345182.0, 4606657.0), time: 1.5},
               { point: new Cartesian3(-757983.0, -5542796.0, 4514323.0), time: 3.0},
               { point: new Cartesian3(-2821260.0, -5248423.0, 4021290.0), time: 4.5},
               { point: new Cartesian3(-2539788.0, -4724797.0, 3620093.0), time: 6.0}
           ];
           var spline = new HermiteSpline(controlPoints);

    should now look like:

           var spline = new HermiteSpline({
               times : [ 0.0, 1.5, 3.0, 4.5, 6.0 ],
               points : [
                   new Cartesian3(1235398.0, -4810983.0, 4146266.0),
                   new Cartesian3(1372574.0, -5345182.0, 4606657.0),
                   new Cartesian3(-757983.0, -5542796.0, 4514323.0),
                   new Cartesian3(-2821260.0, -5248423.0, 4021290.0),
                   new Cartesian3(-2539788.0, -4724797.0, 3620093.0)
               ]
           });

  - `loadWithXhr` now takes an options object, and allows specifying HTTP method and data to send with the request.
  - Renamed `SceneTransitioner.onTransitionStart` to `SceneTransitioner.transitionStart`.
  - Renamed `SceneTransitioner.onTransitionComplete` to `SceneTransitioner.transitionComplete`.
  - Renamed `CesiumWidget.onRenderLoopError` to `CesiumWidget.renderLoopError`.
  - Renamed `SceneModePickerViewModel.onTransitionStart` to `SceneModePickerViewModel.transitionStart`.
  - Renamed `Viewer.onRenderLoopError` to `Viewer.renderLoopError`.
  - Renamed `Viewer.onDropError` to `Viewer.dropError`.
  - Renamed `CesiumViewer.onDropError` to `CesiumViewer.dropError`.
  - Renamed `viewerDragDropMixin.onDropError` to `viewerDragDropMixin.dropError`.
  - Renamed `viewerDynamicObjectMixin.onObjectTracked` to `viewerDynamicObjectMixin.objectTracked`.
  - `PixelFormat`, `PrimitiveType`, `IndexDatatype`, `TextureWrap`, `TextureMinificationFilter`, and `TextureMagnificationFilter` properties are now JavaScript numbers, not `Enumeration` instances.
  - Replaced `sizeInBytes` properties on `IndexDatatype` with `IndexDatatype.getSizeInBytes`.

- Added `perPositionHeight` option to `PolygonGeometry` and `PolygonOutlineGeometry`.
- Added `QuaternionSpline` and `LinearSpline`.
- Added `Quaternion.log`, `Quaternion.exp`, `Quaternion.innerQuadrangle`, and `Quaternion.squad`.
- Added `Matrix3.inverse` and `Matrix3.determinant`.
- Added `ObjectOrientedBoundingBox`.
- Added `Ellipsoid.transformPositionFromScaledSpace`.
- Added `Math.nextPowerOfTwo`.
- Renamed our main website from [cesium.agi.com](http://cesium.agi.com/) to [cesiumjs.org](http://cesiumjs.org/).

### b22 - 2013-11-01

- Breaking changes:
  - Reversed the rotation direction of `Matrix3.fromQuaternion` to be consistent with graphics conventions. Mirrored change in `Quaternion.fromRotationMatrix`.
  - The following prototype functions were removed:
    - From `Matrix2`, `Matrix3`, and `Matrix4`: `toArray`, `getColumn`, `setColumn`, `getRow`, `setRow`, `multiply`, `multiplyByVector`, `multiplyByScalar`, `negate`, and `transpose`.
    - From `Matrix4`: `getTranslation`, `getRotation`, `inverse`, `inverseTransformation`, `multiplyByTranslation`, `multiplyByUniformScale`, `multiplyByPoint`. For example, code that previously looked like `matrix.toArray();` should now look like `Matrix3.toArray(matrix);`.
  - Replaced `DynamicPolyline` `color`, `outlineColor`, and `outlineWidth` properties with a single `material` property.
  - Renamed `DynamicBillboard.nearFarScalar` to `DynamicBillboard.scaleByDistance`.
  - All data sources must now implement `DataSource.getName`, which returns a user-readable name for the data source.
  - CZML `document` objects are no longer added to the `DynamicObjectCollection` created by `CzmlDataSource`. Use the `CzmlDataSource` interface to access the data instead.
  - `TimeInterval.equals`, and `TimeInterval.equalsEpsilon` now compare interval data as well.
  - All SVG files were deleted from `Widgets/Images` and replaced by a new `SvgPath` class.
  - The toolbar widgets (Home, SceneMode, BaseLayerPicker) and the fullscreen button now depend on `CesiumWidget.css` for global Cesium button styles.
  - The toolbar widgets expect their `container` to be the toolbar itself now, no need for separate containers for each widget on the bar.
  - `Property` implementations are now required to implement a prototype `equals` function.
  - `ConstantProperty` and `TimeIntervalCollectionProperty` no longer take a `clone` function and instead require objects to implement prototype `clone` and `equals` functions.
  - The `SkyBox` constructor now takes an `options` argument with a `sources` property, instead of directly taking `sources`.
  - Replaced `SkyBox.getSources` with `SkyBox.sources`.
  - The `bearing` property of `DynamicEllipse` is now called `rotation`.
  - CZML `ellipse.bearing` property is now `ellipse.rotation`.
- Added a `Geocoder` widget that allows users to enter an address or the name of a landmark and zoom to that location. It is enabled by default in applications that use the `Viewer` widget.
- Added `GoogleEarthImageryProvider`.
- Added `Moon` for drawing the moon, and `IauOrientationAxes` for computing the Moon's orientation.
- Added `Material.translucent` property. Set this property or `Appearance.translucent` for correct rendering order. Translucent geometries are rendered after opaque geometries.
- Added `enableLighting`, `lightingFadeOutDistance`, and `lightingFadeInDistance` properties to `CentralBody` to configure lighting.
- Added `Billboard.setTranslucencyByDistance`, `Label.setTranslucencyByDistance`, `DynamicBillboard.translucencyByDistance`, and `DynamicLabel.translucencyByDistance` to control minimum/maximum translucency based on camera distance.
- Added `PolylineVolumeGeometry` and `PolylineVolumeGeometryOutline`.
- Added `Shapes.compute2DCircle`.
- Added `Appearances` tab to Sandcastle with an example for each geometry appearance.
- Added `Scene.drillPick` to return list of objects each containing 1 primitive at a screen space position.
- Added `PolylineOutlineMaterialProperty` for use with `DynamicPolyline.material`.
- Added the ability to use `Array` and `JulianDate` objects as custom CZML properties.
- Added `DynamicObject.name` and corresponding CZML support. This is a non-unique, user-readable name for the object.
- Added `DynamicObject.parent` and corresponding CZML support. This allows for `DataSource` objects to present data hierarchically.
- Added `DynamicPoint.scaleByDistance` to control minimum/maximum point size based on distance from the camera.
- The toolbar widgets (Home, SceneMode, BaseLayerPicker) and the fullscreen button can now be styled directly with user-supplied CSS.
- Added `skyBox` to the `CesiumWidget` and `Viewer` constructors for changing the default stars.
- Added `Matrix4.fromTranslationQuaternionRotationScale` and `Matrix4.multiplyByScale`.
- Added `Matrix3.getEigenDecomposition`.
- Added utility function `getFilenameFromUri`, which given a URI with or without query parameters, returns the last segment of the URL.
- Added prototype versions of `equals` and `equalsEpsilon` method back to `Cartesian2`, `Cartesian3`, `Cartesian4`, and `Quaternion`.
- Added prototype equals function to `NearFarScalar`, and `TimeIntervalCollection`.
- Added `FrameState.events`.
- Added `Primitive.allowPicking` to save memory when picking is not needed.
- Added `debugShowBoundingVolume`, for debugging primitive rendering, to `Primitive`, `Polygon`, `ExtentPrimitive`, `EllipsoidPrimitive`, `BillboardCollection`, `LabelCollection`, and `PolylineCollection`.
- Added `DebugModelMatrixPrimitive` for debugging primitive's `modelMatrix`.
- Added `options` argument to the `EllipsoidPrimitive` constructor.
- Upgraded Knockout from version 2.3.0 to 3.0.0.
- Upgraded RequireJS to version 2.1.9, and Almond to 0.2.6.
- Added a user-defined `id` to all primitives for use with picking. For example:

            primitives.add(new Polygon({
                id : {
                    // User-defined object returned by Scene.pick
                },
                // ...
            }));
            // ...
            var p = scene.pick(/* ... */);
            if (defined(p) && defined(p.id)) {
               // Use properties and functions in p.id
            }

### b21 - 2013-10-01

- Breaking changes:

  - Cesium now prints a reminder to the console if your application uses Bing Maps imagery and you do not supply a Bing Maps key for your application. This is a reminder that you should create a Bing Maps key for your application as soon as possible and prior to deployment. You can generate a Bing Maps key by visiting [https://www.bingmapsportal.com/](https://www.bingmapsportal.com/). Set the `BingMapsApi.defaultKey` property to the value of your application's key before constructing the `CesiumWidget` or any other types that use the Bing Maps API.

           BingMapsApi.defaultKey = 'my-key-generated-with-bingmapsportal.com';

  - `Scene.pick` now returns an object with a `primitive` property, not the primitive itself. For example, code that looked like:

           var primitive = scene.pick(/* ... */);
           if (defined(primitive)) {
              // Use primitive
           }

    should now look like:

           var p = scene.pick(/* ... */);
           if (defined(p) && defined(p.primitive)) {
              // Use p.primitive
           }

  - Removed `getViewMatrix`, `getInverseViewMatrix`, `getInverseTransform`, `getPositionWC`, `getDirectionWC`, `getUpWC` and `getRightWC` from `Camera`. Instead, use the `viewMatrix`, `inverseViewMatrix`, `inverseTransform`, `positionWC`, `directionWC`, `upWC`, and `rightWC` properties.
  - Removed `getProjectionMatrix` and `getInfiniteProjectionMatrix` from `PerspectiveFrustum`, `PerspectiveOffCenterFrustum` and `OrthographicFrustum`. Instead, use the `projectionMatrix` and `infiniteProjectionMatrix` properties.
  - The following prototype functions were removed:

    - From `Quaternion`: `conjugate`, `magnitudeSquared`, `magnitude`, `normalize`, `inverse`, `add`, `subtract`, `negate`, `dot`, `multiply`, `multiplyByScalar`, `divideByScalar`, `getAxis`, `getAngle`, `lerp`, `slerp`, `equals`, `equalsEpsilon`
    - From `Cartesian2`, `Cartesian3`, and `Cartesian4`: `getMaximumComponent`, `getMinimumComponent`, `magnitudeSquared`, `magnitude`, `normalize`, `dot`, `multiplyComponents`, `add`, `subtract`, `multiplyByScalar`, `divideByScalar`, `negate`, `abs`, `lerp`, `angleBetween`, `mostOrthogonalAxis`, `equals`, and `equalsEpsilon`.
    - From `Cartesian3`: `cross`

    Code that previously looked like `quaternion.magnitude();` should now look like `Quaternion.magnitude(quaternion);`.

  - `DynamicObjectCollection` and `CompositeDynamicObjectCollection` have been largely re-written, see the documentation for complete details. Highlights include:
    - `getObject` has been renamed `getById`.
    - `removeObject` has been renamed `removeById`.
    - `collectionChanged` event added for notification of objects being added or removed.
  - `DynamicScene` graphics object (`DynamicBillboard`, etc...) have had their static `mergeProperties` and `clean` functions removed.
  - `UniformState.update` now takes a context as its first parameter.
  - `Camera` constructor now takes a context instead of a canvas.
  - `SceneTransforms.clipToWindowCoordinates` now takes a context instead of a canvas.
  - Removed `canvasDimensions` from `FrameState`.
  - Removed `context` option from `Material` constructor and parameter from `Material.fromType`.
  - Renamed `TextureWrap.CLAMP` to `TextureWrap.CLAMP_TO_EDGE`.

- Added `Geometries` tab to Sandcastle with an example for each geometry type.
- Added `CorridorOutlineGeometry`.
- Added `PolylineGeometry`, `PolylineColorAppearance`, and `PolylineMaterialAppearance`.
- Added `colors` option to `SimplePolylineGeometry` for per vertex or per segment colors.
- Added proper support for browser zoom.
- Added `propertyChanged` event to `DynamicScene` graphics objects for receiving change notifications.
- Added prototype `clone` and `merge` functions to `DynamicScene` graphics objects.
- Added `width`, `height`, and `nearFarScalar` properties to `DynamicBillboard` for controlling the image size.
- Added `heading` and `tilt` properties to `CameraController`.
- Added `Scene.sunBloom` to enable/disable the bloom filter on the sun. The bloom filter should be disabled for better frame rates on mobile devices.
- Added `getDrawingBufferWidth` and `getDrawingBufferHeight` to `Context`.
- Added new built-in GLSL functions `czm_getLambertDiffuse` and `czm_getSpecular`.
- Added support for [EXT_frag_depth](http://www.khronos.org/registry/webgl/extensions/EXT_frag_depth/).
- Improved graphics performance.
  - An Everest terrain view went from 135-140 to over 150 frames per second.
  - Rendering over a thousand polylines in the same collection with different materials went from 20 to 40 frames per second.
- Improved runtime generation of GLSL shaders.
- Made sun size accurate.
- Fixed bug in triangulation that fails on complex polygons. Instead, it makes a best effort to render what it can. [#1121](https://github.com/CesiumGS/cesium/issues/1121)
- Fixed geometries not closing completely. [#1093](https://github.com/CesiumGS/cesium/issues/1093)
- Fixed `EllipsoidTangentPlane.projectPointOntoPlane` for tangent planes on an ellipsoid other than the unit sphere.
- `CompositePrimitive.add` now returns the added primitive. This allows us to write more concise code.

        var p = new Primitive(/* ... */);
        primitives.add(p);
        return p;

  becomes

        return primitives.add(new Primitive(/* ... */));

### b20 - 2013-09-03

_This releases fixes 2D and other issues with Chrome 29.0.1547.57 ([#1002](https://github.com/CesiumGS/cesium/issues/1002) and [#1047](https://github.com/CesiumGS/cesium/issues/1047))._

- Breaking changes:

  - The `CameraFlightPath` functions `createAnimation`, `createAnimationCartographic`, and `createAnimationExtent` now take `scene` as their first parameter instead of `frameState`.
  - Completely refactored the `DynamicScene` property system to vastly improve the API. See [#1080](https://github.com/CesiumGS/cesium/pull/1080) for complete details.
    - Removed `CzmlBoolean`, `CzmlCartesian2`, `CzmlCartesian3`, `CzmlColor`, `CzmlDefaults`, `CzmlDirection`, `CzmlHorizontalOrigin`, `CzmlImage`, `CzmlLabelStyle`, `CzmlNumber`, `CzmlPosition`, `CzmlString`, `CzmlUnitCartesian3`, `CzmlUnitQuaternion`, `CzmlUnitSpherical`, and `CzmlVerticalOrigin` since they are no longer needed.
    - Removed `DynamicProperty`, `DynamicMaterialProperty`, `DynamicDirectionsProperty`, and `DynamicVertexPositionsProperty`; replacing them with an all new system of properties.
      - `Property` - base interface for all properties.
      - `CompositeProperty` - a property composed of other properties.
      - `ConstantProperty` - a property whose value never changes.
      - `SampledProperty` - a property whose value is interpolated from a set of samples.
      - `TimeIntervalCollectionProperty` - a property whose value changes based on time interval.
      - `MaterialProperty` - base interface for all material properties.
      - `CompositeMaterialProperty` - a `CompositeProperty` for materials.
      - `ColorMaterialProperty` - a property that maps to a color material. (replaces `DynamicColorMaterial`)
      - `GridMaterialProperty` - a property that maps to a grid material. (replaces `DynamicGridMaterial`)
      - `ImageMaterialProperty` - a property that maps to an image material. (replaces `DynamicImageMaterial`)
      - `PositionProperty`- base interface for all position properties.
      - `CompositePositionProperty` - a `CompositeProperty` for positions.
      - `ConstantPositionProperty` - a `PositionProperty` whose value does not change in respect to the `ReferenceFrame` in which is it defined.
      - `SampledPositionProperty` - a `SampledProperty` for positions.
      - `TimeIntervalCollectionPositionProperty` - A `TimeIntervalCollectionProperty` for positions.
  - Removed `processCzml`, use `CzmlDataSource` instead.
  - `Source/Widgets/Viewer/lighter.css` was deleted, use `Source/Widgets/lighter.css` instead.
  - Replaced `ExtentGeometry` parameters for extruded extent to make them consistent with other geometries.
    - `options.extrudedOptions.height` -> `options.extrudedHeight`
    - `options.extrudedOptions.closeTop` -> `options.closeBottom`
    - `options.extrudedOptions.closeBottom` -> `options.closeTop`
  - Geometry constructors no longer compute vertices or indices. Use the type's `createGeometry` method. For example, code that looked like:

          var boxGeometry = new BoxGeometry({
            minimumCorner : min,
            maximumCorner : max,
            vertexFormat : VertexFormat.POSITION_ONLY
          });

    should now look like:

          var box = new BoxGeometry({
              minimumCorner : min,
              maximumCorner : max,
              vertexFormat : VertexFormat.POSITION_ONLY
          });
          var geometry = BoxGeometry.createGeometry(box);

  - Removed `createTypedArray` and `createArrayBufferView` from each of the `ComponentDatatype` enumerations. Instead, use `ComponentDatatype.createTypedArray` and `ComponentDatatype.createArrayBufferView`.
  - `DataSourceDisplay` now requires a `DataSourceCollection` to be passed into its constructor.
  - `DeveloperError` and `RuntimeError` no longer contain an `error` property. Call `toString`, or check the `stack` property directly instead.
  - Replaced `createPickFragmentShaderSource` with `createShaderSource`.
  - Renamed `PolygonPipeline.earClip2D` to `PolygonPipeline.triangulate`.

- Added outline geometries. [#1021](https://github.com/CesiumGS/cesium/pull/1021).
- Added `CorridorGeometry`.
- Added `Billboard.scaleByDistance` and `NearFarScalar` to control billboard minimum/maximum scale based on camera distance.
- Added `EllipsoidGeodesic`.
- Added `PolylinePipeline.scaleToSurface`.
- Added `PolylinePipeline.scaleToGeodeticHeight`.
- Added the ability to specify a `minimumTerrainLevel` and `maximumTerrainLevel` when constructing an `ImageryLayer`. The layer will only be shown for terrain tiles within the specified range.
- Added `Math.setRandomNumberSeed` and `Math.nextRandomNumber` for generating repeatable random numbers.
- Added `Color.fromRandom` to generate random and partially random colors.
- Added an `onCancel` callback to `CameraFlightPath` functions that will be executed if the flight is canceled.
- Added `Scene.debugShowFrustums` and `Scene.debugFrustumStatistics` for rendering debugging.
- Added `Packable` and `PackableForInterpolation` interfaces to aid interpolation and in-memory data storage. Also made most core Cesium types implement them.
- Added `InterpolationAlgorithm` interface to codify the base interface already being used by `LagrangePolynomialApproximation`, `LinearApproximation`, and `HermitePolynomialApproximation`.
- Improved the performance of polygon triangulation using an O(n log n) algorithm.
- Improved geometry batching performance by moving work to a web worker.
- Improved `WallGeometry` to follow the curvature of the earth.
- Improved visual quality of closed translucent geometries.
- Optimized polyline bounding spheres.
- `Viewer` now automatically sets its clock to that of the first added `DataSource`, regardless of how it was added to the `DataSourceCollection`. Previously, this was only done for dropped files by `viewerDragDropMixin`.
- `CesiumWidget` and `Viewer` now display an HTML error panel if an error occurs while rendering, which can be disabled with a constructor option.
- `CameraFlightPath` now automatically disables and restores mouse input for the flights it generates.
- Fixed broken surface rendering in Columbus View when using the `EllipsoidTerrainProvider`.
- Fixed triangulation for polygons that cross the international date line.
- Fixed `EllipsoidPrimitive` rendering for some oblate ellipsoids. [#1067](https://github.com/CesiumGS/cesium/pull/1067).
- Fixed Cesium on Nexus 4 with Android 4.3.
- Upgraded Knockout from version 2.2.1 to 2.3.0.

### b19 - 2013-08-01

- Breaking changes:
  - Replaced tessellators and meshes with geometry. In particular:
    - Replaced `CubeMapEllipsoidTessellator` with `EllipsoidGeometry`.
    - Replaced `BoxTessellator` with `BoxGeometry`.
    - Replaced `ExtentTessletaor` with `ExtentGeometry`.
    - Removed `PlaneTessellator`. It was incomplete and not used.
    - Renamed `MeshFilters` to `GeometryPipeline`.
    - Renamed `MeshFilters.toWireframeInPlace` to `GeometryPipeline.toWireframe`.
    - Removed `MeshFilters.mapAttributeIndices`. It was not used.
    - Renamed `Context.createVertexArrayFromMesh` to `Context.createVertexArrayFromGeometry`. Likewise, renamed `mesh` constructor property to `geometry`.
  - Renamed `ComponentDatatype.*.toTypedArray` to `ComponentDatatype.*.createTypedArray`.
  - Removed `Polygon.configureExtent`. Use `ExtentPrimitive` instead.
  - Removed `Polygon.bufferUsage`. It is no longer needed.
  - Removed `height` and `textureRotationAngle` arguments from `Polygon` `setPositions` and `configureFromPolygonHierarchy` functions. Use `Polygon` `height` and `textureRotationAngle` properties.
  - Renamed `PolygonPipeline.cleanUp` to `PolygonPipeline.removeDuplicates`.
  - Removed `PolygonPipeline.wrapLongitude`. Use `GeometryPipeline.wrapLongitude` instead.
  - Added `surfaceHeight` parameter to `BoundingSphere.fromExtent3D`.
  - Added `surfaceHeight` parameter to `Extent.subsample`.
  - Renamed `pointInsideTriangle2D` to `pointInsideTriangle`.
  - Renamed `getLogo` to `getCredit` for `ImageryProvider` and `TerrainProvider`.
- Added Geometry and Appearances [#911](https://github.com/CesiumGS/cesium/pull/911).
- Added property `intersectionWidth` to `DynamicCone`, `DynamicPyramid`, `CustomSensorVolume`, and `RectangularPyramidSensorVolume`.
- Added `ExtentPrimitive`.
- Added `PolylinePipeline.removeDuplicates`.
- Added `barycentricCoordinates` to compute the barycentric coordinates of a point in a triangle.
- Added `BoundingSphere.fromEllipsoid`.
- Added `BoundingSphere.projectTo2D`.
- Added `Extent.fromDegrees`.
- Added `czm_tangentToEyeSpaceMatrix` built-in GLSL function.
- Added debugging aids for low-level rendering: `DrawCommand.debugShowBoundingVolume` and `Scene.debugCommandFilter`.
- Added extrusion to `ExtentGeometry`.
- Added `Credit` and `CreditDisplay` for displaying credits on the screen.
- Improved performance and visual quality of `CustomSensorVolume` and `RectangularPyramidSensorVolume`.
- Improved the performance of drawing polygons created with `configureFromPolygonHierarchy`.

### b18 - 2013-07-01

- Breaking changes:
  - Removed `CesiumViewerWidget` and replaced it with a new `Viewer` widget with mixin architecture. This new widget does not depend on Dojo and is part of the combined Cesium.js file. It is intended to be a flexible base widget for easily building robust applications. ([#838](https://github.com/CesiumGS/cesium/pull/838))
  - Changed all widgets to use ECMAScript 5 properties. All public observable properties now must be accessed and assigned as if they were normal properties, instead of being called as functions. For example:
    - `clockViewModel.shouldAnimate()` -> `clockViewModel.shouldAnimate`
    - `clockViewModel.shouldAnimate(true);` -> `clockViewModel.shouldAnimate = true;`
  - `ImageryProviderViewModel.fromConstants` has been removed. Use the `ImageryProviderViewModel` constructor directly.
  - Renamed the `transitioner` property on `CesiumWidget`, `HomeButton`, and `ScreenModePicker` to `sceneTrasitioner` to be consistent with property naming convention.
  - `ImageryProvider.loadImage` now requires that the calling imagery provider instance be passed as its first parameter.
  - Removed the Dojo-based `checkForChromeFrame` function, and replaced it with a new standalone version that returns a promise to signal when the asynchronous check has completed.
  - Removed `Assets/Textures/NE2_LR_LC_SR_W_DR_2048.jpg`. If you were previously using this image with `SingleTileImageryProvider`, consider instead using `TileMapServiceImageryProvider` with a URL of `Assets/Textures/NaturalEarthII`.
  - The `Client CZML` SandCastle demo has been removed, largely because it is redundant with the Simple CZML demo.
  - The `Two Viewer Widgets` SandCastle demo has been removed. We will add back a multi-scene example when we have a good architecture for it in place.
  - Changed static `clone` functions in all objects such that if the object being cloned is undefined, the function will return undefined instead of throwing an exception.
- Fix resizing issues in `CesiumWidget` ([#608](https://github.com/CesiumGS/cesium/issues/608), [#834](https://github.com/CesiumGS/cesium/issues/834)).
- Added initial support for [GeoJSON](http://www.geojson.org/) and [TopoJSON](https://github.com/mbostock/topojson). ([#890](https://github.com/CesiumGS/cesium/pull/890), [#906](https://github.com/CesiumGS/cesium/pull/906))
- Added rotation, aligned axis, width, and height properties to `Billboard`s.
- Improved the performance of "missing tile" checking, especially for Bing imagery.
- Improved the performance of terrain and imagery refinement, especially when using a mixture of slow and fast imagery sources.
- `TileMapServiceImageryProvider` now supports imagery with a minimum level. This improves compatibility with tile sets generated by MapTiler or gdal2tiles.py using their default settings.
- Added `Context.getAntialias`.
- Improved test robustness on Mac.
- Upgraded RequireJS to version 2.1.6, and Almond to 0.2.5.
- Fixed artifacts that showed up on the edges of imagery tiles on a number of GPUs.
- Fixed an issue in `BaseLayerPicker` where destroy wasn't properly cleaning everything up.
- Added the ability to unsubscribe to `Timeline` update event.
- Added a `screenSpaceEventHandler` property to `CesiumWidget`. Also added a `sceneMode` option to the constructor to set the initial scene mode.
- Added `useDefaultRenderLoop` property to `CesiumWidget` that allows the default render loop to be disabled so that a custom render loop can be used.
- Added `CesiumWidget.onRenderLoopError` which is an `Event` that is raised if an exception is generated inside of the default render loop.
- `ImageryProviderViewModel.creationCommand` can now return an array of ImageryProvider instances, which allows adding multiple layers when a single item is selected in the `BaseLayerPicker` widget.

### b17 - 2013-06-03

- Breaking changes:
  - Replaced `Uniform.getFrameNumber` and `Uniform.getTime` with `Uniform.getFrameState`, which returns the full frame state.
  - Renamed `Widgets/Fullscreen` folder to `Widgets/FullscreenButton` along with associated objects/files.
    - `FullscreenWidget` -> `FullscreenButton`
    - `FullscreenViewModel` -> `FullscreenButtonViewModel`
  - Removed `addAttribute`, `removeAttribute`, and `setIndexBuffer` from `VertexArray`. They were not used.
- Added support for approximating local vertical, local horizontal (LVLH) reference frames when using `DynamicObjectView` in 3D. The object automatically selects LVLH or EastNorthUp based on the object's velocity.
- Added support for CZML defined vectors via new `CzmlDirection`, `DynamicVector`, and `DynamicVectorVisualizer` objects.
- Added `SceneTransforms.wgs84ToWindowCoordinates`. [#746](https://github.com/CesiumGS/cesium/issues/746).
- Added `fromElements` to `Cartesian2`, `Cartesian3`, and `Cartesian4`.
- Added `DrawCommand.cull` to avoid redundant visibility checks.
- Added `czm_morphTime` automatic GLSL uniform.
- Added support for [OES_vertex_array_object](http://www.khronos.org/registry/webgl/extensions/OES_vertex_array_object/), which improves rendering performance.
- Added support for floating-point textures.
- Added `IntersectionTests.trianglePlaneIntersection`.
- Added `computeHorizonCullingPoint`, `computeHorizonCullingPointFromVertices`, and `computeHorizonCullingPointFromExtent` methods to `EllipsoidalOccluder` and used them to build a more accurate horizon occlusion test for terrain rendering.
- Added sun visualization. See `Sun` and `Scene.sun`.
- Added a new `HomeButton` widget for returning to the default view of the current scene mode.
- Added `Command.beforeExecute` and `Command.afterExecute` events to enable additional processing when a command is executed.
- Added rotation parameter to `Polygon.configureExtent`.
- Added camera flight to extents. See new methods `CameraController.getExtentCameraCoordinates` and `CameraFlightPath.createAnimationExtent`.
- Improved the load ordering of terrain and imagery tiles, so that relevant detail is now more likely to be loaded first.
- Improved appearance of the Polyline arrow material.
- Fixed polyline clipping artifact. [#728](https://github.com/CesiumGS/cesium/issues/728).
- Fixed polygon crossing International Date Line for 2D and Columbus view. [#99](https://github.com/CesiumGS/cesium/issues/99).
- Fixed issue for camera flights when `frameState.mode === SceneMode.MORPHING`.
- Fixed ISO8601 date parsing when UTC offset is specified in the extended format, such as `2008-11-10T14:00:00+02:30`.

### b16 - 2013-05-01

- Breaking changes:

  - Removed the color, outline color, and outline width properties of polylines. Instead, use materials for polyline color and outline properties. Code that looked like:

           var polyline = polylineCollection.add({
               positions : positions,
               color : new Color(1.0, 1.0, 1.0, 1.0),
               outlineColor : new Color(1.0, 0.0, 0.0, 1.0),
               width : 1.0,
               outlineWidth : 3.0
           });

    should now look like:

           var outlineMaterial = Material.fromType(context, Material.PolylineOutlineType);
           outlineMaterial.uniforms.color = new Color(1.0, 1.0, 1.0, 1.0);
           outlineMaterial.uniforms.outlineColor = new Color(1.0, 0.0, 0.0, 1.0);
           outlineMaterial.uniforms.outlinewidth = 2.0;

           var polyline = polylineCollection.add({
               positions : positions,
               width : 3.0,
               material : outlineMaterial
           });

  - `CzmlCartographic` has been removed and all cartographic values are converted to Cartesian internally during CZML processing. This improves performance and fixes interpolation of cartographic source data. The Cartographic representation can still be retrieved if needed.
  - Removed `ComplexConicSensorVolume`, which was not documented and did not work on most platforms. It will be brought back in a future release. This does not affect CZML, which uses a custom sensor to approximate a complex conic.
  - Replaced `computeSunPosition` with `Simon1994PlanetaryPosition`, which has functions to calculate the position of the sun and the moon more accurately.
  - Removed `Context.createClearState`. These properties are now part of `ClearCommand`.
  - `RenderState` objects returned from `Context.createRenderState` are now immutable.
  - Removed `positionMC` from `czm_materialInput`. It is no longer used by any materials.

- Added wide polylines that work with and without ANGLE.
- Polylines now use materials to describe their surface appearance. See the [Fabric](https://github.com/CesiumGS/cesium/wiki/Fabric) wiki page for more details on how to create materials.
- Added new `PolylineOutline`, `PolylineGlow`, `PolylineArrow`, and `Fade` materials.
- Added `czm_pixelSizeInMeters` automatic GLSL uniform.
- Added `AnimationViewModel.snapToTicks`, which when set to true, causes the shuttle ring on the Animation widget to snap to the defined tick values, rather than interpolate between them.
- Added `Color.toRgba` and `Color.fromRgba` to convert to/from numeric unsigned 32-bit RGBA values.
- Added `GridImageryProvider` for custom rendering effects and debugging.
- Added new `Grid` material.
- Made `EllipsoidPrimitive` double-sided.
- Improved rendering performance by minimizing WebGL state calls.
- Fixed an error in Web Worker creation when loading Cesium.js from a different origin.
- Fixed `EllipsoidPrimitive` picking and picking objects with materials that have transparent parts.
- Fixed imagery smearing artifacts on mobile devices and other devices without high-precision fragment shaders.

### b15 - 2013-04-01

- Breaking changes:
  - `Billboard.computeScreenSpacePosition` now takes `Context` and `FrameState` arguments instead of a `UniformState` argument.
  - Removed `clampToPixel` property from `BillboardCollection` and `LabelCollection`. This option is no longer needed due to overall LabelCollection visualization improvements.
  - Removed `Widgets/Dojo/CesiumWidget` and replaced it with `Widgets/CesiumWidget`, which has no Dojo dependancies.
  - `destroyObject` no longer deletes properties from the object being destroyed.
  - `darker.css` files have been deleted and the `darker` theme is now the default style for widgets. The original theme is now known as `lighter` and is in corresponding `lighter.css` files.
  - CSS class names have been standardized to avoid potential collisions. All widgets now follow the same pattern, `cesium-<widget>-<className>`.
  - Removed `view2D`, `view3D`, and `viewColumbus` properties from `CesiumViewerWidget`. Use the `sceneTransitioner` property instead.
- Added `BoundingSphere.fromCornerPoints`.
- Added `fromArray` and `distance` functions to `Cartesian2`, `Cartesian3`, and `Cartesian4`.
- Added `DynamicPath.resolution` property for setting the maximum step size, in seconds, to take when sampling a position for path visualization.
- Added `TileCoordinatesImageryProvider` that renders imagery with tile X, Y, Level coordinates on the surface of the globe. This is mostly useful for debugging.
- Added `DynamicEllipse` and `DynamicObject.ellipse` property to render CZML ellipses on the globe.
- Added `sampleTerrain` function to sample the terrain height of a list of `Cartographic` positions.
- Added `DynamicObjectCollection.removeObject` and handling of the new CZML `delete` property.
- Imagery layers with an `alpha` of exactly 0.0 are no longer rendered. Previously these invisible layers were rendered normally, which was a waste of resources. Unlike the `show` property, imagery tiles in a layer with an `alpha` of 0.0 are still downloaded, so the layer will become visible more quickly when its `alpha` is increased.
- Added `onTransitionStart` and `onTransitionComplete` events to `SceneModeTransitioner`.
- Added `SceneModePicker`; a new widget for morphing between scene modes.
- Added `BaseLayerPicker`; a new widget for switching among pre-configured base layer imagery providers.

### b14 - 2013-03-01

- Breaking changes:
  - Major refactoring of both animation and widgets systems as we move to an MVVM-like architecture for user interfaces.
    - New `Animation` widget for controlling playback.
    - AnimationController.js has been deleted.
    - `ClockStep.SYSTEM_CLOCK_DEPENDENT` was renamed to `ClockStep.SYSTEM_CLOCK_MULTIPLIER`.
    - `ClockStep.SYSTEM_CLOCK` was added to have the clock always match the system time.
    - `ClockRange.LOOP` was renamed to `ClockRange.LOOP_STOP` and now only loops in the forward direction.
    - `Clock.reverseTick` was removed, simply negate `Clock.multiplier` and pass it to `Clock.tick`.
    - `Clock.shouldAnimate` was added to indicate if `Clock.tick` should actually advance time.
    - The Timeline widget was moved into the Widgets/Timeline subdirectory.
    - `Dojo/TimelineWidget` was removed. You should use the non-toolkit specific Timeline widget directly.
  - Removed `CesiumViewerWidget.fullScreenElement`, instead use the `CesiumViewerWidget.fullscreen.viewModel.fullScreenElement` observable property.
  - `IntersectionTests.rayPlane` now takes the new `Plane` type instead of separate `planeNormal` and `planeD` arguments.
  - Renamed `ImageryProviderError` to `TileProviderError`.
- Added support for global terrain visualization via `CesiumTerrainProvider`, `ArcGisImageServerTerrainProvider`, and `VRTheWorldTerrainProvider`. See the [Terrain Tutorial](http://cesiumjs.org/2013/02/15/Cesium-Terrain-Tutorial/) for more information.
- Added `FullscreenWidget` which is a simple, single-button widget that toggles fullscreen mode of the specified element.
- Added interactive extent drawing to the `Picking` Sandcastle example.
- Added `HeightmapTessellator` to create a mesh from a heightmap.
- Added `JulianDate.equals`.
- Added `Plane` for representing the equation of a plane.
- Added a line segment-plane intersection test to `IntersectionTests`.
- Improved the lighting used in 2D and Columbus View modes. In general, the surface lighting in these modes should look just like it does in 3D.
- Fixed an issue where a `PolylineCollection` with a model matrix other than the identity would be incorrectly rendered in 2D and Columbus view.
- Fixed an issue in the `ScreenSpaceCameraController` where disabled mouse events can cause the camera to be moved after being re-enabled.

### b13 - 2013-02-01

- Breaking changes:
  - The combined `Cesium.js` file and other required files are now created in `Build/Cesium` and `Build/CesiumUnminified` folders.
  - The Web Worker files needed when using the combined `Cesium.js` file are now in a `Workers` subdirectory.
  - Removed `erosion` property from `Polygon`, `ComplexConicSensorVolume`, `RectangularPyramidSensorVolume`, and `ComplexConicSensorVolume`. Use the new `Erosion` material. See the Sandbox Animation example.
  - Removed `setRectangle` and `getRectangle` methods from `ViewportQuad`. Use the new `rectangle` property.
  - Removed `time` parameter from `Scene.initializeFrame`. Instead, pass the time to `Scene.render`.
- Added new `RimLighting` and `Erosion` materials. See the [Fabric](https://github.com/CesiumGS/cesium/wiki/Fabric) wiki page.
- Added `hue` and `saturation` properties to `ImageryLayer`.
- Added `czm_hue` and `czm_saturation` to adjust the hue and saturation of RGB colors.
- Added `JulianDate.getDaysDifference` method.
- Added `Transforms.computeIcrfToFixedMatrix` and `computeFixedToIcrfMatrix`.
- Added `EarthOrientationParameters`, `EarthOrientationParametersSample`, `Iau2006XysData`, and `Iau2006XysDataSample` classes to `Core`.
- CZML now supports the ability to specify positions in the International Celestial Reference Frame (ICRF), and inertial reference frame.
- Fixed globe rendering on the Nexus 4 running Google Chrome Beta.
- `ViewportQuad` now supports the material system. See the [Fabric](https://github.com/CesiumGS/cesium/wiki/Fabric) wiki page.
- Fixed rendering artifacts in `EllipsoidPrimitive`.
- Fixed an issue where streaming CZML would fail when changing material types.
- Updated Dojo from 1.7.2 to 1.8.4. Reminder: Cesium does not depend on Dojo but uses it for reference applications.

### b12a - 2013-01-18

- Breaking changes:

  - Renamed the `server` property to `url` when constructing a `BingMapsImageryProvider`. Likewise, renamed `BingMapsImageryProvider.getServer` to `BingMapsImageryProvider.getUrl`. Code that looked like

           var bing = new BingMapsImageryProvider({
               server : 'dev.virtualearth.net'
           });

    should now look like:

           var bing = new BingMapsImageryProvider({
               url : 'http://dev.virtualearth.net'
           });

  - Renamed `toCSSColor` to `toCssColorString`.
  - Moved `minimumZoomDistance` and `maximumZoomDistance` from the `CameraController` to the `ScreenSpaceCameraController`.

- Added `fromCssColorString` to `Color` to create a `Color` instance from any CSS value.
- Added `fromHsl` to `Color` to create a `Color` instance from H, S, L values.
- Added `Scene.backgroundColor`.
- Added `textureRotationAngle` parameter to `Polygon.setPositions` and `Polygon.configureFromPolygonHierarchy` to rotate textures on polygons.
- Added `Matrix3.fromRotationX`, `Matrix3.fromRotationY`, `Matrix3.fromRotationZ`, and `Matrix2.fromRotation`.
- Added `fromUniformScale` to `Matrix2`, `Matrix3`, and `Matrix4`.
- Added `fromScale` to `Matrix2`.
- Added `multiplyByUniformScale` to `Matrix4`.
- Added `flipY` property when calling `Context.createTexture2D` and `Context.createCubeMap`.
- Added `MeshFilters.encodePosition` and `EncodedCartesian3.encode`.
- Fixed jitter artifacts with polygons.
- Fixed camera tilt close to the `minimumZoomDistance`.
- Fixed a bug that could lead to blue tiles when zoomed in close to the North and South poles.
- Fixed a bug where removing labels would remove the wrong label and ultimately cause a crash.
- Worked around a bug in Firefox 18 preventing typed arrays from being transferred to or from Web Workers.
- Upgraded RequireJS to version 2.1.2, and Almond to 0.2.3.
- Updated the default Bing Maps API key.

### b12 - 2013-01-03

- Breaking changes:
  - Renamed `EventHandler` to `ScreenSpaceEventHandler`.
  - Renamed `MouseEventType` to `ScreenSpaceEventType`.
  - Renamed `MouseEventType.MOVE` to `ScreenSpaceEventType.MOUSE_MOVE`.
  - Renamed `CameraEventHandler` to `CameraEventAggregator`.
  - Renamed all `*MouseAction` to `*InputAction` (including get, set, remove, etc).
  - Removed `Camera2DController`, `CameraCentralBodyController`, `CameraColumbusViewController`, `CameraFlightController`, `CameraFreeLookController`, `CameraSpindleController`, and `CameraControllerCollection`. Common ways to modify the camera are through the `CameraController` object of the `Camera` and will work in all scene modes. The default camera handler is the `ScreenSpaceCameraController` object on the `Scene`.
  - Changed default Natural Earth imagery to a 2K version of [Natural Earth II with Shaded Relief, Water, and Drainages](http://www.naturalearthdata.com/downloads/10m-raster-data/10m-natural-earth-2/). The previously used version did not include lakes and rivers. This replaced `Source/Assets/Textures/NE2_50M_SR_W_2048.jpg` with `Source/Assets/Textures/NE2_LR_LC_SR_W_DR_2048.jpg`.
- Added pinch-zoom, pinch-twist, and pinch-tilt for touch-enabled browsers (particularly mobile browsers).
- Improved rendering support on Nexus 4 and Nexus 7 using Firefox.
- Improved camera flights.
- Added Sandbox example using NASA's new [Black Marble](http://www.nasa.gov/mission_pages/NPP/news/earth-at-night.html) night imagery.
- Added constrained z-axis by default to the Cesium widgets.
- Upgraded Jasmine from version 1.1.0 to 1.3.0.
- Added `JulianDate.toIso8601`, which creates an ISO8601 compliant representation of a JulianDate.
- The `Timeline` widget now properly displays leap seconds.

### b11 - 2012-12-03

- Breaking changes:
  - Widget render loop now started by default. Startup code changed, see Sandcastle examples.
  - Changed `Timeline.makeLabel` to take a `JulianDate` instead of a JavaScript date parameter.
  - Default Earth imagery has been moved to a new package `Assets`. Images used by `Sandcastle` examples have been moved to the Sandcastle folder, and images used by the Dojo widgets are now self-contained in the `Widgets` package.
  - `positionToEyeEC` in `czm_materialInput` is no longer normalized by default.
  - `FullScreen` and related functions have been renamed to `Fullscreen` to match the W3C standard name.
  - `Fullscreen.isFullscreenEnabled` was incorrectly implemented in certain browsers. `isFullscreenEnabled` now correctly determines whether the browser will allow an element to go fullscreen. A new `isFullscreen` function is available to determine if the browser is currently in fullscreen mode.
  - `Fullscreen.getFullScreenChangeEventName` and `Fullscreen.getFullScreenChangeEventName` now return the proper event name, suitable for use with the `addEventListener` API, instead prefixing them with "on".
  - Removed `Scene.setSunPosition` and `Scene.getSunPosition`. The sun position used for lighting is automatically computed based on the scene's time.
  - Removed a number of rendering options from `CentralBody`, including the ground atmosphere, night texture, specular map, cloud map, cloud shadows, and bump map. These features weren't really production ready and had a disproportionate cost in terms of shader complexity and compilation time. They may return in a more polished form in a future release.
  - Removed `affectedByLighting` property from `Polygon`, `EllipsoidPrimitive`, `RectangularPyramidSensorVolume`, `CustomSensorVolume`, and `ComplexConicSensorVolume`.
  - Removed `DistanceIntervalMaterial`. This was not documented.
  - `Matrix2.getElementIndex`, `Matrix3.getElementIndex`, and `Matrix4.getElementIndex` functions have had their parameters swapped and now take row first and column second. This is consistent with other class constants, such as Matrix2.COLUMN1ROW2.
  - Replaced `CentralBody.showSkyAtmosphere` with `Scene.skyAtmosphere` and `SkyAtmosphere`. This has no impact for those using the Cesium widget.
- Improved lighting in Columbus view and on polygons, ellipsoids, and sensors.
- Fixed atmosphere rendering artifacts and improved Columbus view transition.
- Fixed jitter artifacts with billboards and polylines.
- Added `TileMapServiceImageryProvider`. See the Imagery Layers `Sandcastle` example.
- Added `Water` material. See the Materials `Sandcastle` example.
- Added `SkyBox` to draw stars. Added `CesiumWidget.showSkyBox` and `CesiumViewerWidget.showSkyBox`.
- Added new `Matrix4` functions: `Matrix4.multiplyByTranslation`, `multiplyByPoint`, and `Matrix4.fromScale`. Added `Matrix3.fromScale`.
- Added `EncodedCartesian3`, which is used to eliminate jitter when drawing primitives.
- Added new automatic GLSL uniforms: `czm_frameNumber`, `czm_temeToPseudoFixed`, `czm_entireFrustum`, `czm_inverseModel`, `czm_modelViewRelativeToEye`, `czm_modelViewProjectionRelativeToEye`, `czm_encodedCameraPositionMCHigh`, and `czm_encodedCameraPositionMCLow`.
- Added `czm_translateRelativeToEye` and `czm_luminance` GLSL functions.
- Added `shininess` to `czm_materialInput`.
- Added `QuadraticRealPolynomial`, `CubicRealPolynomial`, and `QuarticRealPolynomial` for finding the roots of quadratic, cubic, and quartic polynomials.
- Added `IntersectionTests.grazingAltitudeLocation` for finding a point on a ray nearest to an ellipsoid.
- Added `mostOrthogonalAxis` function to `Cartesian2`, `Cartesian3`, and `Cartesian4`.
- Changed CesiumViewerWidget default behavior so that zooming to an object now requires a single left-click, rather than a double-click.
- Updated third-party [Tween.js](https://github.com/sole/tween.js/).

### b10 - 2012-11-02

- Breaking changes:
  - Renamed `Texture2DPool` to `TexturePool`.
  - Renamed `BingMapsTileProvider` to `BingMapsImageryProvider`.
  - Renamed `SingleTileProvider` to `SingleTileImageryProvider`.
  - Renamed `ArcGISTileProvider` to `ArcGisMapServerImageryProvider`.
  - Renamed `EquidistantCylindrdicalProjection` to `GeographicProjection`.
  - Renamed `MercatorProjection` to `WebMercatorProjection`.
  - `CentralBody.dayTileProvider` has been removed. Instead, add one or more imagery providers to the collection returned by `CentralBody.getImageryLayers()`.
  - The `description.generateTextureCoords` parameter passed to `ExtentTessellator.compute` is now called `description.generateTextureCoordinates`.
  - Renamed `bringForward`, `sendBackward`, `bringToFront`, and `sendToBack` methods on `CompositePrimitive` to `raise`, `lower`, `raiseToTop`, and `lowerToBottom`, respectively.
  - `Cache` and `CachePolicy` are no longer used and have been removed.
  - Fixed problem with Dojo widget startup, and removed "postSetup" callback in the process. See Sandcastle examples and update your startup code.
- `CentralBody` now allows imagery from multiple sources to be layered and alpha blended on the globe. See the new `Imagery Layers` and `Map Projections` Sandcastle examples.
- Added `WebMapServiceImageryProvider`.
- Improved middle mouse click behavior to always tilt in the same direction.
- Added `getElementIndex` to `Matrix2`, `Matrix3`, and `Matrix4`.

### b9 - 2012-10-01

- Breaking changes:
  - Removed the `render` and `renderForPick` functions of primitives. The primitive `update` function updates a list of commands for the renderer. For more details, see the [Data Driven Renderer](https://github.com/CesiumGS/cesium/wiki/Data-Driven-Renderer-Details).
  - Removed `Context.getViewport` and `Context.setViewport`. The viewport defaults to the size of the canvas if a primitive does not override the viewport property in the render state.
  - `shallowEquals` has been removed.
  - Passing `undefined` to any of the set functions on `Billboard` now throws an exception.
  - Passing `undefined` to any of the set functions on `Polyline` now throws an exception.
  - `PolygonPipeline.scaleToGeodeticHeight` now takes ellipsoid as the last parameter, instead of the first. It also now defaults to `Ellipsoid.WGS84` if no parameter is provided.
- The new Sandcastle live editor and demo gallery replace the Sandbox and Skeleton examples.
- Improved picking performance and accuracy.
- Added EllipsoidPrimitive for visualizing ellipsoids and spheres. Currently, this is only supported in 3D, not 2D or Columbus view.
- Added `DynamicEllipsoid` and `DynamicEllipsoidVisualizer` which use the new `EllipsoidPrimitive` to implement ellipsoids in CZML.
- `Extent` functions now take optional result parameters. Also added `getCenter`, `intersectWith`, and `contains` functions.
- Add new utility class, `DynamicObjectView` for tracking a DynamicObject with the camera across scene modes; also hooked up CesiumViewerWidget to use it.
- Added `enableTranslate`, `enableZoom`, and `enableRotate` properties to `Camera2DController` to selectively toggle camera behavior. All values default to `true`.
- Added `Camera2DController.setPositionCartographic` to simplify moving the camera programmatically when in 2D mode.
- Improved near/far plane distances and eliminated z-fighting.
- Added `Matrix4.multiplyByTranslation`, `Matrix4.fromScale`, and `Matrix3.fromScale`.

### b8 - 2012-09-05

- Breaking changes:

  - Materials are now created through a centralized Material class using a JSON schema called [Fabric](https://github.com/CesiumGS/cesium/wiki/Fabric). For example, change:

          polygon.material = new BlobMaterial({repeat : 10.0});

    to:

          polygon.material = Material.fromType(context, 'Blob');
          polygon.material.repeat = 10.0;

    or:

          polygon.material = new Material({
              context : context,
              fabric : {
                  type : 'Blob',
                  uniforms : {
                      repeat : 10.0
                  }
              }
          });

  - `Label.computeScreenSpacePosition` now requires the current scene state as a parameter.
  - Passing `undefined` to any of the set functions on `Label` now throws an exception.
  - Renamed `agi_` prefix on GLSL identifiers to `czm_`.
  - Replaced `ViewportQuad` properties `vertexShader` and `fragmentShader` with optional constructor arguments.
  - Changed the GLSL automatic uniform `czm_viewport` from an `ivec4` to a `vec4` to reduce casting.
  - `Billboard` now defaults to an image index of `-1` indicating no texture, previously billboards defaulted to `0` indicating the first texture in the atlas. For example, change:

          billboards.add({
              position : { x : 1.0, y : 2.0, z : 3.0 },
          });

    to:

          billboards.add({
              position : { x : 1.0, y : 2.0, z : 3.0 },
              imageIndex : 0
          });

  - Renamed `SceneState` to `FrameState`.
  - `SunPosition` was changed from a static object to a function `computeSunPosition`; which now returns a `Cartesian3` with the computed position. It was also optimized for performance and memory pressure. For example, change:

          var result = SunPosition.compute(date);
          var position = result.position;

        to:

          var position = computeSunPosition(date);

- All `Quaternion` operations now have static versions that work with any objects exposing `x`, `y`, `z` and `w` properties.
- Added support for nested polygons with holes. See `Polygon.configureFromPolygonHierarchy`.
- Added support to the renderer for view frustum and central body occlusion culling. All built-in primitives, such as `BillboardCollection`, `Polygon`, `PolylineCollection`, etc., can be culled. See the advanced examples in the Sandbox for details.
- Added `writeTextToCanvas` function which handles sizing the resulting canvas to fit the desired text.
- Added support for CZML path visualization via the `DynamicPath` and `DynamicPathVisualizer` objects. See the [CZML wiki](https://github.com/CesiumGS/cesium/wiki/CZML-Guide) for more details.
- Added support for [WEBGL_depth_texture](http://www.khronos.org/registry/webgl/extensions/WEBGL_depth_texture/). See `Framebuffer.setDepthTexture`.
- Added `CesiumMath.isPowerOfTwo`.
- Added `affectedByLighting` to `ComplexConicSensorVolume`, `CustomSensorVolume`, and `RectangularPyramidSensorVolume` to turn lighting on/off for these objects.
- CZML `Polygon`, `Cone`, and `Pyramid` objects are no longer affected by lighting.
- Added `czm_viewRotation` and `czm_viewInverseRotation` automatic GLSL uniforms.
- Added a `clampToPixel` property to `BillboardCollection` and `LabelCollection`. When true, it aligns all billboards and text to a pixel in screen space, providing a crisper image at the cost of jumpier motion.
- `Ellipsoid` functions now take optional result parameters.

### b7 - 2012-08-01

- Breaking changes:

  - Removed keyboard input handling from `EventHandler`.
  - `TextureAtlas` takes an object literal in its constructor instead of separate parameters. Code that previously looked like:

          context.createTextureAtlas(images, pixelFormat, borderWidthInPixels);

    should now look like:

          context.createTextureAtlas({images : images, pixelFormat : pixelFormat, borderWidthInPixels : borderWidthInPixels});

  - `Camera.pickEllipsoid` returns the picked position in world coordinates and the ellipsoid parameter is optional. Prefer the new `Scene.pickEllipsoid` method. For example, change

          var position = camera.pickEllipsoid(ellipsoid, windowPosition);

    to:

          var position = scene.pickEllipsoid(windowPosition, ellipsoid);

  - `Camera.getPickRay` now returns the new `Ray` type instead of an object with position and direction properties.
  - `Camera.viewExtent` now takes an `Extent` argument instead of west, south, east and north arguments. Prefer `Scene.viewExtent` over `Camera.viewExtent`. `Scene.viewExtent` will work in any `SceneMode`. For example, change

          camera.viewExtent(ellipsoid, west, south, east, north);

    to:

          scene.viewExtent(extent, ellipsoid);

  - `CameraSpindleController.mouseConstrainedZAxis` has been removed. Instead, use `CameraSpindleController.constrainedAxis`. Code that previously looked like:

          spindleController.mouseConstrainedZAxis = true;

    should now look like:

          spindleController.constrainedAxis = Cartesian3.UNIT_Z;

  - The `Camera2DController` constructor and `CameraControllerCollection.add2D` now require a projection instead of an ellipsoid.
  - `Chain` has been removed. `when` is now included as a more complete CommonJS Promises/A implementation.
  - `Jobs.downloadImage` was replaced with `loadImage` to provide a promise that will asynchronously load an image.
  - `jsonp` now returns a promise for the requested data, removing the need for a callback parameter.
  - JulianDate.getTimeStandard() has been removed, dates are now always stored internally as TAI.
  - LeapSeconds.setLeapSeconds now takes an array of LeapSecond instances instead of JSON.
  - TimeStandard.convertUtcToTai and TimeStandard.convertTaiToUtc have been removed as they are no longer needed.
  - `Cartesian3.prototype.getXY()` was replaced with `Cartesian2.fromCartesian3`. Code that previously looked like `cartesian3.getXY();` should now look like `Cartesian2.fromCartesian3(cartesian3);`.
  - `Cartesian4.prototype.getXY()` was replaced with `Cartesian2.fromCartesian4`. Code that previously looked like `cartesian4.getXY();` should now look like `Cartesian2.fromCartesian4(cartesian4);`.
  - `Cartesian4.prototype.getXYZ()` was replaced with `Cartesian3.fromCartesian4`. Code that previously looked like `cartesian4.getXYZ();` should now look like `Cartesian3.fromCartesian4(cartesian4);`.
  - `Math.angleBetween` was removed because it was a duplicate of `Cartesian3.angleBetween`. Simply replace calls of the former to the later.
  - `Cartographic3` was renamed to `Cartographic`.
  - `Cartographic2` was removed; use `Cartographic` instead.
  - `Ellipsoid.toCartesian` was renamed to `Ellipsoid.cartographicToCartesian`.
  - `Ellipsoid.toCartesians` was renamed to `Ellipsoid.cartographicArrayToCartesianArray`.
  - `Ellipsoid.toCartographic2` was renamed to `Ellipsoid.cartesianToCartographic`.
  - `Ellipsoid.toCartographic2s` was renamed to `Ellipsoid.cartesianArrayToCartographicArray`.
  - `Ellipsoid.toCartographic3` was renamed to `Ellipsoid.cartesianToCartographic`.
  - `Ellipsoid.toCartographic3s` was renamed to `Ellipsoid.cartesianArrayToCartographicArray`.
  - `Ellipsoid.cartographicDegreesToCartesian` was removed. Code that previously looked like `ellipsoid.cartographicDegreesToCartesian(new Cartographic(45, 50, 10))` should now look like `ellipsoid.cartographicToCartesian(Cartographic.fromDegrees(45, 50, 10))`.
  - `Math.cartographic3ToRadians`, `Math.cartographic2ToRadians`, `Math.cartographic2ToDegrees`, and `Math.cartographic3ToDegrees` were removed. These functions are no longer needed because Cartographic instances are always represented in radians.
  - All functions starting with `multiplyWith` now start with `multiplyBy` to be consistent with functions starting with `divideBy`.
  - The `multiplyWithMatrix` function on each `Matrix` type was renamed to `multiply`.
  - All three Matrix classes have been largely re-written for consistency and performance. The `values` property has been eliminated and Matrices are no longer immutable. Code that previously looked like `matrix = matrix.setColumn0Row0(12);` now looks like `matrix[Matrix2.COLUMN0ROW0] = 12;`. Code that previously looked like `matrix.setColumn3(cartesian3);` now looked like `matrix.setColumn(3, cartesian3, matrix)`.
  - 'Polyline' is no longer externally creatable. To create a 'Polyline' use the 'PolylineCollection.add' method.

          Polyline polyline = new Polyline();

    to

          PolylineCollection polylineCollection = new PolylineCollection();
          Polyline polyline = polylineCollection.add();

- All `Cartesian2` operations now have static versions that work with any objects exposing `x` and `y` properties.
- All `Cartesian3` operations now have static versions that work with any objects exposing `x`, `y`, and `z` properties.
- All `Cartesian4` operations now have static versions that work with any objects exposing `x`, `y`, `z` and `w` properties.
- All `Cartographic` operations now have static versions that work with any objects exposing `longitude`, `latitude`, and `height` properties.
- All `Matrix` classes are now indexable like arrays.
- All `Matrix` operations now have static versions of all prototype functions and anywhere we take a Matrix instance as input can now also take an Array or TypedArray.
- All `Matrix`, `Cartesian`, and `Cartographic` operations now take an optional result parameter for object re-use to reduce memory pressure.
- Added `Cartographic.fromDegrees` to make creating Cartographic instances from values in degrees easier.
- Added `addImage` to `TextureAtlas` so images can be added to a texture atlas after it is constructed.
- Added `Scene.pickEllipsoid`, which picks either the ellipsoid or the map depending on the current `SceneMode`.
- Added `Event`, a new utility class which makes it easy for objects to expose event properties.
- Added `TextureAtlasBuilder`, a new utility class which makes it easy to build a TextureAtlas asynchronously.
- Added `Clock`, a simple clock for keeping track of simulated time.
- Added `LagrangePolynomialApproximation`, `HermitePolynomialApproximation`, and `LinearApproximation` interpolation algorithms.
- Added `CoordinateConversions`, a new static class where most coordinate conversion methods will be stored.
- Added `Spherical` coordinate type
- Added a new DynamicScene layer for time-dynamic, data-driven visualization. This include CZML processing. For more details see https://github.com/CesiumGS/cesium/wiki/Architecture and https://github.com/CesiumGS/cesium/wiki/CZML-in-Cesium.
- Added a new application, Cesium Viewer, for viewing CZML files and otherwise exploring the globe.
- Added a new Widgets directory, to contain common re-usable Cesium related controls.
- Added a new Timeline widget to the Widgets directory.
- Added a new Widgets/Dojo directory, to contain dojo-specific widgets.
- Added new Timeline and Cesium dojo widgets.
- Added `CameraCentralBodyController` as the new default controller to handle mouse input.
  - The left mouse button rotates around the central body.
  - The right mouse button and mouse wheel zoom in and out.
  - The middle mouse button rotates around the point clicked on the central body.
- Added `computeTemeToPseudoFixedMatrix` function to `Transforms`.
- Added 'PolylineCollection' to manage numerous polylines. 'PolylineCollection' dramatically improves rendering speed when using polylines.

### b6a - 2012-06-20

- Breaking changes:
  - Changed `Tipsify.tipsify` and `Tipsify.calculateACMR` to accept an object literal instead of three separate arguments. Supplying a maximum index and cache size is now optional.
  - `CentralBody` no longer requires a camera as the first parameter.
- Added `CentralBody.northPoleColor` and `CentralBody.southPoleColor` to fill in the poles if they are not covered by a texture.
- Added `Polygon.configureExtent` to create a polygon defined by west, south, east, and north values.
- Added functions to `Camera` to provide position and directions in world coordinates.
- Added `showThroughEllipsoid` to `CustomSensorVolume` and `RectangularPyramidSensorVolume` to allow sensors to draw through Earth.
- Added `affectedByLighting` to `CentralBody` and `Polygon` to turn lighting on/off for these objects.

### b5 - 2012-05-15

- Breaking changes:

  - Renamed Geoscope to Cesium. To update your code, change all `Geoscope.*` references to `Cesium.*`, and reference Cesium.js instead of Geoscope.js.
  - `CompositePrimitive.addGround` was removed; use `CompositePrimitive.add` instead. For example, change

          primitives.addGround(polygon);

    to:

          primitives.add(polygon);

  - Moved `eastNorthUpToFixedFrame` and `northEastDownToFixedFrame` functions from `Ellipsoid` to a new `Transforms` object. For example, change

          var m = ellipsoid.eastNorthUpToFixedFrame(p);

    to:

          var m = Cesium.Transforms.eastNorthUpToFixedFrame(p, ellipsoid);

  - Label properties `fillStyle` and `strokeStyle` were renamed to `fillColor` and `outlineColor`; they are also now color objects instead of strings. The label `Color` property has been removed.

    For example, change

          label.setFillStyle("red");
          label.setStrokeStyle("#FFFFFFFF");

    to:

          label.setFillColor({ red : 1.0, blue : 0.0, green : 0.0, alpha : 1.0 });
          label.setOutlineColor({ red : 1.0, blue : 1.0, green : 1.0, alpha : 1.0 });

  - Renamed `Tipsify.Tipsify` to `Tipsify.tipsify`.
  - Renamed `Tipsify.CalculateACMR` to `Tipsify.calculateACMR`.
  - Renamed `LeapSecond.CompareLeapSecondDate` to `LeapSecond.compareLeapSecondDate`.
  - `Geoscope.JSONP.get` is now `Cesium.jsonp`. `Cesium.jsonp` now takes a url, a callback function, and an options object. The previous 2nd and 4th parameters are now specified using the options object.
  - `TWEEN` is no longer globally defined, and is instead available as `Cesium.Tween`.
  - Chain.js functions such as `run` are now moved to `Cesium.Chain.run`, etc.
  - `Geoscope.CollectionAlgorithms.binarySearch` is now `Cesium.binarySearch`.
  - `Geoscope.ContainmentTests.pointInsideTriangle2D` is now `Cesium.pointInsideTriangle2D`.
  - Static constructor methods prefixed with "createFrom", now start with "from":

          Matrix2.createfromColumnMajorArray

    becomes

          Matrix2.fromColumnMajorArray

  - The `JulianDate` constructor no longer takes a `Date` object, use the new from methods instead:

          new JulianDate(new Date());

    becomes

          JulianDate.fromDate(new Date("January 1, 2011 12:00:00 EST"));
          JulianDate.fromIso8601("2012-04-24T18:08Z");
          JulianDate.fromTotalDays(23452.23);

  - `JulianDate.getDate` is now `JulianDate.toDate()` and returns a new instance each time.
  - `CentralBody.logoOffsetX` and `logoOffsetY` have been replaced with `CentralBody.logoOffset`, a `Cartesian2`.
  - TileProviders now take a proxy object instead of a string, to allow more control over how proxy URLs are built. Construct a DefaultProxy, passing the previous proxy URL, to get the previous behavior.
  - `Ellipsoid.getScaledWgs84()` has been removed since it is not needed.
  - `getXXX()` methods which returned a new instance of what should really be a constant are now exposed as frozen properties instead. This should improve performance and memory pressure.

    - `Cartsian2/3/4.getUnitX()` -> `Cartsian2/3/4.UNIT_X`
    - `Cartsian2/3/4.getUnitY()` -> `Cartsian2/3/4.UNIT_Y`
    - `Cartsian2/3/4.getUnitZ()` -> `Cartsian3/4.UNIT_Z`
    - `Cartsian2/3/4.getUnitW()` -> `Cartsian4.UNIT_W`
    - `Matrix/2/3/4.getIdentity()` -> `Matrix/2/3/4.IDENTITY`
    - `Quaternion.getIdentity()` -> `Quaternion.IDENTITY`
    - `Ellipsoid.getWgs84()` -> `Ellipsoid.WGS84`
    - `Ellipsoid.getUnitSphere()` -> `Ellipsoid.UNIT_SPHERE`
    - `Cartesian2/3/4/Cartographic.getZero()` -> `Cartesian2/3/4/Cartographic.ZERO`

- Added `PerformanceDisplay` which can be added to a scene to display frames per second (FPS).
- Labels now correctly allow specifying fonts by non-pixel CSS units such as points, ems, etc.
- Added `Shapes.computeEllipseBoundary` and updated `Shapes.computeCircleBoundary` to compute boundaries using arc-distance.
- Added `fileExtension` and `credit` properties to `OpenStreetMapTileProvider` construction.
- Night lights no longer disappear when `CentralBody.showGroundAtmosphere` is `true`.

### b4 - 2012-03-01

- Breaking changes:

  - Replaced `Geoscope.SkyFromSpace` object with `CentralBody.showSkyAtmosphere` property.
  - For mouse click and double click events, replaced `event.x` and `event.y` with `event.position`.
  - For mouse move events, replaced `movement.startX` and `startY` with `movement.startPosition`. Replaced `movement.endX` and `movement.endY` with `movement.endPosition`.
  - `Scene.Pick` now takes a `Cartesian2` with the origin at the upper-left corner of the canvas. For example, code that looked like:

          scene.pick(movement.endX, scene.getCanvas().clientHeight - movement.endY);

    becomes:

          scene.pick(movement.endPosition);

- Added `SceneTransitioner` to switch between 2D and 3D views. See the new Skeleton 2D example.
- Added `CentralBody.showGroundAtmosphere` to show an atmosphere on the ground.
- Added `Camera.pickEllipsoid` to get the point on the globe under the mouse cursor.
- Added `Polygon.height` to draw polygons at a constant altitude above the ellipsoid.

### b3 - 2012-02-06

- Breaking changes:
  - Replaced `Geoscope.Constants` and `Geoscope.Trig` with `Geoscope.Math`.
  - `Polygon`
    - Replaced `setColor` and `getColor` with a `material.color` property.
    - Replaced `setEllipsoid` and `getEllipsoid` with an `ellipsoid` property.
    - Replaced `setGranularity` and `getGranularity` with a `granularity` property.
  - `Polyline`
    - Replaced `setColor`/`getColor` and `setOutlineColor`/`getOutlineColor` with `color` and `outline` properties.
    - Replaced `setWidth`/`getWidth` and `setOutlineWidth`/`getOutlineWidth` with `width` and `outlineWidth` properties.
  - Removed `Geoscope.BillboardCollection.bufferUsage`. It is now automatically determined.
  - Removed `Geoscope.Label` set/get functions for `shadowOffset`, `shadowBlur`, `shadowColor`. These are no longer supported.
  - Renamed `Scene.getTransitions` to `Scene.getAnimations`.
  - Renamed `SensorCollection` to `SensorVolumeCollection`.
  - Replaced `ComplexConicSensorVolume.material` with separate materials for each surface: `outerMaterial`, `innerMaterial`, and `capMaterial`.
  - Material renames
    - `TranslucentSensorVolumeMaterial` to `ColorMaterial`.
    - `DistanceIntervalSensorVolumeMaterial` to `DistanceIntervalMaterial`.
    - `TieDyeSensorVolumeMaterial` to `TieDyeMaterial`.
    - `CheckerboardSensorVolumeMaterial` to `CheckerboardMaterial`.
    - `PolkaDotSensorVolumeMaterial` to `DotMaterial`.
    - `FacetSensorVolumeMaterial` to `FacetMaterial`.
    - `BlobSensorVolumeMaterial` to `BlobMaterial`.
  - Added new materials:
    - `VerticalStripeMaterial`
    - `HorizontalStripeMaterial`
    - `DistanceIntervalMaterial`
  - Added polygon material support via the new `Polygon.material` property.
  - Added clock angle support to `ConicSensorVolume` via the new `maximumClockAngle` and `minimumClockAngle` properties.
  - Added a rectangular sensor, `RectangularPyramidSensorVolume`.
  - Changed custom sensor to connect direction points using the sensor's radius; previously, points were connected with a line.
  - Improved performance and memory usage of `BillboardCollection` and `LabelCollection`.
  - Added more mouse events.
  - Added Sandbox examples for new features.

### b2 - 2011-12-01

- Added complex conic and custom sensor volumes, and various materials to change their appearance. See the new Sensor folder in the Sandbox.
- Added modelMatrix property to primitives to render them in a local reference frame. See the polyline example in the Sandbox.
- Added eastNorthUpToFixedFrame() and northEastDownToFixedFrame() to Ellipsoid to create local reference frames.
- Added CameraFlightController to zoom smoothly from one point to another. See the new camera examples in the Sandbox.
- Added row and column assessors to Matrix2, Matrix3, and Matrix4.
- Added Scene, which reduces the amount of code required to use Geoscope. See the Skeleton. We recommend using this instead of explicitly calling update() and render() for individual or composite primitives. Existing code will need minor changes:

  - Calls to Context.pick() should be replaced with Scene.pick().
  - Primitive constructors no longer require a context argument.
  - Primitive update() and render() functions now require a context argument. However, when using the new Scene object, these functions do not need to be called directly.
  - TextureAtlas should no longer be created directly; instead, call Scene.getContext().createTextureAtlas().
  - Other breaking changes:

    - Camera get/set functions, e.g., getPosition/setPosition were replaced with properties, e.g., position.
    - Replaced CompositePrimitive, Polygon, and Polyline getShow/setShow functions with a show property.
    - Replaced Polyline, Polygon, BillboardCollection, and LabelCollection getBufferUsage/setBufferUsage functions with a bufferUsage property.
    - Changed colors used by billboards, labels, polylines, and polygons. Previously, components were named r, g, b, and a. They are now red, green, blue, and alpha. Previously, each component's range was [0, 255]. The range is now [0, 1] floating point. For example,

            color : { r : 0, g : 255, b : 0, a : 255 }

      becomes:

            color : { red : 0.0, green : 1.0, blue : 0.0, alpha : 1.0 }

### b1 - 2011-09-19

- Added `Shapes.computeCircleBoundary` to compute circles. See the Sandbox.
- Changed the `EventHandler` constructor function to take the Geoscope canvas, which ensures the mouse position is correct regardless of the canvas' position on the page. Code that previously looked like:

        var handler = new Geoscope.EventHandler();

  should now look like:

        var handler = new Geoscope.EventHandler(canvas);

- Context.Pick no longer requires clamping the x and y arguments. Code that previously looked like:

        var pickedObject = context.pick(primitives, us, Math.max(x, 0.0),
            Math.max(context.getCanvas().clientHeight - y, 0.0));

  can now look like:

        var pickedObject = context.pick(primitives, us, x, context.getCanvas().clientHeight - y);

- Changed Polyline.setWidth and Polyline.setOutlineWidth to clamp the width to the WebGL implementation limit instead of throwing an exception. Code that previously looked like:

        var maxWidth = context.getMaximumAliasedLineWidth();
        polyline.setWidth(Math.min(5, maxWidth));
        polyline.setOutlineWidth(Math.min(10, maxWidth));

  can now look like:

        polyline.setWidth(5);
        polyline.setOutlineWidth(10);

- Improved the Sandbox:
  - Code in the editor is now evaluated as you type for quick prototyping.
  - Highlighting a Geoscope type in the editor and clicking the doc button in the toolbar now brings up the reference help for that type.
- BREAKING CHANGE: The `Context` constructor-function now takes an element instead of an ID. Code that previously looked like:

        var context = new Geoscope.Context("glCanvas");
        var canvas = context.getCanvas();

  should now look like:

        var canvas = document.getElementById("glCanvas");
        var context = new Geoscope.Context(canvas);

### b0 - 2011-08-31

- Added new Sandbox and Skeleton examples. The sandbox contains example code for common tasks. The skeleton is a bare-bones application for building upon. Most sandbox code examples can be copy and pasted directly into the skeleton.
- Added `Geoscope.Polygon` for drawing polygons on the globe.
- Added `Context.pick` to pick objects in one line of code.
- Added `bringForward`, `bringToFront`, `sendBackward`, and `sendToBack` functions to `CompositePrimitive` to control the render-order for ground primitives.
- Added `getShow`/`setShow` functions to `Polyline` and `CompositePrimitive`.
- Added new camera control and event types including `CameraFreeLookEventHandler`, `CameraSpindleEventHandler`, and `EventHandler`.
- Replaced `Ellipsoid.toCartesian3` with `Ellipsoid.toCartesian`.
- update and `updateForPick` functions no longer require a `UniformState` argument.

## Alpha Releases

### a6 - 2011-08-05

- Added support for lines using `Geoscope.Polyline`. See the Sandbox example.
- Made `CompositePrimitive`, `LabelCollection`, and `BillboardCollection` have consistent function names, including a new `contains()` function.
- Improved reference documentation layout.

### a5 - 2011-07-22

- Flushed out `CompositePrimitive`, `TimeStandard`, and `LeapSecond` types.
- Improved support for browsers using ANGLE (Windows Only).

### a4 - 2011-07-15

- Added `Geoscope.TimeStandard` for handling TAI and UTC time standards.
- Added `Geoscope.Quaternion`, which is a foundation for future camera control.
- Added initial version of `Geoscope.PrimitiveCollection` to simplify rendering.
- Prevented billboards/labels near the surface from getting cut off by the globe.
- See the Sandbox for example code.
- Added more reference documentation for labels.

### a3 - 2011-07-08

- Added `Geoscope.LabelCollection` for drawing text.
- Added `Geoscope.JulianDate` and `Geoscope.TimeConstants` for proper time handling.
- See the Sandbox example for how to use the new labels and Julian date.

### a2 - 2011-07-01

- Added `Geoscope.ViewportQuad` and `Geoscope.Rectangle` (foundations for 2D map).
- Improved the visual quality of cloud shadows.

### a1 - 2011-06-24

- Added `SunPosition` type to compute the sun position for a julian date.
- Simplified picking. See the mouse move event in the Sandbox example.
- `Cartographic2` and `Cartographic3` are now mutable types.
- Added reference documentation for billboards.

### a0 - 2011-06-17

- Initial Release.<|MERGE_RESOLUTION|>--- conflicted
+++ resolved
@@ -1,12 +1,8 @@
 # Change Log
 
-<<<<<<< HEAD
-- Added SplitDirection property for display PointPrimitive relative to the `Scene.splitPosition`.
-
-### 1.118 - 2024-06-01
-=======
+- Added SplitDirection property for display PointPrimitive relative to the `Scene.splitPosition`. [#11982](https://github.com/CesiumGS/cesium/pull/11982)
+
 ### 1.118 - 2024-06-03
->>>>>>> 3b393448
 
 #### @cesium/engine
 
