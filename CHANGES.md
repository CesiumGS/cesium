--- conflicted
+++ resolved
@@ -6,6 +6,7 @@
 
 ##### Fixes :wrench:
 
+- Fixed issue where terrain with multiple layers was loading higher LOD tiles inconsistently. [#11312](https://github.com/CesiumGS/cesium/issues/11312)
 - Fixed `OpenStreetMapImageryProvider` usage in comments, change default url and add `tile.openstreetmap.org` to `RequestScheduler.requestsByServer`. [#11407](https://github.com/CesiumGS/cesium/pull/11407)
 
 #### @cesium/widgets
@@ -23,11 +24,7 @@
 ##### Fixes :wrench:
 
 - Fixed a bug where `Model` would not respond to different alpha values in a `Cesium3DTileStyle`. [#11399](https://github.com/CesiumGS/cesium/pull/11399)
-<<<<<<< HEAD
-- Fixed issue where terrain with multiple layers was loading higher LOD tiles inconsistently. [#11312](https://github.com/CesiumGS/cesium/issues/11312)
-=======
 - Fixed dimensions of `tangentEC` in custom shaders. [#11394](https://github.com/CesiumGS/cesium/pull/11394)
->>>>>>> 9bf47057
 
 #### @cesium/widgets
 
