--- conflicted
+++ resolved
@@ -4,11 +4,8 @@
 
 ##### Additions :tada:
 
-<<<<<<< HEAD
+- Models and tilesets that use the `CESIUM_primitive_outline` extension can now toggle outlines at runtime with the `showOutline` property. Furthermore, the color of the outlines can now be controlled by the `outlineColor` property. [#10506](https://github.com/CesiumGS/cesium/pull/10506)
 - Added optional `blurActiveElementOnCanvasFocus` option to set the behavior of blurring the active element when interacting with the canvas. [#10518](https://github.com/CesiumGS/cesium/pull/10518)
-=======
-- Models and tilesets that use the `CESIUM_primitive_outline` extension can now toggle outlines at runtime with the `showOutline` property. Furthermore, the color of the outlines can now be controlled by the `outlineColor` property. [#10506](https://github.com/CesiumGS/cesium/pull/10506)
->>>>>>> 6575f1cb
 
 ##### Fixes :wrench:
 
