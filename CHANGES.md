# Change Log

### 1.90 - 2022-02-01

##### Fixes :wrench:

- Fixed an error when loading GeoJSON with null `stroke` or `fill` properties but valid opacity values. [#9717](https://github.com/CesiumGS/cesium/pull/9717)

### 1.89 - 2022-01-03

##### Breaking Changes :mega:

- Removed `Scene.debugShowGlobeDepth`. [#9965](https://github.com/CesiumGS/cesium/pull/9965)
- Removed `CesiumInspectorViewModel.globeDepth` and `CesiumInspectorViewModel.pickDepth`. [#9965](https://github.com/CesiumGS/cesium/pull/9965)
- `barycentricCoordinates` returns `undefined` when the input triangle is degenerate. [#9175](https://github.com/CesiumGS/cesium/pull/9175)

##### Additions :tada:

- Added a `pointSize` field to custom vertex shaders for more control over shading point clouds. [#9960](https://github.com/CesiumGS/cesium/pull/9960)
- Added `lambertDiffuseMultiplier` property to Globe object to enhance terrain lighting. [#9878](https://github.com/CesiumGS/cesium/pull/9878)
- Added `getFeatureInfoUrl` option to `WebMapServiceImageryProvider` which reads the getFeatureInfo request URL for WMS service if it differs with the getCapabilities URL. [#9563](https://github.com/CesiumGS/cesium/pull/9563)
- Added `tileset.enableModelExperimental` so tilesets with `Model` and `ModelExperimental` can be mixed in the same scene. [#9982](https://github.com/CesiumGS/cesium/pull/9982)

##### Fixes :wrench:

- Fixed handling of vec3 vertex colors in `ModelExperimental`. [#9955](https://github.com/CesiumGS/cesium/pull/9955)
- Fixed handling of Draco quantized vec3 vertex colors in `ModelExperimental`. [#9957](https://github.com/CesiumGS/cesium/pull/9957)
- Fixed handling of vec3 vertex colors in `CustomShaderPipelineStage`. [#9964](https://github.com/CesiumGS/cesium/pull/9964)
- Fixes how `Camera.changed` handles changes in `heading`. [#9970](https://github.com/CesiumGS/cesium/pull/9970)
- Fixed handling of subtree root transforms in `Implicit3DTileContent`. [#9971](https://github.com/CesiumGS/cesium/pull/9971)
- Fixed issue in `ModelExperimental` where indices were not the correct data type after draco decode. [#9974](https://github.com/CesiumGS/cesium/pull/9974)
- Fixed WMS 1.3.0 `GetMap` `bbox` parameter so that it follows the axis ordering as defined in the EPSG database. [#9797](https://github.com/CesiumGS/cesium/pull/9797)
<<<<<<< HEAD
- Fixed KmlDataSource so that it can handle relative URLs for additional elements - video, audio, iframe etc. [#9328](https://github.com/CesiumGS/cesium/pull/9328)
- Fixed memory leak when add big number of entities(polyline) [##9984](https://github.com/CesiumGS/cesium/pull/9984)
=======
- Fixed `KmlDataSource` so that it can handle relative URLs for additional elements - video, audio, iframe etc. [#9328](https://github.com/CesiumGS/cesium/pull/9328)
>>>>>>> 3e3031d7

### 1.88 - 2021-12-01

##### Fixes :wrench:

- Fixed a bug with .ktx2 textures having an incorrect minification filter. [#9876](https://github.com/CesiumGS/cesium/pull/9876/)
- Fixed incorrect diffuse texture alpha in glTFs with the `KHR_materials_pbrSpecularGlossiness` extension. [#9943](https://github.com/CesiumGS/cesium/pull/9943)

### 1.87.1 - 2021-11-09

##### Additions :tada:

- Added experimental implementations of [3D Tiles Next](https://github.com/CesiumGS/3d-tiles/tree/main/next). The following extensions are supported:
  - [3DTILES_content_gltf](https://github.com/CesiumGS/3d-tiles/tree/main/extensions/3DTILES_content_gltf) for using glTF models directly as tile contents
  - [3DTILES_metadata](https://github.com/CesiumGS/3d-tiles/tree/main/extensions/3DTILES_metadata) for adding structured metadata to tilesets, tiles, or groups of tile content
  - [EXT_mesh_features](https://github.com/KhronosGroup/glTF/pull/2082) for adding feature identification and feature metadata to glTF models
  - [3DTILES_implicit_tiling](https://github.com/CesiumGS/3d-tiles/tree/main/extensions/3DTILES_implicit_tiling) for a compact representation of quadtrees and octrees
  - [3DTILES_bounding_volume_S2](https://github.com/CesiumGS/3d-tiles/tree/main/extensions/3DTILES_bounding_volume_S2) for [S2](https://s2geometry.io/) bounding volumes
  - [3DTILES_multiple_contents](https://github.com/CesiumGS/3d-tiles/tree/main/extensions/3DTILES_multiple_contents) for storing multiple contents within a single tile
- Added `ModelExperimental`, a new experimental architecture for loading glTF models. It is disabled by default; set `ExperimentalFeatures.enableModelExperimental = true` to enable it.
- Added `CustomShader` class for styling `Cesium3DTileset` or `ModelExperimental` with custom GLSL shaders
- Added Sandcastle examples for 3D Tiles Next: [Photogrammetry Classification](http://sandcastle.cesium.com/index.html?src=3D%20Tiles%20Next%20Photogrammetry%20Classification.html&label=3D%20Tiles%20Next), [CDB Yemen](http://sandcastle.cesium.com/index.html?src=3D%20Tiles%20Next%20CDB%20Yemen.html&label=3D%20Tiles%20Next), and [S2 Globe](http://sandcastle.cesium.com/index.html?src=3D%20Tiles%20Next%20S2%20Globe.html&label=3D%20Tiles%20Next)

### 1.87 - 2021-11-01

##### Additions :tada:

- Added `ScreenOverlay` support to `KmlDataSource`. [#9864](https://github.com/CesiumGS/cesium/pull/9864)
- Added back some support for Draco attribute quantization as a workaround until a full fix in the next Draco version. [#9904](https://github.com/CesiumGS/cesium/pull/9904)
- Added `CumulusCloud.color` for customizing cloud colors. [#9877](https://github.com/CesiumGS/cesium/pull/9877)

##### Fixes :wrench:

- Point cloud styles that reference a missing property now treat the missing property as `undefined` rather than throwing an error. [#9882](https://github.com/CesiumGS/cesium/pull/9882)
- Fixed Draco attribute quantization in point clouds. [#9908](https://github.com/CesiumGS/cesium/pull/9908)
- Fixed crashes caused by the cloud noise texture exceeding WebGL's maximum supported texture size. [#9885](https://github.com/CesiumGS/cesium/pull/9885)
- Updated third-party zip.js library to 2.3.12 to fix compatibility with Webpack 4. [#9897](https://github.com/cesiumgs/cesium/pull/9897)

### 1.86.1 - 2021-10-15

##### Fixes :wrench:

- Fixed zip.js configurations causing CesiumJS to not work with Node 16. [#9861](https://github.com/CesiumGS/cesium/pull/9861)
- Fixed a bug in `Rectangle.union` with rectangles that span the entire globe. [#9866](https://github.com/CesiumGS/cesium/pull/9866)

### 1.86 - 2021-10-01

##### Breaking Changes :mega:

- Updated to Draco 1.4.1 and temporarily disabled attribute quantization. [#9847](https://github.com/CesiumGS/cesium/issues/9847)

##### Fixes :wrench:

- Fixed incorrect behavior in `CameraFlightPath` when using Columbus View. [#9192](https://github.com/CesiumGS/cesium/pull/9192)

### 1.85 - 2021-09-01

##### Breaking Changes :mega:

- Removed `Scene.terrainExaggeration` and `options.terrainExaggeration` for `CesiumWidget`, `Viewer`, and `Scene`, which were deprecated in CesiumJS 1.83. Use `Globe.terrainExaggeration` instead.

##### Additions :tada:

- Added `CloudCollection` and `CumulusCloud` for adding procedurally generated clouds to a scene. [#9737](https://github.com/CesiumGS/cesium/pull/9737)
- `BingMapsGeocoderService` now takes an optional [Culture Code](https://docs.microsoft.com/en-us/bingmaps/rest-services/common-parameters-and-types/supported-culture-codes) for localizing results. [#9729](https://github.com/CesiumGS/cesium/pull/9729)

##### Fixes :wrench:

- Fixed several crashes related to point cloud eye dome lighting. [#9719](https://github.com/CesiumGS/cesium/pull/9719)

### 1.84 - 2021-08-02

##### Breaking Changes :mega:

- Dropped support for Internet Explorer, which was deprecated in CesiumJS 1.83.

##### Additions :tada:

- Added a `polylinePositions` getter to `Cesium3DTileFeature` that gets the decoded positions of a polyline vector feature. [#9684](https://github.com/CesiumGS/cesium/pull/9684)
- Added `ImageryLayerCollection.pickImageryLayers`, which determines the imagery layers that are intersected by a pick ray. [#9651](https://github.com/CesiumGS/cesium/pull/9651)

##### Fixes :wrench:

- Fixed an issue where styling vector points based on their batch table properties would crash. [#9692](https://github.com/CesiumGS/cesium/pull/9692)
- Fixed an issue in `TileBoundingRegion.distanceToCamera` that caused incorrect results when the camera was on the opposite site of the globe. [#9678](https://github.com/CesiumGS/cesium/pull/9678)
- Fixed an error with removing a CZML datasource when the clock interval has a duration of zero. [#9637](https://github.com/CesiumGS/cesium/pull/9637)
- Fixed the ability to set a material's image to `undefined` and `Material.DefaultImageId`. [#9644](https://github.com/CesiumGS/cesium/pull/9644)
- Fixed the calculation of `OrientedBoundingBox.distancedSquaredTo` such that they handle `halfAxes` with magnitudes near zero. [#9670](https://github.com/CesiumGS/cesium/pull/9670)
- Fixed render crash when creating a `polylineVolume` with very close points. [#9669](https://github.com/CesiumGS/cesium/pull/9669)
- Fixed a bug in `PolylineGeometry` that incorrectly shifted colors when duplicate positions were removed. [#9676](https://github.com/CesiumGS/cesium/pull/9676)
- Fixed a crash that would hang the browser if a `Label` was created with a soft hyphen in its text. [#9682](https://github.com/CesiumGS/cesium/pull/9682)
- Fixed the incorrect calculation of `distanceSquaredTo` in `BoundingSphere`. [#9686](https://github.com/CesiumGS/cesium/pull/9686)

### 1.83 - 2021-07-01

##### Breaking Changes :mega:

- Dropped support for KTX1 and Crunch textures; use the [`ktx2ktx2`](https://github.com/KhronosGroup/KTX-Software) converter tool to update existing KTX1 files.

##### Additions :tada:

- Added support for KTX2 and Basis Universal compressed textures. [#9513](https://github.com/CesiumGS/cesium/issues/9513)
  - Added support for glTF models with the [`KHR_texture_basisu`](https://github.com/KhronosGroup/glTF/blob/master/extensions/2.0/Khronos/KHR_texture_basisu/README.md) extension.
  - Added support for 8-bit, 16-bit float, and 32-bit float KTX2 specular environment maps.
  - Added support for KTX2 images in `Material`.
  - Added new `PixelFormat` and `WebGLConstants` enums from WebGL extensions `WEBGL_compressed_texture_etc`, `WEBGL_compressed_texture_astc`, and `EXT_texture_compression_bptc`.
- Added dynamic terrain exaggeration with `Globe.terrainExaggeration` and `Globe.terrainExaggerationRelativeHeight`. [#9603](https://github.com/CesiumGS/cesium/pull/9603)
- Added `CustomHeightmapTerrainProvider`, a simple `TerrainProvider` that gets height values from a callback function. [#9604](https://github.com/CesiumGS/cesium/pull/9604)
- Added the ability to hide outlines on OSM Buildings and other tilesets and glTF models using the `CESIUM_primitive_outline` extension. [#8959](https://github.com/CesiumGS/cesium/issues/8959)
- Added checks for supported 3D Tiles extensions. [#9552](https://github.com/CesiumGS/cesium/issues/9552)
- Added option to ignore extraneous colorspace information in glTF textures and `ImageBitmap`. [#9624](https://github.com/CesiumGS/cesium/pull/9624)
- Added `options.fadingEnabled` parameter to `ShadowMap` to control whether shadows fade out when the light source is close to the horizon. [#9565](https://github.com/CesiumGS/cesium/pull/9565)
- Added documentation clarifying that the `outlineWidth` property will be ignored on all major browsers on Windows platforms. [#9600](https://github.com/CesiumGS/cesium/pull/9600)
- Added documentation for `KmlTour`, `KmlTourFlyTo`, and `KmlTourWait`. Added documentation and a `kmlTours` getter to `KmlDataSource`. Removed references to `KmlTourSoundCues`. [#8073](https://github.com/CesiumGS/cesium/issues/8073)

##### Fixes :wrench:

- Fixed a regression where older tilesets without a top-level `geometricError` would fail to load. [#9618](https://github.com/CesiumGS/cesium/pull/9618)
- Fixed an issue in `WebMapTileServiceImageryProvider` where using URL subdomains caused query parameters to be dropped from requests. [#9606](https://github.com/CesiumGS/cesium/pull/9606)
- Fixed an issue in `ScreenSpaceCameraController.tilt3DOnTerrain` that caused unexpected camera behavior when tilting terrain diagonally along the screen. [#9562](https://github.com/CesiumGS/cesium/pull/9562)
- Fixed error handling in `GlobeSurfaceTile` to print terrain tile request errors to console. [#9570](https://github.com/CesiumGS/cesium/pull/9570)
- Fixed broken image URL in the KML Sandcastle. [#9579](https://github.com/CesiumGS/cesium/pull/9579)
- Fixed an error where the `positionToEyeEC` and `tangentToEyeMatrix` properties for custom materials were not set in `GlobeFS`. [#9597](https://github.com/CesiumGS/cesium/pull/9597)
- Fixed misleading documentation in `Matrix4.inverse` and `Matrix4.inverseTransformation` that used "affine transformation" instead of "rotation and translation" specifically. [#9608](https://github.com/CesiumGS/cesium/pull/9608)
- Fixed a regression where external images in glTF models were not being loaded with `preferImageBitmap`, which caused them to decode on the main thread and cause frame rate stuttering. [#9627](https://github.com/CesiumGS/cesium/pull/9627)
- Fixed misleading "else" case condition for `color` and `show` in `Cesium3DTileStyle`. A default `color` value is used if no `color` conditions are given. The default value for `show`, `true`, is used if no `show` conditions are given. [#9633](https://github.com/CesiumGS/cesium/pull/9633)
- Fixed a crash that occurred after disabling and re-enabling a post-processing stage. This also prevents the screen from randomly flashing when enabling stages for the first time. [#9649](https://github.com/CesiumGS/cesium/pull/9649)

##### Deprecated :hourglass_flowing_sand:

- `Scene.terrainExaggeration` and `options.terrainExaggeration` for `CesiumWidget`, `Viewer`, and `Scene` have been deprecated and will be removed in CesiumJS 1.85. They will be replaced with `Globe.terrainExaggeration`.
- Support for Internet Explorer has been deprecated and will end in CesiumJS 1.84.

### 1.82.1 - 2021-06-01

- This is an npm only release to fix the improperly published 1.82.0.

### 1.82 - 2021-06-01

##### Additions :tada:

- Added `FeatureDetection.supportsBigInt64Array`, `FeatureDetection.supportsBigUint64Array` and `FeatureDetection.supportsBigInt`.

##### Fixes :wrench:

- Fixed `processTerrain` in `decodeGoogleEarthEnterprisePacket` to handle a newer terrain packet format that includes water surface meshes after terrain meshes. [#9519](https://github.com/CesiumGS/cesium/pull/9519)

### 1.81 - 2021-05-01

##### Fixes :wrench:

- Fixed an issue where `Camera.flyTo` would not work properly with a non-WGS84 Ellipsoid. [#9498](https://github.com/CesiumGS/cesium/pull/9498)
- Fixed an issue where setting the `ViewportQuad` rectangle after creating the viewport had no effect.[#9511](https://github.com/CesiumGS/cesium/pull/9511)
- Fixed an issue where TypeScript was not picking up type defintions for `ArcGISTiledElevationTerrainProvider`. [#9522](https://github.com/CesiumGS/cesium/pull/9522)

##### Deprecated :hourglass_flowing_sand:

- `loadCRN` and `loadKTX` have been deprecated and will be removed in CesiumJS 1.83. They will be replaced with support for KTX2. [#9478](https://github.com/CesiumGS/cesium/pull/9478)

### 1.80 - 2021-04-01

##### Additions :tada:

- Added support for drawing ground primitives on translucent 3D Tiles. [#9399](https://github.com/CesiumGS/cesium/pull/9399)

### 1.79.1 - 2021-03-01

##### Fixes :wrench:

- Fixed a regression in 1.79 that broke terrain exaggeration. [#9397](https://github.com/CesiumGS/cesium/pull/9397)
- Fixed an issue where interpolating certain small rhumblines with surface distance 0.0 would not return the expected result. [#9430](https://github.com/CesiumGS/cesium/pull/9430)

### 1.79 - 2021-03-01

##### Breaking Changes :mega:

- Removed `Cesium3DTileset.url`, which was deprecated in CesiumJS 1.78. Use `Cesium3DTileset.resource.url` to retrieve the url value.
- Removed `EasingFunction.QUADRACTIC_IN`, which was deprecated in CesiumJS 1.77. Use `EasingFunction.QUADRATIC_IN`.
- Removed `EasingFunction.QUADRACTIC_OUT`, which was deprecated in CesiumJS 1.77. Use `EasingFunction.QUADRATIC_OUT`.
- Removed `EasingFunction.QUADRACTIC_IN_OUT`, which was deprecated in CesiumJS 1.77. Use `EasingFunction.QUADRATIC_IN_OUT`.
- Changed `TaskProcessor.maximumActiveTasks` constructor option to be infinity by default. [#9313](https://github.com/CesiumGS/cesium/pull/9313)

##### Fixes :wrench:

- Fixed an issue that prevented use of the full CesiumJS zip release package in a Node.js application.
- Fixed an issue where certain inputs to EllipsoidGeodesic would result in a surfaceDistance of NaN. [#9316](https://github.com/CesiumGS/cesium/pull/9316)
- Fixed `sampleTerrain` and `sampleTerrainMostDetailed` not working for `ArcGISTiledElevationTerrainProvider`. [#9286](https://github.com/CesiumGS/cesium/pull/9286)
- Consistent with the spec, CZML `polylineVolume` now expects its shape positions to specified using the `cartesian2` property. Use of the `cartesian` is also supported for backward-compatibility. [#9384](https://github.com/CesiumGS/cesium/pull/9384)
- Removed an unnecessary matrix copy each time a `Cesium3DTileset` is updated. [#9366](https://github.com/CesiumGS/cesium/pull/9366)

### 1.78 - 2021-02-01

##### Additions :tada:

- Added `BillboardCollection.show`, `EntityCluster.show`, `LabelCollection.show`, `PointPrimitiveCollection.show`, and `PolylineCollection.show` for a convenient way to control show of the entire collection [#9307](https://github.com/CesiumGS/cesium/pull/9307)
- `TaskProcessor` now accepts an absolute URL in addition to a worker name as it's first parameter. This makes it possible to use custom web workers with Cesium's task processing system without copying them to Cesium's Workers directory. [#9338](https://github.com/CesiumGS/cesium/pull/9338)
- Added `Cartesian2.cross` which computes the magnitude of the cross product of two vectors whose Z values are implicitly 0. [#9305](https://github.com/CesiumGS/cesium/pull/9305)
- Added `Math.previousPowerOfTwo`. [#9310](https://github.com/CesiumGS/cesium/pull/9310)

##### Fixes :wrench:

- Fixed an issue with `Math.mod` introducing a small amount of floating point error even when the input did not need to be altered. [#9354](https://github.com/CesiumGS/cesium/pull/9354)

##### Deprecated :hourglass_flowing_sand:

- `Cesium3DTileset.url` has been deprecated and will be removed in Cesium 1.79. Instead, use `Cesium3DTileset.resource.url` to retrieve the url value.

### 1.77 - 2021-01-04

##### Additions :tada:

- Added `ElevationBand` material, which maps colors and gradients to exact elevations. [#9132](https://github.com/CesiumGS/cesium/pull/9132)

##### Fixes :wrench:

- Fixed an issue where changing a model or tileset's `color`, `backFaceCulling`, or `silhouetteSize` would trigger an error. [#9271](https://github.com/CesiumGS/cesium/pull/9271)

##### Deprecated :hourglass_flowing_sand:

- `EasingFunction.QUADRACTIC_IN` was deprecated and will be removed in Cesium 1.79. It has been replaced with `EasingFunction.QUADRATIC_IN`. [#9220](https://github.com/CesiumGS/cesium/issues/9220)
- `EasingFunction.QUADRACTIC_OUT` was deprecated and will be removed in Cesium 1.79. It has been replaced with `EasingFunction.QUADRATIC_OUT`. [#9220](https://github.com/CesiumGS/cesium/issues/9220)
- `EasingFunction.QUADRACTIC_IN_OUT` was deprecated and will be removed in Cesium 1.79. It has been replaced with `EasingFunction.QUADRATIC_IN_OUT`. [#9220](https://github.com/CesiumGS/cesium/issues/9220)

### 1.76 - 2020-12-01

##### Fixes :wrench:

- Fixed an issue where tileset styles would be reapplied every frame when a tileset has a style and `tileset.preloadWhenHidden` is true and `tileset.show` is false. Also fixed a related issue where styles would be reapplied if the style being set is the same as the active style. [#9223](https://github.com/CesiumGS/cesium/pull/9223)
- Fixed JSDoc and TypeScript type definitions for `EllipsoidTangentPlane.fromPoints` which didn't list a return type. [#9227](https://github.com/CesiumGS/cesium/pull/9227)
- Updated DOMPurify from 1.0.8 to 2.2.2. [#9240](https://github.com/CesiumGS/cesium/issues/9240)

### 1.75 - 2020-11-02

##### Fixes :wrench:

- Fixed an issue in the PBR material where models with the `KHR_materials_unlit` extension had the normal attribute disabled. [#9173](https://github.com/CesiumGS/cesium/pull/9173).
- Fixed JSDoc and TypeScript type definitions for `writeTextToCanvas` which listed incorrect return type. [#9196](https://github.com/CesiumGS/cesium/pull/9196)
- Fixed JSDoc and TypeScript type definitions for `Viewer.globe` constructor option to allow disabling the globe on startup. [#9063](https://github.com/CesiumGS/cesium/pull/9063)

### 1.74 - 2020-10-01

##### Additions :tada:

- Added `Matrix3.inverseTranspose` and `Matrix4.inverseTranspose`. [#9135](https://github.com/CesiumGS/cesium/pull/9135)

##### Fixes :wrench:

- Fixed an issue where the camera zooming is stuck when looking up. [#9126](https://github.com/CesiumGS/cesium/pull/9126)
- Fixed an issue where Plane doesn't rotate correctly around the main local axis. [#8268](https://github.com/CesiumGS/cesium/issues/8268)
- Fixed clipping planes with non-uniform scale. [#9135](https://github.com/CesiumGS/cesium/pull/9135)
- Fixed an issue where ground primitives would get clipped at certain camera angles. [#9114](https://github.com/CesiumGS/cesium/issues/9114)
- Fixed a bug that could cause half of the globe to disappear when setting the `terrainProvider. [#9161](https://github.com/CesiumGS/cesium/pull/9161)
- Fixed a crash when loading Cesium OSM buildings with shadows enabled. [#9172](https://github.com/CesiumGS/cesium/pull/9172)

### 1.73 - 2020-09-01

##### Breaking Changes :mega:

- Removed `MapboxApi`, which was deprecated in CesiumJS 1.72. Pass your access token directly to the `MapboxImageryProvider` or `MapboxStyleImageryProvider` constructors.
- Removed `BingMapsApi`, which was deprecated in CesiumJS 1.72. Pass your access key directly to the `BingMapsImageryProvider` or `BingMapsGeocoderService` constructors.

##### Additions :tada:

- Added support for the CSS `line-height` specifier in the `font` property of a `Label`. [#8954](https://github.com/CesiumGS/cesium/pull/8954)
- `Viewer` now has default pick handling for `Cesium3DTileFeature` data and will display its properties in the default Viewer `InfoBox` as well as set `Viewer.selectedEntity` to a transient Entity instance representing the data. [#9121](https://github.com/CesiumGS/cesium/pull/9121).

##### Fixes :wrench:

- Fixed several artifacts on mobile devices caused by using insufficient precision. [#9064](https://github.com/CesiumGS/cesium/pull/9064)
- Fixed handling of `data:` scheme for the Cesium ion logo URL. [#9085](https://github.com/CesiumGS/cesium/pull/9085)
- Fixed an issue where the boundary rectangles in `TileAvailability` are not sorted correctly, causing terrain to sometimes fail to achieve its maximum detail. [#9098](https://github.com/CesiumGS/cesium/pull/9098)
- Fixed an issue where a request for an availability tile of the reference layer is delayed because the throttle option is on. [#9099](https://github.com/CesiumGS/cesium/pull/9099)
- Fixed an issue where Node.js tooling could not resolve package.json. [#9105](https://github.com/CesiumGS/cesium/pull/9105)
- Fixed classification artifacts on some mobile devices. [#9108](https://github.com/CesiumGS/cesium/pull/9108)
- Fixed an issue where Resource silently fails to load if being used multiple times. [#9093](https://github.com/CesiumGS/cesium/issues/9093)

### 1.72 - 2020-08-03

##### Breaking Changes :mega:

- CesiumJS no longer ships with a default Mapbox access token and Mapbox imagery layers have been removed from the `BaseLayerPicker` defaults. If you are using `MapboxImageryProvider` or `MapboxStyleImageryProvider`, use `options.accessToken` when initializing the imagery provider.

##### Additions :tada:

- Added support for glTF multi-texturing via `TEXCOORD_1`. [#9075](https://github.com/CesiumGS/cesium/pull/9075)

##### Deprecated :hourglass_flowing_sand:

- `MapboxApi.defaultAccessToken` was deprecated and will be removed in CesiumJS 1.73. Pass your access token directly to the MapboxImageryProvider or MapboxStyleImageryProvider constructors.
- `BingMapsApi` was deprecated and will be removed in CesiumJS 1.73. Pass your access key directly to the BingMapsImageryProvider or BingMapsGeocoderService constructors.

##### Fixes :wrench:

- Fixed `Color.fromCssColorString` when color string contains spaces. [#9015](https://github.com/CesiumGS/cesium/issues/9015)
- Fixed 3D Tileset replacement refinement when leaf is empty. [#8996](https://github.com/CesiumGS/cesium/pull/8996)
- Fixed a bug in the assessment of terrain tile visibility [#9033](https://github.com/CesiumGS/cesium/issues/9033)
- Fixed vertical polylines with `arcType: ArcType.RHUMB`, including lines drawn via GeoJSON. [#9028](https://github.com/CesiumGS/cesium/pull/9028)
- Fixed wall rendering when underground [#9041](https://github.com/CesiumGS/cesium/pull/9041)
- Fixed issue where a side of the wall was missing if the first position and the last position were equal [#9044](https://github.com/CesiumGS/cesium/pull/9044)
- Fixed `translucencyByDistance` for label outline color [#9003](https://github.com/CesiumGS/cesium/pull/9003)
- Fixed return value for `SampledPositionProperty.removeSample` [#9017](https://github.com/CesiumGS/cesium/pull/9017)
- Fixed issue where wall doesn't have correct texture coordinates when there are duplicate positions input [#9042](https://github.com/CesiumGS/cesium/issues/9042)
- Fixed an issue where clipping planes would not clip at the correct distances on some Android devices, most commonly reproducible on devices with `Mali` GPUs that do not support float textures via WebGL [#9023](https://github.com/CesiumGS/cesium/issues/9023)

### 1.71 - 2020-07-01

##### Breaking Changes :mega:

- Updated `WallGeometry` to respect the order of positions passed in, instead of making the positions respect a counter clockwise winding order. This will only affect the look of walls with an image material. If this changed the way your wall is drawing, reverse the order of the positions. [#8955](https://github.com/CesiumGS/cesium/pull/8955/)

##### Additions :tada:

- Added `backFaceCulling` property to `Cesium3DTileset` and `Model` to support viewing the underside or interior of a tileset or model. [#8981](https://github.com/CesiumGS/cesium/pull/8981)
- Added `Ellipsoid.surfaceArea` for computing the approximate surface area of a rectangle on the surface of an ellipsoid. [#8986](https://github.com/CesiumGS/cesium/pull/8986)
- Added support for PolylineVolume in CZML. [#8841](https://github.com/CesiumGS/cesium/pull/8841)
- Added `Color.toCssHexString` for getting the CSS hex string equivalent for a color. [#8987](https://github.com/CesiumGS/cesium/pull/8987)

##### Fixes :wrench:

- Fixed issue where tileset was not playing glTF animations. [#8962](https://github.com/CesiumGS/cesium/issues/8962)
- Fixed a divide-by-zero bug in `Ellipsoid.geodeticSurfaceNormal` when given the origin as input. `undefined` is returned instead. [#8986](https://github.com/CesiumGS/cesium/pull/8986)
- Fixed error with `WallGeometry` when there were adjacent positions with very close values. [#8952](https://github.com/CesiumGS/cesium/pull/8952)
- Fixed artifact for skinned model when log depth is enabled. [#6447](https://github.com/CesiumGS/cesium/issues/6447)
- Fixed a bug where certain rhumb arc polylines would lead to a crash. [#8787](https://github.com/CesiumGS/cesium/pull/8787)
- Fixed handling of Label's backgroundColor and backgroundPadding option [#8949](https://github.com/CesiumGS/cesium/pull/8949)
- Fixed several bugs when rendering CesiumJS in a WebGL 2 context. [#797](https://github.com/CesiumGS/cesium/issues/797)
- Fixed a bug where switching from perspective to orthographic caused triangles to overlap each other incorrectly. [#8346](https://github.com/CesiumGS/cesium/issues/8346)
- Fixed a bug where switching to orthographic camera on the first frame caused the zoom level to be incorrect. [#8853](https://github.com/CesiumGS/cesium/pull/8853)
- Fixed `scene.pickFromRay` intersection inaccuracies. [#8439](https://github.com/CesiumGS/cesium/issues/8439)
- Fixed a bug where a null or undefined name property passed to the `Entity` constructor would throw an exception.[#8832](https://github.com/CesiumGS/cesium/pull/8832)
- Fixed JSDoc and TypeScript type definitions for `ScreenSpaceEventHandler.getInputAction` which listed incorrect return type. [#9002](https://github.com/CesiumGS/cesium/pull/9002)
- Improved the style of the error panel. [#8739](https://github.com/CesiumGS/cesium/issues/8739)
- Fixed animation widget SVG icons not appearing in iOS 13.5.1. [#8993](https://github.com/CesiumGS/cesium/pull/8993)

### 1.70.1 - 2020-06-10

##### Additions :tada:

- Add a `toString` method to the `Resource` class in case an instance gets logged as a string. [#8722](https://github.com/CesiumGS/cesium/issues/8722)
- Exposed `Transforms.rotationMatrixFromPositionVelocity` method from Cesium's private API. [#8927](https://github.com/CesiumGS/cesium/issues/8927)

##### Fixes :wrench:

- Fixed JSDoc and TypeScript type definitions for all `ImageryProvider` types, which were missing `defaultNightAlpha` and `defaultDayAlpha` properties. [#8908](https://github.com/CesiumGS/cesium/pull/8908)
- Fixed JSDoc and TypeScript for `MaterialProperty`, which were missing the ability to take primitive types in their constructor. [#8904](https://github.com/CesiumGS/cesium/pull/8904)
- Fixed JSDoc and TypeScript type definitions to allow the creation of `GeometryInstance` instances using `XXXGeometry` classes. [#8941](https://github.com/CesiumGS/cesium/pull/8941).
- Fixed JSDoc and TypeScript for `buildModuleUrl`, which was accidentally excluded from the official CesiumJS API. [#8923](https://github.com/CesiumGS/cesium/pull/8923)
- Fixed JSDoc and TypeScript type definitions for `EllipsoidGeodesic` which incorrectly listed `result` as required. [#8904](https://github.com/CesiumGS/cesium/pull/8904)
- Fixed JSDoc and TypeScript type definitions for `EllipsoidTangentPlane.fromPoints`, which takes an array of `Cartesian3`, not a single instance. [#8928](https://github.com/CesiumGS/cesium/pull/8928)
- Fixed JSDoc and TypeScript type definitions for `EntityCollection.getById` and `CompositeEntityCollection.getById`, which can both return undefined. [#8928](https://github.com/CesiumGS/cesium/pull/8928)
- Fixed JSDoc and TypeScript type definitions for `Viewer` options parameters.
- Fixed a memory leak where some 3D Tiles requests were being unintentionally retained after the requests were cancelled. [#8843](https://github.com/CesiumGS/cesium/pull/8843)
- Fixed a bug with handling of PixelFormat's flipY. [#8893](https://github.com/CesiumGS/cesium/pull/8893)

### 1.70.0 - 2020-06-01

##### Major Announcements :loudspeaker:

- All Cesium ion users now have access to Cesium OSM Buildings - a 3D buildings layer covering the entire world built with OpenStreetMap building data, available as 3D Tiles. Read more about it [on our blog](https://cesium.com/blog/2020/06/01/cesium-osm-buildings/).
  - [Explore it on Sandcastle](https://sandcastle.cesium.com/index.html?src=Cesium%20OSM%20Buildings.html).
  - Add it to your CesiumJS app: `viewer.scene.primitives.add(Cesium.createOsmBuildings())`.
  - Contains per-feature data like building name, address, and much more. [Read more about the available properties](https://cesium.com/content/cesium-osm-buildings/).
- CesiumJS now ships with official TypeScript type definitions! [#8878](https://github.com/CesiumGS/cesium/pull/8878)
  - If you import CesiumJS as a module, the new definitions will automatically be used by TypeScript and related tooling.
  - If you import individual CesiumJS source files directly, you'll need to add `"types": ["cesium"]` in your tsconfig.json in order for the definitions to be used.
  - If you’re using your own custom definitions and you’re not yet ready to switch, you can delete `Source/Cesium.d.ts` after install.
  - See our [blog post](https://cesium.com/blog/2020/06/01/cesiumjs-tsd/) for more information and a technical overview of how it all works.
- CesiumJS now supports underground rendering with globe translucency! [#8726](https://github.com/CesiumGS/cesium/pull/8726)
  - Added options for controlling globe translucency through the new [`GlobeTranslucency`](https://cesium.com/learn/cesiumjs/ref-doc/GlobeTranslucency.html) object including front face alpha, back face alpha, and a translucency rectangle.
  - Added `Globe.undergroundColor` and `Globe.undergroundColorAlphaByDistance` for controlling how the back side of the globe is rendered when the camera is underground or the globe is translucent. [#8867](https://github.com/CesiumGS/cesium/pull/8867)
  - Improved camera controls when the camera is underground. [#8811](https://github.com/CesiumGS/cesium/pull/8811)
  - Sandcastle examples: [Globe Translucency](https://sandcastle.cesium.com/?src=Globe%20Translucency.html), [Globe Interior](https://sandcastle.cesium.com/?src=Globe%20Interior.html), and [Underground Color](https://sandcastle.cesium.com/?src=Underground%20Color.html&label=All)

##### Additions :tada:

- Our API reference documentation has received dozens of fixes and improvements, largely due to the TypeScript effort.
- Added `Cesium3DTileset.extensions` to get the extensions property from the tileset JSON. [#8829](https://github.com/CesiumGS/cesium/pull/8829)
- Added `Camera.completeFlight`, which causes the current camera flight to immediately jump to the final destination and call its complete callback. [#8788](https://github.com/CesiumGS/cesium/pull/8788)
- Added `nightAlpha` and `dayAlpha` properties to `ImageryLayer` to control alpha separately for the night and day sides of the globe. [#8868](https://github.com/CesiumGS/cesium/pull/8868)
- Added `SkyAtmosphere.perFragmentAtmosphere` to switch between per-vertex and per-fragment atmosphere shading. [#8866](https://github.com/CesiumGS/cesium/pull/8866)
- Added a new sandcastle example to show how to add fog using a `PostProcessStage` [#8798](https://github.com/CesiumGS/cesium/pull/8798)
- Added `frustumSplits` option to `DebugCameraPrimitive`. [8849](https://github.com/CesiumGS/cesium/pull/8849)
- Supported `#rgba` and `#rrggbbaa` formats in `Color.fromCssColorString`. [8873](https://github.com/CesiumGS/cesium/pull/8873)

##### Fixes :wrench:

- Fixed a bug that could cause rendering of a glTF model to become corrupt when switching from a Uint16 to a Uint32 index buffer to accomodate new vertices added for edge outlining. [#8820](https://github.com/CesiumGS/cesium/pull/8820)
- Fixed a bug where a removed billboard could prevent changing of the `TerrainProvider`. [#8766](https://github.com/CesiumGS/cesium/pull/8766)
- Fixed an issue with 3D Tiles point cloud styling where `${feature.propertyName}` and `${feature["propertyName"]}` syntax would cause a crash. Also fixed an issue where property names with non-alphanumeric characters would crash. [#8785](https://github.com/CesiumGS/cesium/pull/8785)
- Fixed a bug where `DebugCameraPrimitive` was ignoring the near and far planes of the `Camera`. [#8848](https://github.com/CesiumGS/cesium/issues/8848)
- Fixed sky atmosphere artifacts below the horizon. [#8866](https://github.com/CesiumGS/cesium/pull/8866)
- Fixed ground primitives in orthographic mode. [#5110](https://github.com/CesiumGS/cesium/issues/5110)
- Fixed the depth plane in orthographic mode. This improves the quality of polylines and other primitives that are rendered near the horizon. [8858](https://github.com/CesiumGS/cesium/pull/8858)

### 1.69.0 - 2020-05-01

##### Breaking Changes :mega:

- The property `Scene.sunColor` has been removed. Use `scene.light.color` and `scene.light.intensity` instead. [#8774](https://github.com/CesiumGS/cesium/pull/8774)
- Removed `isArray`. Use the native `Array.isArray` function instead. [#8779](https://github.com/CesiumGS/cesium/pull/8779)

##### Additions :tada:

- Added `RequestScheduler` to the public API; this allows users to have more control over the requests made by CesiumJS. [#8384](https://github.com/CesiumGS/cesium/issues/8384)
- Added support for high-quality edges on solid geometry in glTF models. [#8776](https://github.com/CesiumGS/cesium/pull/8776)
- Added `Scene.cameraUnderground` for checking whether the camera is underneath the globe. [#8765](https://github.com/CesiumGS/cesium/pull/8765)

##### Fixes :wrench:

- Fixed several problems with polylines when the logarithmic depth buffer is enabled, which is the default on most systems. [#8706](https://github.com/CesiumGS/cesium/pull/8706)
- Fixed a bug with very long view ranges requiring multiple frustums even with the logarithmic depth buffer enabled. Previously, such scenes could resolve depth incorrectly. [#8727](https://github.com/CesiumGS/cesium/pull/8727)
- Fixed an issue with glTF skinning support where an optional property `skeleton` was considered required by Cesium. [#8175](https://github.com/CesiumGS/cesium/issues/8175)
- Fixed an issue with clamping of non-looped glTF animations. Subscribers to animation `update` events should expect one additional event firing as an animation stops. [#7387](https://github.com/CesiumGS/cesium/issues/7387)
- Geometry instance floats now work for high precision floats on newer iOS devices. [#8805](https://github.com/CesiumGS/cesium/pull/8805)
- Fixed a bug where the elevation contour material's alpha was not being applied. [#8749](https://github.com/CesiumGS/cesium/pull/8749)
- Fix potential memory leak when destroying `CesiumWidget` instances. [#8591](https://github.com/CesiumGS/cesium/pull/8591)
- Fixed displaying the Cesium ion icon when running in an Android, iOS or UWP WebView. [#8758](https://github.com/CesiumGS/cesium/pull/8758)

### 1.68.0 - 2020-04-01

##### Additions :tada:

- Added basic underground rendering support. When the camera is underground the globe will be rendered as a solid surface and underground entities will not be culled. [#8572](https://github.com/AnalyticalGraphicsInc/cesium/pull/8572)
- The `CesiumUnminified` build now includes sourcemaps. [#8572](https://github.com/CesiumGS/cesium/pull/8659)
- Added glTF `STEP` animation interpolation. [#8786](https://github.com/CesiumGS/cesium/pull/8786)
- Added the ability to edit CesiumJS shaders on-the-fly using the [SpectorJS](https://spector.babylonjs.com/) Shader Editor. [#8608](https://github.com/CesiumGS/cesium/pull/8608)

##### Fixes :wrench:

- Cesium can now be used in Node.JS 12 and later, with or without `--experimental-modules`. It can still be used in earlier versions as well. [#8572](https://github.com/CesiumGS/cesium/pull/8659)
- Interacting with the Cesium canvas will now blur the previously focused element. This prevents unintended modification of input elements when interacting with the globe. [#8662](https://github.com/CesiumGS/cesium/pull/8662)
- `TileMapServiceImageryProvider` will now force `minimumLevel` to 0 if the `tilemapresource.xml` metadata request fails and the `rectangle` is too large for the given detail level [#8448](https://github.com/AnalyticalGraphicsInc/cesium/pull/8448)
- Fixed ground atmosphere rendering when using a smaller ellipsoid. [#8683](https://github.com/CesiumGS/cesium/issues/8683)
- Fixed globe incorrectly occluding objects when using a smaller ellipsoid. [#7124](https://github.com/CesiumGS/cesium/issues/7124)
- Fixed a regression introduced in 1.67 which caused overlapping colored ground geometry to have visual artifacts. [#8694](https://github.com/CesiumGS/cesium/pull/8694)
- Fixed a clipping problem when viewing a polyline up close with the logarithmic depth buffer enabled, which is the default on most systems. [#8703](https://github.com/CesiumGS/cesium/pull/8703)

### 1.67.0 - 2020-03-02

##### Breaking Changes :mega:

- `Cesium3DTileset.skipLevelOfDetail` is now `false` by default. [#8631](https://github.com/CesiumGS/cesium/pull/8631)
- glTF models are now rendered using the `LEQUALS` depth test function instead of `LESS`. This means that when geometry overlaps, the _later_ geometry will be visible above the earlier, where previously the opposite was true. We believe this is a more sensible default, and makes it easier to render e.g. outlined buildings with glTF. [#8646](https://github.com/CesiumGS/cesium/pull/8646)

##### Additions :tada:

- Massively improved performance of clamped Entity ground geometry with dynamic colors. [#8630](https://github.com/CesiumGS/cesium/pull/8630)
- Added `Entity.tileset` for loading a 3D Tiles tileset via the Entity API using the new `Cesium3DTilesetGraphics` class. [#8580](https://github.com/CesiumGS/cesium/pull/8580)
- Added `tileset.uri`, `tileset.show`, and `tileset.maximumScreenSpaceError` properties to CZML processing for loading 3D Tiles. [#8580](https://github.com/CesiumGS/cesium/pull/8580)
- Added `Color.lerp` for linearly interpolating between two RGB colors. [#8607](https://github.com/CesiumGS/cesium/pull/8607)
- `CesiumTerrainProvider` now supports terrain tiles using a `WebMercatorTilingScheme` by specifying `"projection": "EPSG:3857"` in `layer.json`. It also now supports numbering tiles from the North instead of the South by specifying `"scheme": "slippyMap"` in `layer.json`. [#8563](https://github.com/CesiumGS/cesium/pull/8563)
- Added basic support for `isNaN`, `isFinite`, `null`, and `undefined` in the 3D Tiles styling GLSL backend for point clouds. [#8621](https://github.com/CesiumGS/cesium/pull/8621)
- Added `sizeInMeters` to `ParticleSystem`. [#7746](https://github.com/CesiumGS/cesium/pull/7746)

##### Fixes :wrench:

- Fixed a bug that caused large, nearby geometry to be clipped when using a logarithmic depth buffer, which is the default on most systems. [#8600](https://github.com/CesiumGS/cesium/pull/8600)
- Fixed a bug where tiles would not load if the camera was tracking a moving tileset. [#8598](https://github.com/CesiumGS/cesium/pull/8598)
- Fixed a bug where applying a new 3D Tiles style during a flight would not update all existing tiles. [#8622](https://github.com/CesiumGS/cesium/pull/8622)
- Fixed a bug where Cartesian vectors could not be packed to typed arrays [#8568](https://github.com/CesiumGS/cesium/pull/8568)
- Updated knockout from 3.5.0 to 3.5.1. [#8424](https://github.com/CesiumGS/cesium/pull/8424)
- Cesium's local development server now works in Node 12 & 13 [#8648](https://github.com/CesiumGS/cesium/pull/8648)

##### Deprecated :hourglass_flowing_sand:

- The `isArray` function has been deprecated and will be removed in Cesium 1.69. Use the native `Array.isArray` function instead. [#8526](https://github.com/CesiumGS/cesium/pull/8526)

### 1.66.0 - 2020-02-03

##### Deprecated :hourglass_flowing_sand:

- The property `Scene.sunColor` has been deprecated and will be removed in Cesium 1.69. Use `scene.light.color` and `scene.light.intensity` instead. [#8493](https://github.com/CesiumGS/cesium/pull/8493)

##### Additions :tada:

- `useBrowserRecommendedResolution` flag in `Viewer` and `CesiumWidget` now defaults to `true`. This ensures Cesium rendering is fast and smooth by default across all devices. Set it to `false` to always render at native device resolution instead at the cost of performance on under-powered devices. [#8548](https://github.com/CesiumGS/cesium/pull/8548)
- Cesium now creates a WebGL context with a `powerPreference` value of `high-performance`. Some browsers use this setting to enable a second, more powerful, GPU. You can set it back to `default`, or opt-in to `low-power` mode, by passing the context option when creating a `Viewer` or `CesiumWidget` instance:

```js
var viewer = new Viewer("cesiumContainer", {
  contextOptions: {
    webgl: {
      powerPreference: "default",
    },
  },
});
```

- Added more customization to Cesium's lighting system. [#8493](https://github.com/CesiumGS/cesium/pull/8493)
  - Added `Light`, `DirectionalLight`, and `SunLight` classes for creating custom light sources.
  - Added `Scene.light` for setting the scene's light source, which defaults to a `SunLight`.
  - Added `Globe.dynamicAtmosphereLighting` for enabling lighting effects on atmosphere and fog, such as day/night transitions. It is true by default but may be set to false if the atmosphere should stay unchanged regardless of the scene's light direction.
  - Added `Globe.dynamicAtmosphereLightingFromSun` for using the sun direction instead of the scene's light direction when `Globe.dynamicAtmosphereLighting` is enabled. See the moonlight example in the [Lighting Sandcastle example](https://cesiumjs.org/Cesium/Apps/Sandcastle/?src=Lighting.html).
  - Primitives and the globe are now shaded with the scene light's color.
- Updated SampleData models to glTF 2.0. [#7802](https://github.com/CesiumGS/cesium/issues/7802)
- Added `Globe.showSkirts` to support the ability to hide terrain skirts when viewing terrain from below the surface. [#8489](https://github.com/CesiumGS/cesium/pull/8489)
- Added `minificationFilter` and `magnificationFilter` options to `Material` to control texture filtering. [#8473](https://github.com/CesiumGS/cesium/pull/8473)
- Updated [earcut](https://github.com/mapbox/earcut) to 2.2.1. [#8528](https://github.com/CesiumGS/cesium/pull/8528)
- Added a font cache to improve label performance. [#8537](https://github.com/CesiumGS/cesium/pull/8537)

##### Fixes :wrench:

- Fixed a bug where the camera could go underground during mouse navigation. [#8504](https://github.com/CesiumGS/cesium/pull/8504)
- Fixed a bug where rapidly updating a `PolylineCollection` could result in an `instanceIndex` is out of range error. [#8546](https://github.com/CesiumGS/cesium/pull/8546)
- Fixed issue where `RequestScheduler` double-counted image requests made via `createImageBitmap`. [#8162](https://github.com/CesiumGS/cesium/issues/8162)
- Reduced Cesium bundle size by avoiding unnecessarily importing `Cesium3DTileset` in `Picking.js`. [#8532](https://github.com/CesiumGS/cesium/pull/8532)
- Fixed a bug where files with backslashes were not loaded in KMZ files. [#8533](https://github.com/CesiumGS/cesium/pull/8533)
- Fixed WebGL warning message about `EXT_float_blend` being implicitly enabled. [#8534](https://github.com/CesiumGS/cesium/pull/8534)
- Fixed a bug where toggling point cloud classification visibility would result in a grey screen on Linux / Nvidia. [#8538](https://github.com/CesiumGS/cesium/pull/8538)
- Fixed a bug where a point in a `PointPrimitiveCollection` was rendered in the middle of the screen instead of being clipped. [#8542](https://github.com/CesiumGS/cesium/pull/8542)
- Fixed a crash when deleting and re-creating polylines from CZML. `ReferenceProperty` now returns undefined when the target entity or property does not exist, instead of throwing. [#8544](https://github.com/CesiumGS/cesium/pull/8544)
- Fixed terrain tile picking in the Cesium Inspector. [#8567](https://github.com/CesiumGS/cesium/pull/8567)
- Fixed a crash that could occur when an entity was deleted while the corresponding `Primitive` was being created asynchronously. [#8569](https://github.com/CesiumGS/cesium/pull/8569)
- Fixed a crash when calling `camera.lookAt` with the origin (0, 0, 0) as the target. This could happen when looking at a tileset with the origin as its center. [#8571](https://github.com/CesiumGS/cesium/pull/8571)
- Fixed a bug where `camera.viewBoundingSphere` was modifying the `offset` parameter. [#8438](https://github.com/CesiumGS/cesium/pull/8438)
- Fixed a crash when creating a plane with both position and normal on the Z-axis. [#8576](https://github.com/CesiumGS/cesium/pull/8576)
- Fixed `BoundingSphere.projectTo2D` when the bounding sphere’s center is at the origin. [#8482](https://github.com/CesiumGS/cesium/pull/8482)

### 1.65.0 - 2020-01-06

##### Breaking Changes :mega:

- `OrthographicFrustum.getPixelDimensions`, `OrthographicOffCenterFrustum.getPixelDimensions`, `PerspectiveFrustum.getPixelDimensions`, and `PerspectiveOffCenterFrustum.getPixelDimensions` now require a `pixelRatio` argument before the `result` argument. The previous function definition has been deprecated since 1.63. [#8320](https://github.com/CesiumGS/cesium/pull/8320)
- The function `Matrix4.getRotation` has been renamed to `Matrix4.getMatrix3`. `Matrix4.getRotation` has been deprecated since 1.62. [#8183](https://github.com/CesiumGS/cesium/pull/8183)
- `createTileMapServiceImageryProvider` and `createOpenStreetMapImageryProvider` have been removed. Instead, pass the same options to `new TileMapServiceImageryProvider` and `new OpenStreetMapImageryProvider` respectively. The old functions have been deprecated since 1.62. [#8174](https://github.com/CesiumGS/cesium/pull/8174)

##### Additions :tada:

- Added `Globe.backFaceCulling` to support viewing terrain from below the surface. [#8470](https://github.com/CesiumGS/cesium/pull/8470)

##### Fixes :wrench:

- Fixed Geocoder auto-complete suggestions when hosted inside Web Components. [#8425](https://github.com/CesiumGS/cesium/pull/8425)
- Fixed terrain tile culling problems when under ellipsoid. [#8397](https://github.com/CesiumGS/cesium/pull/8397)
- Fixed primitive culling when below the ellipsoid but above terrain. [#8398](https://github.com/CesiumGS/cesium/pull/8398)
- Improved the translucency calculation for the Water material type. [#8455](https://github.com/CesiumGS/cesium/pull/8455)
- Fixed bounding volume calculation for `GroundPrimitive`. [#4883](https://github.com/CesiumGS/cesium/issues/4483)
- Fixed `OrientedBoundingBox.fromRectangle` for rectangles with width greater than 180 degrees. [#8475](https://github.com/CesiumGS/cesium/pull/8475)
- Fixed globe picking so that it returns the closest intersecting triangle instead of the first intersecting triangle. [#8390](https://github.com/CesiumGS/cesium/pull/8390)
- Fixed horizon culling issues with large root tiles. [#8487](https://github.com/CesiumGS/cesium/pull/8487)
- Fixed a lighting bug affecting Macs with Intel integrated graphics where glTF 2.0 PBR models with double sided materials would have flipped normals. [#8494](https://github.com/CesiumGS/cesium/pull/8494)

### 1.64.0 - 2019-12-02

##### Fixes :wrench:

- Fixed an issue in image based lighting where an invalid environment map would silently fail. [#8303](https://github.com/CesiumGS/cesium/pull/8303)
- Various small internal improvements

### 1.63.1 - 2019-11-06

##### Fixes :wrench:

- Fixed regression in 1.63 where ground atmosphere and labels rendered incorrectly on displays with `window.devicePixelRatio` greater than 1.0. [#8351](https://github.com/CesiumGS/cesium/pull/8351)
- Fixed regression in 1.63 where some primitives would show through the globe when log depth is disabled. [#8368](https://github.com/CesiumGS/cesium/pull/8368)

### 1.63 - 2019-11-01

##### Major Announcements :loudspeaker:

- Cesium has migrated to ES6 modules. This may or may not be a breaking change for your application depending on how you use Cesium. See our [blog post](https://cesium.com/blog/2019/10/31/cesiumjs-es6/) for the full details.
- We’ve consolidated all of our website content from cesiumjs.org and cesium.com into one home on cesium.com. Here’s where you can now find:
  - [Sandcastle](https://sandcastle.cesium.com) - `https://sandcastle.cesium.com`
  - [API Docs](https://cesium.com/learn/cesiumjs/ref-doc/) - `https://cesium.com/learn/cesiumjs/ref-doc/`
  - [Downloads](https://cesium.com/downloads/) - `https://cesium.com/downloads/`
  - Hosted releases can be found at `https://cesium.com/downloads/cesiumjs/releases/<CesiumJS Version Number>/Build/Cesium/Cesium.js`
  - See our [blog post](https://cesium.com/blog/2019/10/15/cesiumjs-migration/) for more information.

##### Additions :tada:

- Decreased Web Workers bundle size by a factor of 10, from 8384KB (2624KB gzipped) to 863KB (225KB gzipped). This makes Cesium load faster, especially on low-end devices and slower network connections.
- Added full UTF-8 support to labels, greatly improving support for non-latin alphabets and emoji. [#7280](https://github.com/CesiumGS/cesium/pull/7280)
- Added `"type": "module"` to package.json to take advantage of native ES6 module support in newer versions of Node.js. This also enables module-based front-end development for tooling that relies on Node.js module resolution.
- The combined `Build/Cesium/Cesium.js` and `Build/CesiumUnminified/Cesium.js` have been upgraded from IIFE to UMD modules that support IIFE, AMD, and commonjs.
- Added `pixelRatio` parameter to `OrthographicFrustum.getPixelDimensions`, `OrthographicOffCenterFrustum.getPixelDimensions`, `PerspectiveFrustum.getPixelDimensions`, and `PerspectiveOffCenterFrustum.getPixelDimensions`. Pass in `scene.pixelRatio` for dimensions in CSS pixel units or `1.0` for dimensions in native device pixel units. [#8237](https://github.com/CesiumGS/cesium/pull/8237)

##### Fixes :wrench:

- Fixed css pixel usage for polylines, point clouds, models, primitives, and post-processing. [#8113](https://github.com/CesiumGS/cesium/issues/8113)
- Fixed a bug where `scene.sampleHeightMostDetailed` and `scene.clampToHeightMostDetailed` would not resolve in request render mode. [#8281](https://github.com/CesiumGS/cesium/issues/8281)
- Fixed seam artifacts when log depth is disabled, `scene.globe.depthTestAgainstTerrain` is false, and primitives are under the globe. [#8205](https://github.com/CesiumGS/cesium/pull/8205)
- Fix dynamic ellipsoids using `innerRadii`, `minimumClock`, `maximumClock`, `minimumCone` or `maximumCone`. [#8277](https://github.com/CesiumGS/cesium/pull/8277)
- Fixed rendering billboard collections containing more than 65536 billboards. [#8325](https://github.com/CesiumGS/cesium/pull/8325)

##### Deprecated :hourglass_flowing_sand:

- `OrthographicFrustum.getPixelDimensions`, `OrthographicOffCenterFrustum.getPixelDimensions`, `PerspectiveFrustum.getPixelDimensions`, and `PerspectiveOffCenterFrustum.getPixelDimensions` now take a `pixelRatio` argument before the `result` argument. The previous function definition will no longer work in 1.65. [#8237](https://github.com/CesiumGS/cesium/pull/8237)

### 1.62 - 2019-10-01

##### Deprecated :hourglass_flowing_sand:

- `createTileMapServiceImageryProvider` and `createOpenStreetMapImageryProvider` have been deprecated and will be removed in Cesium 1.65. Instead, pass the same options to `new TileMapServiceImageryProvider` and `new OpenStreetMapImageryProvider` respectively.
- The function `Matrix4.getRotation` has been deprecated and renamed to `Matrix4.getMatrix3`. `Matrix4.getRotation` will be removed in version 1.65.

##### Additions :tada:

- Added ability to create partial ellipsoids using both the Entity API and CZML. New ellipsoid geometry properties: `innerRadii`, `minimumClock`, `maximumClock`, `minimumCone`, and `maximumCone`. This affects both `EllipsoidGeometry` and `EllipsoidOutlineGeometry`. See the updated [Sandcastle example](https://cesiumjs.org/Cesium/Apps/Sandcastle/?src=Partial%20Ellipsoids.html&label=Geometries). [#5995](https://github.com/CesiumGS/cesium/pull/5995)
- Added `useBrowserRecommendedResolution` flag to `Viewer` and `CesiumWidget`. When true, Cesium renders at CSS pixel resolution instead of native device resolution. This replaces the workaround in the 1.61 change list. [8215](https://github.com/CesiumGS/cesium/issues/8215)
- Added `TileMapResourceImageryProvider` and `OpenStreetMapImageryProvider` classes to improve API consistency: [#4812](https://github.com/CesiumGS/cesium/issues/4812)
- Added `credit` parameter to `CzmlDataSource`, `GeoJsonDataSource`, `KmlDataSource` and `Model`. [#8173](https://github.com/CesiumGS/cesium/pull/8173)
- Added `Matrix3.getRotation` to get the rotational component of a matrix with scaling removed. [#8182](https://github.com/CesiumGS/cesium/pull/8182)

##### Fixes :wrench:

- Fixed labels not showing for individual entities in data sources when clustering is enabled. [#6087](https://github.com/CesiumGS/cesium/issues/6087)
- Fixed an issue where polygons, corridors, rectangles, and ellipses on terrain would not render on some mobile devices. [#6739](https://github.com/CesiumGS/cesium/issues/6739)
- Fixed a bug where GlobeSurfaceTile would not render the tile until all layers completed loading causing globe to appear to hang. [#7974](https://github.com/CesiumGS/cesium/issues/7974)
- Spread out KMl loading across multiple frames to prevent freezing. [#8195](https://github.com/CesiumGS/cesium/pull/8195)
- Fixed a bug where extruded polygons would sometimes be missing segments. [#8035](https://github.com/CesiumGS/cesium/pull/8035)
- Made pixel sizes consistent for polylines and point clouds when rendering at different pixel ratios. [#8113](https://github.com/CesiumGS/cesium/issues/8113)
- `Camera.flyTo` flies to the correct location in 2D when the destination crosses the international date line [#7909](https://github.com/CesiumGS/cesium/pull/7909)
- Fixed 3D tiles style coloring when multiple tilesets are in the scene [#8051](https://github.com/CesiumGS/cesium/pull/8051)
- 3D Tiles geometric error now correctly scales with transform. [#8182](https://github.com/CesiumGS/cesium/pull/8182)
- Fixed per-feature post processing from sometimes selecting the wrong feature. [#7929](https://github.com/CesiumGS/cesium/pull/7929)
- Fixed a bug where dynamic polylines did not use the given arcType. [#8191](https://github.com/CesiumGS/cesium/issues/8191)
- Fixed atmosphere brightness when High Dynamic Range is disabled. [#8149](https://github.com/CesiumGS/cesium/issues/8149)
- Fixed brightness levels for procedural Image Based Lighting. [#7803](https://github.com/CesiumGS/cesium/issues/7803)
- Fixed alpha equation for `BlendingState.ALPHA_BLEND` and `BlendingState.ADDITIVE_BLEND`. [#8202](https://github.com/CesiumGS/cesium/pull/8202)
- Improved display of tile coordinates for `TileCoordinatesImageryProvider` [#8131](https://github.com/CesiumGS/cesium/pull/8131)
- Reduced size of approximateTerrainHeights.json [#7959](https://github.com/CesiumGS/cesium/pull/7959)
- Fixed undefined `quadDetails` error from zooming into the map really close. [#8011](https://github.com/CesiumGS/cesium/pull/8011)
- Fixed a crash for 3D Tiles that have zero volume. [#7945](https://github.com/CesiumGS/cesium/pull/7945)
- Fixed relative-to-center check, `depthFailAppearance` resource freeing for `Primitive` [#8044](https://github.com/CesiumGS/cesium/pull/8044)

### 1.61 - 2019-09-03

##### Additions :tada:

- Added optional `index` parameter to `PrimitiveCollection.add`. [#8041](https://github.com/CesiumGS/cesium/pull/8041)
- Cesium now renders at native device resolution by default instead of CSS pixel resolution, to go back to the old behavior, set `viewer.resolutionScale = 1.0 / window.devicePixelRatio`. [#8082](https://github.com/CesiumGS/cesium/issues/8082)
- Added `getByName` method to `DataSourceCollection` allowing to retrieve `DataSource`s by their name property from the collection

##### Fixes :wrench:

- Disable FXAA by default. To re-enable, set `scene.postProcessStages.fxaa.enabled = true` [#7875](https://github.com/CesiumGS/cesium/issues/7875)
- Fixed a crash when a glTF model used `KHR_texture_transform` without a sampler defined. [#7916](https://github.com/CesiumGS/cesium/issues/7916)
- Fixed post-processing selection filtering to work for bloom. [#7984](https://github.com/CesiumGS/cesium/issues/7984)
- Disabled HDR by default to improve visual quality in most standard use cases. Set `viewer.scene.highDynamicRange = true` to re-enable. [#7966](https://github.com/CesiumGS/cesium/issues/7966)
- Fixed a bug that causes hidden point primitives to still appear on some operating systems. [#8043](https://github.com/CesiumGS/cesium/issues/8043)
- Fix negative altitude altitude handling in `GoogleEarthEnterpriseTerrainProvider`. [#8109](https://github.com/CesiumGS/cesium/pull/8109)
- Fixed issue where KTX or CRN files would not be properly identified. [#7979](https://github.com/CesiumGS/cesium/issues/7979)
- Fixed multiple globe materials making the globe darker. [#7726](https://github.com/CesiumGS/cesium/issues/7726)

### 1.60 - 2019-08-01

##### Additions :tada:

- Reworked label rendering to use signed distance fields (SDF) for crisper text. [#7730](https://github.com/CesiumGS/cesium/pull/7730)
- Added a [new Sandcastle example](https://cesiumjs.org/Cesium/Build/Apps/Sandcastle/?src=Labels%20SDF.html) to showcase the new SDF labels.
- Added support for polygon holes to CZML. [#7991](https://github.com/CesiumGS/cesium/pull/7991)
- Added `totalScale` property to `Label` which is the total scale of the label taking into account the label's scale and the relative size of the desired font compared to the generated glyph size.

##### Fixes :wrench:

- Fixed crash when using ArcGIS terrain with clipping planes. [#7998](https://github.com/CesiumGS/cesium/pull/7998)
- `PolygonGraphics.hierarchy` now converts constant array values to a `PolygonHierarchy` when set, so code that accesses the value of the property can rely on it always being a `PolygonHierarchy`.
- Fixed a bug with lengthwise texture coordinates in the first segment of ground polylines, as observed in some WebGL implementations such as Chrome on Linux. [#8017](https://github.com/CesiumGS/cesium/issues/8017)

### 1.59 - 2019-07-01

##### Additions :tada:

- Adds `ArcGISTiledElevationTerrainProvider` to support LERC encoded terrain from ArcGIS ImageServer. [#7940](https://github.com/CesiumGS/cesium/pull/7940)
- Added CZML support for `heightReference` to `box`, `cylinder`, and `ellipsoid`, and added CZML support for `classificationType` to `corridor`, `ellipse`, `polygon`, `polyline`, and `rectangle`. [#7899](https://github.com/CesiumGS/cesium/pull/7899)
- Adds `exportKML` function to export `Entity` instances with Point, Billboard, Model, Label, Polyline and Polygon graphics. [#7921](https://github.com/CesiumGS/cesium/pull/7921)
- Added support for new Mapbox Style API. [#7698](https://github.com/CesiumGS/cesium/pull/7698)
- Added support for the [AGI_articulations](https://github.com/KhronosGroup/glTF/tree/master/extensions/2.0/Vendor/AGI_articulations) vendor extension of glTF 2.0 to the Entity API and CZML. [#7907](https://github.com/CesiumGS/cesium/pull/7907)

##### Fixes :wrench:

- Fixed a bug that caused missing segments for ground polylines with coplanar points over large distances and problems with polylines containing duplicate points. [#7885](https://github.com/CesiumGS/cesium//pull/7885)
- Fixed a bug where billboards were not pickable when zoomed out completely in 2D View. [#7908](https://github.com/CesiumGS/cesium/pull/7908)
- Fixed a bug where image requests that returned HTTP code 204 would prevent any future request from succeeding on browsers that supported ImageBitmap. [#7914](https://github.com/CesiumGS/cesium/pull/7914/)
- Fixed polyline colors when `scene.highDynamicRange` is enabled. [#7924](https://github.com/CesiumGS/cesium/pull/7924)
- Fixed a bug in the inspector where the min/max height values of a picked tile were undefined. [#7904](https://github.com/CesiumGS/cesium/pull/7904)
- Fixed `Math.factorial` to return the correct values. (https://github.com/CesiumGS/cesium/pull/7969)
- Fixed a bug that caused 3D models to appear darker on Android devices. [#7944](https://github.com/CesiumGS/cesium/pull/7944)

### 1.58.1 - 2018-06-03

_This is an npm-only release to fix a publishing issue_.

### 1.58 - 2019-06-03

##### Additions :tada:

- Added support for new `BingMapsStyle` values `ROAD_ON_DEMAND` and `AERIAL_WITH_LABELS_ON_DEMAND`. The older versions of these, `ROAD` and `AERIAL_WITH_LABELS`, have been deprecated by Bing. [#7808](https://github.com/CesiumGS/cesium/pull/7808)
- Added syntax to delete data from existing properties via CZML. [#7818](https://github.com/CesiumGS/cesium/pull/7818)
- Added `checkerboard` material to CZML. [#7845](https://github.com/CesiumGS/cesium/pull/7845)
- `BingMapsImageryProvider` now uses `DiscardEmptyTileImagePolicy` by default to detect missing tiles as zero-length responses instead of inspecting pixel values. [#7810](https://github.com/CesiumGS/cesium/pull/7810)
- Added support for the [AGI_articulations](https://github.com/KhronosGroup/glTF/tree/master/extensions/2.0/Vendor/AGI_articulations) vendor extension of glTF 2.0 to the Model primitive graphics API. [#7835](https://github.com/CesiumGS/cesium/pull/7835)
- Reduce the number of Bing transactions and ion Bing sessions used when destroying and recreating the same imagery layer to 1. [#7848](https://github.com/CesiumGS/cesium/pull/7848)

##### Fixes :wrench:

- Fixed an edge case where Cesium would provide ion access token credentials to non-ion servers if the actual asset entrypoint was being hosted by ion. [#7839](https://github.com/CesiumGS/cesium/pull/7839)
- Fixed a bug that caused Cesium to request non-existent tiles for terrain tilesets lacking tile availability, i.e. a `layer.json` file.
- Fixed memory leak when removing entities that had a `HeightReference` of `CLAMP_TO_GROUND` or `RELATIVE_TO_GROUND`. This includes when removing a `DataSource`.
- Fixed 3D Tiles credits not being shown in the data attribution box. [#7877](https://github.com/CesiumGS/cesium/pull/7877)

### 1.57 - 2019-05-01

##### Additions :tada:

- Improved 3D Tiles streaming performance, resulting in ~67% camera tour load time reduction, ~44% camera tour load count reduction. And for general camera movement, ~20% load time reduction with ~27% tile load count reduction. Tile load priority changed to focus on loading tiles in the center of the screen first. Added the following tileset optimizations, which unless stated otherwise are enabled by default. [#7774](https://github.com/CesiumGS/cesium/pull/7774)
  - Added `Cesium3DTileset.cullRequestsWhileMoving` option to ignore requests for tiles that will likely be out-of-view due to the camera's movement when they come back from the server.
  - Added `Cesium3DTileset.cullRequestsWhileMovingMultiplier` option to act as a multiplier when used in culling requests while moving. Larger is more aggressive culling, smaller less aggressive culling.
  - Added `Cesium3DTileset.preloadFlightDestinations` option to preload tiles at the camera's flight destination while the camera is in flight.
  - Added `Cesium3DTileset.preferLeaves` option to prefer loading of leaves. Good for additive refinement point clouds. Set to `false` by default.
  - Added `Cesium3DTileset.progressiveResolutionHeightFraction` option to load tiles at a smaller resolution first. This can help get a quick layer of tiles down while full resolution tiles continue to load.
  - Added `Cesium3DTileset.foveatedScreenSpaceError` option to prioritize loading tiles in the center of the screen.
  - Added `Cesium3DTileset.foveatedConeSize` option to control the cone size that determines which tiles are deferred for loading. Tiles outside the cone are potentially deferred.
  - Added `Cesium3DTileset.foveatedMinimumScreenSpaceErrorRelaxation` option to control the starting screen space error relaxation for tiles outside the foveated cone.
  - Added `Cesium3DTileset.foveatedInterpolationCallback` option to control how screen space error threshold is interpolated for tiles outside the foveated cone.
  - Added `Cesium3DTileset.foveatedTimeDelay` option to control how long in seconds to wait after the camera stops moving before deferred tiles start loading in.
- Added new parameter to `PolylineGlowMaterial` called `taperPower`, that works similar to the existing `glowPower` parameter, to taper the back of the line away. [#7626](https://github.com/CesiumGS/cesium/pull/7626)
- Added `Cesium3DTileset.preloadWhenHidden` tileset option to preload tiles when `tileset.show` is false. Loads tiles as if the tileset is visible but does not render them. [#7774](https://github.com/CesiumGS/cesium/pull/7774)
- Added support for the `KHR_texture_transform` glTF extension. [#7549](https://github.com/CesiumGS/cesium/pull/7549)
- Added functions to remove samples from `SampledProperty` and `SampledPositionProperty`. [#7723](https://github.com/CesiumGS/cesium/pull/7723)
- Added support for color-to-alpha with a threshold on imagery layers. [#7727](https://github.com/CesiumGS/cesium/pull/7727)
- Add CZML processing for `heightReference` and `extrudedHeightReference` for geoemtry types that support it.
- `CesiumMath.toSNorm` documentation changed to reflect the function's implementation. [#7774](https://github.com/CesiumGS/cesium/pull/7774)
- Added `CesiumMath.normalize` to convert a scalar value in an arbitrary range to a scalar in the range [0.0, 1.0]. [#7774](https://github.com/CesiumGS/cesium/pull/7774)

##### Fixes :wrench:

- Fixed an error when loading the same glTF model in two separate viewers. [#7688](https://github.com/CesiumGS/cesium/issues/7688)
- Fixed an error where `clampToHeightMostDetailed` or `sampleHeightMostDetailed` would crash if entities were created when the promise resolved. [#7690](https://github.com/CesiumGS/cesium/pull/7690)
- Fixed an issue with compositing merged entity availability. [#7717](https://github.com/CesiumGS/cesium/issues/7717)
- Fixed an error where many imagery layers within a single tile would cause parts of the tile to render as black on some platforms. [#7649](https://github.com/CesiumGS/cesium/issues/7649)
- Fixed a bug that could cause terrain with a single, global root tile (e.g. that uses `WebMercatorTilingScheme`) to be culled unexpectedly in some views. [#7702](https://github.com/CesiumGS/cesium/issues/7702)
- Fixed a problem where instanced 3D models were incorrectly lit when using physically based materials. [#7775](https://github.com/CesiumGS/cesium/issues/7775)
- Fixed a bug where glTF models with certain blend modes were rendered incorrectly in browsers that support ImageBitmap. [#7795](https://github.com/CesiumGS/cesium/issues/7795)

### 1.56.1 - 2019-04-02

##### Additions :tada:

- `Resource.fetchImage` now takes a `preferImageBitmap` option to use `createImageBitmap` when supported to move image decode off the main thread. This option defaults to `false`.

##### Breaking Changes :mega:

- The following breaking changes are relative to 1.56. The `Resource.fetchImage` behavior is now identical to 1.55 and earlier.
  - Changed `Resource.fetchImage` back to return an `Image` by default, instead of an `ImageBitmap` when supported. Note that an `ImageBitmap` cannot be flipped during texture upload. Instead, set `flipY : true` during fetch to flip it.
  - Changed the default `flipY` option in `Resource.fetchImage` to false. This only has an effect when ImageBitmap is used.

### 1.56 - 2019-04-01

##### Breaking Changes :mega:

- `Resource.fetchImage` now returns an `ImageBitmap` instead of `Image` when supported. This allows for decoding images while fetching using `createImageBitmap` to greatly speed up texture upload and decrease frame drops when loading models with large textures. [#7579](https://github.com/CesiumGS/cesium/pull/7579)
- `Cesium3DTileStyle.style` now has an empty `Object` as its default value, instead of `undefined`. [#7567](https://github.com/CesiumGS/cesium/issues/7567)
- `Scene.clampToHeight` now takes an optional `width` argument before the `result` argument. [#7693](https://github.com/CesiumGS/cesium/pull/7693)
- In the `Resource` class, `addQueryParameters` and `addTemplateValues` have been removed. Please use `setQueryParameters` and `setTemplateValues` instead. [#7695](https://github.com/CesiumGS/cesium/issues/7695)

##### Deprecated :hourglass_flowing_sand:

- `Resource.fetchImage` now takes an options object. Use `resource.fetchImage({ preferBlob: true })` instead of `resource.fetchImage(true)`. The previous function definition will no longer work in 1.57. [#7579](https://github.com/CesiumGS/cesium/pull/7579)

##### Additions :tada:

- Added support for touch and hold gesture. The touch and hold delay can be customized by updating `ScreenSpaceEventHandler.touchHoldDelayMilliseconds`. [#7286](https://github.com/CesiumGS/cesium/pull/7286)
- `Resource.fetchImage` now has a `flipY` option to vertically flip an image during fetch & decode. It is only valid when `ImageBitmapOptions` is supported by the browser. [#7579](https://github.com/CesiumGS/cesium/pull/7579)
- Added `backFaceCulling` and `normalShading` options to `PointCloudShading`. Both options are only applicable for point clouds containing normals. [#7399](https://github.com/CesiumGS/cesium/pull/7399)
- `Cesium3DTileStyle.style` reacts to updates and represents the current state of the style. [#7567](https://github.com/CesiumGS/cesium/issues/7567)

##### Fixes :wrench:

- Fixed the value for `BlendFunction.ONE_MINUS_CONSTANT_COLOR`. [#7624](https://github.com/CesiumGS/cesium/pull/7624)
- Fixed `HeadingPitchRoll.pitch` being `NaN` when using `.fromQuaternion` due to a rounding error for pitches close to +/- 90°. [#7654](https://github.com/CesiumGS/cesium/pull/7654)
- Fixed a type of crash caused by the camera being rotated through terrain. [#6783](https://github.com/CesiumGS/cesium/issues/6783)
- Fixed an error in `Resource` when used with template replacements using numeric keys. [#7668](https://github.com/CesiumGS/cesium/pull/7668)
- Fixed an error in `Cesium3DTilePointFeature` where `anchorLineColor` used the same color instance instead of cloning the color [#7686](https://github.com/CesiumGS/cesium/pull/7686)

### 1.55 - 2019-03-01

##### Breaking Changes :mega:

- `czm_materialInput.slope` is now an angle in radians between 0 and pi/2 (flat to vertical), rather than a projected length 1 to 0 (flat to vertical).

##### Additions :tada:

- Updated terrain and imagery rendering, resulting in terrain/imagery loading ~33% faster and using ~33% less data [#7061](https://github.com/CesiumGS/cesium/pull/7061)
- `czm_materialInput.aspect` was added as an angle in radians between 0 and 2pi (east, north, west to south).
- Added CZML `arcType` support for `polyline` and `polygon`, which supersedes `followSurface`. `followSurface` is still supported for compatibility with existing documents. [#7582](https://github.com/CesiumGS/cesium/pull/7582)

##### Fixes :wrench:

- Fixed an issue where models would cause a crash on load if some primitives were Draco encoded and others were not. [#7383](https://github.com/CesiumGS/cesium/issues/7383)
- Fixed an issue where RTL labels not reversing correctly non alphabetic characters [#7501](https://github.com/CesiumGS/cesium/pull/7501)
- Fixed Node.js support for the `Resource` class and any functionality using it internally.
- Fixed an issue where some ground polygons crossing the Prime Meridian would have incorrect bounding rectangles. [#7533](https://github.com/CesiumGS/cesium/pull/7533)
- Fixed an issue where polygons on terrain using rhumb lines where being rendered incorrectly. [#7538](https://github.com/CesiumGS/cesium/pulls/7538)
- Fixed an issue with `EllipsoidRhumbLines.findIntersectionWithLongitude` when longitude was IDL. [#7551](https://github.com/CesiumGS/cesium/issues/7551)
- Fixed model silhouette colors when rendering with high dynamic range. [#7563](https://github.com/CesiumGS/cesium/pull/7563)
- Fixed an issue with ground polylines on globes that use ellipsoids other than WGS84. [#7552](https://github.com/CesiumGS/cesium/issues/7552)
- Fixed an issue where Draco compressed models with RGB per-vertex color would not load in Cesium. [#7576](https://github.com/CesiumGS/cesium/issues/7576)
- Fixed an issue where the outline geometry for extruded Polygons didn't calculate the correct indices. [#7599](https://github.com/CesiumGS/cesium/issues/7599)

### 1.54 - 2019-02-01

##### Highlights :sparkler:

- Added support for polylines and textured entities on 3D Tiles. [#7437](https://github.com/CesiumGS/cesium/pull/7437) and [#7434](https://github.com/CesiumGS/cesium/pull/7434)
- Added support for loading models and 3D tilesets with WebP images using the [`EXT_texture_webp`](https://github.com/KhronosGroup/glTF/blob/master/extensions/2.0/Vendor/EXT_texture_webp/README.md) glTF extension. [#7486](https://github.com/CesiumGS/cesium/pull/7486)
- Added support for rhumb lines to polygon and polyline geometries. [#7492](https://github.com/CesiumGS/cesium/pull/7492)

##### Breaking Changes :mega:

- Billboards with `HeightReference.CLAMP_TO_GROUND` are now clamped to both terrain and 3D Tiles. [#7434](https://github.com/CesiumGS/cesium/pull/7434)
- The default `classificationType` for `GroundPrimitive`, `CorridorGraphics`, `EllipseGraphics`, `PolygonGraphics` and `RectangleGraphics` is now `ClassificationType.BOTH`. [#7434](https://github.com/CesiumGS/cesium/pull/7434)
- The properties `ModelAnimation.speedup` and `ModelAnimationCollection.speedup` have been removed. Use `ModelAnimation.multiplier` and `ModelAnimationCollection.multiplier` respectively instead. [#7494](https://github.com/CesiumGS/cesium/issues/7394)

##### Deprecated :hourglass_flowing_sand:

- `Scene.clampToHeight` now takes an optional `width` argument before the `result` argument. The previous function definition will no longer work in 1.56. [#7287](https://github.com/CesiumGS/cesium/pull/7287)
- `PolylineGeometry.followSurface` has been superceded by `PolylineGeometry.arcType`. The previous definition will no longer work in 1.57. Replace `followSurface: false` with `arcType: Cesium.ArcType.NONE` and `followSurface: true` with `arcType: Cesium.ArcType.GEODESIC`. [#7492](https://github.com/CesiumGS/cesium/pull/7492)
- `SimplePolylineGeometry.followSurface` has been superceded by `SimplePolylineGeometry.arcType`. The previous definition will no longer work in 1.57. Replace `followSurface: false` with `arcType: Cesium.ArcType.NONE` and `followSurface: true` with `arcType: Cesium.ArcType.GEODESIC`. [#7492](https://github.com/CesiumGS/cesium/pull/7492)

##### Additions :tada:

- Added support for textured ground entities (entities with unspecified `height`) and `GroundPrimitives` on 3D Tiles. [#7434](https://github.com/CesiumGS/cesium/pull/7434)
- Added support for polylines on 3D Tiles. [#7437](https://github.com/CesiumGS/cesium/pull/7437)
- Added `classificationType` property to `PolylineGraphics` and `GroundPolylinePrimitive` which specifies whether a polyline clamped to ground should be clamped to terrain, 3D Tiles, or both. [#7437](https://github.com/CesiumGS/cesium/pull/7437)
- Added the ability to specify the width of the intersection volume for `Scene.sampleHeight`, `Scene.clampToHeight`, `Scene.sampleHeightMostDetailed`, and `Scene.clampToHeightMostDetailed`. [#7287](https://github.com/CesiumGS/cesium/pull/7287)
- Added a [new Sandcastle example](https://cesiumjs.org/Cesium/Build/Apps/Sandcastle/?src=Time%20Dynamic%20Wheels.html) on using `nodeTransformations` to rotate a model's wheels based on its velocity. [#7361](https://github.com/CesiumGS/cesium/pull/7361)
- Added a [new Sandcastle example](https://cesiumjs.org/Cesium/Build/Apps/Sandcastle/?src=Polylines%20on%203D%20Tiles.html) for drawing polylines on 3D Tiles [#7522](https://github.com/CesiumGS/cesium/pull/7522)
- Added `EllipsoidRhumbLine` class as a rhumb line counterpart to `EllipsoidGeodesic`. [#7484](https://github.com/CesiumGS/cesium/pull/7484)
- Added rhumb line support to `PolygonGeometry`, `PolygonOutlineGeometry`, `PolylineGeometry`, `GroundPolylineGeometry`, and `SimplePolylineGeometry`. [#7492](https://github.com/CesiumGS/cesium/pull/7492)
- When using Cesium in Node.js, we now use the combined and minified version for improved performance unless `NODE_ENV` is specifically set to `development`.
- Improved the performance of `QuantizedMeshTerrainData.interpolateHeight`. [#7508](https://github.com/CesiumGS/cesium/pull/7508)
- Added support for glTF models with WebP textures using the `EXT_texture_webp` extension. [#7486](https://github.com/CesiumGS/cesium/pull/7486)

##### Fixes :wrench:

- Fixed 3D Tiles performance regression. [#7482](https://github.com/CesiumGS/cesium/pull/7482)
- Fixed an issue where classification primitives with the `CESIUM_3D_TILE` classification type would render on terrain. [#7422](https://github.com/CesiumGS/cesium/pull/7422)
- Fixed an issue where 3D Tiles would show through the globe. [#7422](https://github.com/CesiumGS/cesium/pull/7422)
- Fixed crash when entity geometry show value is an interval that only covered part of the entity availability range [#7458](https://github.com/CesiumGS/cesium/pull/7458)
- Fix rectangle positions at the north and south poles. [#7451](https://github.com/CesiumGS/cesium/pull/7451)
- Fixed image size issue when using multiple particle systems. [#7412](https://github.com/CesiumGS/cesium/pull/7412)
- Fixed Sandcastle's "Open in New Window" button not displaying imagery due to blob URI limitations. [#7250](https://github.com/CesiumGS/cesium/pull/7250)
- Fixed an issue where setting `scene.globe.cartographicLimitRectangle` to `undefined` would cause a crash. [#7477](https://github.com/CesiumGS/cesium/issues/7477)
- Fixed `PrimitiveCollection.removeAll` to no longer `contain` removed primitives. [#7491](https://github.com/CesiumGS/cesium/pull/7491)
- Fixed `GeoJsonDataSource` to use polygons and polylines that use rhumb lines. [#7492](https://github.com/CesiumGS/cesium/pull/7492)
- Fixed an issue where some ground polygons would be cut off along circles of latitude. [#7507](https://github.com/CesiumGS/cesium/issues/7507)
- Fixed an issue that would cause IE 11 to crash when enabling image-based lighting. [#7485](https://github.com/CesiumGS/cesium/issues/7485)

### 1.53 - 2019-01-02

##### Additions :tada:

- Added image-based lighting for PBR models and 3D Tiles. [#7172](https://github.com/CesiumGS/cesium/pull/7172)
  - `Scene.specularEnvironmentMaps` is a url to a KTX file that contains the specular environment map and convoluted mipmaps for image-based lighting of all PBR models in the scene.
  - `Scene.sphericalHarmonicCoefficients` is an array of 9 `Cartesian3` spherical harmonics coefficients for the diffuse irradiance of all PBR models in the scene.
  - The `specularEnvironmentMaps` and `sphericalHarmonicCoefficients` properties of `Model` and `Cesium3DTileset` can be used to override the values from the scene for specific models and tilesets.
  - The `luminanceAtZenith` property of `Model` and `Cesium3DTileset` adjusts the luminance of the procedural image-based lighting.
- Double click away from an entity to un-track it [#7285](https://github.com/CesiumGS/cesium/pull/7285)

##### Fixes :wrench:

- Fixed 3D Tiles visibility checking when running multiple passes within the same frame. [#7289](https://github.com/CesiumGS/cesium/pull/7289)
- Fixed contrast on imagery layers. [#7382](https://github.com/CesiumGS/cesium/issues/7382)
- Fixed rendering transparent background color when `highDynamicRange` is enabled. [#7427](https://github.com/CesiumGS/cesium/issues/7427)
- Fixed translucent geometry when `highDynamicRange` is toggled. [#7451](https://github.com/CesiumGS/cesium/pull/7451)

### 1.52 - 2018-12-03

##### Breaking Changes :mega:

- `TerrainProviders` that implement `availability` must now also implement the `loadTileDataAvailability` method.

##### Deprecated :hourglass_flowing_sand:

- The property `ModelAnimation.speedup` has been deprecated and renamed to `ModelAnimation.multiplier`. `speedup` will be removed in version 1.54. [#7393](https://github.com/CesiumGS/cesium/pull/7393)

##### Additions :tada:

- Added functions to get the most detailed height of 3D Tiles on-screen or off-screen. [#7115](https://github.com/CesiumGS/cesium/pull/7115)
  - Added `Scene.sampleHeightMostDetailed`, an asynchronous version of `Scene.sampleHeight` that uses the maximum level of detail for 3D Tiles.
  - Added `Scene.clampToHeightMostDetailed`, an asynchronous version of `Scene.clampToHeight` that uses the maximum level of detail for 3D Tiles.
- Added support for high dynamic range rendering. It is enabled by default when supported, but can be disabled with `Scene.highDynamicRange`. [#7017](https://github.com/CesiumGS/cesium/pull/7017)
- Added `Scene.invertClassificationSupported` for checking if invert classification is supported.
- Added `computeLineSegmentLineSegmentIntersection` to `Intersections2D`. [#7228](https://github.com/CesiumGS/Cesium/pull/7228)
- Added ability to load availability progressively from a quantized mesh extension instead of upfront. This will speed up load time and reduce memory usage. [#7196](https://github.com/CesiumGS/cesium/pull/7196)
- Added the ability to apply styles to 3D Tilesets that don't contain features. [#7255](https://github.com/CesiumGS/Cesium/pull/7255)

##### Fixes :wrench:

- Fixed issue causing polyline to look wavy depending on the position of the camera [#7209](https://github.com/CesiumGS/cesium/pull/7209)
- Fixed translucency issues for dynamic geometry entities. [#7364](https://github.com/CesiumGS/cesium/issues/7364)

### 1.51 - 2018-11-01

##### Additions :tada:

- Added WMS-T (time) support in WebMapServiceImageryProvider [#2581](https://github.com/CesiumGS/cesium/issues/2581)
- Added `cutoutRectangle` to `ImageryLayer`, which allows cutting out rectangular areas in imagery layers to reveal underlying imagery. [#7056](https://github.com/CesiumGS/cesium/pull/7056)
- Added `atmosphereHueShift`, `atmosphereSaturationShift`, and `atmosphereBrightnessShift` properties to `Globe` which shift the color of the ground atmosphere to match the hue, saturation, and brightness shifts of the sky atmosphere. [#4195](https://github.com/CesiumGS/cesium/issues/4195)
- Shrink minified and gzipped Cesium.js by 27 KB (~3.7%) by delay loading seldom-used third-party dependencies. [#7140](https://github.com/CesiumGS/cesium/pull/7140)
- Added `lightColor` property to `Cesium3DTileset`, `Model`, and `ModelGraphics` to change the intensity of the light used when shading model. [#7025](https://github.com/CesiumGS/cesium/pull/7025)
- Added `imageBasedLightingFactor` property to `Cesium3DTileset`, `Model`, and `ModelGraphics` to scale the diffuse and specular image-based lighting contributions to the final color. [#7025](https://github.com/CesiumGS/cesium/pull/7025)
- Added per-feature selection to the 3D Tiles BIM Sandcastle example. [#7181](https://github.com/CesiumGS/cesium/pull/7181)
- Added `Transforms.fixedFrameToHeadingPitchRoll`, a helper function for extracting a `HeadingPitchRoll` from a fixed frame transform. [#7164](https://github.com/CesiumGS/cesium/pull/7164)
- Added `Ray.clone`. [#7174](https://github.com/CesiumGS/cesium/pull/7174)

##### Fixes :wrench:

- Fixed issue removing geometry entities with different materials. [#7163](https://github.com/CesiumGS/cesium/pull/7163)
- Fixed texture coordinate calculation for polygon entities with `perPositionHeight`. [#7188](https://github.com/CesiumGS/cesium/pull/7188)
- Fixed crash when updating polyline attributes twice in one frame. [#7155](https://github.com/CesiumGS/cesium/pull/7155)
- Fixed entity visibility issue related to setting an entity show property and altering or adding entity geometry. [#7156](https://github.com/CesiumGS/cesium/pull/7156)
- Fixed an issue where dynamic Entities on terrain would cause a crash in platforms that do not support depth textures such as Internet Explorer. [#7103](https://github.com/CesiumGS/cesium/issues/7103)
- Fixed an issue that would cause a crash when removing a post process stage. [#7210](https://github.com/CesiumGS/cesium/issues/7210)
- Fixed an issue where `pickPosition` would return incorrect results when called after `sampleHeight` or `clampToHeight`. [#7113](https://github.com/CesiumGS/cesium/pull/7113)
- Fixed an issue where `sampleHeight` and `clampToHeight` would crash if picking a primitive that doesn't write depth. [#7120](https://github.com/CesiumGS/cesium/issues/7120)
- Fixed a crash when using `BingMapsGeocoderService`. [#7143](https://github.com/CesiumGS/cesium/issues/7143)
- Fixed accuracy of rotation matrix generated by `VelocityOrientationProperty`. [#6641](https://github.com/CesiumGS/cesium/pull/6641)
- Fixed clipping plane crash when adding a plane to an empty collection. [#7168](https://github.com/CesiumGS/cesium/pull/7168)
- Fixed clipping planes on tilesets not taking into account the tileset model matrix. [#7182](https://github.com/CesiumGS/cesium/pull/7182)
- Fixed incorrect rendering of models using the `KHR_materials_common` lights extension. [#7206](https://github.com/CesiumGS/cesium/pull/7206)

### 1.50 - 2018-10-01

##### Breaking Changes :mega:

- Clipping planes on tilesets now use the root tile's transform, or the root tile's bounding sphere if a transform is not defined. [#7034](https://github.com/CesiumGS/cesium/pull/7034)
  - This is to make clipping planes' coordinates always relative to the object they're attached to. So if you were positioning the clipping planes as in the example below, this is no longer necessary:
  ```javascript
  clippingPlanes.modelMatrix = Cesium.Transforms.eastNorthUpToFixedFrame(
    tileset.boundingSphere.center
  );
  ```
  - This also fixes several issues with clipping planes not using the correct transform for tilesets with children.

##### Additions :tada:

- Initial support for clamping to 3D Tiles. [#6934](https://github.com/CesiumGS/cesium/pull/6934)
  - Added `Scene.sampleHeight` to get the height of geometry in the scene. May be used to clamp objects to the globe, 3D Tiles, or primitives in the scene.
  - Added `Scene.clampToHeight` to clamp a cartesian position to the scene geometry.
  - Requires depth texture support (`WEBGL_depth_texture` or `WEBKIT_WEBGL_depth_texture`). Added `Scene.sampleHeightSupported` and `Scene.clampToHeightSupported` functions for checking if height sampling is supported.
- Added `Cesium3DTileset.initialTilesLoaded` to indicate that all tiles in the initial view are loaded. [#6934](https://github.com/CesiumGS/cesium/pull/6934)
- Added support for glTF extension [KHR_materials_pbrSpecularGlossiness](https://github.com/KhronosGroup/glTF/tree/master/extensions/2.0/Khronos/KHR_materials_pbrSpecularGlossiness) [#7006](https://github.com/CesiumGS/cesium/pull/7006).
- Added support for glTF extension [KHR_materials_unlit](https://github.com/KhronosGroup/glTF/tree/master/extensions/2.0/Khronos/KHR_materials_unlit) [#6977](https://github.com/CesiumGS/cesium/pull/6977).
- Added support for glTF extensions [KHR_techniques_webgl](https://github.com/KhronosGroup/glTF/tree/master/extensions/2.0/Khronos/KHR_techniques_webgl) and [KHR_blend](https://github.com/KhronosGroup/glTF/pull/1302). [#6805](https://github.com/CesiumGS/cesium/pull/6805)
- Update [gltf-pipeline](https://github.com/CesiumGS/gltf-pipeline/) to 2.0. [#6805](https://github.com/CesiumGS/cesium/pull/6805)
- Added `cartographicLimitRectangle` to `Globe`. Use this to limit terrain and imagery to a specific `Rectangle` area. [#6987](https://github.com/CesiumGS/cesium/pull/6987)
- Added `OpenCageGeocoderService`, which provides geocoding via [OpenCage](https://opencagedata.com/). [#7015](https://github.com/CesiumGS/cesium/pull/7015)
- Added ground atmosphere lighting in 3D. This can be toggled with `Globe.showGroundAtmosphere`. [6877](https://github.com/CesiumGS/cesium/pull/6877)
  - Added `Globe.nightFadeOutDistance` and `Globe.nightFadeInDistance` to configure when ground atmosphere night lighting fades in and out. [6877](https://github.com/CesiumGS/cesium/pull/6877)
- Added `onStop` event to `Clock` that fires each time stopTime is reached. [#7066](https://github.com/CesiumGS/cesium/pull/7066)

##### Fixes :wrench:

- Fixed picking for overlapping translucent primitives. [#7039](https://github.com/CesiumGS/cesium/pull/7039)
- Fixed an issue in the 3D Tiles traversal where tilesets would render with mixed level of detail if an external tileset was visible but its root tile was not. [#7099](https://github.com/CesiumGS/cesium/pull/7099)
- Fixed an issue in the 3D Tiles traversal where external tilesets would not always traverse to their root tile. [#7035](https://github.com/CesiumGS/cesium/pull/7035)
- Fixed an issue in the 3D Tiles traversal where empty tiles would be selected instead of their nearest loaded ancestors. [#7011](https://github.com/CesiumGS/cesium/pull/7011)
- Fixed an issue where scaling near zero with an model animation could cause rendering to stop. [#6954](https://github.com/CesiumGS/cesium/pull/6954)
- Fixed bug where credits weren't displaying correctly if more than one viewer was initialized [#6965](expect(https://github.com/CesiumGS/cesium/issues/6965)
- Fixed entity show issues. [#7048](https://github.com/CesiumGS/cesium/issues/7048)
- Fixed a bug where polylines on terrain covering very large portions of the globe would cull incorrectly in 3d-only scenes. [#7043](https://github.com/CesiumGS/cesium/issues/7043)
- Fixed bug causing crash on entity geometry material change. [#7047](https://github.com/CesiumGS/cesium/pull/7047)
- Fixed MIME type behavior for `Resource` requests in recent versions of Edge [#7085](https://github.com/CesiumGS/cesium/issues/7085).

### 1.49 - 2018-09-04

##### Breaking Changes :mega:

- Removed `ClippingPlaneCollection.clone`. [#6872](https://github.com/CesiumGS/cesium/pull/6872)
- Changed `Globe.pick` to return a position in ECEF coordinates regardless of the current scene mode. This will only effect you if you were working around a bug to make `Globe.pick` work in 2D and Columbus View. Use `Globe.pickWorldCoordinates` to get the position in world coordinates that correlate to the current scene mode. [#6859](https://github.com/CesiumGS/cesium/pull/6859)
- Removed the unused `frameState` parameter in `evaluate` and `evaluateColor` functions in `Expression`, `StyleExpression`, `ConditionsExpression` and all other places that call the functions. [#6890](https://github.com/CesiumGS/cesium/pull/6890)
- Removed `PostProcessStageLibrary.createLensFlarStage`. Use `PostProcessStageLibrary.createLensFlareStage` instead. [#6972](https://github.com/CesiumGS/cesium/pull/6972)
- Removed `Scene.fxaa`. Use `Scene.postProcessStages.fxaa.enabled` instead. [#6980](https://github.com/CesiumGS/cesium/pull/6980)

##### Additions :tada:

- Added `heightReference` to `BoxGraphics`, `CylinderGraphics` and `EllipsoidGraphics`, which can be used to clamp these entity types to terrain. [#6932](https://github.com/CesiumGS/cesium/pull/6932)
- Added `GeocoderViewModel.destinationFound` for specifying a function that is called upon a successful geocode. The default behavior is to fly to the destination found by the geocoder. [#6915](https://github.com/CesiumGS/cesium/pull/6915)
- Added `ClippingPlaneCollection.planeAdded` and `ClippingPlaneCollection.planeRemoved` events. `planeAdded` is raised when a new plane is added to the collection and `planeRemoved` is raised when a plane is removed. [#6875](https://github.com/CesiumGS/cesium/pull/6875)
- Added `Matrix4.setScale` for setting the scale on an affine transformation matrix [#6888](https://github.com/CesiumGS/cesium/pull/6888)
- Added optional `width` and `height` to `Scene.drillPick` for specifying a search area. [#6922](https://github.com/CesiumGS/cesium/pull/6922)
- Added `Cesium3DTileset.root` for getting the root tile of a tileset. [#6944](https://github.com/CesiumGS/cesium/pull/6944)
- Added `Cesium3DTileset.extras` and `Cesium3DTile.extras` for getting application specific metadata from 3D Tiles. [#6974](https://github.com/CesiumGS/cesium/pull/6974)

##### Fixes :wrench:

- Several performance improvements and fixes to the 3D Tiles traversal code. [#6390](https://github.com/CesiumGS/cesium/pull/6390)
  - Improved load performance when `skipLevelOfDetail` is false.
  - Fixed a bug that caused some skipped tiles to load when `skipLevelOfDetail` is true.
  - Fixed pick statistics in the 3D Tiles Inspector.
  - Fixed drawing of debug labels for external tilesets.
  - Fixed drawing of debug outlines for empty tiles.
- The Geocoder widget now takes terrain altitude into account when calculating its final destination. [#6876](https://github.com/CesiumGS/cesium/pull/6876)
- The Viewer widget now takes terrain altitude into account when zooming or flying to imagery layers. [#6895](https://github.com/CesiumGS/cesium/pull/6895)
- Fixed Firefox camera control issues with mouse and touch events. [#6372](https://github.com/CesiumGS/cesium/issues/6372)
- Fixed `getPickRay` in 2D. [#2480](https://github.com/CesiumGS/cesium/issues/2480)
- Fixed `Globe.pick` for 2D and Columbus View. [#6859](https://github.com/CesiumGS/cesium/pull/6859)
- Fixed imagery layer feature picking in 2D and Columbus view. [#6859](https://github.com/CesiumGS/cesium/pull/6859)
- Fixed intermittent ground clamping issues for all entity types that use a height reference. [#6930](https://github.com/CesiumGS/cesium/pull/6930)
- Fixed bug that caused a new `ClippingPlaneCollection` to be created every frame when used with a model entity. [#6872](https://github.com/CesiumGS/cesium/pull/6872)
- Improved `Plane` entities so they are better aligned with the globe surface. [#6887](https://github.com/CesiumGS/cesium/pull/6887)
- Fixed crash when rendering translucent objects when all shadow maps in the scene set `fromLightSource` to false. [#6883](https://github.com/CesiumGS/cesium/pull/6883)
- Fixed night shading in 2D and Columbus view. [#4122](https://github.com/CesiumGS/cesium/issues/4122)
- Fixed model loading failure when a glTF 2.0 primitive does not have a material. [6906](https://github.com/CesiumGS/cesium/pull/6906)
- Fixed a crash when setting show to `false` on a polyline clamped to the ground. [#6912](https://github.com/CesiumGS/cesium/issues/6912)
- Fixed a bug where `Cesium3DTileset` wasn't using the correct `tilesetVersion`. [#6933](https://github.com/CesiumGS/cesium/pull/6933)
- Fixed crash that happened when calling `scene.pick` after setting a new terrain provider. [#6918](https://github.com/CesiumGS/cesium/pull/6918)
- Fixed an issue that caused the browser to hang when using `drillPick` on a polyline clamped to the ground. [6907](https://github.com/CesiumGS/cesium/issues/6907)
- Fixed an issue where color wasn't updated properly for polylines clamped to ground. [#6927](https://github.com/CesiumGS/cesium/pull/6927)
- Fixed an excessive memory use bug that occurred when a data URI was used to specify a glTF model. [#6928](https://github.com/CesiumGS/cesium/issues/6928)
- Fixed an issue where switching from 2D to 3D could cause a crash. [#6929](https://github.com/CesiumGS/cesium/issues/6929)
- Fixed an issue where point primitives behind the camera would appear in view. [#6904](https://github.com/CesiumGS/cesium/issues/6904)
- The `createGroundPolylineGeometry` web worker no longer depends on `GroundPolylinePrimitive`, making the worker smaller and potentially avoiding a hanging build in some webpack configurations. [#6946](https://github.com/CesiumGS/cesium/pull/6946)
- Fixed an issue that cause terrain entities (entities with unspecified `height`) and `GroundPrimitives` to fail when crossing the international date line. [#6951](https://github.com/CesiumGS/cesium/issues/6951)
- Fixed normal calculation for `CylinderGeometry` when the top radius is not equal to the bottom radius [#6863](https://github.com/CesiumGS/cesium/pull/6863)

### 1.48 - 2018-08-01

##### Additions :tada:

- Added support for loading Draco compressed Point Cloud tiles for 2-3x better compression. [#6559](https://github.com/CesiumGS/cesium/pull/6559)
- Added `TimeDynamicPointCloud` for playback of time-dynamic point cloud data, where each frame is a 3D Tiles Point Cloud tile. [#6721](https://github.com/CesiumGS/cesium/pull/6721)
- Added `CoplanarPolygonGeometry` and `CoplanarPolygonGeometryOutline` for drawing polygons composed of coplanar positions that are not necessarily on the ellipsoid surface. [#6769](https://github.com/CesiumGS/cesium/pull/6769)
- Improved support for polygon entities using `perPositionHeight`, including supporting vertical polygons. This also improves KML compatibility. [#6791](https://github.com/CesiumGS/cesium/pull/6791)
- Added `Cartesian3.midpoint` to compute the midpoint between two `Cartesian3` positions [#6836](https://github.com/CesiumGS/cesium/pull/6836)
- Added `equalsEpsilon` methods to `OrthographicFrustum`, `PerspectiveFrustum`, `OrthographicOffCenterFrustum` and `PerspectiveOffCenterFrustum`.

##### Deprecated :hourglass_flowing_sand:

- Support for 3D Tiles `content.url` is deprecated to reflect updates to the [3D Tiles spec](https://github.com/CesiumGS/3d-tiles/pull/301). Use `content.uri instead`. Support for `content.url` will remain for backwards compatibility. [#6744](https://github.com/CesiumGS/cesium/pull/6744)
- Support for the 3D Tiles pre-version 1.0 Batch Table Hierarchy is deprecated to reflect updates to the [3D Tiles spec](https://github.com/CesiumGS/3d-tiles/pull/301). Use the [`3DTILES_batch_table_hierarchy`](https://github.com/CesiumGS/3d-tiles/tree/main/extensions/3DTILES_batch_table_hierarchy) extension instead. Support for the deprecated batch table hierarchy will remain for backwards compatibility. [#6780](https://github.com/CesiumGS/cesium/pull/6780)
- `PostProcessStageLibrary.createLensFlarStage` is deprecated due to misspelling and will be removed in Cesium 1.49. Use `PostProcessStageLibrary.createLensFlareStage` instead.

##### Fixes :wrench:

- Fixed a bug where 3D Tilesets using the `region` bounding volume don't get transformed when the tileset's `modelMatrix` changes. [#6755](https://github.com/CesiumGS/cesium/pull/6755)
- Fixed a bug that caused eye dome lighting for point clouds to fail in Safari on macOS and Edge on Windows by removing the dependency on floating point color textures. [#6792](https://github.com/CesiumGS/cesium/issues/6792)
- Fixed a bug that caused polylines on terrain to render incorrectly in 2D and Columbus View with a `WebMercatorProjection`. [#6809](https://github.com/CesiumGS/cesium/issues/6809)
- Fixed bug causing billboards and labels to appear the wrong size when switching scene modes [#6745](https://github.com/CesiumGS/cesium/issues/6745)
- Fixed `PolygonGeometry` when using `VertexFormat.POSITION_ONLY`, `perPositionHeight` and `extrudedHeight` [#6790](expect(https://github.com/CesiumGS/cesium/pull/6790)
- Fixed an issue where tiles were missing in VR mode. [#6612](https://github.com/CesiumGS/cesium/issues/6612)
- Fixed issues related to updating entity show and geometry color [#6835](https://github.com/CesiumGS/cesium/pull/6835)
- Fixed `PolygonGeometry` and `EllipseGeometry` tangent and bitangent attributes when a texture rotation is used [#6788](https://github.com/CesiumGS/cesium/pull/6788)
- Fixed bug where entities with a height reference weren't being updated correctly when the terrain provider was changed. [#6820](https://github.com/CesiumGS/cesium/pull/6820)
- Fixed an issue where glTF 2.0 models sometimes wouldn't be centered in the view after putting the camera on them. [#6784](https://github.com/CesiumGS/cesium/issues/6784)
- Fixed the geocoder when `Viewer` is passed the option `geocoder: true` [#6833](https://github.com/CesiumGS/cesium/pull/6833)
- Improved performance for billboards and labels clamped to terrain [#6781](https://github.com/CesiumGS/cesium/pull/6781) [#6844](https://github.com/CesiumGS/cesium/pull/6844)
- Fixed a bug that caused billboard positions to be set incorrectly when using a `CallbackProperty`. [#6815](https://github.com/CesiumGS/cesium/pull/6815)
- Improved support for generating a TypeScript typings file using `tsd-jsdoc` [#6767](https://github.com/CesiumGS/cesium/pull/6767)
- Updated viewBoundingSphere to use correct zoomOptions [#6848](https://github.com/CesiumGS/cesium/issues/6848)
- Fixed a bug that caused the scene to continuously render after resizing the viewer when `requestRenderMode` was enabled. [#6812](https://github.com/CesiumGS/cesium/issues/6812)

### 1.47 - 2018-07-02

##### Highlights :sparkler:

- Added support for polylines on terrain [#6689](https://github.com/CesiumGS/cesium/pull/6689) [#6615](https://github.com/CesiumGS/cesium/pull/6615)
- Added `heightReference` and `extrudedHeightReference` properties to `CorridorGraphics`, `EllipseGraphics`, `PolygonGraphics` and `RectangleGraphics`. [#6717](https://github.com/CesiumGS/cesium/pull/6717)
- `PostProcessStage` has a `selected` property which is an array of primitives used for selectively applying a post-process stage. [#6476](https://github.com/CesiumGS/cesium/pull/6476)

##### Breaking Changes :mega:

- glTF 2.0 models corrected to face +Z forwards per specification. Internally Cesium uses +X as forward, so a new +Z to +X rotation was added for 2.0 models only. To fix models that are oriented incorrectly after this change:
  - If the model faces +X forwards update the glTF to face +Z forwards. This can be done by loading the glTF in a model editor and applying a 90 degree clockwise rotation about the up-axis. Alternatively, add a new root node to the glTF node hierarchy whose `matrix` is `[0,0,1,0,0,1,0,0,-1,0,0,0,0,0,0,1]`.
  - Apply a -90 degree rotation to the model's heading. This can be done by setting the model's `orientation` using the Entity API or from within CZML. See [#6738](https://github.com/CesiumGS/cesium/pull/6738) for more details.
- Dropped support for directory URLs when loading tilesets to match the updated [3D Tiles spec](https://github.com/CesiumGS/3d-tiles/issues/272). [#6502](https://github.com/CesiumGS/cesium/issues/6502)
- KML and GeoJSON now use `PolylineGraphics` instead of `CorridorGraphics` for polylines on terrain. [#6706](https://github.com/CesiumGS/cesium/pull/6706)

##### Additions :tada:

- Added support for polylines on terrain [#6689](https://github.com/CesiumGS/cesium/pull/6689) [#6615](https://github.com/CesiumGS/cesium/pull/6615)
  - Use the `clampToGround` option for `PolylineGraphics` (polyline entities).
  - Requires depth texture support (`WEBGL_depth_texture` or `WEBKIT_WEBGL_depth_texture`), otherwise `clampToGround` will be ignored. Use `Entity.supportsPolylinesOnTerrain` to check for support.
  - Added `GroundPolylinePrimitive` and `GroundPolylineGeometry`.
- `PostProcessStage` has a `selected` property which is an array of primitives used for selectively applying a post-process stage. [#6476](https://github.com/CesiumGS/cesium/pull/6476)
  - The `PostProcessStageLibrary.createBlackAndWhiteStage` and `PostProcessStageLibrary.createSilhouetteStage` have per-feature support.
- Added CZML support for `zIndex` with `corridor`, `ellipse`, `polygon`, `polyline` and `rectangle`. [#6708](https://github.com/CesiumGS/cesium/pull/6708)
- Added CZML `clampToGround` option for `polyline`. [#6706](https://github.com/CesiumGS/cesium/pull/6706)
- Added support for `RTC_CENTER` property in batched 3D model tilesets to conform to the updated [3D Tiles spec](https://github.com/CesiumGS/3d-tiles/issues/263). [#6488](https://github.com/CesiumGS/cesium/issues/6488)
- Added `heightReference` and `extrudedHeightReference` properties to `CorridorGraphics`, `EllipseGraphics`, `PolygonGraphics` and `RectangleGraphics`. [#6717](https://github.com/CesiumGS/cesium/pull/6717)
  - This can be used in conjunction with the `height` and/or `extrudedHeight` properties to clamp the geometry to terrain or set the height relative to terrain.
  - Note, this will not make the geometry conform to terrain. Extruded geoemtry that is clamped to the ground will have a flat top will sinks into the terrain at the base.

##### Fixes :wrench:

- Fixed a bug that caused Cesium to be unable to load local resources in Electron. [#6726](https://github.com/CesiumGS/cesium/pull/6726)
- Fixed a bug causing crashes with custom vertex attributes on `Geometry` crossing the IDL. Attributes will be barycentrically interpolated. [#6644](https://github.com/CesiumGS/cesium/pull/6644)
- Fixed a bug causing Point Cloud tiles with unsigned int batch-ids to not load. [#6666](https://github.com/CesiumGS/cesium/pull/6666)
- Fixed a bug with Draco encoded i3dm tiles, and loading two Draco models with the same url. [#6668](https://github.com/CesiumGS/cesium/issues/6668)
- Fixed a bug caused by creating a polygon with positions at the same longitude/latitude position but different heights [#6731](https://github.com/CesiumGS/cesium/pull/6731)
- Fixed terrain clipping when the camera was close to flat terrain and was using logarithmic depth. [#6701](https://github.com/CesiumGS/cesium/pull/6701)
- Fixed KML bug that constantly requested the same image if it failed to load. [#6710](https://github.com/CesiumGS/cesium/pull/6710)
- Improved billboard and label rendering so they no longer sink into terrain when clamped to ground. [#6621](https://github.com/CesiumGS/cesium/pull/6621)
- Fixed an issue where KMLs containing a `colorMode` of `random` could return the exact same color on successive calls to `Color.fromRandom()`.
- `Iso8601.MAXIMUM_VALUE` now formats to a string which can be parsed by `fromIso8601`.
- Fixed material support when using an image that is already loaded [#6729](https://github.com/CesiumGS/cesium/pull/6729)

### 1.46.1 - 2018-06-01

- This is an npm only release to fix the improperly published 1.46.0. There were no code changes.

### 1.46 - 2018-06-01

##### Highlights :sparkler:

- Added support for materials on terrain entities (entities with unspecified `height`) and `GroundPrimitives`. [#6393](https://github.com/CesiumGS/cesium/pull/6393)
- Added a post-processing framework. [#5615](https://github.com/CesiumGS/cesium/pull/5615)
- Added `zIndex` for ground geometry, including corridor, ellipse, polygon and rectangle entities. [#6362](https://github.com/CesiumGS/cesium/pull/6362)

##### Breaking Changes :mega:

- `ParticleSystem` no longer uses `forces`. [#6510](https://github.com/CesiumGS/cesium/pull/6510)
- `Particle` no longer uses `size`, `rate`, `lifeTime`, `life`, `minimumLife`, `maximumLife`, `minimumWidth`, `minimumHeight`, `maximumWidth`, and `maximumHeight`. [#6510](https://github.com/CesiumGS/cesium/pull/6510)
- Removed `Scene.copyGlobeDepth`. Globe depth will now be copied by default when supported. [#6393](https://github.com/CesiumGS/cesium/pull/6393)
- The default `classificationType` for `GroundPrimitive`, `CorridorGraphics`, `EllipseGraphics`, `PolygonGraphics` and `RectangleGraphics` is now `ClassificationType.TERRAIN`. If you wish the geometry to color both terrain and 3D tiles, pass in the option `classificationType: Cesium.ClassificationType.BOTH`.
- Removed support for the `options` argument for `Credit` [#6373](https://github.com/CesiumGS/cesium/issues/6373). Pass in an html string instead.
- glTF 2.0 models corrected to face +Z forwards per specification. Internally Cesium uses +X as forward, so a new +Z to +X rotation was added for 2.0 models only. [#6632](https://github.com/CesiumGS/cesium/pull/6632)

##### Deprecated :hourglass_flowing_sand:

- The `Scene.fxaa` property has been deprecated and will be removed in Cesium 1.47. Use `Scene.postProcessStages.fxaa.enabled`.

##### Additions :tada:

- Added support for materials on terrain entities (entities with unspecified `height`) and `GroundPrimitives`. [#6393](https://github.com/CesiumGS/cesium/pull/6393)
  - Only available for `ClassificationType.TERRAIN` at this time. Adding a material to a terrain `Entity` will cause it to behave as if it is `ClassificationType.TERRAIN`.
  - Requires depth texture support (`WEBGL_depth_texture` or `WEBKIT_WEBGL_depth_texture`), so materials on terrain entities and `GroundPrimitives` are not supported in Internet Explorer.
  - Best suited for notational patterns and not intended for precisely mapping textures to terrain - for that use case, use `SingleTileImageryProvider`.
- Added `GroundPrimitive.supportsMaterials` and `Entity.supportsMaterialsforEntitiesOnTerrain`, both of which can be used to check if materials on terrain entities and `GroundPrimitives` is supported. [#6393](https://github.com/CesiumGS/cesium/pull/6393)
- Added a post-processing framework. [#5615](https://github.com/CesiumGS/cesium/pull/5615)
  - Added `Scene.postProcessStages` which is a collection of post-process stages to be run in order.
    - Has a built-in `ambientOcclusion` property which will apply screen space ambient occlusion to the scene and run before all stages.
    - Has a built-in `bloom` property which applies a bloom filter to the scene before all other stages but after the ambient occlusion stage.
    - Has a built-in `fxaa` property which applies Fast Approximate Anti-aliasing (FXAA) to the scene after all other stages.
  - Added `PostProcessStageLibrary` which contains several built-in stages that can be added to the collection.
  - Added `PostProcessStageComposite` for multi-stage post-processes like depth of field.
  - Added a new Sandcastle label `Post Processing` to showcase the different built-in post-process stages.
- Added `zIndex` for ground geometry, including corridor, ellipse, polygon and rectangle entities. [#6362](https://github.com/CesiumGS/cesium/pull/6362)
- Added `Rectangle.equalsEpsilon` for comparing the equality of two rectangles [#6533](https://github.com/CesiumGS/cesium/pull/6533)

##### Fixes :wrench:

- Fixed a bug causing custom TilingScheme classes to not be able to use a GeographicProjection. [#6524](https://github.com/CesiumGS/cesium/pull/6524)
- Fixed incorrect 3D Tiles statistics when a tile fails during processing. [#6558](https://github.com/CesiumGS/cesium/pull/6558)
- Fixed race condition causing intermittent crash when changing geometry show value [#3061](https://github.com/CesiumGS/cesium/issues/3061)
- `ProviderViewModel`s with no category are displayed in an untitled group in `BaseLayerPicker` instead of being labeled as `'Other'` [#6574](https://github.com/CesiumGS/cesium/pull/6574)
- Fixed a bug causing intermittent crashes with clipping planes due to uninitialized textures. [#6576](https://github.com/CesiumGS/cesium/pull/6576)
- Added a workaround for clipping planes causing a picking shader compilation failure for gltf models and 3D Tilesets in Internet Explorer [#6575](https://github.com/CesiumGS/cesium/issues/6575)
- Allowed Bing Maps servers with a subpath (instead of being at the root) to work correctly. [#6597](https://github.com/CesiumGS/cesium/pull/6597)
- Added support for loading of Draco compressed glTF assets in IE11 [#6404](https://github.com/CesiumGS/cesium/issues/6404)
- Fixed polygon outline when using `perPositionHeight` and `extrudedHeight`. [#6595](https://github.com/CesiumGS/cesium/issues/6595)
- Fixed broken links in documentation of `createTileMapServiceImageryProvider`. [#5818](https://github.com/CesiumGS/cesium/issues/5818)
- Transitioning from 2 touches to 1 touch no longer triggers a new pan gesture. [#6479](https://github.com/CesiumGS/cesium/pull/6479)

### 1.45 - 2018-05-01

##### Major Announcements :loudspeaker:

- We've launched Cesium ion! Read all about it in our [blog post](https://cesium.com/blog/2018/05/01/get-your-cesium-ion-community-account/).
- Cesium now uses ion services by default for base imagery, terrain, and geocoding. A demo key is provided, but to use them in your own apps you must [sign up](https://cesium.com/ion/signup) for a free ion Commmunity account.

##### Breaking Changes :mega:

- `ClippingPlaneCollection` now uses `ClippingPlane` objects instead of `Plane` objects. [#6498](https://github.com/CesiumGS/cesium/pull/6498)
- Cesium no longer ships with a demo Bing Maps API key.
- `BingMapsImageryProvider` is no longer the default base imagery layer. (Bing imagery itself is still the default, however it is provided through Cesium ion)
- `BingMapsGeocoderService` is no longer the default geocoding service.
- If you wish to continue to use your own Bing API key for imagery and geocoding, you can go back to the old default behavior by constructing the Viewer as follows:
  ```javascript
  Cesium.BingMapsApi.defaultKey = "yourBingKey";
  var viewer = new Cesium.Viewer("cesiumContainer", {
    imageryProvider: new Cesium.BingMapsImageryProvider({
      url: "https://dev.virtualearth.net",
    }),
    geocoder: [
      new Cesium.CartographicGeocoderService(),
      new Cesium.BingMapsGeocoderService(),
    ],
  });
  ```

##### Deprecated :hourglass_flowing_sand:

- `Particle.size`, `ParticleSystem.rate`, `ParticleSystem.lifeTime`, `ParticleSystem.life`, `ParticleSystem.minimumLife`, and `ParticleSystem.maximumLife` have been renamed to `Particle.imageSize`, `ParticleSystem.emissionRate`, `ParticleSystem.lifetime`, `ParticleSystem.particleLife`, `ParticleSystem.minimumParticleLife`, and `ParticleSystem.maximumParticleLife`. Use of the `size`, `rate`, `lifeTime`, `life`, `minimumLife`, and `maximumLife` parameters is deprecated and will be removed in Cesium 1.46.
- `ParticleSystem.forces` array has been switched out for singular function `ParticleSystems.updateCallback`. Use of the `forces` parameter is deprecated and will be removed in Cesium 1.46.
- Any width and height variables in `ParticleSystem` will no longer be individual components. `ParticleSystem.minimumWidth` and `ParticleSystem.minimumHeight` will now be `ParticleSystem.minimumImageSize`, `ParticleSystem.maximumWidth` and `ParticleSystem.maximumHeight` will now be `ParticleSystem.maximumImageSize`, and `ParticleSystem.width` and `ParticleSystem.height` will now be `ParticleSystem.imageSize`. Use of the `minimumWidth`, `minimumHeight`, `maximumWidth`, `maximumHeight`, `width`, and `height` parameters is deprecated and will be removed in Cesium 1.46.

##### Additions :tada:

- Added option `logarithmicDepthBuffer` to `Scene`. With this option there is typically a single frustum using logarithmic depth rendered. This increases performance by issuing less draw calls to the GPU and helps to avoid artifacts on the connection of two frustums. [#5851](https://github.com/CesiumGS/cesium/pull/5851)
- When a log depth buffer is supported, the frustum near and far planes default to `0.1` and `1e10` respectively.
- Added `IonGeocoderService` and made it the default geocoding service for the `Geocoder` widget.
- Added `createWorldImagery` which provides Bing Maps imagery via a Cesium ion account.
- Added `PeliasGeocoderService`, which provides geocoding via a [Pelias](https://pelias.io) server.
- Added the ability for `BaseLayerPicker` to group layers by category. `ProviderViewModel.category` was also added to support this feature.
- Added `Math.log2` to compute the base 2 logarithm of a number.
- Added `GeocodeType` enum and use it as an optional parameter to all `GeocoderService` instances to differentiate between autocomplete and search requests.
- Added `initWebAssemblyModule` function to `TaskProcessor` to load a Web Assembly module in a web worker. [#6420](https://github.com/CesiumGS/cesium/pull/6420)
- Added `supportsWebAssembly` function to `FeatureDetection` to check if a browser supports loading Web Assembly modules. [#6420](https://github.com/CesiumGS/cesium/pull/6420)
- Improved `MapboxImageryProvider` performance by 300% via `tiles.mapbox.com` subdomain switching. [#6426](https://github.com/CesiumGS/cesium/issues/6426)
- Added ability to invoke `sampleTerrain` from node.js to enable offline terrain sampling
- Added more ParticleSystem Sandcastle examples for rocket and comet tails and weather. [#6375](https://github.com/CesiumGS/cesium/pull/6375)
- Added color and scale attributes to the `ParticleSystem` class constructor. When defined the variables override startColor and endColor and startScale and endScale. [#6429](https://github.com/CesiumGS/cesium/pull/6429)

##### Fixes :wrench:

- Fixed bugs in `TimeIntervalCollection.removeInterval`. [#6418](https://github.com/CesiumGS/cesium/pull/6418).
- Fixed glTF support to handle meshes with and without tangent vectors, and with/without morph targets, sharing one material. [#6421](https://github.com/CesiumGS/cesium/pull/6421)
- Fixed glTF support to handle skinned meshes when no skin is supplied. [#6061](https://github.com/CesiumGS/cesium/issues/6061)
- Updated glTF 2.0 PBR shader to have brighter lighting. [#6430](https://github.com/CesiumGS/cesium/pull/6430)
- Allow loadWithXhr to work with string URLs in a web worker.
- Updated to Draco 1.3.0 and implemented faster loading of Draco compressed glTF assets in browsers that support Web Assembly. [#6420](https://github.com/CesiumGS/cesium/pull/6420)
- `GroundPrimitive`s and `ClassificationPrimitive`s will become ready when `show` is `false`. [#6428](https://github.com/CesiumGS/cesium/pull/6428)
- Fix Firefox WebGL console warnings. [#5912](https://github.com/CesiumGS/cesium/issues/5912)
- Fix parsing Cesium.js in older browsers that do not support all TypedArray types. [#6396](https://github.com/CesiumGS/cesium/pull/6396)
- Fixed a bug causing crashes when setting colors on un-pickable models. [\$6442](https://github.com/CesiumGS/cesium/issues/6442)
- Fix flicker when adding, removing, or modifying entities. [#3945](https://github.com/CesiumGS/cesium/issues/3945)
- Fixed crash bug in PolylineCollection when a polyline was updated and removed at the same time. [#6455](https://github.com/CesiumGS/cesium/pull/6455)
- Fixed crash when animating a glTF model with a single keyframe. [#6422](https://github.com/CesiumGS/cesium/pull/6422)
- Fixed Imagery Layers Texture Filters Sandcastle example. [#6472](https://github.com/CesiumGS/cesium/pull/6472).
- Fixed a bug causing Cesium 3D Tilesets to not clip properly when tiles were unloaded and reloaded. [#6484](https://github.com/CesiumGS/cesium/issues/6484)
- Fixed `TimeInterval` so now it throws if `fromIso8601` is given an ISO 8601 string with improper formatting. [#6164](https://github.com/CesiumGS/cesium/issues/6164)
- Improved rendering of glTF models that don't contain normals with a temporary unlit shader workaround. [#6501](https://github.com/CesiumGS/cesium/pull/6501)
- Fixed rendering of glTF models with emissive-only materials. [#6501](https://github.com/CesiumGS/cesium/pull/6501)
- Fixed a bug in shader modification for glTF 1.0 quantized attributes and Draco quantized attributes. [#6523](https://github.com/CesiumGS/cesium/pull/6523)

### 1.44 - 2018-04-02

##### Highlights :sparkler:

- Added a new Sandcastle label, `New in X.X` which will include all new Sandcastle demos added for the current release. [#6384](https://github.com/CesiumGS/cesium/issues/6384)
- Added support for glTF models with [Draco geometry compression](https://github.com/KhronosGroup/glTF/blob/master/extensions/2.0/Khronos/KHR_draco_mesh_compression/README.md). [#5120](https://github.com/CesiumGS/cesium/issues/5120)
- Added support for ordering in `DataSourceCollection`. [#6316](https://github.com/CesiumGS/cesium/pull/6316)

##### Breaking Changes :mega:

- `GeometryVisualizer` now requires `primitive` and `groundPrimitive` parameters. [#6316](https://github.com/CesiumGS/cesium/pull/6316)
- For all classes/functions that take a `Resource` instance, all additional parameters that are part of the `Resource` class have been removed. This generally includes `proxy`, `headers` and `query` parameters. [#6368](https://github.com/CesiumGS/cesium/pull/6368)
- All low level load functions including `loadArrayBuffer`, `loadBlob`, `loadImage`, `loadJson`, `loadJsonp`, `loadText`, `loadXML` and `loadWithXhr` have been removed. Please use the equivalent `fetch` functions on the `Resource` class. [#6368](https://github.com/CesiumGS/cesium/pull/6368)

##### Deprecated :hourglass_flowing_sand:

- `ClippingPlaneCollection` is now supported in Internet Explorer, so `ClippingPlaneCollection.isSupported` has been deprecated and will be removed in Cesium 1.45.
- `ClippingPlaneCollection` should now be used with `ClippingPlane` objects instead of `Plane`. Use of `Plane` objects has been deprecated and will be removed in Cesium 1.45.
- `Credit` now takes an `html` and `showOnScreen` parameters instead of an `options` object. Use of the `options` parameter is deprecated and will be removed in Cesium 1.46.
- `Credit.text`, `Credit.imageUrl` and `Credit.link` properties have all been deprecated and will be removed in Cesium 1.46. Use `Credit.html` to retrieve the credit content.
- `Credit.hasImage` and `Credit.hasLink` functions have been deprecated and will be removed in Cesium 1.46.

##### Additions :tada:

- Added a new Sandcastle label, `New in X.X` which will include all new Sandcastle demos added for the current release. [#6384](https://github.com/CesiumGS/cesium/issues/6384)
- Added support for glTF models with [Draco geometry compression](https://github.com/KhronosGroup/glTF/blob/master/extensions/2.0/Khronos/KHR_draco_mesh_compression/README.md). [#5120](https://github.com/CesiumGS/cesium/issues/5120)
  - Added `dequantizeInShader` option parameter to `Model` and `Model.fromGltf` to specify if Draco compressed glTF assets should be dequantized on the GPU.
- Added support for ordering in `DataSourceCollection`. [#6316](https://github.com/CesiumGS/cesium/pull/6316)
  - All ground geometry from one `DataSource` will render in front of all ground geometry from another `DataSource` in the same collection with a lower index.
  - Use `DataSourceCollection.raise`, `DataSourceCollection.lower`, `DataSourceCollection.raiseToTop` and `DataSourceCollection.lowerToBottom` functions to change the ordering of a `DataSource` in the collection.
- `ClippingPlaneCollection` updates [#6201](https://github.com/CesiumGS/cesium/pull/6201):
  - Removed the 6-clipping-plane limit.
  - Added support for Internet Explorer.
  - Added a `ClippingPlane` object to be used with `ClippingPlaneCollection`.
  - Added 3D Tiles use-case to the Terrain Clipping Planes Sandcastle.
- `Credit` has been modified to take an HTML string as the credit content. [#6331](https://github.com/CesiumGS/cesium/pull/6331)
- Sharing Sandcastle examples now works by storing the full example directly in the URL instead of creating GitHub gists, because anonymous gist creation was removed by GitHub. Loading existing gists will still work. [#6342](https://github.com/CesiumGS/cesium/pull/6342)
- Updated `WebMapServiceImageryProvider` so it can take an srs or crs string to pass to the resource query parameters based on the WMS version. [#6223](https://github.com/CesiumGS/cesium/issues/6223)
- Added additional query parameter options to the CesiumViewer demo application [#6328](https://github.com/CesiumGS/cesium/pull/6328):
  - `sourceType` specifies the type of data source if the URL doesn't have a known file extension.
  - `flyTo=false` optionally disables the automatic `flyTo` after loading the data source.
- Added a multi-part CZML example to Sandcastle. [#6320](https://github.com/CesiumGS/cesium/pull/6320)
- Improved processing order of 3D tiles. [#6364](https://github.com/CesiumGS/cesium/pull/6364)

##### Fixes :wrench:

- Fixed Cesium ion browser caching. [#6353](https://github.com/CesiumGS/cesium/pull/6353).
- Fixed formula for Weighted Blended Order-Independent Transparency. [#6340](https://github.com/CesiumGS/cesium/pull/6340)
- Fixed support of glTF-supplied tangent vectors. [#6302](https://github.com/CesiumGS/cesium/pull/6302)
- Fixed model loading failure when containing unused materials. [6315](https://github.com/CesiumGS/cesium/pull/6315)
- Fixed default value of `alphaCutoff` in glTF models. [#6346](https://github.com/CesiumGS/cesium/pull/6346)
- Fixed double-sided flag for glTF materials with `BLEND` enabled. [#6371](https://github.com/CesiumGS/cesium/pull/6371)
- Fixed animation for glTF models with missing animation targets. [#6351](https://github.com/CesiumGS/cesium/pull/6351)
- Fixed improper zoom during model load failure. [#6305](https://github.com/CesiumGS/cesium/pull/6305)
- Fixed rendering vector tiles when using `invertClassification`. [#6349](https://github.com/CesiumGS/cesium/pull/6349)
- Fixed occlusion when `globe.show` is `false`. [#6374](https://github.com/CesiumGS/cesium/pull/6374)
- Fixed crash for entities with static geometry and time-dynamic attributes. [#6377](https://github.com/CesiumGS/cesium/pull/6377)
- Fixed geometry tile rendering in IE. [#6406](https://github.com/CesiumGS/cesium/pull/6406)

### 1.43 - 2018-03-01

##### Major Announcements :loudspeaker:

- Say hello to [Cesium ion](https://cesium.com/blog/2018/03/01/hello-cesium-ion/)
- Cesium, the JavaScript library, is now officially renamed to CesiumJS (no code changes required)
- The STK World Terrain tileset is deprecated and will be available until September 1, 2018. Check out the new high-resolution [Cesium World Terrain](https://cesium.com/blog/2018/03/01/introducing-cesium-world-terrain/)

##### Breaking Changes :mega:

- Removed `GeometryUpdater.perInstanceColorAppearanceType` and `GeometryUpdater.materialAppearanceType`. [#6239](https://github.com/CesiumGS/cesium/pull/6239)
- `GeometryVisualizer` no longer uses a `type` parameter. [#6239](https://github.com/CesiumGS/cesium/pull/6239)
- `GeometryVisualizer` no longer displays polylines. Use `PolylineVisualizer` instead. [#6239](https://github.com/CesiumGS/cesium/pull/6239)
- The experimental `CesiumIon` object has been completely refactored and renamed to `Ion`.

##### Deprecated :hourglass_flowing_sand:

- The STK World Terrain, ArcticDEM, and PAMAP Terrain tilesets hosted on `assets.agi.com` are deprecated and will be available until September 1, 2018. To continue using them, access them via [Cesium ion](https://cesium.com/blog/2018/03/01/hello-cesium-ion/)
- In the `Resource` class, `addQueryParameters` and `addTemplateValues` have been deprecated and will be removed in Cesium 1.45. Please use `setQueryParameters` and `setTemplateValues` instead.

##### Additions :tada:

- Added new `Ion`, `IonResource`, and `IonImageryProvider` objects for loading data hosted on [Cesium ion](https://cesium.com/blog/2018/03/01/hello-cesium-ion/).
- Added `createWorldTerrain` helper function for easily constructing the new Cesium World Terrain.
- Added support for a promise to a resource for `CesiumTerrainProvider`, `createTileMapServiceImageryProvider` and `Cesium3DTileset` [#6204](https://github.com/CesiumGS/cesium/pull/6204)
- Added `Cesium.Math.cbrt`. [#6222](https://github.com/CesiumGS/cesium/pull/6222)
- Added `PolylineVisualizer` for displaying polyline entities [#6239](https://github.com/CesiumGS/cesium/pull/6239)
- `Resource` class [#6205](https://github.com/CesiumGS/cesium/issues/6205)
  - Added `put`, `patch`, `delete`, `options` and `head` methods, so it can be used for all XHR requests.
  - Added `preserveQueryParameters` parameter to `getDerivedResource`, to allow us to append query parameters instead of always replacing them.
  - Added `setQueryParameters` and `appendQueryParameters` to allow for better handling of query strings.
- Enable terrain in the `CesiumViewer` demo application [#6198](https://github.com/CesiumGS/cesium/pull/6198)
- Added `Globe.tilesLoaded` getter property to determine if all terrain and imagery is loaded. [#6194](https://github.com/CesiumGS/cesium/pull/6194)
- Added `classificationType` property to entities which specifies whether an entity on the ground, like a polygon or rectangle, should be clamped to terrain, 3D Tiles, or both. [#6195](https://github.com/CesiumGS/cesium/issues/6195)

##### Fixes :wrench:

- Fixed bug where KmlDataSource did not use Ellipsoid to convert coordinates. Use `options.ellipsoid` to pass the ellipsoid to KmlDataSource constructors / loaders. [#6176](https://github.com/CesiumGS/cesium/pull/6176)
- Fixed bug where 3D Tiles Point Clouds would fail in Internet Explorer. [#6220](https://github.com/CesiumGS/cesium/pull/6220)
- Fixed issue where `CESIUM_BASE_URL` wouldn't work without a trailing `/`. [#6225](https://github.com/CesiumGS/cesium/issues/6225)
- Fixed coloring for polyline entities with a dynamic color for the depth fail material [#6245](https://github.com/CesiumGS/cesium/pull/6245)
- Fixed bug with zooming to dynamic geometry. [#6269](https://github.com/CesiumGS/cesium/issues/6269)
- Fixed bug where `AxisAlignedBoundingBox` did not copy over center value when cloning an undefined result. [#6183](https://github.com/CesiumGS/cesium/pull/6183)
- Fixed a bug where imagery stops loading when changing terrain in request render mode. [#6193](https://github.com/CesiumGS/cesium/issues/6193)
- Fixed `Resource.fetch` when called with no arguments [#6206](https://github.com/CesiumGS/cesium/issues/6206)
- Fixed `Resource.clone` to clone the `Request` object, so resource can be used in parallel. [#6208](https://github.com/CesiumGS/cesium/issues/6208)
- Fixed `Material` so it can now take a `Resource` object as an image. [#6199](https://github.com/CesiumGS/cesium/issues/6199)
- Fixed an issue causing the Bing Maps key to be sent unnecessarily with every tile request. [#6250](https://github.com/CesiumGS/cesium/pull/6250)
- Fixed documentation issue for the `Cesium.Math` class. [#6233](https://github.com/CesiumGS/cesium/issues/6233)
- Fixed rendering 3D Tiles as classification volumes. [#6295](https://github.com/CesiumGS/cesium/pull/6295)

### 1.42.1 - 2018-02-01

\_This is an npm-only release to fix an issue with using Cesium in Node.js.\_\_

- Fixed a bug where Cesium would fail to load under Node.js. [#6177](https://github.com/CesiumGS/cesium/pull/6177)

### 1.42 - 2018-02-01

##### Highlights :sparkler:

- Added experimental support for [3D Tiles Vector and Geometry data](https://github.com/CesiumGS/3d-tiles/tree/vctr/TileFormats/VectorData). ([#4665](https://github.com/CesiumGS/cesium/pull/4665))
- Added optional mode to reduce CPU usage. See [Improving Performance with Explicit Rendering](https://cesium.com/blog/2018/01/24/cesium-scene-rendering-performance/). ([#6115](https://github.com/CesiumGS/cesium/pull/6115))
- Added experimental `CesiumIon` utility class for working with the Cesium ion beta API. [#6136](https://github.com/CesiumGS/cesium/pull/6136)
- Major refactor of URL handling. All classes that take a url parameter, can now take a Resource or a String. This includes all imagery providers, all terrain providers, `Cesium3DTileset`, `KMLDataSource`, `CZMLDataSource`, `GeoJsonDataSource`, `Model`, and `Billboard`.

##### Breaking Changes :mega:

- The clock does not animate by default. Set the `shouldAnimate` option to `true` when creating the Viewer to enable animation.

##### Deprecated :hourglass_flowing_sand:

- For all classes/functions that can now take a `Resource` instance, all additional parameters that are part of the `Resource` class have been deprecated and will be removed in Cesium 1.44. This generally includes `proxy`, `headers` and `query` parameters.
- All low level load functions including `loadArrayBuffer`, `loadBlob`, `loadImage`, `loadJson`, `loadJsonp`, `loadText`, `loadXML` and `loadWithXhr` have been deprecated and will be removed in Cesium 1.44. Please use the equivalent `fetch` functions on the `Resource` class.

##### Additions :tada:

- Added experimental support for [3D Tiles Vector and Geometry data](https://github.com/CesiumGS/3d-tiles/tree/vctr/TileFormats/VectorData) ([#4665](https://github.com/CesiumGS/cesium/pull/4665)). The new and modified Cesium APIs are:
  - `Cesium3DTileStyle` has expanded to include styling point features. See the [styling specification](https://github.com/CesiumGS/3d-tiles/tree/vector-tiles/Styling#vector-data) for details.
  - `Cesium3DTileFeature` can modify `color` and `show` properties for polygon, polyline, and geometry features.
  - `Cesium3DTilePointFeature` can modify the styling options for a point feature.
- Added optional mode to reduce CPU usage. [#6115](https://github.com/CesiumGS/cesium/pull/6115)
  - `Scene.requestRenderMode` enables a mode which will only request new render frames on changes to the scene, or when the simulation time change exceeds `scene.maximumRenderTimeChange`.
  - `Scene.requestRender` will explicitly request a new render frame when in request render mode.
  - Added `Scene.preUpdate` and `Scene.postUpdate` events that are raised before and after the scene updates respectively. The scene is always updated before executing a potential render. Continue to listen to `Scene.preRender` and `Scene.postRender` events for when the scene renders a frame.
  - Added `CreditDisplay.update`, which updates the credit display before a new frame is rendered.
  - Added `Globe.imageryLayersUpdatedEvent`, which is raised when an imagery layer is added, shown, hidden, moved, or removed on the globe.
- Added `Cesium3DTileset.classificationType` to specify if a tileset classifies terrain, another 3D Tiles tileset, or both. This only applies to vector, geometry and batched 3D model tilesets. The limitations on the glTF contained in the b3dm tile are:
  - `POSITION` and `_BATCHID` semantics are required.
  - All indices with the same batch id must occupy contiguous sections of the index buffer.
  - All shaders and techniques are ignored. The generated shader simply multiplies the position by the model-view-projection matrix.
  - The only supported extensions are `CESIUM_RTC` and `WEB3D_quantized_attributes`.
  - Only one node is supported.
  - Only one mesh per node is supported.
  - Only one primitive per mesh is supported.
- Added geometric-error-based point cloud attenuation and eye dome lighting for point clouds using replacement refinement. [#6069](https://github.com/CesiumGS/cesium/pull/6069)
- Updated `Viewer.zoomTo` and `Viewer.flyTo` to take a `Cesium3DTileset` as a target. [#6104](https://github.com/CesiumGS/cesium/pull/6104)
- Added `shouldAnimate` option to the `Viewer` constructor to indicate if the clock should begin animating on startup. [#6154](https://github.com/CesiumGS/cesium/pull/6154)
- Added `Cesium3DTileset.ellipsoid` determining the size and shape of the globe. This can be set at construction and defaults to a WGS84 ellipsoid.
- Added `Plane.projectPointOntoPlane` for projecting a `Cartesian3` position onto a `Plane`. [#6092](https://github.com/CesiumGS/cesium/pull/6092)
- Added `Cartesian3.projectVector` for projecting one vector to another. [#6093](https://github.com/CesiumGS/cesium/pull/6093)
- Added `Cesium3DTileset.tileFailed` event that will be raised when a tile fails to load. The object passed to the event listener will have a url and message property. If there are no event listeners, error messages will be logged to the console. [#6088](https://github.com/CesiumGS/cesium/pull/6088)
- Added `AttributeCompression.zigZagDeltaDecode` which will decode delta and ZigZag encoded buffers in place.
- Added `pack` and `unpack` functions to `OrientedBoundingBox` for packing to and unpacking from a flat buffer.
- Added support for vertex shader uniforms when `tileset.colorBlendMode` is `MIX` or `REPLACE`. [#5874](https://github.com/CesiumGS/cesium/pull/5874)
- Added `ClippingPlaneCollection.isSupported` function for checking if rendering with clipping planes is supported.[#6084](https://github.com/CesiumGS/cesium/pull/6084)
- Added `Cartographic.toCartesian` to convert from `Cartographic` to `Cartesian3`. [#6163](https://github.com/CesiumGS/cesium/pull/6163)
- Added `BoundingSphere.volume` for computing the volume of a `BoundingSphere`. [#6069](https://github.com/CesiumGS/cesium/pull/6069)
- Added new file for the Cesium [Code of Conduct](https://github.com/CesiumGS/cesium/blob/main/CODE_OF_CONDUCT.md). [#6129](https://github.com/CesiumGS/cesium/pull/6129)

##### Fixes :wrench:

- Fixed a bug that could cause tiles to be missing from the globe surface, especially when starting with the camera zoomed close to the surface. [#4969](https://github.com/CesiumGS/cesium/pull/4969)
- Fixed applying a translucent style to a point cloud tileset. [#6113](https://github.com/CesiumGS/cesium/pull/6113)
- Fixed Sandcastle error in IE 11. [#6169](https://github.com/CesiumGS/cesium/pull/6169)
- Fixed a glTF animation bug that caused certain animations to jitter. [#5740](https://github.com/CesiumGS/cesium/pull/5740)
- Fixed a bug when creating billboard and model entities without a globe. [#6109](https://github.com/CesiumGS/cesium/pull/6109)
- Improved CZML Custom Properties Sandcastle example. [#6086](https://github.com/CesiumGS/cesium/pull/6086)
- Improved Particle System Sandcastle example for better visual. [#6132](https://github.com/CesiumGS/cesium/pull/6132)
- Fixed behavior of `Camera.move*` and `Camera.look*` functions in 2D mode. [#5884](https://github.com/CesiumGS/cesium/issues/5884)
- Fixed `Camera.moveStart` and `Camera.moveEnd` events not being raised when camera is close to the ground. [#4753](https://github.com/CesiumGS/cesium/issues/4753)
- Fixed `OrientedBoundingBox` documentation. [#6147](https://github.com/CesiumGS/cesium/pull/6147)
- Updated documentation links to reflect new locations on `https://cesiumjs.org` and `https://cesium.com`.

### 1.41 - 2018-01-02

- Breaking changes
  - Removed the `text`, `imageUrl`, and `link` parameters from `Credit`, which were deprecated in Cesium 1.40. Use `options.text`, `options.imageUrl`, and `options.link` instead.
- Added support for clipping planes. [#5913](https://github.com/CesiumGS/cesium/pull/5913), [#5996](https://github.com/CesiumGS/cesium/pull/5996)
  - Added `clippingPlanes` property to `ModelGraphics`, `Model`, `Cesium3DTileset`, and `Globe`, which specifies a `ClippingPlaneCollection` to selectively disable rendering.
  - Added `PlaneGeometry`, `PlaneOutlineGeometry`, `PlaneGeometryUpdater`, `PlaneOutlineGeometryUpdater`, `PlaneGraphics`, and `Entity.plane` to visualize planes.
  - Added `Plane.transformPlane` to apply a transformation to a plane.
- Fixed point cloud exception in IE. [#6051](https://github.com/CesiumGS/cesium/pull/6051)
- Fixed globe materials when `Globe.enableLighting` was `false`. [#6042](https://github.com/CesiumGS/cesium/issues/6042)
- Fixed shader compilation failure on pick when globe materials were enabled. [#6039](https://github.com/CesiumGS/cesium/issues/6039)
- Fixed exception when `invertClassification` was enabled, the invert color had an alpha less than `1.0`, and the window was resized. [#6046](https://github.com/CesiumGS/cesium/issues/6046)

### 1.40 - 2017-12-01

- Deprecated
  - The `text`, `imageUrl` and `link` parameters from `Credit` have been deprecated and will be removed in Cesium 1.41. Use `options.text`, `options.imageUrl` and `options.link` instead.
- Added `Globe.material` to apply materials to the globe/terrain for shading such as height- or slope-based color ramps. See the new [Sandcastle example](https://cesiumjs.org/Cesium/Apps/Sandcastle/?src=Globe%20Materials.html&label=Showcases). [#5919](https://github.com/CesiumGS/cesium/pull/5919/files)
- Added CZML support for `polyline.depthFailMaterial`, `label.scaleByDistance`, `distanceDisplayCondition`, and `disableDepthTestDistance`. [#5986](https://github.com/CesiumGS/cesium/pull/5986)
- Fixed a bug where drill picking a polygon clamped to ground would cause the browser to hang. [#5971](https://github.com/CesiumGS/cesium/issues/5971)
- Fixed bug in KML LookAt bug where degrees and radians were mixing in a subtraction. [#5992](https://github.com/CesiumGS/cesium/issues/5992)
- Fixed handling of KMZ files with missing `xsi` namespace declarations. [#6003](https://github.com/CesiumGS/cesium/pull/6003)
- Added function that removes duplicate namespace declarations while loading a KML or a KMZ. [#5972](https://github.com/CesiumGS/cesium/pull/5972)
- Fixed a language detection issue. [#6016](https://github.com/CesiumGS/cesium/pull/6016)
- Fixed a bug where glTF models with animations of different lengths would cause an error. [#5694](https://github.com/CesiumGS/cesium/issues/5694)
- Added a `clampAnimations` parameter to `Model` and `Entity.model`. Setting this to `false` allows different length animations to loop asynchronously over the duration of the longest animation.
- Fixed `Invalid asm.js: Invalid member of stdlib` console error by recompiling crunch.js with latest emscripten toolchain. [#5847](https://github.com/CesiumGS/cesium/issues/5847)
- Added `file:` scheme compatibility to `joinUrls`. [#5989](https://github.com/CesiumGS/cesium/pull/5989)
- Added a Reverse Geocoder [Sandcastle example](https://cesiumjs.org/Cesium/Apps/Sandcastle/?src=Reverse%20Geocoder.html&label=Showcases). [#5976](https://github.com/CesiumGS/cesium/pull/5976)
- Added ability to support touch event in Imagery Layers Split Sandcastle example. [#5948](https://github.com/CesiumGS/cesium/pull/5948)
- Added a new `@experimental` tag to the documentation. A small subset of the Cesium API tagged as such are subject to breaking changes without deprecation. See the [Coding Guide](https://github.com/CesiumGS/cesium/tree/main/Documentation/Contributors/CodingGuide#deprecation-and-breaking-changes) for further explanation. [#6010](https://github.com/CesiumGS/cesium/pull/6010)
- Moved terrain and imagery credits to a lightbox that pops up when you click a link in the onscreen credits [#3013](https://github.com/CesiumGS/cesium/issues/3013)

### 1.39 - 2017-11-01

- Cesium now officially supports webpack. See our [Integrating Cesium and webpack blog post](https://cesium.com/blog/2017/10/18/cesium-and-webpack/) for more details.
- Added support for right-to-left language detection in labels, currently Hebrew and Arabic are supported. To enable it, set `Cesium.Label.enableRightToLeftDetection = true` at the start of your application. [#5771](https://github.com/CesiumGS/cesium/pull/5771)
- Fixed handling of KML files with missing `xsi` namespace declarations. [#5860](https://github.com/CesiumGS/cesium/pull/5860)
- Fixed a bug that caused KML ground overlays to appear distorted when rotation was applied. [#5914](https://github.com/CesiumGS/cesium/issues/5914)
- Fixed a bug where KML placemarks with no specified icon would be displayed with default icon. [#5819](https://github.com/CesiumGS/cesium/issues/5819)
- Changed KML loading to ignore NetworkLink failures and continue to load the rest of the document. [#5871](https://github.com/CesiumGS/cesium/pull/5871)
- Added the ability to load Cesium's assets from the local file system if security permissions allow it. [#5830](https://github.com/CesiumGS/cesium/issues/5830)
- Added two new properties to `ImageryLayer` that allow for adjusting the texture sampler used for up and down-sampling of imagery tiles, namely `minificationFilter` and `magnificationFilter` with possible values `LINEAR` (the default) and `NEAREST` defined in `TextureMinificationFilter` and `TextureMagnificationFilter`. [#5846](https://github.com/CesiumGS/cesium/issues/5846)
- Fixed flickering artifacts with 3D Tiles tilesets with thin walls. [#5940](https://github.com/CesiumGS/cesium/pull/5940)
- Fixed bright fog when terrain lighting is enabled and added `Fog.minimumBrightness` to affect how bright the fog will be when in complete darkness. [#5934](https://github.com/CesiumGS/cesium/pull/5934)
- Fixed using arrow keys in geocoder widget to select search suggestions. [#5943](https://github.com/CesiumGS/cesium/issues/5943)
- Added support for the layer.json `parentUrl` property in `CesiumTerrainProvider` to allow for compositing of tilesets. [#5864](https://github.com/CesiumGS/cesium/pull/5864)
- Added `invertClassification` and `invertClassificationColor` to `Scene`. When `invertClassification` is `true`, any 3D Tiles geometry that is not classified by a `ClassificationPrimitive` or `GroundPrimitive` will have its color multiplied by `invertClassificationColor`. [#5836](https://github.com/CesiumGS/cesium/pull/5836)
- Added `customTags` property to the UrlTemplateImageryProvider to allow custom keywords in the template URL. [#5696](https://github.com/CesiumGS/cesium/pull/5696)
- Added `eyeSeparation` and `focalLength` properties to `Scene` to configure VR settings. [#5917](https://github.com/CesiumGS/cesium/pull/5917)
- Improved CZML Reference Properties example [#5754](https://github.com/CesiumGS/cesium/pull/5754)

### 1.38 - 2017-10-02

- Breaking changes
  - `Scene/CullingVolume` has been removed. Use `Core/CullingVolume`.
  - `Scene/OrthographicFrustum` has been removed. Use `Core/OrthographicFrustum`.
  - `Scene/OrthographicOffCenterFrustum` has been removed. Use `Core/OrthographicOffCenterFrustum`.
  - `Scene/PerspectiveFrustum` has been removed. Use `Core/PerspectiveFrustum`.
  - `Scene/PerspectiveOffCenterFrustum` has been removed. Use `Core/PerspectiveOffCenterFrustum`.
- Added support in CZML for expressing `orientation` as the velocity vector of an entity, using `velocityReference` syntax. [#5807](https://github.com/CesiumGS/cesium/pull/5807)
- Fixed CZML processing of `velocityReference` within an interval. [#5738](https://github.com/CesiumGS/cesium/issues/5738)
- Added ability to add an animation to `ModelAnimationCollection` by its index. [#5815](https://github.com/CesiumGS/cesium/pull/5815)
- Fixed a bug in `ModelAnimationCollection` that caused adding an animation by its name to throw an error. [#5815](https://github.com/CesiumGS/cesium/pull/5815)
- Fixed issue in Internet Explorer and Edge with loading unicode strings in typed arrays that impacted 3D Tiles Batch Table values.
- Zoom now maintains camera heading, pitch, and roll. [#4639](https://github.com/CesiumGS/cesium/pull/5603)
- Fixed a bug in `PolylineCollection` preventing the display of more than 16K points in a single collection. [#5538](https://github.com/CesiumGS/cesium/pull/5782)
- Fixed a 3D Tiles point cloud bug causing a stray point to appear at the center of the screen on certain hardware. [#5599](https://github.com/CesiumGS/cesium/issues/5599)
- Fixed removing multiple event listeners within event callbacks. [#5827](https://github.com/CesiumGS/cesium/issues/5827)
- Running `buildApps` now creates a built version of Sandcastle which uses the built version of Cesium for better performance.
- Fixed a tileset traversal bug when the `skipLevelOfDetail` optimization is off. [#5869](https://github.com/CesiumGS/cesium/issues/5869)

### 1.37 - 2017-09-01

- Breaking changes
  - Passing `options.clock` when creating a new `Viewer` instance is removed, pass `options.clockViewModel` instead.
  - Removed `GoogleEarthImageryProvider`, use `GoogleEarthEnterpriseMapsProvider` instead.
  - Removed the `throttleRequest` parameter from `TerrainProvider.requestTileGeometry` and inherited terrain providers. It is replaced with an optional `Request` object. Set the request's `throttle` property to `true` to throttle requests.
  - Removed the ability to provide a Promise for the `options.url` parameter of `loadWithXhr` and for the `url` parameter of `loadArrayBuffer`, `loadBlob`, `loadImageViaBlob`, `loadText`, `loadJson`, `loadXML`, `loadImage`, `loadCRN`, `loadKTX`, and `loadCubeMap`. Instead `url` must be a string.
- Added `classificationType` to `ClassificationPrimitive` and `GroundPrimitive` to choose whether terrain, 3D Tiles, or both are classified. [#5770](https://github.com/CesiumGS/cesium/pull/5770)
- Fixed depth picking on 3D Tiles. [#5676](https://github.com/CesiumGS/cesium/issues/5676)
- Fixed glTF model translucency bug. [#5731](https://github.com/CesiumGS/cesium/issues/5731)
- Fixed `replaceState` bug that was causing the `CesiumViewer` demo application to crash in Safari and iOS. [#5691](https://github.com/CesiumGS/cesium/issues/5691)
- Fixed a 3D Tiles traversal bug for tilesets using additive refinement. [#5766](https://github.com/CesiumGS/cesium/issues/5766)
- Fixed a 3D Tiles traversal bug where out-of-view children were being loaded unnecessarily. [#5477](https://github.com/CesiumGS/cesium/issues/5477)
- Fixed `Entity` id type to be `String` in `EntityCollection` and `CompositeEntityCollection` [#5791](https://github.com/CesiumGS/cesium/pull/5791)
- Fixed issue where `Model` and `BillboardCollection` would throw an error if the globe is undefined. [#5638](https://github.com/CesiumGS/cesium/issues/5638)
- Fixed issue where the `Model` glTF cache loses reference to the model's buffer data. [#5720](https://github.com/CesiumGS/cesium/issues/5720)
- Fixed some issues with `disableDepthTestDistance`. [#5501](https://github.com/CesiumGS/cesium/issues/5501) [#5331](https://github.com/CesiumGS/cesium/issues/5331) [#5621](https://github.com/CesiumGS/cesium/issues/5621)
- Added several new Bing Maps styles: `CANVAS_DARK`, `CANVAS_LIGHT`, and `CANVAS_GRAY`. [#5737](https://github.com/CesiumGS/cesium/pull/5737)
- Added small improvements to the atmosphere. [#5741](https://github.com/CesiumGS/cesium/pull/5741)
- Fixed a bug that caused imagery splitting to work incorrectly when CSS pixels were not equivalent to WebGL drawing buffer pixels, such as on high DPI displays in Microsoft Edge and Internet Explorer. [#5743](https://github.com/CesiumGS/cesium/pull/5743)
- Added `Cesium3DTileset.loadJson` to support overriding the default tileset loading behavior. [#5685](https://github.com/CesiumGS/cesium/pull/5685)
- Fixed loading of binary glTFs containing CRN or KTX textures. [#5753](https://github.com/CesiumGS/cesium/pull/5753)
- Fixed specular computation for certain models using the `KHR_materials_common` extension. [#5773](https://github.com/CesiumGS/cesium/pull/5773)
- Fixed a picking bug in the `3D Tiles Interactivity` Sandcastle demo. [#5703](https://github.com/CesiumGS/cesium/issues/5703)
- Updated knockout from 3.4.0 to 3.4.2 [#5703](https://github.com/CesiumGS/cesium/pull/5829)

### 1.36 - 2017-08-01

- Breaking changes
  - The function `Quaternion.fromHeadingPitchRoll(heading, pitch, roll, result)` was removed. Use `Quaternion.fromHeadingPitchRoll(hpr, result)` instead where `hpr` is a `HeadingPitchRoll`.
  - The function `Transforms.headingPitchRollToFixedFrame(origin, headingPitchRoll, ellipsoid, result)` was removed. Use `Transforms.headingPitchRollToFixedFrame(origin, headingPitchRoll, ellipsoid, fixedFrameTransform, result)` instead where `fixedFrameTransform` is a a 4x4 transformation matrix (see `Transforms.localFrameToFixedFrameGenerator`).
  - The function `Transforms.headingPitchRollQuaternion(origin, headingPitchRoll, ellipsoid, result)` was removed. Use `Transforms.headingPitchRollQuaternion(origin, headingPitchRoll, ellipsoid, fixedFrameTransform, result)` instead where `fixedFrameTransform` is a a 4x4 transformation matrix (see `Transforms.localFrameToFixedFrameGenerator`).
  - The `color`, `show`, and `pointSize` properties of `Cesium3DTileStyle` are no longer initialized with default values.
- Deprecated
  - `Scene/CullingVolume` is deprecated and will be removed in 1.38. Use `Core/CullingVolume`.
  - `Scene/OrthographicFrustum` is deprecated and will be removed in 1.38. Use `Core/OrthographicFrustum`.
  - `Scene/OrthographicOffCenterFrustum` is deprecated and will be removed in 1.38. Use `Core/OrthographicOffCenterFrustum`.
  - `Scene/PerspectiveFrustum` is deprecated and will be removed in 1.38. Use `Core/PerspectiveFrustum`.
  - `Scene/PerspectiveOffCenterFrustum` is deprecated and will be removed in 1.38. Use `Core/PerspectiveOffCenterFrustum`.
- Added glTF 2.0 support, including physically-based material rendering, morph targets, and appropriate updating of glTF 1.0 models to 2.0. [#5641](https://github.com/CesiumGS/cesium/pull/5641)
- Added `ClassificationPrimitive` which defines a volume and draws the intersection of the volume and terrain or 3D Tiles. [#5625](https://github.com/CesiumGS/cesium/pull/5625)
- Added `tileLoad` event to `Cesium3DTileset`. [#5628](https://github.com/CesiumGS/cesium/pull/5628)
- Fixed issue where scene would blink when labels were added. [#5537](https://github.com/CesiumGS/cesium/issues/5537)
- Fixed label positioning when height reference changes [#5609](https://github.com/CesiumGS/cesium/issues/5609)
- Fixed label positioning when using `HeightReference.CLAMP_TO_GROUND` and no position [#5648](https://github.com/CesiumGS/cesium/pull/5648)
- Fix for dynamic polylines with polyline dash material [#5681](https://github.com/CesiumGS/cesium/pull/5681)
- Added ability to provide a `width` and `height` to `scene.pick`. [#5602](https://github.com/CesiumGS/cesium/pull/5602)
- Fixed `Viewer.flyTo` not respecting zoom limits, and resetting minimumZoomDistance if the camera zoomed past the minimumZoomDistance. [5573](https://github.com/CesiumGS/cesium/issues/5573)
- Added ability to show tile urls in the 3D Tiles Inspector. [#5592](https://github.com/CesiumGS/cesium/pull/5592)
- Fixed a bug when reading CRN compressed textures with multiple mip levels. [#5618](https://github.com/CesiumGS/cesium/pull/5618)
- Fixed issue where composite 3D Tiles that contained instanced 3D Tiles with an external model reference would fail to download the model.
- Added behavior to `Cesium3DTilesInspector` that selects the first tileset hovered over if no tilest is specified. [#5139](https://github.com/CesiumGS/cesium/issues/5139)
- Added `Entity.computeModelMatrix` which returns the model matrix representing the entity's transformation. [#5584](https://github.com/CesiumGS/cesium/pull/5584)
- Added ability to set a style's `color`, `show`, or `pointSize` with a string or object literal. `show` may also take a boolean and `pointSize` may take a number. [#5412](https://github.com/CesiumGS/cesium/pull/5412)
- Added setter for `KmlDataSource.name` to specify a name for the datasource [#5660](https://github.com/CesiumGS/cesium/pull/5660).
- Added setter for `GeoJsonDataSource.name` to specify a name for the datasource [#5653](https://github.com/CesiumGS/cesium/issues/5653)
- Fixed crash when using the `Cesium3DTilesInspectorViewModel` and removing a tileset [#5607](https://github.com/CesiumGS/cesium/issues/5607)
- Fixed polygon outline in Polygon Sandcastle demo [#5642](https://github.com/CesiumGS/cesium/issues/5642)
- Updated `Billboard`, `Label` and `PointPrimitive` constructors to clone `NearFarScale` parameters [#5654](https://github.com/CesiumGS/cesium/pull/5654)
- Added `FrustumGeometry` and `FrustumOutlineGeometry`. [#5649](https://github.com/CesiumGS/cesium/pull/5649)
- Added an `options` parameter to the constructors of `PerspectiveFrustum`, `PerspectiveOffCenterFrustum`, `OrthographicFrustum`, and `OrthographicOffCenterFrustum` to set properties. [#5649](https://github.com/CesiumGS/cesium/pull/5649)

### 1.35.2 - 2017-07-11

- This is an npm-only release to fix an issue with using Cesium in Node.js.
- Fixed a bug where Cesium would fail to load under Node.js and some webpack configurations. [#5593](https://github.com/CesiumGS/cesium/issues/5593)
- Fixed a bug where a Model's compressed textures were not being displayed. [#5596](https://github.com/CesiumGS/cesium/pull/5596)
- Fixed documentation for `OrthographicFrustum`. [#5586](https://github.com/CesiumGS/cesium/issues/5586)

### 1.35.1 - 2017-07-05

- This is an npm-only release to fix a deployment issue with 1.35. No code changes.

### 1.35 - 2017-07-05

- Breaking changes
  - `JulianDate.fromIso8601` will default to midnight UTC if no time is provided to match the Javascript [`Date` specification](https://developer.mozilla.org/en-US/docs/Web/JavaScript/Reference/Global_Objects/Date). You must specify a local time of midnight to achieve the old behavior.
- Deprecated
  - `GoogleEarthImageryProvider` has been deprecated and will be removed in Cesium 1.37, use `GoogleEarthEnterpriseMapsProvider` instead.
  - The `throttleRequest` parameter for `TerrainProvider.requestTileGeometry`, `CesiumTerrainProvider.requestTileGeometry`, `VRTheWorldTerrainProvider.requestTileGeometry`, and `EllipsoidTerrainProvider.requestTileGeometry` is deprecated and will be replaced with an optional `Request` object. The `throttleRequests` parameter will be removed in 1.37. Instead set the request's `throttle` property to `true` to throttle requests.
  - The ability to provide a Promise for the `options.url` parameter of `loadWithXhr` and for the `url` parameter of `loadArrayBuffer`, `loadBlob`, `loadImageViaBlob`, `loadText`, `loadJson`, `loadXML`, `loadImage`, `loadCRN`, `loadKTX`, and `loadCubeMap` is deprecated. This will be removed in 1.37, instead `url` must be a string.
- Added support for [3D Tiles](https://github.com/CesiumGS/3d-tiles/blob/main/README.md) for streaming massive heterogeneous 3D geospatial datasets ([#5308](https://github.com/CesiumGS/cesium/pull/5308)). See the new [Sandcastle examples](http://cesiumjs.org/Cesium/Apps/Sandcastle/index.html?src=3D%20Tiles%20Photogrammetry&label=3D%20Tiles). The new Cesium APIs are:
  - `Cesium3DTileset`
  - `Cesium3DTileStyle`, `StyleExpression`, `Expression`, and `ConditionsExpression`
  - `Cesium3DTile`
  - `Cesium3DTileContent`
  - `Cesium3DTileFeature`
  - `Cesium3DTilesInspector`, `Cesium3DTilesInspectorViewModel`, and `viewerCesium3DTilesInspectorMixin`
  - `Cesium3DTileColorBlendMode`
- Added a particle system for effects like smoke, fire, sparks, etc. See `ParticleSystem`, `Particle`, `ParticleBurst`, `BoxEmitter`, `CircleEmitter`, `ConeEmitter`, `ParticleEmitter`, and `SphereEmitter`, and the new Sandcastle examples: [Particle System](http://cesiumjs.org/Cesium/Apps/Sandcastle/index.html?src=Particle%20System.html&label=Showcases) and [Particle System Fireworks](http://cesiumjs.org/Cesium/Apps/Sandcastle/index.html?src=Particle%20System%20Fireworks.html&label=Showcases). [#5212](https://github.com/CesiumGS/cesium/pull/5212)
- Added `options.clock`, `options.times` and `options.dimensions` to `WebMapTileServiceImageryProvider` in order to handle time dynamic and static values for dimensions.
- Added an `options.request` parameter to `loadWithXhr` and a `request` parameter to `loadArrayBuffer`, `loadBlob`, `loadImageViaBlob`, `loadText`, `loadJson`, `loadJsonp`, `loadXML`, `loadImageFromTypedArray`, `loadImage`, `loadCRN`, and `loadKTX`.
- `CzmlDataSource` and `KmlDataSource` load functions now take an optional `query` object, which will append query parameters to all network requests. [#5419](https://github.com/CesiumGS/cesium/pull/5419), [#5434](https://github.com/CesiumGS/cesium/pull/5434)
- Added Sandcastle demo for setting time with the Clock API [#5457](https://github.com/CesiumGS/cesium/pull/5457);
- Added Sandcastle demo for ArcticDEM data. [#5224](https://github.com/CesiumGS/cesium/issues/5224)
- Added `fromIso8601`, `fromIso8601DateArray`, and `fromIso8601DurationArray` to `TimeIntervalCollection` for handling various ways groups of intervals can be specified in ISO8601 format.
- Added `fromJulianDateArray` to `TimeIntervalCollection` for generating intervals from a list of dates.
- Fixed geocoder bug so geocoder can accurately handle NSEW inputs [#5407](https://github.com/CesiumGS/cesium/pull/5407)
- Fixed a bug where picking would break when the Sun came into view [#5478](https://github.com/CesiumGS/cesium/issues/5478)
- Fixed a bug where picking clusters would return undefined instead of a list of the clustered entities. [#5286](https://github.com/CesiumGS/cesium/issues/5286)
- Fixed bug where if polylines were set to follow the surface of an undefined globe, Cesium would throw an exception. [#5413](https://github.com/CesiumGS/cesium/pull/5413)
- Reduced the amount of Sun bloom post-process effect near the horizon. [#5381](https://github.com/CesiumGS/cesium/issues/5381)
- Fixed a bug where camera zooming worked incorrectly when the display height was greater than the display width [#5421](https://github.com/CesiumGS/cesium/pull/5421)
- Updated glTF/glb MIME types. [#5420](https://github.com/CesiumGS/cesium/issues/5420)
- Added `Cesium.Math.randomBetween`.
- Modified `defaultValue` to check for both `undefined` and `null`. [#5551](https://github.com/CesiumGS/cesium/pull/5551)
- The `throttleRequestByServer` function has been removed. Instead pass a `Request` object with `throttleByServer` set to `true` to any of following load functions: `loadWithXhr`, `loadArrayBuffer`, `loadBlob`, `loadImageViaBlob`, `loadText`, `loadJson`, `loadJsonp`, `loadXML`, `loadImageFromTypedArray`, `loadImage`, `loadCRN`, and `loadKTX`.

### 1.34 - 2017-06-01

- Deprecated
  - Passing `options.clock` when creating a new `Viewer` instance has been deprecated and will be removed in Cesium 1.37, pass `options.clockViewModel` instead.
- Fix issue where polylines in a `PolylineCollection` would ignore the far distance when updating the distance display condition. [#5283](https://github.com/CesiumGS/cesium/pull/5283)
- Fixed a crash when calling `Camera.pickEllipsoid` with a canvas of size 0.
- Fix `BoundingSphere.fromOrientedBoundingBox`. [#5334](https://github.com/CesiumGS/cesium/issues/5334)
- Fixed bug where polylines would not update when `PolylineCollection` model matrix was updated. [#5327](https://github.com/CesiumGS/cesium/pull/5327)
- Fixed a bug where adding a ground clamped label without a position would show up at a previous label's clamped position. [#5338](https://github.com/CesiumGS/cesium/issues/5338)
- Fixed translucency bug for certain material types. [#5335](https://github.com/CesiumGS/cesium/pull/5335)
- Fix picking polylines that use a depth fail appearance. [#5337](https://github.com/CesiumGS/cesium/pull/5337)
- Fixed a crash when morphing from Columbus view to 3D. [#5311](https://github.com/CesiumGS/cesium/issues/5311)
- Fixed a bug which prevented KML descriptions with relative paths from loading. [#5352](https://github.com/CesiumGS/cesium/pull/5352)
- Fixed an issue where camera view could be invalid at the last frame of animation. [#4949](https://github.com/CesiumGS/cesium/issues/4949)
- Fixed an issue where using the depth fail material for polylines would cause a crash in Edge. [#5359](https://github.com/CesiumGS/cesium/pull/5359)
- Fixed a crash where `EllipsoidGeometry` and `EllipsoidOutlineGeometry` were given floating point values when expecting integers. [#5260](https://github.com/CesiumGS/cesium/issues/5260)
- Fixed an issue where billboards were not properly aligned. [#2487](https://github.com/CesiumGS/cesium/issues/2487)
- Fixed an issue where translucent objects could flicker when picking on mouse move. [#5307](https://github.com/CesiumGS/cesium/issues/5307)
- Fixed a bug where billboards with `sizeInMeters` set to true would move upwards when zooming out. [#5373](https://github.com/CesiumGS/cesium/issues/5373)
- Fixed a bug where `SampledProperty.setInterpolationOptions` does not ignore undefined `options`. [#3575](https://github.com/CesiumGS/cesium/issues/3575)
- Added `basePath` option to `Cesium.Model.fromGltf`. [#5320](https://github.com/CesiumGS/cesium/issues/5320)

### 1.33 - 2017-05-01

- Breaking changes
  - Removed left, right, bottom and top properties from `OrthographicFrustum`. Use `OrthographicOffCenterFrustum` instead. [#5109](https://github.com/CesiumGS/cesium/issues/5109)
- Added `GoogleEarthEnterpriseTerrainProvider` and `GoogleEarthEnterpriseImageryProvider` to read data from Google Earth Enterprise servers. [#5189](https://github.com/CesiumGS/cesium/pull/5189).
- Support for dashed polylines [#5159](https://github.com/CesiumGS/cesium/pull/5159).
  - Added `PolylineDash` Material type.
  - Added `PolylineDashMaterialProperty` to the Entity API.
  - Added CZML `polylineDash` property .
- Added `disableDepthTestDistance` to billboards, points and labels. This sets the distance to the camera where the depth test will be disabled. Setting it to zero (the default) will always enable the depth test. Setting it to `Number.POSITVE_INFINITY` will never enabled the depth test. Also added `scene.minimumDisableDepthTestDistance` to change the default value from zero. [#5166](https://github.com/CesiumGS/cesium/pull/5166)
- Added a `depthFailMaterial` property to line entities, which is the material used to render the line when it fails the depth test. [#5160](https://github.com/CesiumGS/cesium/pull/5160)
- Fixed billboards not initially clustering. [#5208](https://github.com/CesiumGS/cesium/pull/5208)
- Fixed issue with displaying `MapboxImageryProvider` default token error message. [#5191](https://github.com/CesiumGS/cesium/pull/5191)
- Fixed bug in conversion formula in `Matrix3.fromHeadingPitchRoll`. [#5195](https://github.com/CesiumGS/cesium/issues/5195)
- Upgrade FXAA to version 3.11. [#5200](https://github.com/CesiumGS/cesium/pull/5200)
- `Scene.pickPosition` now caches results per frame to increase performance. [#5117](https://github.com/CesiumGS/cesium/issues/5117)

### 1.32 - 2017-04-03

- Deprecated
  - The `left`, `right`, `bottom`, and `top` properties of `OrthographicFrustum` are deprecated and will be removed in 1.33. Use `OrthographicOffCenterFrustum` instead.
- Breaking changes
  - Removed `ArcGisImageServerTerrainProvider`.
  - The top-level `properties` in an `Entity` created by `GeoJsonDataSource` are now instances of `ConstantProperty` instead of raw values.
- Added support for an orthographic projection in 3D and Columbus view.
  - Set `projectionPicker` to `true` in the options when creating a `Viewer` to add a widget that will switch projections. [#5021](https://github.com/CesiumGS/cesium/pull/5021)
  - Call `switchToOrthographicFrustum` or `switchToPerspectiveFrustum` on `Camera` to change projections.
- Added support for custom time-varying properties in CZML. [#5105](https:/github.com/CesiumGS/cesium/pull/5105).
- Added new flight parameters to `Camera.flyTo` and `Camera.flyToBoundingSphere`: `flyOverLongitude`, `flyOverLongitudeWeight`, and `pitchAdjustHeight`. [#5070](https://github.com/CesiumGS/cesium/pull/5070)
- Added the event `Viewer.trackedEntityChanged`, which is raised when the value of `viewer.trackedEntity` changes. [#5060](https://github.com/CesiumGS/cesium/pull/5060)
- Added `Camera.DEFAULT_OFFSET` for default view of objects with bounding spheres. [#4936](https://github.com/CesiumGS/cesium/pull/4936)
- Fixed an issue with `TileBoundingBox` that caused the terrain to disappear in certain places [4032](https://github.com/CesiumGS/cesium/issues/4032)
- Fixed overlapping billboard blending. [#5066](https://github.com/CesiumGS/cesium/pull/5066)
- Fixed an issue with `PinBuilder` where inset images could have low-alpha fringes against an opaque background. [#5099](https://github.com/CesiumGS/cesium/pull/5099)
- Fix billboard, point and label clustering in 2D and Columbus view. [#5136](https://github.com/CesiumGS/cesium/pull/5136)
- Fixed `GroundPrimitive` rendering in 2D and Columbus View. [#5078](https://github.com/CesiumGS/cesium/pull/5078)
- Fixed an issue with camera tracking of dynamic ellipsoids. [#5133](https://github.com/CesiumGS/cesium/pull/5133)
- Fixed issues with imagerySplitPosition and the international date line in 2D mode. [#5151](https://github.com/CesiumGS/cesium/pull/5151)
- Fixed a bug in `ModelAnimationCache` causing different animations to reference the same animation. [#5064](https://github.com/CesiumGS/cesium/pull/5064)
- `ConstantProperty` now provides `valueOf` and `toString` methods that return the constant value.
- Improved depth artifacts between opaque and translucent primitives. [#5116](https://github.com/CesiumGS/cesium/pull/5116)
- Fixed crunch compressed textures in IE11. [#5057](https://github.com/CesiumGS/cesium/pull/5057)
- Fixed a bug in `Quaternion.fromHeadingPitchRoll` that made it erroneously throw an exception when passed individual angles in an unminified / debug build.
- Fixed a bug that caused an exception in `CesiumInspectorViewModel` when using the NW / NE / SW / SE / Parent buttons to navigate to a terrain tile that is not yet loaded.
- `QuadtreePrimitive` now uses `frameState.afterRender` to fire `tileLoadProgressEvent` [#3450](https://github.com/CesiumGS/cesium/issues/3450)

### 1.31 - 2017-03-01

- Deprecated
  - The function `Quaternion.fromHeadingPitchRoll(heading, pitch, roll, result)` will be removed in 1.33. Use `Quaternion.fromHeadingPitchRoll(hpr, result)` instead where `hpr` is a `HeadingPitchRoll`. [#4896](https://github.com/CesiumGS/cesium/pull/4896)
  - The function `Transforms.headingPitchRollToFixedFrame(origin, headingPitchRoll, ellipsoid, result)` will be removed in 1.33. Use `Transforms.headingPitchRollToFixedFrame(origin, headingPitchRoll, ellipsoid, fixedFrameTransform, result)` instead where `fixedFrameTransform` is a a 4x4 transformation matrix (see `Transforms.localFrameToFixedFrameGenerator`). [#4896](https://github.com/CesiumGS/cesium/pull/4896)
  - The function `Transforms.headingPitchRollQuaternion(origin, headingPitchRoll, ellipsoid, result)` will be removed in 1.33. Use `Transforms.headingPitchRollQuaternion(origin, headingPitchRoll, ellipsoid, fixedFrameTransform, result)` instead where `fixedFrameTransform` is a a 4x4 transformation matrix (see `Transforms.localFrameToFixedFrameGenerator`). [#4896](https://github.com/CesiumGS/cesium/pull/4896)
  - `ArcGisImageServerTerrainProvider` will be removed in 1.32 due to missing TIFF support in web browsers. [#4981](https://github.com/CesiumGS/cesium/pull/4981)
- Breaking changes
  - Corrected spelling of `Color.FUCHSIA` from `Color.FUSCHIA`. [#4977](https://github.com/CesiumGS/cesium/pull/4977)
  - The enums `MIDDLE_DOUBLE_CLICK` and `RIGHT_DOUBLE_CLICK` from `ScreenSpaceEventType` have been removed. [#5052](https://github.com/CesiumGS/cesium/pull/5052)
  - Removed the function `GeometryPipeline.computeBinormalAndTangent`. Use `GeometryPipeline.computeTangentAndBitangent` instead. [#5053](https://github.com/CesiumGS/cesium/pull/5053)
  - Removed the `url` and `key` properties from `GeocoderViewModel`. [#5056](https://github.com/CesiumGS/cesium/pull/5056)
  - `BingMapsGeocoderServices` now requires `options.scene`. [#5056](https://github.com/CesiumGS/cesium/pull/5056)
- Added compressed texture support. [#4758](https://github.com/CesiumGS/cesium/pull/4758)
  - glTF models and imagery layers can now reference [KTX](https://www.khronos.org/opengles/sdk/tools/KTX/) textures and textures compressed with [crunch](https://github.com/BinomialLLC/crunch).
  - Added `loadKTX`, to load KTX textures, and `loadCRN` to load crunch compressed textures.
  - Added new `PixelFormat` and `WebGLConstants` enums from WebGL extensions `WEBGL_compressed_s3tc`, `WEBGL_compressed_texture_pvrtc`, and `WEBGL_compressed_texture_etc1`.
  - Added `CompressedTextureBuffer`.
- Added support for `Scene.pickPosition` in Columbus view and 2D. [#4990](https://github.com/CesiumGS/cesium/pull/4990)
- Added support for depth picking translucent primitives when `Scene.pickTranslucentDepth` is `true`. [#4979](https://github.com/CesiumGS/cesium/pull/4979)
- Fixed an issue where the camera would zoom past an object and flip to the other side of the globe. [#4967](https://github.com/CesiumGS/cesium/pull/4967) and [#4982](https://github.com/CesiumGS/cesium/pull/4982)
- Enable rendering `GroundPrimitives` on hardware without the `EXT_frag_depth` extension; however, this could cause artifacts for certain viewing angles. [#4930](https://github.com/CesiumGS/cesium/pull/4930)
- Added `Transforms.localFrameToFixedFrameGenerator` to generate a function that computes a 4x4 transformation matrix from a local reference frame to fixed reference frame. [#4896](https://github.com/CesiumGS/cesium/pull/4896)
- Added `Label.scaleByDistance` to control minimum/maximum label size based on distance from the camera. [#5019](https://github.com/CesiumGS/cesium/pull/5019)
- Added support to `DebugCameraPrimitive` to draw multifrustum planes. The attribute `debugShowFrustumPlanes` of `Scene` and `frustumPlanes` of `CesiumInspector` toggle this. [#4932](https://github.com/CesiumGS/cesium/pull/4932)
- Added fix to always outline KML line extrusions so that they show up properly in 2D and other straight down views. [#4961](https://github.com/CesiumGS/cesium/pull/4961)
- Improved `RectangleGeometry` by skipping unnecessary logic in the code. [#4948](https://github.com/CesiumGS/cesium/pull/4948)
- Fixed exception for polylines in 2D when rotating the map. [#4619](https://github.com/CesiumGS/cesium/issues/4619)
- Fixed an issue with constant `VertexArray` attributes not being set correctly. [#4995](https://github.com/CesiumGS/cesium/pull/4995)
- Added the event `Viewer.selectedEntityChanged`, which is raised when the value of `viewer.selectedEntity` changes. [#5043](https://github.com/CesiumGS/cesium/pull/5043)

### 1.30 - 2017-02-01

- Deprecated
  - The properties `url` and `key` will be removed from `GeocoderViewModel` in 1.31. These properties will be available on geocoder services that support them, like `BingMapsGeocoderService`.
  - The function `GeometryPipeline.computeBinormalAndTangent` will be removed in 1.31. Use `GeometryPipeline.createTangentAndBitangent` instead. [#4856](https://github.com/CesiumGS/cesium/pull/4856)
  - The enums `MIDDLE_DOUBLE_CLICK` and `RIGHT_DOUBLE_CLICK` from `ScreenSpaceEventType` have been deprecated and will be removed in 1.31. [#4910](https://github.com/CesiumGS/cesium/pull/4910)
- Breaking changes
  - Removed separate `heading`, `pitch`, `roll` parameters from `Transform.headingPitchRollToFixedFrame` and `Transform.headingPitchRollQuaternion`. Pass a `HeadingPitchRoll` object instead. [#4843](https://github.com/CesiumGS/cesium/pull/4843)
  - The property `binormal` has been renamed to `bitangent` for `Geometry` and `VertexFormat`. [#4856](https://github.com/CesiumGS/cesium/pull/4856)
  - A handful of `CesiumInspectorViewModel` properties were removed or changed from variables to functions. [#4857](https://github.com/CesiumGS/cesium/pull/4857)
  - The `ShadowMap` constructor has been made private. [#4010](https://github.com/CesiumGS/cesium/issues/4010)
- Added `sampleTerrainMostDetailed` to sample the height of an array of positions using the best available terrain data at each point. This requires a `TerrainProvider` with the `availability` property.
- Transparent parts of billboards, labels, and points no longer overwrite parts of the scene behind them. [#4886](https://github.com/CesiumGS/cesium/pull/4886)
  - Added `blendOption` property to `BillboardCollection`, `LabelCollection`, and `PointPrimitiveCollection`. The default is `BlendOption.OPAQUE_AND_TRANSLUCENT`; however, if all billboards, labels, or points are either completely opaque or completely translucent, `blendOption` can be changed to `BlendOption.OPAQUE` or `BlendOption.TRANSLUCENT`, respectively, to increase performance by up to 2x.
- Added support for custom geocoder services and autocomplete, see the [Sandcastle example](http://cesiumjs.org/Cesium/Apps/Sandcastle/index.html?src=Custom%20Geocoder.html). Added `GeocoderService`, an interface for geocoders, and `BingMapsGeocoderService` and `CartographicGeocoderService` implementations. [#4723](https://github.com/CesiumGS/cesium/pull/4723)
- Added ability to draw an `ImageryLayer` with a splitter to allow layers to only display to the left or right of a splitter. See `ImageryLayer.splitDirection`, `Scene.imagerySplitPosition`, and the [Sandcastle example](http://cesiumjs.org/Cesium/Apps/Sandcastle/index.html?src=Imagery%20Layers%20Split.html&label=Showcases).
- Fixed bug where `GroundPrimitives` where rendering incorrectly or disappearing at different zoom levels. [#4161](https://github.com/CesiumGS/cesium/issues/4161), [#4326](https://github.com/CesiumGS/cesium/issues/4326)
- `TerrainProvider` now optionally exposes an `availability` property that can be used to query the terrain level that is available at a location or in a rectangle. Currently only `CesiumTerrainProvider` exposes this property.
- Added support for WMS version 1.3 by using CRS vice SRS query string parameter to request projection. SRS is still used for older versions.
- Fixed a bug that caused all models to use the same highlight color. [#4798](https://github.com/CesiumGS/cesium/pull/4798)
- Fixed sky atmosphere from causing incorrect picking and hanging drill picking. [#4783](https://github.com/CesiumGS/cesium/issues/4783) and [#4784](https://github.com/CesiumGS/cesium/issues/4784)
- Fixed KML loading when color is an empty string. [#4826](https://github.com/CesiumGS/cesium/pull/4826)
- Fixed a bug that could cause a "readyImagery is not actually ready" exception when quickly zooming past the maximum available imagery level of an imagery layer near the poles.
- Fixed a bug that affected dynamic graphics with time-dynamic modelMatrix. [#4907](https://github.com/CesiumGS/cesium/pull/4907)
- Fixed `Geocoder` autocomplete drop down visibility in Firefox. [#4916](https://github.com/CesiumGS/cesium/issues/4916)
- Added `Rectangle.fromRadians`.
- Updated the morph so the default view in Columbus View is now angled. [#3878](https://github.com/CesiumGS/cesium/issues/3878)
- Added 2D and Columbus View support for models using the RTC extension or whose vertices are in WGS84 coordinates. [#4922](https://github.com/CesiumGS/cesium/pull/4922)
- The attribute `perInstanceAttribute` of `DebugAppearance` has been made optional and defaults to `false`.
- Fixed a bug that would cause a crash when `debugShowFrustums` is enabled with OIT. [#4864](https://github.com/CesiumGS/cesium/pull/4864)
- Added the ability to run the unit tests with a [WebGL Stub](https://github.com/CesiumGS/cesium/tree/main/Documentation/Contributors/TestingGuide#run-with-webgl-stub), which makes all WebGL calls a noop and ignores test expectations that rely on reading back from WebGL. Use the web link from the main index.html or run with `npm run test-webgl-stub`.

### 1.29 - 2017-01-02

- Improved 3D Models
  - Added the ability to blend a `Model` with a color/translucency. Added `color`, `colorBlendMode`, and `colorBlendAmount` properties to `Model`, `ModelGraphics`, and CZML. Also added `ColorBlendMode` enum. [#4547](https://github.com/CesiumGS/cesium/pull/4547)
  - Added the ability to render a `Model` with a silhouette. Added `silhouetteColor` and `silhouetteSize` properties to `Model`, `ModelGraphics`, and CZML. [#4314](https://github.com/CesiumGS/cesium/pull/4314)
- Improved Labels
  - Added new `Label` properties `showBackground`, `backgroundColor`, and `backgroundPadding` to the primitive, Entity, and CZML layers.
  - Added support for newlines (`\n`) in Cesium `Label`s and CZML. [#2402]
  - Added new enum `VerticalOrigin.BASELINE`. Previously, `VerticalOrigin.BOTTOM` would sometimes align to the baseline depending on the contents of a label.
    (https://github.com/CesiumGS/cesium/issues/2402)
- Fixed translucency in Firefox 50. [#4762](https://github.com/CesiumGS/cesium/pull/4762)
- Fixed texture rotation for `RectangleGeometry`. [#2737](https://github.com/CesiumGS/cesium/issues/2737)
- Fixed issue where billboards on terrain had an incorrect offset. [#4598](https://github.com/CesiumGS/cesium/issues/4598)
- Fixed issue where `globe.getHeight` incorrectly returned `undefined`. [#3411](https://github.com/CesiumGS/cesium/issues/3411)
- Fixed a crash when using Entity path visualization with reference properties. [#4915](https://github.com/CesiumGS/cesium/issues/4915)
- Fixed a bug that caused `GroundPrimitive` to render incorrectly on systems without the `WEBGL_depth_texture` extension. [#4747](https://github.com/CesiumGS/cesium/pull/4747)
- Fixed default Mapbox token and added a watermark to notify users that they need to sign up for their own token.
- Fixed glTF models with skinning that used `bindShapeMatrix`. [#4722](https://github.com/CesiumGS/cesium/issues/4722)
- Fixed a bug that could cause a "readyImagery is not actually ready" exception with some configurations of imagery layers.
- Fixed `Rectangle.union` to correctly account for rectangles that cross the IDL. [#4732](https://github.com/CesiumGS/cesium/pull/4732)
- Fixed tooltips for gallery thumbnails in Sandcastle [#4702].(https://github.com/CesiumGS/cesium/pull/4702)
- DataSourceClock.getValue now preserves the provided `result` properties when its properties are `undefined`. [#4029](https://github.com/CesiumGS/cesium/issues/4029)
- Added `divideComponents` function to `Cartesian2`, `Cartesian3`, and `Cartesian4`. [#4750](https://github.com/CesiumGS/cesium/pull/4750)
- Added `WebGLConstants` enum. Previously, this was part of the private Renderer API. [#4731](https://github.com/CesiumGS/cesium/pull/4731)

### 1.28 - 2016-12-01

- Improved terrain/imagery load ordering, especially when the terrain is already fully loaded and a new imagery layer is loaded. This results in a 25% reduction in load times in many cases. [#4616](https://github.com/CesiumGS/cesium/pull/4616)
- Improved `Billboard`, `Label`, and `PointPrimitive` visual quality. [#4675](https://github.com/CesiumGS/cesium/pull/4675)
  - Corrected odd-width and odd-height billboard sizes from being incorrectly rounded up.
  - Changed depth testing from `LESS` to `LEQUAL`, allowing label glyphs of equal depths to overlap.
  - Label glyph positions have been adjusted and corrected.
  - `TextureAtlas.borderWidthInPixels` has always been applied to the upper and right edges of each internal texture, but is now also applied to the bottom and left edges of the entire TextureAtlas, guaranteeing borders on all sides regardless of position within the atlas.
- Fall back to packing floats into an unsigned byte texture when floating point textures are unsupported. [#4563](https://github.com/CesiumGS/cesium/issues/4563)
- Added support for saving html and css in GitHub Gists. [#4125](https://github.com/CesiumGS/cesium/issues/4125)
- Fixed `Cartographic.fromCartesian` when the cartesian is not on the ellipsoid surface. [#4611](https://github.com/CesiumGS/cesium/issues/4611)

### 1.27 - 2016-11-01

- Deprecated
  - Individual heading, pitch, and roll options to `Transforms.headingPitchRollToFixedFrame` and `Transforms.headingPitchRollQuaternion` have been deprecated and will be removed in 1.30. Pass the new `HeadingPitchRoll` object instead. [#4498](https://github.com/CesiumGS/cesium/pull/4498)
- Breaking changes
  - The `scene` parameter for creating `BillboardVisualizer`, `LabelVisualizer`, and `PointVisualizer` has been removed. Instead, pass an instance of `EntityCluster`. [#4514](https://github.com/CesiumGS/cesium/pull/4514)
- Fixed an issue where a billboard entity would not render after toggling the show property. [#4408](https://github.com/CesiumGS/cesium/issues/4408)
- Fixed a crash when zooming from touch input on viewer initialization. [#4177](https://github.com/CesiumGS/cesium/issues/4177)
- Fixed a crash when clustering is enabled, an entity has a label graphics defined, but the label isn't visible. [#4414](https://github.com/CesiumGS/cesium/issues/4414)
- Added the ability for KML files to load network links to other KML files within the same KMZ archive. [#4477](https://github.com/CesiumGS/cesium/issues/4477)
- `KmlDataSource` and `GeoJsonDataSource` were not honoring the `clampToGround` option for billboards and labels and was instead always clamping, reducing performance in cases when it was unneeded. [#4459](https://github.com/CesiumGS/cesium/pull/4459)
- Fixed `KmlDataSource` features to respect `timespan` and `timestamp` properties of its parents (e.g. Folders or NetworkLinks). [#4041](https://github.com/CesiumGS/cesium/issues/4041)
- Fixed a `KmlDataSource` bug where features had duplicate IDs and only one was drawn. [#3941](https://github.com/CesiumGS/cesium/issues/3941)
- `GeoJsonDataSource` now treats null crs values as a no-op instead of failing to load. [#4456](https://github.com/CesiumGS/cesium/pull/4456)
- `GeoJsonDataSource` now gracefully handles missing style icons instead of failing to load. [#4452](https://github.com/CesiumGS/cesium/pull/4452)
- Added `HeadingPitchRoll` [#4047](https://github.com/CesiumGS/cesium/pull/4047)
  - `HeadingPitchRoll.fromQuaternion` function for retrieving heading-pitch-roll angles from a quaternion.
  - `HeadingPitchRoll.fromDegrees` function that returns a new HeadingPitchRoll instance from angles given in degrees.
  - `HeadingPitchRoll.clone` function to duplicate HeadingPitchRoll instance.
  - `HeadingPitchRoll.equals` and `HeadingPitchRoll.equalsEpsilon` functions for comparing two instances.
  - Added `Matrix3.fromHeadingPitchRoll` Computes a 3x3 rotation matrix from the provided headingPitchRoll.
- Fixed primitive bounding sphere bug that would cause a crash when loading data sources. [#4431](https://github.com/CesiumGS/cesium/issues/4431)
- Fixed `BoundingSphere` computation for `Primitive` instances with a modelMatrix. [#4428](https://github.com/CesiumGS/cesium/issues/4428)
- Fixed a bug with rotated, textured rectangles. [#4430](https://github.com/CesiumGS/cesium/pull/4430)
- Added the ability to specify retina options, such as `@2x.png`, via the `MapboxImageryProvider` `format` option. [#4453](https://github.com/CesiumGS/cesium/pull/4453).
- Fixed a crash that could occur when specifying an imagery provider's `rectangle` option. [https://github.com/CesiumGS/cesium/issues/4377](https://github.com/CesiumGS/cesium/issues/4377)
- Fixed a crash that would occur when using dynamic `distanceDisplayCondition` properties. [#4403](https://github.com/CesiumGS/cesium/pull/4403)
- Fixed several bugs that lead to billboards and labels being improperly clamped to terrain. [#4396](https://github.com/CesiumGS/cesium/issues/4396), [#4062](https://github.com/CesiumGS/cesium/issues/4062)
- Fixed a bug affected models with multiple meshes without indices. [#4237](https://github.com/CesiumGS/cesium/issues/4237)
- Fixed a glTF transparency bug where `blendFuncSeparate` parameters were loaded in the wrong order. [#4435](https://github.com/CesiumGS/cesium/pull/4435)
- Fixed a bug where creating a custom geometry with attributes and indices that have values that are not a typed array would cause a crash. [#4419](https://github.com/CesiumGS/cesium/pull/4419)
- Fixed a bug when morphing from 2D to 3D. [#4388](https://github.com/CesiumGS/cesium/pull/4388)
- Fixed `RectangleGeometry` rotation when the rectangle is close to the international date line [#3874](https://github.com/CesiumGS/cesium/issues/3874)
- Added `clusterBillboards`, `clusterLabels`, and `cluserPoints` properties to `EntityCluster` to selectively cluster screen space entities.
- Prevent execution of default device/browser behavior when handling "pinch" touch event/gesture. [#4518](https://github.com/CesiumGS/cesium/pull/4518).
- Fixed a shadow aliasing issue where polygon offset was not being applied. [#4559](https://github.com/CesiumGS/cesium/pull/4559)
- Removed an unnecessary reprojection of Web Mercator imagery tiles to the Geographic projection on load. This should improve both visual quality and load performance slightly. [#4339](https://github.com/CesiumGS/cesium/pull/4339)
- Added `Transforms.northUpEastToFixedFrame` to compute a 4x4 local transformation matrix from a reference frame with a north-west-up axes.
- Improved `Geocoder` usability by selecting text on click [#4464](https://github.com/CesiumGS/cesium/pull/4464)
- Added `Rectangle.simpleIntersection` which is an optimized version of `Rectangle.intersection` for more constrained input. [#4339](https://github.com/CesiumGS/cesium/pull/4339)
- Fixed warning when using Webpack. [#4467](https://github.com/CesiumGS/cesium/pull/4467)

### 1.26 - 2016-10-03

- Deprecated
  - The `scene` parameter for creating `BillboardVisualizer`, `LabelVisualizer`, and `PointVisualizer` has been deprecated and will be removed in 1.28. Instead, pass an instance of `EntityCluster`.
- Breaking changes
  - Vertex texture fetch is now required to be supported to render polylines. Maximum vertex texture image units must be greater than zero.
  - Removed `castShadows` and `receiveShadows` properties from `Model`, `Primitive`, and `Globe`. Instead, use `shadows` with the `ShadowMode` enum, e.g. `model.shadows = ShadowMode.ENABLED`.
  - `Viewer.terrainShadows` now uses the `ShadowMode` enum instead of a Boolean, e.g. `viewer.terrainShadows = ShadowMode.RECEIVE_ONLY`.
- Added support for clustering `Billboard`, `Label` and `Point` entities. [#4240](https://github.com/CesiumGS/cesium/pull/4240)
- Added `DistanceDisplayCondition`s to all primitives to determine the range interval from the camera for when it will be visible.
- Removed the default gamma correction for Bing Maps aerial imagery, because it is no longer an improvement to current versions of the tiles. To restore the previous look, set the `defaultGamma` property of your `BingMapsImageryProvider` instance to 1.3.
- Fixed a bug that could lead to incorrect terrain heights when using `HeightmapTerrainData` with an encoding in which actual heights were equal to the minimum representable height.
- Fixed a bug in `AttributeCompression.compressTextureCoordinates` and `decompressTextureCoordinates` that could cause a small inaccuracy in the encoded texture coordinates.
- Fixed a bug where viewing a model with transparent geometry would cause a crash. [#4378](https://github.com/CesiumGS/cesium/issues/4378)
- Added `TrustedServer` collection that controls which servers should have `withCredential` set to `true` on XHR Requests.
- Fixed billboard rotation when sized in meters. [#3979](https://github.com/CesiumGS/cesium/issues/3979)
- Added `backgroundColor` and `borderWidth` properties to `writeTextToCanvas`.
- Fixed timeline touch events. [#4305](https://github.com/CesiumGS/cesium/pull/4305)
- Fixed a bug that was incorrectly clamping Latitudes in KML <GroundOverlay>(s) to the range -PI..PI. Now correctly clamps to -PI/2..PI/2.
- Added `CesiumMath.clampToLatitudeRange`. A convenience function to clamp a passed radian angle to valid Latitudes.
- Added `DebugCameraPrimitive` to visualize the view frustum of a camera.

### 1.25 - 2016-09-01

- Breaking changes
  - The number and order of arguments passed to `KmlDataSource` `unsupportedNodeEvent` listeners have changed to allow better handling of unsupported KML Features.
  - Changed billboards and labels that are clamped to terrain to have the `verticalOrigin` set to `CENTER` by default instead of `BOTTOM`.
- Deprecated
  - Deprecated `castShadows` and `receiveShadows` properties from `Model`, `Primitive`, and `Globe`. They will be removed in 1.26. Use `shadows` instead with the `ShadowMode` enum, e.g. `model.shadows = ShadowMode.ENABLED`.
  - `Viewer.terrainShadows` now uses the `ShadowMode` enum instead of a Boolean, e.g. `viewer.terrainShadows = ShadowMode.RECEIVE_ONLY`. Boolean support will be removed in 1.26.
- Updated the online [model converter](http://cesiumjs.org/convertmodel.html) to convert OBJ models to glTF with [obj2gltf](https://github.com/CesiumGS/OBJ2GLTF), as well as optimize existing glTF models with the [gltf-pipeline](https://github.com/CesiumGS/gltf-pipeline). Added an option to bake ambient occlusion onto the glTF model. Also added an option to compress geometry using the glTF [WEB3D_quantized_attributes](https://github.com/KhronosGroup/glTF/blob/master/extensions/Vendor/WEB3D_quantized_attributes/README.md) extension.
- Improve label quality for oblique and italic fonts. [#3782](https://github.com/CesiumGS/cesium/issues/3782)
- Added `shadows` property to the entity API for `Box`, `Corridor`, `Cylinder`, `Ellipse`, `Ellipsoid`, `Polygon`, `Polyline`, `PoylineVolume`, `Rectangle`, and `Wall`. [#4005](https://github.com/CesiumGS/cesium/pull/4005)
- Added `Camera.cancelFlight` to cancel the existing camera flight if it exists.
- Fix overlapping camera flights by always cancelling the previous flight when a new one is created.
- Camera flights now disable collision with the terrain until all of the terrain in the area has finished loading. This prevents the camera from being moved to be above lower resolution terrain when flying to a position close to higher resolution terrain. [#4075](https://github.com/CesiumGS/cesium/issues/4075)
- Fixed a crash that would occur if quickly toggling imagery visibility. [#4083](https://github.com/CesiumGS/cesium/issues/4083)
- Fixed an issue causing an error if KML has a clamped to ground LineString with color. [#4131](https://github.com/CesiumGS/cesium/issues/4131)
- Added logic to `KmlDataSource` defaulting KML Feature node to hidden unless all ancestors are visible. This better matches the KML specification.
- Fixed position of KML point features with an altitude mode of `relativeToGround` and `clampToGround`.
- Added `GeocoderViewModel.keepExpanded` which when set to true will always keep the Geocoder in its expanded state.
- Added support for `INT` and `UNSIGNED_INT` in `ComponentDatatype`.
- Added `ComponentDatatype.fromName` for getting a `ComponentDatatype` from its name.
- Fixed a crash caused by draping dynamic geometry over terrain. [#4255](https://github.com/CesiumGS/cesium/pull/4255)

### 1.24 - 2016-08-01

- Added support in CZML for expressing `BillboardGraphics.alignedAxis` as the velocity vector of an entity, using `velocityReference` syntax.
- Added `urlSchemeZeroPadding` property to `UrlTemplateImageryProvider` to allow the numeric parts of a URL, such as `{x}`, to be padded with zeros to make them a fixed width.
- Added leap second just prior to January 2017. [#4092](https://github.com/CesiumGS/cesium/issues/4092)
- Fixed an exception that would occur when switching to 2D view when shadows are enabled. [#4051](https://github.com/CesiumGS/cesium/issues/4051)
- Fixed an issue causing entities to disappear when updating multiple entities simultaneously. [#4096](https://github.com/CesiumGS/cesium/issues/4096)
- Normalizing the velocity vector produced by `VelocityVectorProperty` is now optional.
- Pack functions now return the result array [#4156](https://github.com/CesiumGS/cesium/pull/4156)
- Added optional `rangeMax` parameter to `Math.toSNorm` and `Math.fromSNorm`. [#4121](https://github.com/CesiumGS/cesium/pull/4121)
- Removed `MapQuest OpenStreetMap` from the list of demo base layers since direct tile access has been discontinued. See the [MapQuest Developer Blog](http://devblog.mapquest.com/2016/06/15/modernization-of-mapquest-results-in-changes-to-open-tile-access/) for details.
- Fixed PolylinePipeline.generateArc to accept an array of heights when there's only one position [#4155](https://github.com/CesiumGS/cesium/pull/4155)

### 1.23 - 2016-07-01

- Breaking changes
  - `GroundPrimitive.initializeTerrainHeights()` must be called and have the returned promise resolve before a `GroundPrimitive` can be added synchronously.
- Added terrain clamping to entities, KML, and GeoJSON
  - Added `heightReference` property to point, billboard and model entities.
  - Changed corridor, ellipse, polygon and rectangle entities to conform to terrain by using a `GroundPrimitive` if its material is a `ColorMaterialProperty` instance and it doesn't have a `height` or `extrudedHeight`. Entities with any other type of material are not clamped to terrain.
  - `KMLDataSource`
    - Point and Model features will always respect `altitudeMode`.
    - Added `clampToGround` property. When `true`, clamps `Polygon`, `LineString` and `LinearRing` features to the ground if their `altitudeMode` is `clampToGround`. For this case, lines use a corridor instead of a polyline.
  - `GeoJsonDataSource`
    - Points with a height will be drawn at that height; otherwise, they will be clamped to the ground.
    - Added `clampToGround` property. When `true`, clamps `Polygon` and `LineString` features to the ground. For this case, lines use a corridor instead of a polyline.
  - Added [Ground Clamping Sandcastle example](https://cesiumjs.org/Cesium/Apps/Sandcastle/index.html?src=Ground%20Clamping.html&label=Showcases).
- Improved performance and accuracy of polygon triangulation by using the [earcut](https://github.com/mapbox/earcut) library. Loading a GeoJSON with polygons for each country was 2x faster.
- Fix some large polygon triangulations. [#2788](https://github.com/CesiumGS/cesium/issues/2788)
- Added support for the glTF extension [WEB3D_quantized_attributes](https://github.com/KhronosGroup/glTF/blob/master/extensions/Vendor/WEB3D_quantized_attributes/README.md). [#3241](https://github.com/CesiumGS/cesium/issues/3241)
- Added CZML support for `Box`, `Corridor` and `Cylinder`. Added new CZML properties:
  - `Billboard`: `width`, `height`, `heightReference`, `scaleByDistance`, `translucencyByDistance`, `pixelOffsetScaleByDistance`, `imageSubRegion`
  - `Label`: `heightReference`, `translucencyByDistance`, `pixelOffsetScaleByDistance`
  - `Model`: `heightReference`, `maximumScale`
  - `Point`: `heightReference`, `scaleByDistance`, `translucencyByDistance`
  - `Ellipsoid`: `subdivisions`, `stackPartitions`, `slicePartitions`
- Added `rotatable2D` property to to `Scene`, `CesiumWidget` and `Viewer` to enable map rotation in 2D mode. [#3897](https://github.com/CesiumGS/cesium/issues/3897)
- `Camera.setView` and `Camera.flyTo` now use the `orientation.heading` parameter in 2D if the map is rotatable.
- Added `Camera.changed` event that will fire whenever the camera has changed more than `Camera.percentageChanged`. `percentageChanged` is in the range [0, 1].
- Zooming in toward a target point now keeps the target point at the same screen position. [#4016](https://github.com/CesiumGS/cesium/pull/4016)
- Improved `GroundPrimitive` performance.
- Some incorrect KML (specifically KML that reuses IDs) is now parsed correctly.
- Added `unsupportedNodeEvent` to `KmlDataSource` that is fired whenever an unsupported node is encountered.
- `Clock` now keeps its configuration settings self-consistent. Previously, this was done by `AnimationViewModel` and could become inconsistent in certain cases. [#4007](https://github.com/CesiumGS/cesium/pull/4007)
- Updated [Google Cardboard Sandcastle example](http://cesiumjs.org/Cesium/Apps/Sandcastle/index.html?src=Cardboard.html&label=Showcase).
- Added [hot air balloon](https://github.com/CesiumGS/cesium/tree/main/Apps/SampleData/models/CesiumBalloon) sample model.
- Fixed handling of sampled Rectangle coordinates in CZML. [#4033](https://github.com/CesiumGS/cesium/pull/4033)
- Fix "Cannot read property 'x' of undefined" error when calling SceneTransforms.wgs84ToWindowCoordinates in certain cases. [#4022](https://github.com/CesiumGS/cesium/pull/4022)
- Re-enabled mouse inputs after a specified number of milliseconds past the most recent touch event.
- Exposed a parametric ray-triangle intersection test to the API as `IntersectionTests.rayTriangleParametric`.
- Added `packArray` and `unpackArray` functions to `Cartesian2`, `Cartesian3`, and `Cartesian4`.

### 1.22.2 - 2016-06-14

- This is an npm only release to fix the improperly published 1.22.1. There were no code changes.

### 1.22.1 - 2016-06-13

- Fixed default Bing Key and added a watermark to notify users that they need to sign up for their own key.

### 1.22 - 2016-06-01

- Breaking changes
  - `KmlDataSource` now requires `options.camera` and `options.canvas`.
- Added shadows
  - See the Sandcastle demo: [Shadows](http://cesiumjs.org/Cesium/Apps/Sandcastle/index.html?src=Shadows.html&label=Showcases).
  - Added `Viewer.shadows` and `Viewer.terrainShadows`. Both are off by default.
  - Added `Viewer.shadowMap` and `Scene.shadowMap` for accessing the scene's shadow map.
  - Added `castShadows` and `receiveShadows` properties to `Model` and `Entity.model`, and options to the `Model` constructor and `Model.fromGltf`.
  - Added `castShadows` and `receiveShadows` properties to `Primitive`, and options to the `Primitive` constructor.
  - Added `castShadows` and `receiveShadows` properties to `Globe`.
- Added `heightReference` to models so they can be drawn on terrain.
- Added support for rendering models in 2D and Columbus view.
- Added option to enable sun position based atmosphere color when `Globe.enableLighting` is `true`. [3439](https://github.com/CesiumGS/cesium/issues/3439)
- Improved KML NetworkLink compatibility by supporting the `Url` tag. [#3895](https://github.com/CesiumGS/cesium/pull/3895).
- Added `VelocityVectorProperty` so billboard's aligned axis can follow the velocity vector. [#3908](https://github.com/CesiumGS/cesium/issues/3908)
- Improve memory management for entity billboard/label/point/path visualization.
- Added `terrainProviderChanged` event to `Scene` and `Globe`
- Added support for hue, saturation, and brightness color shifts in the atmosphere in `SkyAtmosphere`. See the new Sandcastle example: [Atmosphere Color](http://cesiumjs.org/Cesium/Apps/Sandcastle/index.html?src=Atmosphere%20Color.html&label=Showcases). [#3439](https://github.com/CesiumGS/cesium/issues/3439)
- Fixed exaggerated terrain tiles disappearing. [#3676](https://github.com/CesiumGS/cesium/issues/3676)
- Fixed a bug that could cause incorrect normals to be computed for exaggerated terrain, especially for low-detail tiles. [#3904](https://github.com/CesiumGS/cesium/pull/3904)
- Fixed a bug that was causing errors to be thrown when picking and terrain was enabled. [#3779](https://github.com/CesiumGS/cesium/issues/3779)
- Fixed a bug that was causing the atmosphere to disappear when only atmosphere is visible. [#3347](https://github.com/CesiumGS/cesium/issues/3347)
- Fixed infinite horizontal 2D scrolling in IE/Edge. [#3893](https://github.com/CesiumGS/cesium/issues/3893)
- Fixed a bug that would cause a crash is the camera was on the IDL in 2D. [#3951](https://github.com/CesiumGS/cesium/issues/3951)
- Fixed issue where a repeating model animation doesn't play when the clock is set to a time before the model was created. [#3932](https://github.com/CesiumGS/cesium/issues/3932)
- Fixed `Billboard.computeScreenSpacePosition` returning the wrong y coordinate. [#3920](https://github.com/CesiumGS/cesium/issues/3920)
- Fixed issue where labels were disappearing. [#3730](https://github.com/CesiumGS/cesium/issues/3730)
- Fixed issue where billboards on terrain didn't always update when the terrain provider was changed. [#3921](https://github.com/CesiumGS/cesium/issues/3921)
- Fixed issue where `Matrix4.fromCamera` was taking eye/target instead of position/direction. [#3927](https://github.com/CesiumGS/cesium/issues/3927)
- Added `Scene.nearToFarDistance2D` that determines the size of each frustum of the multifrustum in 2D.
- Added `Matrix4.computeView`.
- Added `CullingVolume.fromBoundingSphere`.
- Added `debugShowShadowVolume` to `GroundPrimitive`.
- Fix issue with disappearing tiles on Linux. [#3889](https://github.com/CesiumGS/cesium/issues/3889)

### 1.21 - 2016-05-02

- Breaking changes
  - Removed `ImageryMaterialProperty.alpha`. Use `ImageryMaterialProperty.color.alpha` instead.
  - Removed `OpenStreetMapImageryProvider`. Use `createOpenStreetMapImageryProvider` instead.
- Added ability to import and export Sandcastle example using GitHub Gists. [#3795](https://github.com/CesiumGS/cesium/pull/3795)
- Added `PolygonGraphics.closeTop`, `PolygonGraphics.closeBottom`, and `PolygonGeometry` options for creating an extruded polygon without a top or bottom. [#3879](https://github.com/CesiumGS/cesium/pull/3879)
- Added support for polyline arrow material to `CzmlDataSource` [#3860](https://github.com/CesiumGS/cesium/pull/3860)
- Fixed issue causing the sun not to render. [#3801](https://github.com/CesiumGS/cesium/pull/3801)
- Fixed issue where `Camera.flyTo` would not work with a rectangle in 2D. [#3688](https://github.com/CesiumGS/cesium/issues/3688)
- Fixed issue causing the fog to go dark and the atmosphere to flicker when the camera clips the globe. [#3178](https://github.com/CesiumGS/cesium/issues/3178)
- Fixed a bug that caused an exception and rendering to stop when using `ArcGisMapServerImageryProvider` to connect to a MapServer specifying the Web Mercator projection and a fullExtent bigger than the valid extent of the projection. [#3854](https://github.com/CesiumGS/cesium/pull/3854)
- Fixed issue causing an exception when switching scene modes with an active KML network link. [#3865](https://github.com/CesiumGS/cesium/issues/3865)

### 1.20 - 2016-04-01

- Breaking changes
  - Removed `TileMapServiceImageryProvider`. Use `createTileMapServiceImageryProvider` instead.
  - Removed `GroundPrimitive.geometryInstance`. Use `GroundPrimitive.geometryInstances` instead.
  - Removed `definedNotNull`. Use `defined` instead.
  - Removed ability to rotate the map in 2D due to the new infinite 2D scrolling feature.
- Deprecated
  - Deprecated `ImageryMaterialProperty.alpha`. It will be removed in 1.21. Use `ImageryMaterialProperty.color.alpha` instead.
- Added infinite horizontal scrolling in 2D.
- Added a code example to Sandcastle for the [new 1-meter Pennsylvania terrain service](http://cesiumjs.org/2016/03/15/New-Cesium-Terrain-Service-Covering-Pennsylvania/).
- Fixed loading for KML `NetworkLink` to not append a `?` if there isn't a query string.
- Fixed handling of non-standard KML `styleUrl` references within a `StyleMap`.
- Fixed issue in KML where StyleMaps from external documents fail to load.
- Added translucent and colored image support to KML ground overlays
- Fix bug when upsampling exaggerated terrain where the terrain heights were exaggerated at twice the value. [#3607](https://github.com/CesiumGS/cesium/issues/3607)
- All external urls are now https by default to make Cesium work better with non-server-based applications. [#3650](https://github.com/CesiumGS/cesium/issues/3650)
- `GeoJsonDataSource` now handles CRS `urn:ogc:def:crs:EPSG::4326`
- Fixed `TimeIntervalCollection.removeInterval` bug that resulted in too many intervals being removed.
- `GroundPrimitive` throws a `DeveloperError` when passed an unsupported geometry type instead of crashing.
- Fix issue with billboard collections that have at least one billboard with an aligned axis and at least one billboard without an aligned axis. [#3318](https://github.com/CesiumGS/cesium/issues/3318)
- Fix a race condition that would cause the terrain to continue loading and unloading or cause a crash when changing terrain providers. [#3690](https://github.com/CesiumGS/cesium/issues/3690)
- Fix issue where the `GroundPrimitive` volume was being clipped by the far plane. [#3706](https://github.com/CesiumGS/cesium/issues/3706)
- Fixed issue where `Camera.computeViewRectangle` was incorrect when crossing the international date line. [#3717](https://github.com/CesiumGS/cesium/issues/3717)
- Added `Rectangle` result parameter to `Camera.computeViewRectangle`.
- Fixed a reentrancy bug in `EntityCollection.collectionChanged`. [#3739](https://github.com/CesiumGS/cesium/pull/3739)
- Fixed a crash that would occur if you added and removed an `Entity` with a path without ever actually rendering it. [#3738](https://github.com/CesiumGS/cesium/pull/3738)
- Fixed issue causing parts of geometry and billboards/labels to be clipped. [#3748](https://github.com/CesiumGS/cesium/issues/3748)
- Fixed bug where transparent image materials were drawn black.
- Fixed `Color.fromCssColorString` from reusing the input `result` alpha value in some cases.

### 1.19 - 2016-03-01

- Breaking changes
  - `PolygonGeometry` now changes the input `Cartesian3` values of `options.positions` so that they are on the ellipsoid surface. This only affects polygons created synchronously with `options.perPositionHeight = false` when the positions have a non-zero height and the same positions are used for multiple entities. In this case, make a copy of the `Cartesian3` values used for the polygon positions.
- Deprecated
  - Deprecated `KmlDataSource` taking a proxy object. It will throw an exception in 1.21. It now should take a `options` object with required `camera` and `canvas` parameters.
  - Deprecated `definedNotNull`. It will be removed in 1.20. Use `defined` instead, which now checks for `null` as well as `undefined`.
- Improved KML support.
  - Added support for `NetworkLink` refresh modes `onInterval`, `onExpire` and `onStop`. Includes support for `viewboundScale`, `viewFormat`, `httpQuery`.
  - Added partial support for `NetworkLinkControl` including `minRefreshPeriod`, `cookie` and `expires`.
  - Added support for local `StyleMap`. The `highlight` style is still ignored.
  - Added support for `root://` URLs.
  - Added more warnings for unsupported features.
  - Improved style processing in IE.
- `Viewer.zoomTo` and `Viewer.flyTo` now accept an `ImageryLayer` instance as a valid parameter and will zoom to the extent of the imagery.
- Added `Camera.flyHome` function for resetting the camera to the home view.
- `Camera.flyTo` now honors max and min zoom settings in `ScreenSpaceCameraController`.
- Added `show` property to `CzmlDataSource`, `GeoJsonDataSource`, `KmlDataSource`, `CustomDataSource`, and `EntityCollection` for easily toggling display of entire data sources.
- Added `owner` property to `CompositeEntityCollection`.
- Added `DataSouceDisplay.ready` for determining whether or not static data associated with the Entity API has been rendered.
- Fix an issue when changing a billboard's position property multiple times per frame. [#3511](https://github.com/CesiumGS/cesium/pull/3511)
- Fixed texture coordinates for polygon with position heights.
- Fixed issue that kept `GroundPrimitive` with an `EllipseGeometry` from having a `rotation`.
- Fixed crash caused when drawing `CorridorGeometry` and `CorridorOutlineGeometry` synchronously.
- Added the ability to create empty geometries. Instead of throwing `DeveloperError`, `undefined` is returned.
- Fixed flying to `latitude, longitude, height` in the Geocoder.
- Fixed bug in `IntersectionTests.lineSegmentSphere` where the ray origin was not set.
- Added `length` to `Matrix2`, `Matrix3` and `Matrix4` so these can be used as array-like objects.
- Added `Color.add`, `Color.subtract`, `Color.multiply`, `Color.divide`, `Color.mod`, `Color.multiplyByScalar`, and `Color.divideByScalar` functions to perform arithmetic operations on colors.
- Added optional `result` parameter to `Color.fromRgba`, `Color.fromHsl` and `Color.fromCssColorString`.
- Fixed bug causing `navigator is not defined` reference error when Cesium is used with Node.js.
- Upgraded Knockout from version 3.2.0 to 3.4.0.
- Fixed hole that appeared in the top of in dynamic ellipsoids

### 1.18 - 2016-02-01

- Breaking changes
  - Removed support for `CESIUM_binary_glTF`. Use `KHR_binary_glTF` instead, which is the default for the online [COLLADA-to-glTF converter](http://cesiumjs.org/convertmodel.html).
- Deprecated
  - Deprecated `GroundPrimitive.geometryInstance`. It will be removed in 1.20. Use `GroundPrimitive.geometryInstances` instead.
  - Deprecated `TileMapServiceImageryProvider`. It will be removed in 1.20. Use `createTileMapServiceImageryProvider` instead.
- Reduced the amount of CPU memory used by terrain by ~25% in Chrome.
- Added a Sandcastle example to "star burst" overlapping billboards and labels.
- Added `VRButton` which is a simple, single-button widget that toggles VR mode. It is off by default. To enable the button, set the `vrButton` option to `Viewer` to `true`. Only Cardboard for mobile is supported. More VR devices will be supported when the WebVR API is more stable.
- Added `Scene.useWebVR` to switch the scene to use stereoscopic rendering.
- Cesium now honors `window.devicePixelRatio` on browsers that support the CSS `imageRendering` attribute. This greatly improves performance on mobile devices and high DPI displays by rendering at the browser-recommended resolution. This also reduces bandwidth usage and increases battery life in these cases. To enable the previous behavior, use the following code:
  ```javascript
  if (Cesium.FeatureDetection.supportsImageRenderingPixelated()) {
    viewer.resolutionScale = window.devicePixelRatio;
  }
  ```
- `GroundPrimitive` now supports batching geometry for better performance.
- Improved compatibility with glTF KHR_binary_glTF and KHR_materials_common extensions
- Added `ImageryLayer.getViewableRectangle` to make it easy to get the effective bounds of an imagery layer.
- Improved compatibility with glTF KHR_binary_glTF and KHR_materials_common extensions
- Fixed a picking issue that sometimes prevented objects being selected. [#3386](https://github.com/CesiumGS/cesium/issues/3386)
- Fixed cracking between tiles in 2D. [#3486](https://github.com/CesiumGS/cesium/pull/3486)
- Fixed creating bounding volumes for `GroundPrimitive`s whose containing rectangle has a width greater than pi.
- Fixed incorrect texture coordinates for polygons with large height.
- Fixed camera.flyTo not working when in 2D mode and only orientation changes
- Added `UrlTemplateImageryProvider.reinitialize` for changing imagery provider options without creating a new instance.
- `UrlTemplateImageryProvider` now accepts a promise to an `options` object in addition to taking the object directly.
- Fixed a bug that prevented WMS feature picking from working with THREDDS XML and msGMLOutput in Internet Explorer 11.
- Added `Scene.useDepthPicking` to enable or disable picking using the depth buffer. [#3390](https://github.com/CesiumGS/cesium/pull/3390)
- Added `BoundingSphere.fromEncodedCartesianVertices` to create bounding volumes from parallel arrays of the upper and lower bits of `EncodedCartesian3`s.
- Added helper functions: `getExtensionFromUri`, `getAbsoluteUri`, and `Math.logBase`.
- Added `Rectangle.union` and `Rectangle.expand`.
- TMS support now works with newer versions of gdal2tiles.py generated layers. `createTileMapServiceImageryProvider`. Tilesets generated with older gdal2tiles.py versions may need to have the `flipXY : true` option set to load correctly.

### 1.17 - 2016-01-04

- Breaking changes
  - Removed `Camera.viewRectangle`. Use `Camera.setView({destination: rectangle})` instead.
  - Removed `RectanglePrimitive`. Use `RectangleGeometry` or `Entity.rectangle` instead.
  - Removed `Polygon`. Use `PolygonGeometry` or `Entity.polygon` instead.
  - Removed `OrthographicFrustum.getPixelSize`. Use `OrthographicFrustum.getPixelDimensions` instead.
  - Removed `PerspectiveFrustum.getPixelSize`. Use `PerspectiveFrustum.getPixelDimensions` instead.
  - Removed `PerspectiveOffCenterFrustum.getPixelSize`. Use `PerspectiveOffCenterFrustum.getPixelDimensions` instead.
  - Removed `Scene\HeadingPitchRange`. Use `Core\HeadingPitchRange` instead.
  - Removed `jsonp`. Use `loadJsonp` instead.
  - Removed `HeightmapTessellator` from the public API. It is an implementation details.
  - Removed `TerrainMesh` from the public API. It is an implementation details.
- Reduced the amount of GPU and CPU memory used by terrain by using [compression](http://cesiumjs.org/2015/12/18/Terrain-Quantization/). The CPU memory was reduced by up to 40%.
- Added the ability to manipulate `Model` node transformations via CZML and the Entity API. See the new Sandcastle example: [CZML Model - Node Transformations](http://cesiumjs.org/Cesium/Apps/Sandcastle/index.html?src=CZML%20Model%20-%20Node%20Transformations.html&label=CZML). [#3316](https://github.com/CesiumGS/cesium/pull/3316)
- Added `Globe.tileLoadProgressEvent`, which is raised when the length of the tile load queue changes, enabling incremental loading indicators.
- Added support for msGMLOutput and Thredds server feature information formats to `GetFeatureInfoFormat` and `WebMapServiceImageryProvider`.
- Added dynamic `enableFeaturePicking` toggle to all ImageryProviders that support feature picking.
- Fixed disappearing terrain while fog is active. [#3335](https://github.com/CesiumGS/cesium/issues/3335)
- Fixed short segments in `CorridorGeometry` and `PolylineVolumeGeometry`. [#3293](https://github.com/CesiumGS/cesium/issues/3293)
- Fixed `CorridorGeometry` with nearly colinear points. [#3320](https://github.com/CesiumGS/cesium/issues/3320)
- Added missing points to `EllipseGeometry` and `EllipseOutlineGeometry`. [#3078](https://github.com/CesiumGS/cesium/issues/3078)
- `Rectangle.fromCartographicArray` now uses the smallest rectangle regardess of whether or not it crosses the international date line. [#3227](https://github.com/CesiumGS/cesium/issues/3227)
- Added `TranslationRotationScale` property, which represents an affine transformation defined by a translation, rotation, and scale.
- Added `Matrix4.fromTranslationRotationScale`.
- Added `NodeTransformationProperty`, which is a `Property` value that is defined by independent `translation`, `rotation`, and `scale` `Property` instances.
- Added `PropertyBag`, which is a `Property` whose value is a key-value mapping of property names to the computed value of other properties.
- Added `ModelGraphics.runAnimations` which is a boolean `Property` indicating if all model animations should be started after the model is loaded.
- Added `ModelGraphics.nodeTransformations` which is a `PropertyBag` of `TranslationRotationScale` properties to be applied to a loaded model.
- Added CZML support for new `runAnimations` and `nodeTransformations` properties on the `model` packet.

### 1.16 - 2015-12-01

- Deprecated
  - Deprecated `HeightmapTessellator`. It will be removed in 1.17.
  - Deprecated `TerrainMesh`. It will be removed in 1.17.
  - Deprecated `OpenStreetMapImageryProvider`. It will be removed in 1.18. Use `createOpenStreetMapImageryProvider` instead.
- Improved terrain performance by up to 35%. Added support for fog near the horizon, which improves performance by rendering less terrain tiles and reduces terrain tile requests. This is enabled by default. See `Scene.fog` for options. [#3154](https://github.com/CesiumGS/cesium/pull/3154)
- Added terrain exaggeration. Enabled on viewer creation with the exaggeration scalar as the `terrainExaggeration` option.
- Added support for incrementally loading textures after a Model is ready. This allows the Model to be visible as soon as possible while its textures are loaded in the background.
- `ImageMaterialProperty.image` now accepts an `HTMLVideoElement`. You can also assign a video element directly to an Entity `material` property.
- `Material` image uniforms now accept and `HTMLVideoElement` anywhere it could previously take a `Canvas` element.
- Added `VideoSynchronizer` helper object for keeping an `HTMLVideoElement` in sync with a scene's clock.
- Fixed an issue with loading skeletons for skinned glTF models. [#3224](https://github.com/CesiumGS/cesium/pull/3224)
- Fixed an issue with tile selection when below the surface of the ellipsoid. [#3170](https://github.com/CesiumGS/cesium/issues/3170)
- Added `Cartographic.fromCartesian` function.
- Added `createOpenStreetMapImageryProvider` function to replace the `OpenStreetMapImageryProvider` class. This function returns a constructed `UrlTemplateImageryProvider`.
- `GeoJsonDataSource.load` now takes an optional `describeProperty` function for generating feature description properties. [#3140](https://github.com/CesiumGS/cesium/pull/3140)
- Added `ImageryProvider.readyPromise` and `TerrainProvider.readyPromise` and implemented it in all terrain and imagery providers. This is a promise which resolves when `ready` becomes true and rejected if there is an error during initialization. [#3175](https://github.com/CesiumGS/cesium/pull/3175)
- Fixed an issue where the sun texture is not generated correctly on some mobile devices. [#3141](https://github.com/CesiumGS/cesium/issues/3141)
- Fixed a bug that caused setting `Entity.parent` to `undefined` to throw an exception. [#3169](https://github.com/CesiumGS/cesium/issues/3169)
- Fixed a bug which caused `Entity` polyline graphics to be incorrect when a scene's ellipsoid was not WGS84. [#3174](https://github.com/CesiumGS/cesium/pull/3174)
- Entities have a reference to their entity collection and to their owner (usually a data source, but can be a `CompositeEntityCollection`).
- Added `ImageMaterialProperty.alpha` and a `alpha` uniform to `Image` and `Material` types to control overall image opacity. It defaults to 1.0, fully opaque.
- Added `Camera.getPixelSize` function to get the size of a pixel in meters based on the current view.
- Added `Camera.distanceToBoundingSphere` function.
- Added `BoundingSphere.fromOrientedBoundingBox` function.
- Added utility function `getBaseUri`, which given a URI with or without query parameters, returns the base path of the URI.
- Added `Queue.peek` to return the item at the front of a Queue.
- Fixed `JulianDate.fromIso8601` so that it correctly parses the `YYYY-MM-DDThh:mmTZD` format.
- Added `Model.maximumScale` and `ModelGraphics.maximumScale` properties, giving an upper limit for minimumPixelSize.
- Fixed glTF implementation to read the version as a string as per the specification and to correctly handle backwards compatibility for axis-angle rotations in glTF 0.8 models.
- Fixed a bug in the deprecated `jsonp` that prevented it from returning a promise. Its replacement, `loadJsonp`, was unaffected.
- Fixed a bug where loadWithXhr would reject the returned promise with successful HTTP responses (2xx) that weren't 200.

### 1.15 - 2015-11-02

- Breaking changes
  - Deleted old `<subfolder>/package.json` and `*.profile.js` files, not used since Cesium moved away from a Dojo-based build years ago. This will allow future compatibility with newer systems like Browserify and Webpack.
- Deprecated
  - Deprecated `Camera.viewRectangle`. It will be removed in 1.17. Use `Camera.setView({destination: rectangle})` instead.
  - The following options to `Camera.setView` have been deprecated and will be removed in 1.17:
    - `position`. Use `destination` instead.
    - `positionCartographic`. Convert to a `Cartesian3` and use `destination` instead.
    - `heading`, `pitch` and `roll`. Use `orientation.heading/pitch/roll` instead.
  - Deprecated `CESIUM_binary_glTF` extension support for glTF models. [KHR_binary_glTF](https://github.com/KhronosGroup/glTF/tree/master/extensions/Khronos/KHR_binary_glTF) should be used instead. `CESIUM_binary_glTF` will be removed in 1.18. Reconvert models using the online [model converter](http://cesiumjs.org/convertmodel.html).
  - Deprecated `RectanglePrimitive`. It will be removed in 1.17. Use `RectangleGeometry` or `Entity.rectangle` instead.
  - Deprecated `EllipsoidPrimitive`. It will be removed in 1.17. Use `EllipsoidGeometry` or `Entity.ellipsoid` instead.
  - Made `EllipsoidPrimitive` private, use `EllipsoidGeometry` or `Entity.ellipsoid` instead.
  - Deprecated `BoxGeometry.minimumCorner` and `BoxGeometry.maximumCorner`. These will be removed in 1.17. Use `BoxGeometry.minimum` and `BoxGeometry.maximum` instead.
  - Deprecated `BoxOutlineGeometry.minimumCorner` and `BoxOutlineGeometry.maximumCorner`. These will be removed in 1.17. Use `BoxOutlineGeometry.minimum` and `BoxOutlineGeometry.maximum` instead.
  - Deprecated `OrthographicFrustum.getPixelSize`. It will be removed in 1.17. Use `OrthographicFrustum.getPixelDimensions` instead.
  - Deprecated `PerspectiveFrustum.getPixelSize`. It will be removed in 1.17. Use `PerspectiveFrustum.getPixelDimensions` instead.
  - Deprecated `PerspectiveOffCenterFrustum.getPixelSize`. It will be removed in 1.17. Use `PerspectiveOffCenterFrustum.getPixelDimensions` instead.
  - Deprecated `Scene\HeadingPitchRange`. It will be removed in 1.17. Use `Core\HeadingPitchRange` instead.
  - Deprecated `jsonp`. It will be removed in 1.17. Use `loadJsonp` instead.
- Added support for the [glTF 1.0](https://github.com/KhronosGroup/glTF/blob/master/specification/README.md) draft specification.
- Added support for the glTF extensions [KHR_binary_glTF](https://github.com/KhronosGroup/glTF/tree/master/extensions/Khronos/KHR_binary_glTF) and [KHR_materials_common](https://github.com/KhronosGroup/glTF/tree/KHR_materials_common/extensions/Khronos/KHR_materials_common).
- Decreased GPU memory usage in `BillboardCollection` and `LabelCollection` by using WebGL instancing.
- Added CZML examples to Sandcastle. See the new CZML tab.
- Changed `Camera.setView` to take the same parameter options as `Camera.flyTo`. `options.destination` takes a rectangle, `options.orientation` works with heading/pitch/roll or direction/up, and `options.endTransform` was added. [#3100](https://github.com/CesiumGS/cesium/pull/3100)
- Fixed token issue in `ArcGisMapServerImageryProvider`.
- `ImageryLayerFeatureInfo` now has an `imageryLayer` property, indicating the layer that contains the feature.
- Made `TileMapServiceImageryProvider` and `CesiumTerrainProvider` work properly when the provided base url contains query parameters and fragments.
- The WebGL setting of `failIfMajorPerformanceCaveat` now defaults to `false`, which is the WebGL default. This improves compatibility with out-of-date drivers and remote desktop sessions. Cesium will run slower in these cases instead of simply failing to load. [#3108](https://github.com/CesiumGS/cesium/pull/3108)
- Fixed the issue where the camera inertia takes too long to finish causing the camera move events to fire after it appears to. [#2839](https://github.com/CesiumGS/cesium/issues/2839)
- Make KML invalid coordinate processing match Google Earth behavior. [#3124](https://github.com/CesiumGS/cesium/pull/3124)
- Added `BoxOutlineGeometry.fromAxisAlignedBoundingBox` and `BoxGeometry.fromAxisAlignedBoundingBox` functions.
- Switched to [gulp](http://gulpjs.com/) for all build tasks. `Java` and `ant` are no longer required to develop Cesium. [#3106](https://github.com/CesiumGS/cesium/pull/3106)
- Updated `requirejs` from 2.1.9 to 2.1.20. [#3107](https://github.com/CesiumGS/cesium/pull/3107)
- Updated `almond` from 0.2.6 to 0.3.1. [#3107](https://github.com/CesiumGS/cesium/pull/3107)

### 1.14 - 2015-10-01

- Fixed issues causing the terrain and sky to disappear when the camera is near the surface. [#2415](https://github.com/CesiumGS/cesium/issues/2415) and [#2271](https://github.com/CesiumGS/cesium/issues/2271)
- Changed the `ScreenSpaceCameraController.minimumZoomDistance` default from `20.0` to `1.0`.
- Added `Billboard.sizeInMeters`. `true` sets the billboard size to be measured in meters; otherwise, the size of the billboard is measured in pixels. Also added support for billboard `sizeInMeters` to entities and CZML.
- Fixed a bug in `AssociativeArray` that would cause unbounded memory growth when adding and removing lots of items.
- Provided a workaround for Safari 9 where WebGL constants can't be accessed through `WebGLRenderingContext`. Now constants are hard-coded in `WebGLConstants`. [#2989](https://github.com/CesiumGS/cesium/issues/2989)
- Added a workaround for Chrome 45, where the first character in a label with a small font size would not appear. [#3011](https://github.com/CesiumGS/cesium/pull/3011)
- Added `subdomains` option to the `WebMapTileServiceImageryProvider` constructor.
- Added `subdomains` option to the `WebMapServiceImageryProvider` constructor.
- Fix zooming in 2D when tracking an object. The zoom was based on location rather than the tracked object. [#2991](https://github.com/CesiumGS/cesium/issues/2991)
- Added `options.credit` parameter to `MapboxImageryProvider`.
- Fixed an issue with drill picking at low frame rates that would cause a crash. [#3010](https://github.com/CesiumGS/cesium/pull/3010)
- Fixed a bug that prevented `setView` from working across all scene modes.
- Fixed a bug that caused `camera.positionWC` to occasionally return the incorrect value.
- Used all the template urls defined in the CesiumTerrain provider.[#3038](https://github.com/CesiumGS/cesium/pull/3038)

### 1.13 - 2015-09-01

- Breaking changes
  - Remove deprecated `AxisAlignedBoundingBox.intersect` and `BoundingSphere.intersect`. Use `BoundingSphere.intersectPlane` instead.
  - Remove deprecated `getFeatureInfoAsGeoJson` and `getFeatureInfoAsXml` constructor parameters from `WebMapServiceImageryProvider`.
- Added support for `GroundPrimitive` which works much like `Primitive` but drapes geometry over terrain. Valid geometries that can be draped on terrain are `CircleGeometry`, `CorridorGeometry`, `EllipseGeometry`, `PolygonGeometry`, and `RectangleGeometry`. Because of the cutting edge nature of this feature in WebGL, it requires the [EXT_frag_depth](https://www.khronos.org/registry/webgl/extensions/EXT_frag_depth/) extension, which is currently only supported in Chrome, Firefox, and Edge. Apple support is expected in iOS 9 and MacOS Safari 9. Android support varies by hardware and IE11 will most likely never support it. You can use [webglreport.com](http://webglreport.com) to verify support for your hardware. Finally, this feature is currently only supported in Primitives and not yet available via the Entity API. [#2865](https://github.com/CesiumGS/cesium/pull/2865)
- Added `Scene.groundPrimitives`, which is a primitive collection like `Scene.primitives`, but for `GroundPrimitive` instances. It allows custom z-ordering. [#2960](https://github.com/CesiumGS/cesium/pull/2960) For example:

        // draws the ellipse on top of the rectangle
        var ellipse = scene.groundPrimitives.add(new Cesium.GroundPrimitive({...}));
        var rectangle = scene.groundPrimitives.add(new Cesium.GroundPrimitive({...}));

        // move the rectangle to draw on top of the ellipse
        scene.groundPrimitives.raise(rectangle);

- Added `reverseZ` tag to `UrlTemplateImageryProvider`. [#2961](https://github.com/CesiumGS/cesium/pull/2961)
- Added `BoundingSphere.isOccluded` and `OrientedBoundingBox.isOccluded` to determine if the volumes are occluded by an `Occluder`.
- Added `distanceSquaredTo` and `computePlaneDistances` functions to `OrientedBoundingBox`.
- Fixed a GLSL precision issue that enables Cesium to support Mali-400MP GPUs and other mobile GPUs where GLSL shaders did not previously compile. [#2984](https://github.com/CesiumGS/cesium/pull/2984)
- Fixed an issue where extruded `PolygonGeometry` was always extruding to the ellipsoid surface instead of specified height. [#2923](https://github.com/CesiumGS/cesium/pull/2923)
- Fixed an issue where non-feature nodes prevented KML documents from loading. [#2945](https://github.com/CesiumGS/cesium/pull/2945)
- Fixed an issue where `JulianDate` would not parse certain dates properly. [#405](https://github.com/CesiumGS/cesium/issues/405)
- Removed [es5-shim](https://github.com/kriskowal/es5-shim), which is no longer being used. [#2933](https://github.com/CesiumGS/cesium/pull/2945)

### 1.12 - 2015-08-03

- Breaking changes
  - Remove deprecated `ObjectOrientedBoundingBox`. Use `OrientedBoundingBox` instead.
- Added `MapboxImageryProvider` to load imagery from [Mapbox](https://www.mapbox.com).
- Added `maximumHeight` option to `Viewer.flyTo`. [#2868](https://github.com/CesiumGS/cesium/issues/2868)
- Added picking support to `UrlTemplateImageryProvider`.
- Added ArcGIS token-based authentication support to `ArcGisMapServerImageryProvider`.
- Added proxy support to `ArcGisMapServerImageryProvider` for `pickFeatures` requests.
- The default `CTRL + Left Click Drag` mouse behavior is now duplicated for `CTRL + Right Click Drag` for better compatibility with Firefox on Mac OS [#2872](https://github.com/CesiumGS/cesium/pull/2913).
- Fixed incorrect texture coordinates for `WallGeometry` [#2872](https://github.com/CesiumGS/cesium/issues/2872)
- Fixed `WallGeometry` bug that caused walls covering a short distance not to render. [#2897](https://github.com/CesiumGS/cesium/issues/2897)
- Fixed `PolygonGeometry` clockwise winding order bug.
- Fixed extruded `RectangleGeometry` bug for small heights. [#2823](https://github.com/CesiumGS/cesium/issues/2823)
- Fixed `BillboardCollection` bounding sphere for billboards with a non-center vertical origin. [#2894](https://github.com/CesiumGS/cesium/issues/2894)
- Fixed a bug that caused `Camera.positionCartographic` to be incorrect. [#2838](https://github.com/CesiumGS/cesium/issues/2838)
- Fixed calling `Scene.pickPosition` after calling `Scene.drillPick`. [#2813](https://github.com/CesiumGS/cesium/issues/2813)
- The globe depth is now rendered during picking when `Scene.depthTestAgainstTerrain` is `true` so objects behind terrain are not picked.
- Fixed Cesium.js failing to parse in IE 8 and 9. While Cesium doesn't work in IE versions less than 11, this allows for more graceful error handling.

### 1.11 - 2015-07-01

- Breaking changes
  - Removed `Scene.fxaaOrderIndependentTranslucency`, which was deprecated in 1.10. Use `Scene.fxaa` which is now `true` by default.
  - Removed `Camera.clone`, which was deprecated in 1.10.
- Deprecated
  - The STK World Terrain url `cesiumjs.org/stk-terrain/world` has been deprecated, use `assets.agi.com/stk-terrain/world` instead. A redirect will be in place until 1.14.
  - Deprecated `AxisAlignedBoundingBox.intersect` and `BoundingSphere.intersect`. These will be removed in 1.13. Use `AxisAlignedBoundingBox.intersectPlane` and `BoundingSphere.intersectPlane` instead.
  - Deprecated `ObjectOrientedBoundingBox`. It will be removed in 1.12. Use `OrientedBoundingBox` instead.
- Improved camera flights. [#2825](https://github.com/CesiumGS/cesium/pull/2825)
- The camera now zooms to the point under the mouse cursor.
- Added a new camera mode for horizon views. When the camera is looking at the horizon and a point on terrain above the camera is picked, the camera moves in the plane containing the camera position, up and right vectors.
- Improved terrain and imagery performance and reduced tile loading by up to 50%, depending on the camera view, by using the new `OrientedBoundingBox` for view frustum culling. See [Terrain Culling with Oriented Bounding Boxes](http://cesiumjs.org/2015/06/24/Oriented-Bounding-Boxes/).
- Added `UrlTemplateImageryProvider`. This new imagery provider allows access to a wide variety of imagery sources, including OpenStreetMap, TMS, WMTS, WMS, WMS-C, and various custom schemes, by specifying a URL template to use to request imagery tiles.
- Fixed flash/streak rendering artifacts when picking. [#2790](https://github.com/CesiumGS/cesium/issues/2790), [#2811](https://github.com/CesiumGS/cesium/issues/2811)
- Fixed 2D and Columbus view lighting issue. [#2635](https://github.com/CesiumGS/cesium/issues/2635).
- Fixed issues with material caching which resulted in the inability to use an image-based material multiple times. [#2821](https://github.com/CesiumGS/cesium/issues/2821)
- Improved `Camera.viewRectangle` so that the specified rectangle is now better centered on the screen. [#2764](https://github.com/CesiumGS/cesium/issues/2764)
- Fixed a crash when `viewer.zoomTo` or `viewer.flyTo` were called immediately before or during a scene morph. [#2775](https://github.com/CesiumGS/cesium/issues/2775)
- Fixed an issue where `Camera` functions would throw an exception if used from within a `Scene.morphComplete` callback. [#2776](https://github.com/CesiumGS/cesium/issues/2776)
- Fixed camera flights that ended up at the wrong position in Columbus view. [#802](https://github.com/CesiumGS/cesium/issues/802)
- Fixed camera flights through the map in 2D. [#804](https://github.com/CesiumGS/cesium/issues/804)
- Fixed strange camera flights from opposite sides of the globe. [#1158](https://github.com/CesiumGS/cesium/issues/1158)
- Fixed camera flights that wouldn't fly to the home view after zooming out past it. [#1400](https://github.com/CesiumGS/cesium/issues/1400)
- Fixed flying to rectangles that cross the IDL in Columbus view and 2D. [#2093](https://github.com/CesiumGS/cesium/issues/2093)
- Fixed flights with a pitch of -90 degrees. [#2468](https://github.com/CesiumGS/cesium/issues/2468)
- `Model` can now load Binary glTF from a `Uint8Array`.
- Fixed a bug in `ImageryLayer` that could cause an exception and the render loop to stop when the base layer did not cover the entire globe.
- The performance statistics displayed when `scene.debugShowFramesPerSecond === true` can now be styled using the `cesium-performanceDisplay` CSS classes in `shared.css` [#2779](https://github.com/CesiumGS/cesium/issues/2779).
- Added `Plane.fromCartesian4`.
- Added `Plane.ORIGIN_XY_PLANE`/`ORIGIN_YZ_PLANE`/`ORIGIN_ZX_PLANE` constants for commonly-used planes.
- Added `Matrix2`/`Matrix3`/`Matrix4.ZERO` constants.
- Added `Matrix2`/`Matrix3.multiplyByScale` for multiplying against non-uniform scales.
- Added `projectPointToNearestOnPlane` and `projectPointsToNearestOnPlane` to `EllipsoidTangentPlane` to project 3D points to the nearest 2D point on an `EllipsoidTangentPlane`.
- Added `EllipsoidTangentPlane.plane` property to get the `Plane` for the tangent plane.
- Added `EllipsoidTangentPlane.xAxis`/`yAxis`/`zAxis` properties to get the local coordinate system of the tangent plane.
- Add `QuantizedMeshTerrainData` constructor argument `orientedBoundingBox`.
- Add `TerrainMesh.orientedBoundingBox` which holds the `OrientedBoundingBox` for the mesh for a single terrain tile.

### 1.10 - 2015-06-01

- Breaking changes
  - Existing bookmarks to documentation of static members have changed [#2757](https://github.com/CesiumGS/cesium/issues/2757).
  - Removed `InfoBoxViewModel.defaultSanitizer`, `InfoBoxViewModel.sanitizer`, and `Cesium.sanitize`, which was deprecated in 1.7.
  - Removed `InfoBoxViewModel.descriptionRawHtml`, which was deprecated in 1.7. Use `InfoBoxViewModel.description` instead.
  - Removed `GeoJsonDataSource.fromUrl`, which was deprecated in 1.7. Use `GeoJsonDataSource.load` instead. Unlike fromUrl, load can take either a url or parsed JSON object and returns a promise to a new instance, rather than a new instance.
  - Removed `GeoJsonDataSource.prototype.loadUrl`, which was deprecated in 1.7. Instead, pass a url as the first parameter to `GeoJsonDataSource.prototype.load`.
  - Removed `CzmlDataSource.prototype.loadUrl`, which was deprecated in 1.7. Instead, pass a url as the first parameter to `CzmlDataSource.prototype.load`.
  - Removed `CzmlDataSource.prototype.processUrl`, which was deprecated in 1.7. Instead, pass a url as the first parameter to `CzmlDataSource.prototype.process`.
  - Removed the `sourceUri` parameter to all `CzmlDataSource` load and process functions, which was deprecated in 1.7. Instead pass an `options` object with `sourceUri` property.
  - Removed `PolygonGraphics.positions` which was deprecated in 1.6. Instead, use `PolygonGraphics.hierarchy`.
  - Existing bookmarks to documentation of static members changed. [#2757](https://github.com/CesiumGS/cesium/issues/2757)
- Deprecated
  - `WebMapServiceImageryProvider` constructor parameters `options.getFeatureInfoAsGeoJson` and `options.getFeatureInfoAsXml` were deprecated and will be removed in Cesium 1.13. Use `options.getFeatureInfoFormats` instead.
  - Deprecated `Camera.clone`. It will be removed in 1.11.
  - Deprecated `Scene.fxaaOrderIndependentTranslucency`. It will be removed in 1.11. Use `Scene.fxaa` which is now `true` by default.
  - The Cesium sample models are now in the Binary glTF format (`.bgltf`). Cesium will also include the models as plain glTF (`.gltf`) until 1.13. Cesium support for `.gltf` will not be removed.
- Added `view` query parameter to the CesiumViewer app, which sets the initial camera position using longitude, latitude, height, heading, pitch and roll. For example: `http://cesiumjs.org/Cesium/Build/Apps/CesiumViewer/index.html/index.html?view=-75.0,40.0,300.0,9.0,-13.0,3.0`
- Added `Billboard.heightReference` and `Label.heightReference` to clamp billboards and labels to terrain.
- Added support for the [CESIUM_binary_glTF](https://github.com/KhronosGroup/glTF/blob/new-extensions/extensions/CESIUM_binary_glTF/README.md) extension for loading binary blobs of glTF to `Model`. See [Faster 3D Models with Binary glTF](http://cesiumjs.org/2015/06/01/Binary-glTF/).
- Added support for the [CESIUM_RTC](https://github.com/KhronosGroup/glTF/blob/new-extensions/extensions/CESIUM_RTC/README.md) glTF extension for high-precision rendering to `Model`.
- Added `PointPrimitive` and `PointPrimitiveCollection`, which are faster and use less memory than billboards with circles.
- Changed `Entity.point` to use the new `PointPrimitive` instead of billboards. This does not change the `Entity.point` API.
- Added `Scene.pickPosition` to reconstruct the WGS84 position from window coordinates.
- The default mouse controls now support panning and zooming on 3D models and other opaque geometry.
- Added `Camera.moveStart` and `Camera.moveEnd` events.
- Added `GeocoderViewModel.complete` event. Triggered after the camera flight is completed.
- `KmlDataSource` can now load a KML file that uses explicit XML namespacing, e.g. `kml:Document`.
- Setting `Entity.show` now properly toggles the display of all descendant entities, previously it only affected its direct children.
- Fixed a bug that sometimes caused `Entity` instances with `show` set to false to reappear when new `Entity` geometry is added. [#2686](https://github.com/CesiumGS/cesium/issues/2686)
- Added a `Rotation` object which, when passed to `SampledProperty`, always interpolates values towards the shortest angle. Also hooked up CZML to use `Rotation` for all time-dynamic rotations.
- Fixed a bug where moon rendered in front of foreground geometry. [#1964](https://github.com/CesiumGS/cesium/issue/1964)
- Fixed a bug where the sun was smeared when the skybox/stars was disabled. [#1829](https://github.com/CesiumGS/cesium/issue/1829)
- `TileProviderError` now optionally takes an `error` parameter with more details of the error or exception that occurred. `ImageryLayer` passes that information through when tiles fail to load. This allows tile provider error handling to take a different action when a tile returns a 404 versus a 500, for example.
- `ArcGisMapServerImageryProvider` now has a `maximumLevel` constructor parameter.
- `ArcGisMapServerImageryProvider` picking now works correctly when the `layers` parameter is specified. Previously, it would pick from all layers even if only displaying a subset.
- `WebMapServiceImageryProvider.pickFeatures` now works with WMS servers, such as Google Maps Engine, that can only return feature information in HTML format.
- `WebMapServiceImageryProvider` now accepts an array of `GetFeatureInfoFormat` instances that it will use to obtain information about the features at a given position on the globe. This enables an arbitrary `info_format` to be passed to the WMS server, and an arbitrary JavaScript function to be used to interpret the response.
- Fixed a crash caused by `ImageryLayer` attempting to generate mipmaps for textures that are not a power-of-two size.
- Fixed a bug where `ImageryLayerCollection.pickImageryLayerFeatures` would return incorrect results when picking from a terrain tile that was partially covered by correct-level imagery and partially covered by imagery from an ancestor level.
- Fixed incorrect counting of `debug.tilesWaitingForChildren` in `QuadtreePrimitive`.
- Added `throttleRequestsByServer.maximumRequestsPerServer` property.
- Changed `createGeometry` to load individual-geometry workers using a CommonJS-style `require` when run in a CommonJS-like environment.
- Added `buildModuleUrl.setBaseUrl` function to allow the Cesium base URL to be set without the use of the global CESIUM_BASE_URL variable.
- Changed `ThirdParty/zip` to defer its call to `buildModuleUrl` until it is needed, rather than executing during module loading.
- Added optional drilling limit to `Scene.drillPick`.
- Added optional `ellipsoid` parameter to construction options of imagery and terrain providers that were lacking it. Note that terrain bounding spheres are precomputed on the server, so any supplied terrain ellipsoid must match the one used by the server.
- Added debug option to `Scene` to show the depth buffer information for a specified view frustum slice and exposed capability in `CesiumInspector` widget.
- Added new leap second for 30 June 2015 at UTC 23:59:60.
- Upgraded Autolinker from version 0.15.2 to 0.17.1.

### 1.9 - 2015-05-01

- Breaking changes
  - Removed `ColorMaterialProperty.fromColor`, previously deprecated in 1.6. Pass a `Color` directly to the `ColorMaterialProperty` constructor instead.
  - Removed `CompositeEntityCollection.entities` and `EntityCollection.entities`, both previously deprecated in 1.6. Use `CompositeEntityCollection.values` and `EntityCollection.values` instead.
  - Removed `DataSourceDisplay.getScene` and `DataSourceDisplay.getDataSources`, both previously deprecated in 1.6. Use `DataSourceDisplay.scene` and `DataSourceDisplay.dataSources` instead.
  - `Entity` no longer takes a string id as its constructor argument. Pass an options object with `id` property instead. This was previously deprecated in 1.6.
  - Removed `Model.readyToRender`, previously deprecated in 1.6. Use `Model.readyPromise` instead.
- Entity `material` properties and `Material` uniform values can now take a `canvas` element in addition to an image or url. [#2667](https://github.com/CesiumGS/cesium/pull/2667)
- Fixed a bug which caused `Entity.viewFrom` to be ignored when flying to, zooming to, or tracking an Entity. [#2628](https://github.com/CesiumGS/cesium/issues/2628)
- Fixed a bug that caused `Corridor` and `PolylineVolume` geometry to be incorrect for sharp corners [#2626](https://github.com/CesiumGS/cesium/pull/2626)
- Fixed crash when modifying a translucent entity geometry outline. [#2630](https://github.com/CesiumGS/cesium/pull/2630)
- Fixed crash when loading KML GroundOverlays that spanned 360 degrees. [#2639](https://github.com/CesiumGS/cesium/pull/2639)
- Fixed `Geocoder` styling issue in Safari. [#2658](https://github.com/CesiumGS/cesium/pull/2658).
- Fixed a crash that would occur when the `Viewer` or `CesiumWidget` was resized to 0 while the camera was in motion. [#2662](https://github.com/CesiumGS/cesium/issues/2662)
- Fixed a bug that prevented the `InfoBox` title from updating if the name of `viewer.selectedEntity` changed. [#2644](https://github.com/CesiumGS/cesium/pull/2644)
- Added an optional `result` parameter to `computeScreenSpacePosition` on both `Billboard` and `Label`.
- Added number of cached shaders to the `CesiumInspector` debugging widget.
- An exception is now thrown if `Primitive.modelMatrix` is not the identity matrix when in in 2D or Columbus View.

### 1.8 - 2015-04-01

- Breaking changes
  - Removed the `eye`, `target`, and `up` parameters to `Camera.lookAt` which were deprecated in Cesium 1.6. Use the `target` and `offset`.
  - Removed `Camera.setTransform`, which was deprecated in Cesium 1.6. Use `Camera.lookAtTransform`.
  - Removed `Camera.transform`, which was deprecated in Cesium 1.6. Use `Camera.lookAtTransform`.
  - Removed the `direction` and `up` options to `Camera.flyTo`, which were deprecated in Cesium 1.6. Use the `orientation` option.
  - Removed `Camera.flyToRectangle`, which was deprecated in Cesium 1.6. Use `Camera.flyTo`.
- Deprecated
  - Deprecated the `smallterrain` tileset. It will be removed in 1.11. Use the [STK World Terrain](http://cesiumjs.org/data-and-assets/terrain/stk-world-terrain.html) tileset.
- Added `Entity.show`, a boolean for hiding or showing an entity and its children.
- Added `Entity.isShowing`, a read-only property that indicates if an entity is currently being drawn.
- Added support for the KML `visibility` element.
- Added `PolylineArrowMaterialProperty` to allow entities materials to use polyline arrows.
- Added `VelocityOrientationProperty` to easily orient Entity graphics (such as a model) along the direction it is moving.
- Added a new Sandcastle demo, [Interpolation](http://cesiumjs.org/Cesium/Apps/Sandcastle/index.html?src=Interpolation.html&label=Showcases), which illustrates time-dynamic position interpolation options and uses the new `VelocityOrientationProperty` to orient an aircraft in flight.
- Improved `viewer.zoomTo` and `viewer.flyTo` so they are now "best effort" and work even if some entities being zoomed to are not currently in the scene.
- Fixed `PointerEvent` detection so that it works with older implementations of the specification. This also fixes lack of mouse handling when detection failed, such as when using Cesium in the Windows `WebBrowser` control.
- Fixed an issue with transparency. [#2572](https://github.com/CesiumGS/cesium/issues/2572)
- Fixed improper handling of null values when loading `GeoJSON` data.
- Added support for automatic raster feature picking from `ArcGisMapServerImagerProvider`.
- Added the ability to specify the desired tiling scheme, rectangle, and width and height of tiles to the `ArcGisMapServerImagerProvider` constructor.
- Added the ability to access dynamic ArcGIS MapServer layers by specifying the `layers` parameter to the `ArcGisMapServerImagerProvider` constructor.
- Fixed a bug that could cause incorrect rendering of an `ArcGisMapServerImageProvider` with a "singleFusedMapCache" in the geographic projection (EPSG:4326).
- Added new construction options to `CesiumWidget` and `Viewer`, for `skyBox`, `skyAtmosphere`, and `globe`.
- Fixed a bug that prevented Cesium from working in browser configurations that explicitly disabled localStorage, such as Safari's private browsing mode.
- Cesium is now tested using Jasmine 2.2.0.

### 1.7.1 - 2015-03-06

- Fixed a crash in `InfoBox` that would occur when attempting to display plain text.
- Fixed a crash when loading KML features that have no description and an empty `ExtendedData` node.
- Fixed a bug `in Color.fromCssColorString` where undefined would be returned for the CSS color `transparent`.
- Added `Color.TRANSPARENT`.
- Added support for KML `TimeStamp` nodes.
- Improved KML compatibility to work with non-specification compliant KML files that still happen to load in Google Earth.
- All data sources now print errors to the console in addition to raising the `errorEvent` and rejecting their load promise.

### 1.7 - 2015-03-02

- Breaking changes
  - Removed `viewerEntityMixin`, which was deprecated in Cesium 1.5. Its functionality is now directly part of the `Viewer` widget.
  - Removed `Camera.tilt`, which was deprecated in Cesium 1.6. Use `Camera.pitch`.
  - Removed `Camera.heading` and `Camera.tilt`. They were deprecated in Cesium 1.6. Use `Camera.setView`.
  - Removed `Camera.setPositionCartographic`, which was was deprecated in Cesium 1.6. Use `Camera.setView`.
- Deprecated
  - Deprecated `InfoBoxViewModel.defaultSanitizer`, `InfoBoxViewModel.sanitizer`, and `Cesium.sanitize`. They will be removed in 1.10.
  - Deprecated `InfoBoxViewModel.descriptionRawHtml`, it will be removed in 1.10. Use `InfoBoxViewModel.description` instead.
  - Deprecated `GeoJsonDataSource.fromUrl`, it will be removed in 1.10. Use `GeoJsonDataSource.load` instead. Unlike fromUrl, load can take either a url or parsed JSON object and returns a promise to a new instance, rather than a new instance.
  - Deprecated `GeoJsonDataSource.prototype.loadUrl`, it will be removed in 1.10. Instead, pass a url as the first parameter to `GeoJsonDataSource.prototype.load`.
  - Deprecated `CzmlDataSource.prototype.loadUrl`, it will be removed in 1.10. Instead, pass a url as the first parameter to `CzmlDataSource.prototype.load`.
  - Deprecated `CzmlDataSource.prototype.processUrl`, it will be removed in 1.10. Instead, pass a url as the first parameter to `CzmlDataSource.prototype.process`.
  - Deprecated the `sourceUri` parameter to all `CzmlDataSource` load and process functions. Support will be removed in 1.10. Instead pass an `options` object with `sourceUri` property.
- Added initial support for [KML 2.2](https://developers.google.com/kml/) via `KmlDataSource`. Check out the new [Sandcastle Demo](http://cesiumjs.org/Cesium/Apps/Sandcastle/index.html?src=KML.html) and the [reference documentation](http://cesiumjs.org/Cesium/Build/Documentation/KmlDataSource.html) for more details.
- `InfoBox` sanitization now relies on [iframe sandboxing](http://www.html5rocks.com/en/tutorials/security/sandboxed-iframes/). This allows for much more content to be displayed in the InfoBox (and still be secure).
- Added `InfoBox.frame` which is the instance of the iframe that is used to host description content. Sanitization can be controlled via the frame's `sandbox` attribute. See the above link for additional information.
- Worked around a bug in Safari that caused most of Cesium to be broken. Cesium should now work much better on Safari for both desktop and mobile.
- Fixed incorrect ellipse texture coordinates. [#2363](https://github.com/CesiumGS/cesium/issues/2363) and [#2465](https://github.com/CesiumGS/cesium/issues/2465)
- Fixed a bug that would cause incorrect geometry for long Corridors and Polyline Volumes. [#2513](https://github.com/CesiumGS/cesium/issues/2513)
- Fixed a bug in imagery loading that could cause some or all of the globe to be missing when using an imagery layer that does not cover the entire globe.
- Fixed a bug that caused `ElipseOutlineGeometry` and `CircleOutlineGeometry` to be extruded to the ground when they should have instead been drawn at height. [#2499](https://github.com/CesiumGS/cesium/issues/2499).
- Fixed a bug that prevented per-vertex colors from working with `PolylineGeometry` and `SimplePolylineGeometry` when used asynchronously. [#2516](https://github.com/CesiumGS/cesium/issues/2516)
- Fixed a bug that would caused duplicate graphics if non-time-dynamic `Entity` objects were modified in quick succession. [#2514](https://github.com/CesiumGS/cesium/issues/2514).
- Fixed a bug where `camera.flyToBoundingSphere` would ignore range if the bounding sphere radius was 0. [#2519](https://github.com/CesiumGS/cesium/issues/2519)
- Fixed some styling issues with `InfoBox` and `BaseLayerPicker` caused by using Bootstrap with Cesium. [#2487](https://github.com/CesiumGS/cesium/issues/2479)
- Added support for rendering a water effect on Quantized-Mesh terrain tiles.
- Added `pack` and `unpack` functions to `Matrix2` and `Matrix3`.
- Added camera-terrain collision detection/response when the camera reference frame is set.
- Added `ScreenSpaceCameraController.enableCollisionDetection` to enable/disable camera collision detection with terrain.
- Added `CzmlDataSource.load` and `GeoJsonDataSource.load` to make it easy to create and load data in a single line.
- Added the ability to pass a `Promise` to a `DataSource` to `DataSourceCollection.add`. The `DataSource` will not actually be added until the promise resolves.
- Added the ability to pass a `Promise` to a target to `viewer.zoomTo` and `viewer.flyTo`.
- All `CzmlDataSource` and `GeoJsonDataSource` loading functions now return `Promise` instances that resolve to the instances after data is loaded.
- Error handling in all `CzmlDataSource` and `GeoJsonDataSource` loading functions is now more consistent. Rather than a mix of exceptions and `Promise` rejections, all errors are raised via `Promise` rejections.
- In addition to addresses, the `Geocoder` widget now allows input of longitude, latitude, and an optional height in degrees and meters. Example: `-75.596, 40.038, 1000` or `-75.596 40.038`.

### 1.6 - 2015-02-02

- Breaking changes
  - `Rectangle.intersectWith` was deprecated in Cesium 1.5. Use `Rectangle.intersection`, which is the same but returns `undefined` when two rectangles do not intersect.
  - `Rectangle.isEmpty` was deprecated in Cesium 1.5.
  - The `sourceUri` parameter to `GeoJsonDatasource.load` was deprecated in Cesium 1.4 and has been removed. Use options.sourceUri instead.
  - `PolygonGraphics.positions` created by `GeoJSONDataSource` now evaluate to a `PolygonHierarchy` object instead of an array of positions.
- Deprecated
  - `Camera.tilt` was deprecated in Cesium 1.6. It will be removed in Cesium 1.7. Use `Camera.pitch`.
  - `Camera.heading` and `Camera.tilt` were deprecated in Cesium 1.6. They will become read-only in Cesium 1.7. Use `Camera.setView`.
  - `Camera.setPositionCartographic` was deprecated in Cesium 1.6. It will be removed in Cesium 1.7. Use `Camera.setView`.
  - The `direction` and `up` options to `Camera.flyTo` have been deprecated in Cesium 1.6. They will be removed in Cesium 1.8. Use the `orientation` option.
  - `Camera.flyToRectangle` has been deprecated in Cesium 1.6. They will be removed in Cesium 1.8. Use `Camera.flyTo`.
  - `Camera.setTransform` was deprecated in Cesium 1.6. It will be removed in Cesium 1.8. Use `Camera.lookAtTransform`.
  - `Camera.transform` was deprecated in Cesium 1.6. It will be removed in Cesium 1.8. Use `Camera.lookAtTransform`.
  - The `eye`, `target`, and `up` parameters to `Camera.lookAt` were deprecated in Cesium 1.6. It will be removed in Cesium 1.8. Use the `target` and `offset`.
  - `PolygonGraphics.positions` was deprecated and replaced with `PolygonGraphics.hierarchy`, whose value is a `PolygonHierarchy` instead of an array of positions. `PolygonGraphics.positions` will be removed in Cesium 1.8.
  - The `Model.readyToRender` event was deprecated and will be removed in Cesium 1.9. Use the new `Model.readyPromise` instead.
  - `ColorMaterialProperty.fromColor(color)` has been deprecated and will be removed in Cesium 1.9. The constructor can now take a Color directly, for example `new ColorMaterialProperty(color)`.
  - `DataSourceDisplay` methods `getScene` and `getDataSources` have been deprecated and replaced with `scene` and `dataSources` properties. They will be removed in Cesium 1.9.
  - The `Entity` constructor taking a single string value for the id has been deprecated. The constructor now takes an options object which allows you to provide any and all `Entity` related properties at construction time. Support for the deprecated behavior will be removed in Cesium 1.9.
  - The `EntityCollection.entities` and `CompositeEntityCollect.entities` properties have both been renamed to `values`. Support for the deprecated behavior will be removed in Cesium 1.9.
- Fixed an issue which caused order independent translucency to be broken on many video cards. Disabling order independent translucency should no longer be necessary.
- `GeoJsonDataSource` now supports polygons with holes.
- Many Sandcastle examples have been rewritten to make use of the newly improved Entity API.
- Instead of throwing an exception when there are not enough unique positions to define a geometry, creating a `Primitive` will succeed, but not render. [#2375](https://github.com/CesiumGS/cesium/issues/2375)
- Improved performance of asynchronous geometry creation (as much as 20% faster in some use cases). [#2342](https://github.com/CesiumGS/cesium/issues/2342)
- Fixed picking in 2D. [#2447](https://github.com/CesiumGS/cesium/issues/2447)
- Added `viewer.entities` which allows you to easily create and manage `Entity` instances without a corresponding `DataSource`. This is just a shortcut to `viewer.dataSourceDisplay.defaultDataSource.entities`
- Added `viewer.zoomTo` and `viewer.flyTo` which takes an entity, array of entities, `EntityCollection`, or `DataSource` as a parameter and zooms or flies to the corresponding visualization.
- Setting `viewer.trackedEntity` to `undefined` will now restore the camera controls to their default states.
- When you track an entity by clicking on the track button in the `InfoBox`, you can now stop tracking by clicking the button a second time.
- Added `Quaternion.fromHeadingPitchRoll` to create a rotation from heading, pitch, and roll angles.
- Added `Transforms.headingPitchRollToFixedFrame` to create a local frame from a position and heading/pitch/roll angles.
- Added `Transforms.headingPitchRollQuaternion` which is the quaternion rotation from `Transforms.headingPitchRollToFixedFrame`.
- Added `Color.fromAlpha` and `Color.withAlpha` to make it easy to create translucent colors from constants, i.e. `var translucentRed = Color.RED.withAlpha(0.95)`.
- Added `PolylineVolumeGraphics` and `Entity.polylineVolume`
- Added `Camera.lookAtTransform` which sets the camera position and orientation given a transformation matrix defining a reference frame and either a cartesian offset or heading/pitch/range from the center of that frame.
- Added `Camera.setView` (which use heading, pitch, and roll) and `Camera.roll`.
- Added an orientation option to `Camera.flyTo` that can be either direction and up unit vectors or heading, pitch and roll angles.
- Added `BillboardGraphics.imageSubRegion`, to enable custom texture atlas use for `Entity` instances.
- Added `CheckerboardMaterialProperty` to enable use of the checkerboard material with the entity API.
- Added `PolygonHierarchy` to make defining polygons with holes clearer.
- Added `PolygonGraphics.hierarchy` for supporting polygons with holes via data sources.
- Added `BoundingSphere.fromBoundingSpheres`, which creates a `BoundingSphere` that encloses the specified array of BoundingSpheres.
- Added `Model.readyPromise` and `Primitive.readyPromise` which are promises that resolve when the primitives are ready.
- `ConstantProperty` can now hold any value; previously it was limited to values that implemented `equals` and `clones` functions, as well as a few special cases.
- Fixed a bug in `EllipsoidGeodesic` that caused it to modify the `height` of the positions passed to the constructor or to to `setEndPoints`.
- `WebMapTileServiceImageryProvider` now supports RESTful requests (by accepting a tile-URL template).
- Fixed a bug that caused `Camera.roll` to be around 180 degrees, indicating the camera was upside-down, when in the Southern hemisphere.
- The object returned by `Primitive.getGeometryInstanceAttributes` now contains the instance's bounding sphere and repeated calls will always now return the same object instance.
- Fixed a bug that caused dynamic geometry outlines widths to not work on implementations that support them.
- The `SelectionIndicator` widget now works for all entity visualization and uses the center of visualization instead of entity.position. This produces more accurate results, especially for shapes, volumes, and models.
- Added `CustomDataSource` which makes it easy to create and manage a group of entities without having to manually implement the DataSource interface in a new class.
- Added `DataSourceDisplay.defaultDataSource` which is an instance of `CustomDataSource` and allows you to easily add custom entities to the display.
- Added `Camera.viewBoundingSphere` and `Camera.flyToBoundingSphere`, which as the names imply, sets or flies to a view that encloses the provided `BoundingSphere`
- For constant `Property` values, there is no longer a need to create an instance of `ConstantProperty` or `ConstantPositionProperty`, you can now assign a value directly to the corresponding property. The same is true for material images and colors.
- All Entity and related classes can now be assigned using anonymous objects as well as be passed template objects. The correct underlying instance is created for you automatically. For a more detailed overview of changes to the Entity API, see [this forum thread](https://community.cesium.com/t/cesium-in-2015-entity-api/1863) for details.

### 1.5 - 2015-01-05

- Breaking changes
  - Removed `GeometryPipeline.wrapLongitude`, which was deprecated in 1.4. Use `GeometryPipeline.splitLongitude` instead.
  - Removed `GeometryPipeline.combine`, which was deprecated in 1.4. Use `GeometryPipeline.combineInstances` instead.
- Deprecated
  - `viewerEntityMixin` was deprecated. It will be removed in Cesium 1.6. Its functionality is now directly part of the `Viewer` widget.
  - `Rectangle.intersectWith` was deprecated. It will be removed in Cesium 1.6. Use `Rectangle.intersection`, which is the same but returns `undefined` when two rectangles do not intersect.
  - `Rectangle.isEmpty` was deprecated. It will be removed in Cesium 1.6.
- Improved GeoJSON, TopoJSON, and general polygon loading performance.
- Added caching to `Model` to save memory and improve loading speed when several models with the same url are created.
- Added `ModelNode.show` for per-node show/hide.
- Added the following properties to `Viewer` and `CesiumWidget`: `imageryLayers`, `terrainProvider`, and `camera`. This avoids the need to access `viewer.scene` in some cases.
- Dramatically improved the quality of font outlines.
- Added `BoxGraphics` and `Entity.box`.
- Added `CorridorGraphics` and `Entity.corridor`.
- Added `CylinderGraphics` and `Entity.cylinder`.
- Fixed imagery providers whose rectangle crosses the IDL. Added `Rectangle.computeWidth`, `Rectangle.computeHeight`, `Rectangle.width`, and `Rectangle.height`. [#2195](https://github.com/CesiumGS/cesium/issues/2195)
- `ConstantProperty` now accepts `HTMLElement` instances as valid values.
- `BillboardGraphics.image` and `ImageMaterialProperty.image` now accept `Property` instances that represent an `Image` or `Canvas` in addition to a url.
- Fixed a bug in `PolylineGeometry` that would cause gaps in the line. [#2136](https://github.com/CesiumGS/cesium/issues/2136)
- Fixed `upsampleQuantizedTerrainMesh` rounding errors that had occasionally led to missing terrain skirt geometry in upsampled tiles.
- Added `Math.mod` which computes `m % n` but also works when `m` is negative.

### 1.4 - 2014-12-01

- Breaking changes
  - Types implementing `TerrainProvider` are now required to implement the `getTileDataAvailable` function. Backwards compatibility for this was deprecated in Cesium 1.2.
- Deprecated
  - The `sourceUri` parameter to `GeoJsonDatasource.load` was deprecated and will be removed in Cesium 1.6 on February 3, 2015 ([#2257](https://github.com/CesiumGS/cesium/issues/2257)). Use `options.sourceUri` instead.
  - `GeometryPipeline.wrapLongitude` was deprecated. It will be removed in Cesium 1.5 on January 2, 2015. Use `GeometryPipeline.splitLongitude`. ([#2272](https://github.com/CesiumGS/cesium/issues/2272))
  - `GeometryPipeline.combine` was deprecated. It will be removed in Cesium 1.5. Use `GeometryPipeline.combineInstances`.
- Added support for touch events on Internet Explorer 11 using the [Pointer Events API](http://www.w3.org/TR/pointerevents/).
- Added geometry outline width support to the `DataSource` layer. This is exposed via the new `outlineWidth` property on `EllipseGraphics`, `EllipsoidGraphics`, `PolygonGraphics`, `RectangleGraphics`, and `WallGraphics`.
- Added `outlineWidth` support to CZML geometry packets.
- Added `stroke-width` support to the GeoJSON simple-style implementation.
- Added the ability to specify global GeoJSON default styling. See the [documentation](http://cesiumjs.org/Cesium/Build/Documentation/GeoJsonDataSource.html) for details.
- Added `CallbackProperty` to support lazy property evaluation as well as make custom properties easier to create.
- Added an options parameter to `GeoJsonDataSource.load`, `GeoJsonDataSource.loadUrl`, and `GeoJsonDataSource.fromUrl` to allow for basic per-instance styling. [Sandcastle example](http://cesiumjs.org/Cesium/Apps/Sandcastle/index.html?src=GeoJSON%20and%20TopoJSON.html&label=Showcases).
- Improved GeoJSON loading performance.
- Improved point visualization performance for all DataSources.
- Improved the performance and memory usage of `EllipseGeometry`, `EllipseOutlineGeometry`, `CircleGeometry`, and `CircleOutlineGeometry`.
- Added `tileMatrixLabels` option to `WebMapTileServiceImageryProvider`.
- Fixed a bug in `PolylineGeometry` that would cause the geometry to be split across the IDL for 3D only scenes. [#1197](https://github.com/CesiumGS/cesium/issues/1197)
- Added `modelMatrix` and `cull` options to `Primitive` constructor.
- The `translation` parameter to `Matrix4.fromRotationTranslation` now defaults to `Cartesian3.ZERO`.
- Fixed `ModelNode.matrix` when a node is targeted for animation.
- `Camera.tilt` now clamps to [-pi / 2, pi / 2] instead of [0, pi / 2].
- Fixed an issue that could lead to poor performance on lower-end GPUs like the Intel HD 3000.
- Added `distanceSquared` to `Cartesian2`, `Cartesian3`, and `Cartesian4`.
- Added `Matrix4.multiplyByMatrix3`.
- Fixed a bug in `Model` where the WebGL shader optimizer in Linux was causing mesh loading to fail.

### 1.3 - 2014-11-03

- Worked around a shader compilation regression in Firefox 33 and 34 by falling back to a less precise shader on those browsers. [#2197](https://github.com/CesiumGS/cesium/issues/2197)
- Added support to the `CesiumTerrainProvider` for terrain tiles with more than 64K vertices, which is common for sub-meter terrain.
- Added `Primitive.compressVertices`. When true (default), geometry vertices are compressed to save GPU memory.
- Added `culture` option to `BingMapsImageryProvider` constructor.
- Reduced the amount of GPU memory used by billboards and labels.
- Fixed a bug that caused non-base imagery layers with a limited `rectangle` to be stretched to the edges of imagery tiles. [#416](https://github.com/CesiumGS/cesium/issues/416)
- Fixed rendering polylines with duplicate positions. [#898](https://github.com/CesiumGS/cesium/issues/898)
- Fixed a bug in `Globe.pick` that caused it to return incorrect results when using terrain data with vertex normals. The bug manifested itself as strange behavior when navigating around the surface with the mouse as well as incorrect results when using `Camera.viewRectangle`.
- Fixed a bug in `sampleTerrain` that could cause it to produce undefined heights when sampling for a position very near the edge of a tile.
- `ReferenceProperty` instances now retain their last value if the entity being referenced is removed from the target collection. The reference will be automatically reattached if the target is reintroduced.
- Upgraded topojson from 1.6.8 to 1.6.18.
- Upgraded Knockout from version 3.1.0 to 3.2.0.
- Upgraded CodeMirror, used by SandCastle, from 2.24 to 4.6.

### 1.2 - 2014-10-01

- Deprecated
  - Types implementing the `TerrainProvider` interface should now include the new `getTileDataAvailable` function. The function will be required starting in Cesium 1.4.
- Fixed model orientations to follow the same Z-up convention used throughout Cesium. There was also an orientation issue fixed in the [online model converter](http://cesiumjs.org/convertmodel.html). If you are having orientation issues after updating, try reconverting your models.
- Fixed a bug in `Model` where the wrong animations could be used when the model was created from glTF JSON instead of a url to a glTF file. [#2078](https://github.com/CesiumGS/cesium/issues/2078)
- Fixed a bug in `GeoJsonDataSource` which was causing polygons with height values to be drawn onto the surface.
- Fixed a bug that could cause a crash when quickly adding and removing imagery layers.
- Eliminated imagery artifacts at some zoom levels due to Mercator reprojection.
- Added support for the GeoJSON [simplestyle specification](https://github.com/mapbox/simplestyle-spec). ([Sandcastle example](http://cesiumjs.org/Cesium/Apps/Sandcastle/index.html?src=GeoJSON%20simplestyle.html))
- Added `GeoJsonDataSource.fromUrl` to make it easy to add a data source in less code.
- Added `PinBuilder` class for easy creation of map pins. ([Sandcastle example](http://cesiumjs.org/Cesium/Apps/Sandcastle/index.html?src=PinBuilder.html))
- Added `Color.brighten` and `Color.darken` to make it easy to brighten or darker a color instance.
- Added a constructor option to `Scene`, `CesiumWidget`, and `Viewer` to disable order independent translucency.
- Added support for WKID 102113 (equivalent to 102100) to `ArcGisMapServerImageryProvider`.
- Added `TerrainProvider.getTileDataAvailable` to improve tile loading performance when camera starts near globe.
- Added `Globe.showWaterEffect` to enable/disable the water effect for supported terrain providers.
- Added `Globe.baseColor` to set the color of the globe when no imagery is available.
- Changed default `GeoJSON` Point feature graphics to use `BillboardGraphics` with a blue map pin instead of color `PointGraphics`.
- Cesium now ships with a version of the [maki icon set](https://www.mapbox.com/maki/) for use with `PinBuilder` and GeoJSON simplestyle support.
- Cesium now ships with a default web.config file to simplify IIS deployment.

### 1.1 - 2014-09-02

- Added a new imagery provider, `WebMapTileServiceImageryProvider`, for accessing tiles on a WMTS 1.0.0 server.
- Added an optional `pickFeatures` function to the `ImageryProvider` interface. With supporting imagery providers, such as `WebMapServiceImageryProvider`, it can be used to determine the rasterized features under a particular location.
- Added `ImageryLayerCollection.pickImageryLayerFeatures`. It determines the rasterized imagery layer features intersected by a given pick ray by querying supporting layers using `ImageryProvider.pickFeatures`.
- Added `tileWidth`, `tileHeight`, `minimumLevel`, and `tilingScheme` parameters to the `WebMapServiceImageryProvider` constructor.
- Added `id` property to `Scene` which is a readonly unique identifier associated with each instance.
- Added `FeatureDetection.supportsWebWorkers`.
- Greatly improved the performance of time-varying polylines when using DataSources.
- `viewerEntityMixin` now automatically queries for imagery layer features on click and shows their properties in the `InfoBox` panel.
- Fixed a bug in terrain and imagery loading that could cause an inconsistent frame rate when moving around the globe, especially on a faster internet connection.
- Fixed a bug that caused `SceneTransforms.wgs84ToWindowCoordinates` to incorrectly return `undefined` when in 2D.
- Fixed a bug in `ImageryLayer` that caused layer images to be rendered twice for each terrain tile that existed prior to adding the imagery layer.
- Fixed a bug in `Camera.pickEllipsoid` that caused it to return the back side of the ellipsoid when near the surface.
- Fixed a bug which prevented `loadWithXhr` from working with older browsers, such as Internet Explorer 9.

### 1.0 - 2014-08-01

- Breaking changes ([why so many?](https://community.cesium.com/t/moving-towards-cesium-1-0/1209))

  - All `Matrix2`, `Matrix3`, `Matrix4` and `Quaternion` functions that take a `result` parameter now require the parameter, except functions starting with `from`.
  - Removed `Billboard.imageIndex` and `BillboardCollection.textureAtlas`. Instead, use `Billboard.image`.

    - Code that looked like:

            var billboards = new Cesium.BillboardCollection();
            var textureAtlas = new Cesium.TextureAtlas({
                scene : scene,
                images : images // array of loaded images
            });
            billboards.textureAtlas = textureAtlas;
            billboards.add({
                imageIndex : 0,
                position : //...
            });

    - should now look like:

            var billboards = new Cesium.BillboardCollection();
            billboards.add({
                image : '../images/Cesium_Logo_overlay.png',
                position : //...
            });

  - Updated the [Model Converter](http://cesiumjs.org/convertmodel.html) and `Model` to support [glTF 0.8](https://github.com/KhronosGroup/glTF/blob/schema-8/specification/README.md). See the [forum post](https://community.cesium.com/t/cesium-and-gltf-version-compatibility/1343) for full details.
  - `Model` primitives are now rotated to be `Z`-up to match Cesium convention; glTF stores models with `Y` up.
  - `SimplePolylineGeometry` and `PolylineGeometry` now curve to follow the ellipsoid surface by default. To disable this behavior, set the option `followSurface` to `false`.
  - Renamed `DynamicScene` layer to `DataSources`. The following types were also renamed:
    - `DynamicBillboard` -> `BillboardGraphics`
    - `DynamicBillboardVisualizer` -> `BillboardVisualizer`
    - `CompositeDynamicObjectCollection` -> `CompositeEntityCollection`
    - `DynamicClock` -> `DataSourceClock`
    - `DynamicEllipse` -> `EllipseGraphics`
    - `DynamicEllipsoid` -> `EllipsoidGraphics`
    - `DynamicObject` -> `Entity`
    - `DynamicObjectCollection` -> `EntityCollection`
    - `DynamicObjectView` -> `EntityView`
    - `DynamicLabel` -> `LabelGraphics`
    - `DynamicLabelVisualizer` -> `LabelVisualizer`
    - `DynamicModel` -> `ModelGraphics`
    - `DynamicModelVisualizer` -> `ModelVisualizer`
    - `DynamicPath` -> `PathGraphics`
    - `DynamicPathVisualizer` -> `PathVisualizer`
    - `DynamicPoint` -> `PointGraphics`
    - `DynamicPointVisualizer` -> `PointVisualizer`
    - `DynamicPolygon` -> `PolygonGraphics`
    - `DynamicPolyline` -> `PolylineGraphics`
    - `DynamicRectangle` -> `RectangleGraphics`
    - `DynamicWall` -> `WallGraphics`
    - `viewerDynamicObjectMixin` -> `viewerEntityMixin`
  - Removed `DynamicVector` and `DynamicVectorVisualizer`.
  - Renamed `DataSource.dynamicObjects` to `DataSource.entities`.
  - `EntityCollection.getObjects()` and `CompositeEntityCollection.getObjects()` are now properties named `EntityCollection.entities` and `CompositeEntityCollection.entities`.
  - Renamed `Viewer.trackedObject` and `Viewer.selectedObject` to `Viewer.trackedEntity` and `Viewer.selectedEntity` when using the `viewerEntityMixin`.
  - Renamed functions for consistency:
    - `BoundingSphere.getPlaneDistances` -> `BoundingSphere.computePlaneDistances`
    - `Cartesian[2,3,4].getMaximumComponent` -> `Cartesian[2,3,4].maximumComponent`
    - `Cartesian[2,3,4].getMinimumComponent` -> `Cartesian[2,3,4].minimumComponent`
    - `Cartesian[2,3,4].getMaximumByComponent` -> `Cartesian[2,3,4].maximumByComponent`
    - `Cartesian[2,3,4].getMinimumByComponent` -> `Cartesian[2,3,4].minimumByComponent`
    - `CubicRealPolynomial.realRoots` -> `CubicRealPolynomial.computeRealRoots`
    - `CubicRealPolynomial.discriminant` -> `CubicRealPolynomial.computeDiscriminant`
    - `JulianDate.getTotalDays` -> `JulianDate.totalDyas`
    - `JulianDate.getSecondsDifference` -> `JulianDate.secondsDifference`
    - `JulianDate.getDaysDifference` -> `JulianDate.daysDifference`
    - `JulianDate.getTaiMinusUtc` -> `JulianDate.computeTaiMinusUtc`
    - `Matrix3.getEigenDecompostion` -> `Matrix3.computeEigenDecomposition`
    - `Occluder.getVisibility` -> `Occluder.computeVisibility`
    - `Occluder.getOccludeePoint` -> `Occluder.computerOccludeePoint`
    - `QuadraticRealPolynomial.discriminant` -> `QuadraticRealPolynomial.computeDiscriminant`
    - `QuadraticRealPolynomial.realRoots` -> `QuadraticRealPolynomial.computeRealRoots`
    - `QuarticRealPolynomial.discriminant` -> `QuarticRealPolynomial.computeDiscriminant`
    - `QuarticRealPolynomial.realRoots` -> `QuarticRealPolynomial.computeRealRoots`
    - `Quaternion.getAxis` -> `Quaternion.computeAxis`
    - `Quaternion.getAngle` -> `Quaternion.computeAngle`
    - `Quaternion.innerQuadrangle` -> `Quaternion.computeInnerQuadrangle`
    - `Rectangle.getSouthwest` -> `Rectangle.southwest`
    - `Rectangle.getNorthwest` -> `Rectangle.northwest`
    - `Rectangle.getSoutheast` -> `Rectangle.southeast`
    - `Rectangle.getNortheast` -> `Rectangle.northeast`
    - `Rectangle.getCenter` -> `Rectangle.center`
    - `CullingVolume.getVisibility` -> `CullingVolume.computeVisibility`
  - Replaced `PerspectiveFrustum.fovy` with `PerspectiveFrustum.fov` which will change the field of view angle in either the `X` or `Y` direction depending on the aspect ratio.
  - Removed the following from the Cesium API: `Transforms.earthOrientationParameters`, `EarthOrientationParameters`, `EarthOrientationParametersSample`, `Transforms.iau2006XysData`, `Iau2006XysData`, `Iau2006XysSample`, `IauOrientationAxes`, `TimeConstants`, `Scene.frameState`, `FrameState`, `EncodedCartesian3`, `EllipsoidalOccluder`, `TextureAtlas`, and `FAR`. These are still available but are not part of the official API and may change in future versions.
  - Removed `DynamicObject.vertexPositions`. Use `DynamicWall.positions`, `DynamicPolygon.positions`, and `DynamicPolyline.positions` instead.
  - Removed `defaultPoint`, `defaultLine`, and `defaultPolygon` from `GeoJsonDataSource`.
  - Removed `Primitive.allow3DOnly`. Set the `Scene` constructor option `scene3DOnly` instead.
  - `SampledProperty` and `SampledPositionProperty` no longer extrapolate outside of their sample data time range by default.
  - Changed the following functions to properties:
    - `TerrainProvider.hasWaterMask`
    - `CesiumTerrainProvider.hasWaterMask`
    - `ArcGisImageServerTerrainProvider.hasWaterMask`
    - `EllipsoidTerrainProvider.hasWaterMask`
    - `VRTheWorldTerrainProvider.hasWaterMask`
  - Removed `ScreenSpaceCameraController.ellipsoid`. The behavior that depended on the ellipsoid is now determined based on the scene state.
  - Sandcastle examples now automatically wrap the example code in RequireJS boilerplate. To upgrade any custom examples, copy the code into an existing example (such as Hello World) and save a new file.
  - Removed `CustomSensorVolume`, `RectangularPyramidSensorVolume`, `DynamicCone`, `DynamicConeVisualizerUsingCustomSensor`, `DynamicPyramid` and `DynamicPyramidVisualizer`. This will be moved to a plugin in early August. [#1887](https://github.com/CesiumGS/cesium/issues/1887)
  - If `Primitive.modelMatrix` is changed after creation, it only affects primitives with one instance and only in 3D mode.
  - `ImageryLayer` properties `alpha`, `brightness`, `contrast`, `hue`, `saturation`, and `gamma` may no longer be functions. If you need to change these values each frame, consider moving your logic to an event handler for `Scene.preRender`.
  - Removed `closeTop` and `closeBottom` options from `RectangleGeometry`.
  - CZML changes:
    - CZML is now versioned using the <major>.<minor> scheme. For example, any CZML 1.0 implementation will be able to load any 1.<minor> document (with graceful degradation). Major version number increases will be reserved for breaking changes. We fully expect these major version increases to happen, as CZML is still in development, but we wanted to give developers a stable target to work with.
    - A `"1.0"` version string is required to be on the document packet, which is required to be the first packet in a CZML file. Previously the `document` packet was optional; it is now mandatory. The simplest document packet is:
      ```
      {
        "id":"document",
        "version":"1.0"
      }
      ```
    - The `vertexPositions` property has been removed. There is now a `positions` property directly on objects that use it, currently `polyline`, `polygon`, and `wall`.
    - `cone`, `pyramid`, and `vector` have been removed from the core CZML schema. They are now treated as extensions maintained by Analytical Graphics and have been renamed to `agi_conicSensor`, `agi_customPatternSensor`, and `agi_vector` respectively.
    - The `orientation` property has been changed to match Cesium convention. To update existing CZML documents, conjugate the quaternion values.
    - `pixelOffset` now uses the top-left of the screen as the origin; previously it was the bottom-left. To update existing documents, negate the `y` value.
    - Removed `color`, `outlineColor`, and `outlineWidth` properties from `polyline` and `path`. There is a new `material` property that allows you to specify a variety of materials, such as `solidColor`, `polylineOutline` and `polylineGlow`.
    - See the [CZML Schema](https://github.com/CesiumGS/cesium/wiki/CZML-Content) for more details. We plan on greatly improving this document in the coming weeks.

- Added camera collision detection with terrain to the default mouse interaction.
- Modified the default camera tilt mouse behavior to tilt about the point clicked, taking into account terrain.
- Modified the default camera mouse behavior to look about the camera's position when the sky is clicked.
- Cesium can now render an unlimited number of imagery layers, no matter how few texture units are supported by the hardware.
- Added support for rendering terrain lighting with oct-encoded per-vertex normals. Added `CesiumTerrainProvider.requestVertexNormals` to request per vertex normals. Added `hasVertexNormals` property to all terrain providers to indicate whether or not vertex normals are included in the requested terrain tiles.
- Added `Globe.getHeight` and `Globe.pick` for finding the terrain height at a given Cartographic coordinate and picking the terrain with a ray.
- Added `scene3DOnly` options to `Viewer`, `CesiumWidget`, and `Scene` constructors. This setting optimizes memory usage and performance for 3D mode at the cost of losing the ability to use 2D or Columbus View.
- Added `forwardExtrapolationType`, `forwardExtrapolationDuration`, `backwardExtrapolationType`, and `backwardExtrapolationDuration` to `SampledProperty` and `SampledPositionProperty` which allows the user to specify how a property calculates its value when outside the range of its sample data.
- Prevent primitives from flashing off and on when modifying static DataSources.
- Added the following methods to `IntersectionTests`: `rayTriangle`, `lineSegmentTriangle`, `raySphere`, and `lineSegmentSphere`.
- Matrix types now have `add` and `subtract` functions.
- `Matrix3` type now has a `fromCrossProduct` function.
- Added `CesiumMath.signNotZero`, `CesiumMath.toSNorm` and `CesiumMath.fromSNorm` functions.
- DataSource & CZML models now default to North-East-Down orientation if none is provided.
- `TileMapServiceImageryProvider` now works with tilesets created by tools that better conform to the TMS specification. In particular, a profile of `global-geodetic` or `global-mercator` is now supported (in addition to the previous `geodetic` and `mercator`) and in these profiles it is assumed that the X coordinates of the bounding box correspond to the longitude direction.
- `EntityCollection` and `CompositeEntityCollection` now include the array of modified entities as the last parameter to their `onCollectionChanged` event.
- `RectangleGeometry`, `RectangleOutlineGeometry` and `RectanglePrimitive` can cross the international date line.

## Beta Releases

### b30 - 2014-07-01

- Breaking changes ([why so many?](https://community.cesium.com/t/moving-towards-cesium-1-0/1209))

  - CZML property references now use a `#` symbol to separate identifier from property path. `objectId.position` should now be `objectId#position`.
  - All `Cartesian2`, `Cartesian3`, `Cartesian4`, `TimeInterval`, and `JulianDate` functions that take a `result` parameter now require the parameter (except for functions starting with `from`).
  - Modified `Transforms.pointToWindowCoordinates` and `SceneTransforms.wgs84ToWindowCoordinates` to return window coordinates with origin at the top left corner.
  - `Billboard.pixelOffset` and `Label.pixelOffset` now have their origin at the top left corner.
  - Replaced `CameraFlightPath.createAnimation` with `Camera.flyTo` and replaced `CameraFlightPath.createAnimationRectangle` with `Camera.flyToRectangle`. Code that looked like:

            scene.animations.add(Cesium.CameraFlightPath.createAnimation(scene, {
                destination : Cesium.Cartesian3.fromDegrees(-117.16, 32.71, 15000.0)
            }));

    should now look like:

            scene.camera.flyTo({
                destination : Cesium.Cartesian3.fromDegrees(-117.16, 32.71, 15000.0)
            });

  - In `Camera.flyTo` and `Camera.flyToRectangle`:
    - `options.duration` is now in seconds, not milliseconds.
    - Renamed `options.endReferenceFrame` to `options.endTransform`.
    - Renamed `options.onComplete` to `options.complete`.
    - Renamed `options.onCancel` to `options.cancel`.
  - The following are now in seconds, not milliseconds.
    - `Scene.morphToColumbusView`, `Scene.morphTo2D`, and `Scene.morphTo3D` parameter `duration`.
    - `HomeButton` constructor parameter `options.duration`, `HomeButtonViewModel` constructor parameter `duration`, and `HomeButtonViewModel.duration`.
    - `SceneModePicker` constructor parameter `duration`, `SceneModePickerViewModel` constructor parameter `duration`, and `SceneModePickerViewModel.duration`.
    - `Geocoder` and `GeocoderViewModel` constructor parameter `options.flightDuration` and `GeocoderViewModel.flightDuration`.
    - `ScreenSpaceCameraController.bounceAnimationTime`.
    - `FrameRateMonitor` constructor parameter `options.samplingWindow`, `options.quietPeriod`, and `options.warmupPeriod`.
  - Refactored `JulianDate` to be in line with other Core types.
    - Most functions now take result parameters.
    - The default constructor no longer creates a date at the current time, use `JulianDate.now()` instead.
    - Removed `JulianDate.getJulianTimeFraction` and `JulianDate.compareTo`
    - `new JulianDate()` -> `JulianDate.now()`
    - `date.getJulianDayNumber()` -> `date.dayNumber`
    - `date.getSecondsOfDay()` -> `secondsOfDay`
    - `date.getTotalDays()` -> `JulianDate.getTotalDays(date)`
    - `date.getSecondsDifference(arg1, arg2)` -> `JulianDate.getSecondsDifference(arg2, arg1)` (Note, order of arguments flipped)
    - `date.getDaysDifference(arg1, arg2)` -> `JulianDate.getDaysDifference(arg2, arg1)` (Note, order of arguments flipped)
    - `date.getTaiMinusUtc()` -> `JulianDate.getTaiMinusUtc(date)`
    - `date.addSeconds(seconds)` -> `JulianDate.addSeconds(date, seconds)`
    - `date.addMinutes(minutes)` -> `JulianDate.addMinutes(date, minutes)`
    - `date.addHours(hours)` -> `JulianDate.addHours(date, hours)`
    - `date.addDays(days)` -> `JulianDate.addDays(date, days)`
    - `date.lessThan(right)` -> `JulianDate.lessThan(left, right)`
    - `date.lessThanOrEquals(right)` -> `JulianDate.lessThanOrEquals(left, right)`
    - `date.greaterThan(right)` -> `JulianDate.greaterThan(left, right)`
    - `date.greaterThanOrEquals(right)` -> `JulianDate.greaterThanOrEquals(left, right)`
  - Refactored `TimeInterval` to be in line with other Core types.

    - The constructor no longer requires parameters and now takes a single options parameter. Code that looked like:

            new TimeInterval(startTime, stopTime, true, true, data);

    should now look like:

            new TimeInterval({
                start : startTime,
                stop : stopTime,
                isStartIncluded : true,
                isStopIncluded : true,
                data : data
            });

    - `TimeInterval.fromIso8601` now takes a single options parameter. Code that looked like:

            TimeInterval.fromIso8601(intervalString, true, true, data);

    should now look like:

            TimeInterval.fromIso8601({
                iso8601 : intervalString,
                isStartIncluded : true,
                isStopIncluded : true,
                data : data
            });

    - `interval.intersect(otherInterval)` -> `TimeInterval.intersect(interval, otherInterval)`
    - `interval.contains(date)` -> `TimeInterval.contains(interval, date)`

  - Removed `TimeIntervalCollection.intersectInterval`.
  - `TimeIntervalCollection.findInterval` now takes a single options parameter instead of individual parameters. Code that looked like:

            intervalCollection.findInterval(startTime, stopTime, false, true);

    should now look like:

            intervalCollection.findInterval({
                start : startTime,
                stop : stopTime,
                isStartIncluded : false,
                isStopIncluded : true
            });

  - `TimeIntervalCollection.empty` was renamed to `TimeIntervalCollection.isEmpty`
  - Removed `Scene.animations` and `AnimationCollection` from the public Cesium API.
  - Replaced `color`, `outlineColor`, and `outlineWidth` in `DynamicPath` with a `material` property.
  - `ModelAnimationCollection.add` and `ModelAnimationCollection.addAll` renamed `options.startOffset` to `options.delay`. Also renamed `ModelAnimation.startOffset` to `ModelAnimation.delay`.
  - Replaced `Scene.scene2D.projection` property with read-only `Scene.mapProjection`. Set this with the `mapProjection` option for the `Viewer`, `CesiumWidget`, or `Scene` constructors.
  - Moved Fresnel, Reflection, and Refraction materials to the [Materials Pack Plugin](https://github.com/CesiumGS/cesium-materials-pack).
  - Renamed `Simon1994PlanetaryPositions` functions `ComputeSunPositionInEarthInertialFrame` and `ComputeMoonPositionInEarthInertialFrame` to `computeSunPositionInEarthInertialFrame` and `computeMoonPositionInEarthInertialFrame`, respectively.
  - `Scene` constructor function now takes an `options` parameter instead of individual parameters.
  - `CesiumWidget.showErrorPanel` now takes a `message` parameter in between the previous `title` and `error` parameters.
  - Removed `Camera.createCorrectPositionAnimation`.
  - Moved `LeapSecond.leapSeconds` to `JulianDate.leapSeconds`.
  - `Event.removeEventListener` no longer throws `DeveloperError` if the `listener` does not exist; it now returns `false`.
  - Enumeration values of `SceneMode` have better correspondence with mode names to help with debugging.
  - The build process now requires [Node.js](http://nodejs.org/) to be installed on the system.

- Cesium now supports Internet Explorer 11.0.9 on desktops. For the best results, use the new [IE Developer Channel](http://devchannel.modern.ie/) for development.
- `ReferenceProperty` can now handle sub-properties, for example, `myObject#billboard.scale`.
- `DynamicObject.id` can now include period characters.
- Added `PolylineGlowMaterialProperty` which enables data sources to use the PolylineGlow material.
- Fixed support for embedded resources in glTF models.
- Added `HermitePolynomialApproximation.interpolate` for performing interpolation when derivative information is available.
- `SampledProperty` and `SampledPositionProperty` can now store derivative information for each sample value. This allows for more accurate interpolation when using `HermitePolynomialApproximation`.
- Added `FrameRateMonitor` to monitor the frame rate achieved by a `Scene` and to raise a `lowFrameRate` event when it falls below a configurable threshold.
- Added `PerformanceWatchdog` widget and `viewerPerformanceWatchdogMixin`.
- `Viewer` and `CesiumWidget` now provide more user-friendly error messages when an initialization or rendering error occurs.
- `Viewer` and `CesiumWidget` now take a new optional parameter, `creditContainer`.
- `Viewer` can now optionally be constructed with a `DataSourceCollection`. Previously, it always created one itself internally.
- Fixed a problem that could rarely lead to the camera's `tilt` property being `NaN`.
- `GeoJsonDataSource` no longer uses the `name` or `title` property of the feature as the dynamic object's name if the value of the property is null.
- Added `TimeIntervalCollection.isStartIncluded` and `TimeIntervalCollection.isStopIncluded`.
- Added `Cesium.VERSION` to the combined `Cesium.js` file.
- Made general improvements to the [reference documentation](http://cesiumjs.org/refdoc.html).
- Updated third-party [Tween.js](https://github.com/sole/tween.js/) from r7 to r13.
- Updated third-party JSDoc 3.3.0-alpha5 to 3.3.0-alpha9.
- The development web server has been rewritten in Node.js, and is now included as part of each release.

### b29 - 2014-06-02

- Breaking changes ([why so many?](https://community.cesium.com/t/moving-towards-cesium-1-0/1209))

  - Replaced `Scene.createTextureAtlas` with `new TextureAtlas`.
  - Removed `CameraFlightPath.createAnimationCartographic`. Code that looked like:

           var flight = CameraFlightPath.createAnimationCartographic(scene, {
               destination : cartographic
           });
           scene.animations.add(flight);

    should now look like:

           var flight = CameraFlightPath.createAnimation(scene, {
               destination : ellipsoid.cartographicToCartesian(cartographic)
           });
           scene.animations.add(flight);

  - Removed `CesiumWidget.onRenderLoopError` and `Viewer.renderLoopError`. They have been replaced by `Scene.renderError`.
  - Renamed `CompositePrimitive` to `PrimitiveCollection` and added an `options` parameter to the constructor function.
  - Removed `Shapes.compute2DCircle`, `Shapes.computeCircleBoundary` and `Shapes.computeEllipseBoundary`. Instead, use `CircleOutlineGeometry` and `EllipseOutlineGeometry`. See the [tutorial](http://cesiumjs.org/2013/11/04/Geometry-and-Appearances/).
  - Removed `PolylinePipeline`, `PolygonPipeline`, `Tipsify`, `FrustumCommands`, and all `Renderer` types (except noted below) from the public Cesium API. These are still available but are not part of the official API and may change in future versions. `Renderer` types in particular are likely to change.
  - For AMD users only:
    - Moved `PixelFormat` from `Renderer` to `Core`.
    - Moved the following from `Renderer` to `Scene`: `TextureAtlas`, `TextureAtlasBuilder`, `BlendEquation`, `BlendFunction`, `BlendingState`, `CullFace`, `DepthFunction`, `StencilFunction`, and `StencilOperation`.
    - Moved the following from `Scene` to `Core`: `TerrainProvider`, `ArcGisImageServerTerrainProvider`, `CesiumTerrainProvider`, `EllipsoidTerrainProvider`, `VRTheWorldTerrainProvider`, `TerrainData`, `HeightmapTerrainData`, `QuantizedMeshTerrainData`, `TerrainMesh`, `TilingScheme`, `GeographicTilingScheme`, `WebMercatorTilingScheme`, `sampleTerrain`, `TileProviderError`, `Credit`.
  - Removed `TilingScheme.createRectangleOfLevelZeroTiles`, `GeographicTilingScheme.createLevelZeroTiles` and `WebMercatorTilingScheme.createLevelZeroTiles`.
  - Removed `CameraColumbusViewMode`.
  - Removed `Enumeration`.

- Added new functions to `Cartesian3`: `fromDegrees`, `fromRadians`, `fromDegreesArray`, `fromRadiansArray`, `fromDegreesArray3D` and `fromRadiansArray3D`. Added `fromRadians` to `Cartographic`.
- Fixed dark lighting in 3D and Columbus View when viewing a primitive edge on. ([#592](https://github.com/CesiumGS/cesium/issues/592))
- Improved Internet Explorer 11.0.8 support including workarounds for rendering labels, billboards, and the sun.
- Improved terrain and imagery rendering performance when very close to the surface.
- Added `preRender` and `postRender` events to `Scene`.
- Added `Viewer.targetFrameRate` and `CesiumWidget.targetFrameRate` to allow for throttling of the requestAnimationFrame rate.
- Added `Viewer.resolutionScale` and `CesiumWidget.resolutionScale` to allow the scene to be rendered at a resolution other than the canvas size.
- `Camera.transform` now works consistently across scene modes.
- Fixed a bug that prevented `sampleTerrain` from working with STK World Terrain in Firefox.
- `sampleTerrain` no longer fails when used with a `TerrainProvider` that is not yet ready.
- Fixed problems that could occur when using `ArcGisMapServerImageryProvider` to access a tiled MapServer of non-global extent.
- Added `interleave` option to `Primitive` constructor.
- Upgraded JSDoc from 3.0 to 3.3.0-alpha5. The Cesium reference documentation now has a slightly different look and feel.
- Upgraded Dojo from 1.9.1 to 1.9.3. NOTE: Dojo is only used in Sandcastle and not required by Cesium.

### b28 - 2014-05-01

- Breaking changes ([why so many?](https://community.cesium.com/t/breaking-changes/1132)):
  - Renamed and moved `Scene.primitives.centralBody` moved to `Scene.globe`.
  - Removed `CesiumWidget.centralBody` and `Viewer.centralBody`. Use `CesiumWidget.scene.globe` and `Viewer.scene.globe`.
  - Renamed `CentralBody` to `Globe`.
  - Replaced `Model.computeWorldBoundingSphere` with `Model.boundingSphere`.
  - Refactored visualizers, removing `setDynamicObjectCollection`, `getDynamicObjectCollection`, `getScene`, and `removeAllPrimitives` which are all superfluous after the introduction of `DataSourceDisplay`. The affected classes are:
    - `DynamicBillboardVisualizer`
    - `DynamicConeVisualizerUsingCustomSensor`
    - `DynamicLabelVisualizer`
    - `DynamicModelVisualizer`
    - `DynamicPathVisualizer`
    - `DynamicPointVisualizer`
    - `DynamicPyramidVisualizer`
    - `DynamicVectorVisualizer`
    - `GeometryVisualizer`
  - Renamed Extent to Rectangle
    - `Extent` -> `Rectangle`
    - `ExtentGeometry` -> `RectangleGeomtry`
    - `ExtentGeometryOutline` -> `RectangleGeometryOutline`
    - `ExtentPrimitive` -> `RectanglePrimitive`
    - `BoundingRectangle.fromExtent` -> `BoundingRectangle.fromRectangle`
    - `BoundingSphere.fromExtent2D` -> `BoundingSphere.fromRectangle2D`
    - `BoundingSphere.fromExtentWithHeights2D` -> `BoundingSphere.fromRectangleWithHeights2D`
    - `BoundingSphere.fromExtent3D` -> `BoundingSphere.fromRectangle3D`
    - `EllipsoidalOccluder.computeHorizonCullingPointFromExtent` -> `EllipsoidalOccluder.computeHorizonCullingPointFromRectangle`
    - `Occluder.computeOccludeePointFromExtent` -> `Occluder.computeOccludeePointFromRectangle`
    - `Camera.getExtentCameraCoordinates` -> `Camera.getRectangleCameraCoordinates`
    - `Camera.viewExtent` -> `Camera.viewRectangle`
    - `CameraFlightPath.createAnimationExtent` -> `CameraFlightPath.createAnimationRectangle`
    - `TilingScheme.extentToNativeRectangle` -> `TilingScheme.rectangleToNativeRectangle`
    - `TilingScheme.tileXYToNativeExtent` -> `TilingScheme.tileXYToNativeRectangle`
    - `TilingScheme.tileXYToExtent` -> `TilingScheme.tileXYToRectangle`
  - Converted `DataSource` get methods into properties.
    - `getName` -> `name`
    - `getClock` -> `clock`
    - `getChangedEvent` -> `changedEvent`
    - `getDynamicObjectCollection` -> `dynamicObjects`
    - `getErrorEvent` -> `errorEvent`
  - `BaseLayerPicker` has been extended to support terrain selection ([#1607](https://github.com/CesiumGS/cesium/pull/1607)).
    - The `BaseLayerPicker` constructor function now takes the container element and an options object instead of a CentralBody and ImageryLayerCollection.
    - The `BaseLayerPickerViewModel` constructor function now takes an options object instead of a `CentralBody` and `ImageryLayerCollection`.
    - `ImageryProviderViewModel` -> `ProviderViewModel`
    - `BaseLayerPickerViewModel.selectedName` -> `BaseLayerPickerViewModel.buttonTooltip`
    - `BaseLayerPickerViewModel.selectedIconUrl` -> `BaseLayerPickerViewModel.buttonImageUrl`
    - `BaseLayerPickerViewModel.selectedItem` -> `BaseLayerPickerViewModel.selectedImagery`
    - `BaseLayerPickerViewModel.imageryLayers`has been removed and replaced with `BaseLayerPickerViewModel.centralBody`
  - Renamed `TimeIntervalCollection.clear` to `TimeIntervalColection.removeAll`
  - `Context` is now private.
    - Removed `Scene.context`. Instead, use `Scene.drawingBufferWidth`, `Scene.drawingBufferHeight`, `Scene.maximumAliasedLineWidth`, and `Scene.createTextureAtlas`.
    - `Billboard.computeScreenSpacePosition`, `Label.computeScreenSpacePosition`, `SceneTransforms.clipToWindowCoordinates` and `SceneTransforms.clipToDrawingBufferCoordinates` take a `Scene` parameter instead of a `Context`.
    - `Camera` constructor takes `Scene` as parameter instead of `Context`
  - Types implementing the `ImageryProvider` interface arenow require a `hasAlphaChannel` property.
  - Removed `checkForChromeFrame` since Chrome Frame is no longer supported by Google. See [Google's official announcement](http://blog.chromium.org/2013/06/retiring-chrome-frame.html).
  - Types implementing `DataSource` no longer need to implement `getIsTimeVarying`.
- Added a `NavigationHelpButton` widget that, when clicked, displays information about how to navigate around the globe with the mouse. The new button is enabled by default in the `Viewer` widget.
- Added `Model.minimumPixelSize` property so models remain visible when the viewer zooms out.
- Added `DynamicRectangle` to support DataSource provided `RectangleGeometry`.
- Added `DynamicWall` to support DataSource provided `WallGeometry`.
- Improved texture upload performance and reduced memory usage when using `BingMapsImageryProvider` and other imagery providers that return false from `hasAlphaChannel`.
- Added the ability to offset the grid in the `GridMaterial`.
- `GeometryVisualizer` now creates geometry asynchronously to prevent locking up the browser.
- Add `Clock.canAnimate` to prevent time from advancing, even while the clock is animating.
- `Viewer` now prevents time from advancing if asynchronous geometry is being processed in order to avoid showing an incomplete picture. This can be disabled via the `Viewer.allowDataSourcesToSuspendAnimation` settings.
- Added ability to modify glTF material parameters using `Model.getMaterial`, `ModelMaterial`, and `ModelMesh.material`.
- Added `asynchronous` and `ready` properties to `Model`.
- Added `Cartesian4.fromColor` and `Color.fromCartesian4`.
- Added `getScale` and `getMaximumScale` to `Matrix2`, `Matrix3`, and `Matrix4`.
- Upgraded Knockout from version 3.0.0 to 3.1.0.
- Upgraded TopoJSON from version 1.1.4 to 1.6.8.

### b27 - 2014-04-01

- Breaking changes:

  - All `CameraController` functions have been moved up to the `Camera`. Removed `CameraController`. For example, code that looked like:

           scene.camera.controller.viewExtent(extent);

    should now look like:

           scene.camera.viewExtent(extent);

  - Finished replacing getter/setter functions with properties:
    - `ImageryLayer`
      - `getImageryProvider` -> `imageryProvider`
      - `getExtent` -> `extent`
    - `Billboard`, `Label`
      - `getShow`, `setShow` -> `show`
      - `getPosition`, `setPosition` -> `position`
      - `getPixelOffset`, `setPixelOffset` -> `pixelOffset`
      - `getTranslucencyByDistance`, `setTranslucencyByDistance` -> `translucencyByDistance`
      - `getPixelOffsetScaleByDistance`, `setPixelOffsetScaleByDistance` -> `pixelOffsetScaleByDistance`
      - `getEyeOffset`, `setEyeOffset` -> `eyeOffset`
      - `getHorizontalOrigin`, `setHorizontalOrigin` -> `horizontalOrigin`
      - `getVerticalOrigin`, `setVerticalOrigin` -> `verticalOrigin`
      - `getScale`, `setScale` -> `scale`
      - `getId` -> `id`
    - `Billboard`
      - `getScaleByDistance`, `setScaleByDistance` -> `scaleByDistance`
      - `getImageIndex`, `setImageIndex` -> `imageIndex`
      - `getColor`, `setColor` -> `color`
      - `getRotation`, `setRotation` -> `rotation`
      - `getAlignedAxis`, `setAlignedAxis` -> `alignedAxis`
      - `getWidth`, `setWidth` -> `width`
      - `getHeight` `setHeight` -> `height`
    - `Label`
      - `getText`, `setText` -> `text`
      - `getFont`, `setFont` -> `font`
      - `getFillColor`, `setFillColor` -> `fillColor`
      - `getOutlineColor`, `setOutlineColor` -> `outlineColor`
      - `getOutlineWidth`, `setOutlineWidth` -> `outlineWidth`
      - `getStyle`, `setStyle` -> `style`
    - `Polygon`
      - `getPositions`, `setPositions` -> `positions`
    - `Polyline`
      - `getShow`, `setShow` -> `show`
      - `getPositions`, `setPositions` -> `positions`
      - `getMaterial`, `setMeterial` -> `material`
      - `getWidth`, `setWidth` -> `width`
      - `getLoop`, `setLoop` -> `loop`
      - `getId` -> `id`
    - `Occluder`
      - `getPosition` -> `position`
      - `getRadius` -> `radius`
      - `setCameraPosition` -> `cameraPosition`
    - `LeapSecond`
      - `getLeapSeconds`, `setLeapSeconds` -> `leapSeconds`
    - `Fullscreen`
      - `getFullscreenElement` -> `element`
      - `getFullscreenChangeEventName` -> `changeEventName`
      - `getFullscreenErrorEventName` -> `errorEventName`
      - `isFullscreenEnabled` -> `enabled`
      - `isFullscreen` -> `fullscreen`
    - `Event`
      - `getNumberOfListeners` -> `numberOfListeners`
    - `EllipsoidGeodesic`
      - `getSurfaceDistance` -> `surfaceDistance`
      - `getStart` -> `start`
      - `getEnd` -> `end`
      - `getStartHeading` -> `startHeading`
      - `getEndHeading` -> `endHeading`
    - `AnimationCollection`
      - `getAll` -> `all`
    - `CentralBodySurface`
      - `getTerrainProvider`, `setTerrainProvider` -> `terrainProvider`
    - `Credit`
      - `getText` -> `text`
      - `getImageUrl` -> `imageUrl`
      - `getLink` -> `link`
    - `TerrainData`, `HightmapTerrainData`, `QuanitzedMeshTerrainData`
      - `getWaterMask` -> `waterMask`
    - `Tile`
      - `getChildren` -> `children`
    - `Buffer`
      - `getSizeInBytes` -> `sizeInBytes`
      - `getUsage` -> `usage`
      - `getVertexArrayDestroyable`, `setVertexArrayDestroyable` -> `vertexArrayDestroyable`
    - `CubeMap`
      - `getPositiveX` -> `positiveX`
      - `getNegativeX` -> `negativeX`
      - `getPositiveY` -> `positiveY`
      - `getNegativeY` -> `negativeY`
      - `getPositiveZ` -> `positiveZ`
      - `getNegativeZ` -> `negativeZ`
    - `CubeMap`, `Texture`
      - `getSampler`, `setSampler` -> `sampler`
      - `getPixelFormat` -> `pixelFormat`
      - `getPixelDatatype` -> `pixelDatatype`
      - `getPreMultiplyAlpha` -> `preMultiplyAlpha`
      - `getFlipY` -> `flipY`
      - `getWidth` -> `width`
      - `getHeight` -> `height`
    - `CubeMapFace`
      - `getPixelFormat` -> `pixelFormat`
      - `getPixelDatatype` -> `pixelDatatype`
    - `Framebuffer`
      - `getNumberOfColorAttachments` -> `numberOfColorAttachments`
      - `getDepthTexture` -> `depthTexture`
      - `getDepthRenderbuffer` -> `depthRenderbuffer`
      - `getStencilRenderbuffer` -> `stencilRenderbuffer`
      - `getDepthStencilTexture` -> `depthStencilTexture`
      - `getDepthStencilRenderbuffer` -> `depthStencilRenderbuffer`
      - `hasDepthAttachment` -> `hasdepthAttachment`
    - `Renderbuffer`
      - `getFormat` -> `format`
      - `getWidth` -> `width`
      - `getHeight` -> `height`
    - `ShaderProgram`
      - `getVertexAttributes` -> `vertexAttributes`
      - `getNumberOfVertexAttributes` -> `numberOfVertexAttributes`
      - `getAllUniforms` -> `allUniforms`
      - `getManualUniforms` -> `manualUniforms`
    - `Texture`
      - `getDimensions` -> `dimensions`
    - `TextureAtlas`
      - `getBorderWidthInPixels` -> `borderWidthInPixels`
      - `getTextureCoordinates` -> `textureCoordinates`
      - `getTexture` -> `texture`
      - `getNumberOfImages` -> `numberOfImages`
      - `getGUID` -> `guid`
    - `VertexArray`
      - `getNumberOfAttributes` -> `numberOfAttributes`
      - `getIndexBuffer` -> `indexBuffer`
  - Finished removing prototype functions. (Use 'static' versions of these functions instead):
    - `BoundingRectangle`
      - `union`, `expand`
    - `BoundingSphere`
      - `union`, `expand`, `getPlaneDistances`, `projectTo2D`
    - `Plane`
      - `getPointDistance`
    - `Ray`
      - `getPoint`
    - `Spherical`
      - `normalize`
    - `Extent`
      - `validate`, `getSouthwest`, `getNorthwest`, `getNortheast`, `getSoutheast`, `getCenter`, `intersectWith`, `contains`, `isEmpty`, `subsample`
  - `DataSource` now has additional required properties, `isLoading` and `loadingEvent` as well as a new optional `update` method which will be called each frame.
  - Renamed `Stripe` material uniforms `lightColor` and `darkColor` to `evenColor` and `oddColor`.
  - Replaced `SceneTransitioner` with new functions and properties on the `Scene`: `morphTo2D`, `morphToColumbusView`, `morphTo3D`, `completeMorphOnUserInput`, `morphStart`, `morphComplete`, and `completeMorph`.
  - Removed `TexturePool`.

- Improved visual quality for translucent objects with [Weighted Blended Order-Independent Transparency](http://cesiumjs.org/2014/03/14/Weighted-Blended-Order-Independent-Transparency/).
- Fixed extruded polygons rendered in the southern hemisphere. [#1490](https://github.com/CesiumGS/cesium/issues/1490)
- Fixed Primitive picking that have a closed appearance drawn on the surface. [#1333](https://github.com/CesiumGS/cesium/issues/1333)
- Added `StripeMaterialProperty` for supporting the `Stripe` material in DynamicScene.
- `loadArrayBuffer`, `loadBlob`, `loadJson`, `loadText`, and `loadXML` now support loading data from data URIs.
- The `debugShowBoundingVolume` property on primitives now works across all scene modes.
- Eliminated the use of a texture pool for Earth surface imagery textures. The use of the pool was leading to mipmapping problems in current versions of Google Chrome where some tiles would show imagery from entirely unrelated parts of the globe.

### b26 - 2014-03-03

- Breaking changes:
  - Replaced getter/setter functions with properties:
    - `Scene`
      - `getCanvas` -> `canvas`
      - `getContext` -> `context`
      - `getPrimitives` -> `primitives`
      - `getCamera` -> `camera`
      - `getScreenSpaceCameraController` -> `screenSpaceCameraController`
      - `getFrameState` -> `frameState`
      - `getAnimations` -> `animations`
    - `CompositePrimitive`
      - `getCentralBody`, `setCentralBody` -> `centralBody`
      - `getLength` -> `length`
    - `Ellipsoid`
      - `getRadii` -> `radii`
      - `getRadiiSquared` -> `radiiSquared`
      - `getRadiiToTheFourth` -> `radiiToTheFourth`
      - `getOneOverRadii` -> `oneOverRadii`
      - `getOneOverRadiiSquared` -> `oneOverRadiiSquared`
      - `getMinimumRadius` -> `minimumRadius`
      - `getMaximumRadius` -> `maximumRadius`
    - `CentralBody`
      - `getEllipsoid` -> `ellipsoid`
      - `getImageryLayers` -> `imageryLayers`
    - `EllipsoidalOccluder`
      - `getEllipsoid` -> `ellipsoid`
      - `getCameraPosition`, `setCameraPosition` -> `cameraPosition`
    - `EllipsoidTangentPlane`
      - `getEllipsoid` -> `ellipsoid`
      - `getOrigin` -> `origin`
    - `GeographicProjection`
      - `getEllipsoid` -> `ellipsoid`
    - `WebMercatorProjection`
      - `getEllipsoid` -> `ellipsoid`
    - `SceneTransitioner`
      - `getScene` -> `scene`
      - `getEllipsoid` -> `ellipsoid`
    - `ScreenSpaceCameraController`
      - `getEllipsoid`, `setEllipsoid` -> `ellipsoid`
    - `SkyAtmosphere`
      - `getEllipsoid` -> `ellipsoid`
    - `TilingScheme`, `GeographicTilingScheme`, `WebMercatorTilingSheme`
      - `getEllipsoid` -> `ellipsoid`
      - `getExtent` -> `extent`
      - `getProjection` -> `projection`
    - `ArcGisMapServerImageryProvider`, `BingMapsImageryProvider`, `GoogleEarthImageryProvider`, `GridImageryProvider`, `OpenStreetMapImageryProvider`, `SingleTileImageryProvider`, `TileCoordinatesImageryProvider`, `TileMapServiceImageryProvider`, `WebMapServiceImageryProvider`
      - `getProxy` -> `proxy`
      - `getTileWidth` -> `tileWidth`
      - `getTileHeight` -> `tileHeight`
      - `getMaximumLevel` -> `maximumLevel`
      - `getMinimumLevel` -> `minimumLevel`
      - `getTilingScheme` -> `tilingScheme`
      - `getExtent` -> `extent`
      - `getTileDiscardPolicy` -> `tileDiscardPolicy`
      - `getErrorEvent` -> `errorEvent`
      - `isReady` -> `ready`
      - `getCredit` -> `credit`
    - `ArcGisMapServerImageryProvider`, `BingMapsImageryProvider`, `GoogleEarthImageryProvider`, `OpenStreetMapImageryProvider`, `SingleTileImageryProvider`, `TileMapServiceImageryProvider`, `WebMapServiceImageryProvider`
      - `getUrl` -> `url`
    - `ArcGisMapServerImageryProvider`
      - `isUsingPrecachedTiles` - > `usingPrecachedTiles`
    - `BingMapsImageryProvider`
      - `getKey` -> `key`
      - `getMapStyle` -> `mapStyle`
    - `GoogleEarthImageryProvider`
      - `getPath` -> `path`
      - `getChannel` -> `channel`
      - `getVersion` -> `version`
      - `getRequestType` -> `requestType`
    - `WebMapServiceImageryProvider`
      - `getLayers` -> `layers`
    - `CesiumTerrainProvider`, `EllipsoidTerrainProvider`, `ArcGisImageServerTerrainProvider`, `VRTheWorldTerrainProvider`
      - `getErrorEvent` -> `errorEvent`
      - `getCredit` -> `credit`
      - `getTilingScheme` -> `tilingScheme`
      - `isReady` -> `ready`
    - `TimeIntervalCollection`
      - `getChangedEvent` -> `changedEvent`
      - `getStart` -> `start`
      - `getStop` -> `stop`
      - `getLength` -> `length`
      - `isEmpty` -> `empty`
    - `DataSourceCollection`, `ImageryLayerCollection`, `LabelCollection`, `PolylineCollection`, `SensorVolumeCollection`
      - `getLength` -> `length`
    - `BillboardCollection`
      - `getLength` -> `length`
      - `getTextureAtlas`, `setTextureAtlas` -> `textureAtlas`
      - `getDestroyTextureAtlas`, `setDestroyTextureAtlas` -> `destroyTextureAtlas`
  - Removed `Scene.getUniformState()`. Use `scene.context.getUniformState()`.
  - Visualizers no longer create a `dynamicObject` property on the primitives they create. Instead, they set the `id` property that is standard for all primitives.
  - The `propertyChanged` on DynamicScene objects has been renamed to `definitionChanged`. Also, the event is now raised in the case of an existing property being modified as well as having a new property assigned (previously only property assignment would raise the event).
  - The `visualizerTypes` parameter to the `DataSouceDisplay` has been changed to a callback function that creates an array of visualizer instances.
  - `DynamicDirectionsProperty` and `DynamicVertexPositionsProperty` were both removed, they have been superseded by `PropertyArray` and `PropertyPositionArray`, which make it easy for DataSource implementations to create time-dynamic arrays.
  - `VisualizerCollection` has been removed. It is superseded by `DataSourceDisplay`.
  - `DynamicEllipsoidVisualizer`, `DynamicPolygonVisualizer`, and `DynamicPolylineVisualizer` have been removed. They are superseded by `GeometryVisualizer` and corresponding `GeometryUpdater` implementations; `EllipsoidGeometryUpdater`, `PolygonGeometryUpdater`, `PolylineGeometryUpdater`.
  - Modified `CameraFlightPath` functions to take place in the camera's current reference frame. The arguments to the function now need to be given in world coordinates and an optional reference frame can be given when the flight is completed.
  - `PixelDatatype` properties are now JavaScript numbers, not `Enumeration` instances.
  - `combine` now takes two objects instead of an array, and defaults to copying shallow references. The `allowDuplicates` parameter has been removed. In the event of duplicate properties, the first object's properties will be used.
  - Removed `FeatureDetection.supportsCrossOriginImagery`. This check was only useful for very old versions of WebKit.
- Added `Model` for drawing 3D models using glTF. See the [tutorial](http://cesiumjs.org/2014/03/03/Cesium-3D-Models-Tutorial/) and [Sandcastle example](http://cesiumjs.org/Cesium/Apps/Sandcastle/index.html?src=3D%20Models.html&label=Showcases).
- DynamicScene now makes use of [Geometry and Appearances](http://cesiumjs.org/2013/11/04/Geometry-and-Appearances/), which provides a tremendous improvements to DataSource visualization (CZML, GeoJSON, etc..). Extruded geometries are now supported and in many use cases performance is an order of magnitude faster.
- Added new `SelectionIndicator` and `InfoBox` widgets to `Viewer`, activated by `viewerDynamicObjectMixin`.
- `CesiumTerrainProvider` now supports mesh-based terrain like the tiles created by [STK Terrain Server](https://community.cesium.com/t/stk-terrain-server-beta/1017).
- Fixed rendering artifact on translucent objects when zooming in or out.
- Added `CesiumInspector` widget for graphics debugging. In Cesium Viewer, it is enabled by using the query parameter `inspector=true`. Also see the [Sandcastle example](http://cesiumjs.org/Cesium/Apps/Sandcastle/index.html?src=Cesium%20Inspector.html&label=Showcases).
- Improved compatibility with Internet Explorer 11.
- `DynamicEllipse`, `DynamicPolygon`, and `DynamicEllipsoid` now have properties matching their geometry counterpart, i.e. `EllipseGeometry`, `EllipseOutlineGeometry`, etc. These properties are also available in CZML.
- Added a `definitionChanged` event to the `Property` interface as well as most `DynamicScene` objects. This makes it easy for a client to observe when new data is loaded into a property or object.
- Added an `isConstant` property to the `Property` interface. Constant properties do not change in regards to simulation time, i.e. `Property.getValue` will always return the same result for all times.
- `ConstantProperty` is now mutable; it's value can be updated via `ConstantProperty.setValue`.
- Improved the quality of imagery near the poles when the imagery source uses a `GeographicTilingScheme`.
- `OpenStreetMapImageryProvider` now supports imagery with a minimum level.
- `BingMapsImageryProvider` now uses HTTPS by default for metadata and tiles when the document is loaded over HTTPS.
- Added the ability for imagery providers to specify view-dependent attribution to be display in the `CreditDisplay`.
- View-dependent imagery source attribution is now added to the `CreditDisplay` by the `BingMapsImageryProvider`.
- Fixed viewing an extent. [#1431](https://github.com/CesiumGS/cesium/issues/1431)
- Fixed camera tilt in ICRF. [#544](https://github.com/CesiumGS/cesium/issues/544)
- Fixed developer error when zooming in 2D. If the zoom would create an invalid frustum, nothing is done. [#1432](https://github.com/CesiumGS/cesium/issues/1432)
- Fixed `WallGeometry` bug that failed by removing positions that were less close together by less than 6 decimal places. [#1483](https://github.com/CesiumGS/cesium/pull/1483)
- Fixed `EllipsoidGeometry` texture coordinates. [#1454](https://github.com/CesiumGS/cesium/issues/1454)
- Added a loop property to `Polyline`s to join the first and last point. [#960](https://github.com/CesiumGS/cesium/issues/960)
- Use `performance.now()` instead of `Date.now()`, when available, to limit time spent loading terrain and imagery tiles. This results in more consistent frame rates while loading tiles on some systems.
- `RequestErrorEvent` now includes the headers that were returned with the error response.
- Added `AssociativeArray`, which is a helper class for maintaining a hash of objects that also needs to be iterated often.
- Added `TimeIntervalCollection.getChangedEvent` which returns an event that will be raised whenever intervals are updated.
- Added a second parameter to `Material.fromType` to override default uniforms. [#1522](https://github.com/CesiumGS/cesium/pull/1522)
- Added `Intersections2D` class containing operations on 2D triangles.
- Added `czm_inverseViewProjection` and `czm_inverseModelViewProjection` automatic GLSL uniform.

### b25 - 2014-02-03

- Breaking changes:
  - The `Viewer` constructor argument `options.fullscreenElement` now matches the `FullscreenButton` default of `document.body`, it was previously the `Viewer` container itself.
  - Removed `Viewer.objectTracked` event; `Viewer.trackedObject` is now an ES5 Knockout observable that can be subscribed to directly.
  - Replaced `PerformanceDisplay` with `Scene.debugShowFramesPerSecond`.
  - `Asphalt`, `Blob`, `Brick`, `Cement`, `Erosion`, `Facet`, `Grass`, `TieDye`, and `Wood` materials were moved to the [Materials Pack Plugin](https://github.com/CesiumGS/cesium-materials-pack).
  - Renamed `GeometryPipeline.createAttributeIndices` to `GeometryPipeline.createAttributeLocations`.
  - Renamed `attributeIndices` property to `attributeLocations` when calling `Context.createVertexArrayFromGeometry`.
  - `PerformanceDisplay` requires a DOM element as a parameter.
- Fixed globe rendering in the current Canary version of Google Chrome.
- `Viewer` now monitors the clock settings of the first added `DataSource` for changes, and also now has a constructor option `automaticallyTrackFirstDataSourceClock` which will turn off this behavior.
- The `DynamicObjectCollection` created by `CzmlDataSource` now sends a single `collectionChanged` event after CZML is loaded; previously it was sending an event every time an object was created or removed during the load process.
- Added `ScreenSpaceCameraController.enableInputs` to fix issue with inputs not being restored after overlapping camera flights.
- Fixed picking in 2D with rotated map. [#1337](https://github.com/CesiumGS/cesium/issues/1337)
- `TileMapServiceImageryProvider` can now handle casing differences in tilemapresource.xml.
- `OpenStreetMapImageryProvider` now supports imagery with a minimum level.
- Added `Quaternion.fastSlerp` and `Quaternion.fastSquad`.
- Upgraded Tween.js to version r12.

### b24 - 2014-01-06

- Breaking changes:

  - Added `allowTextureFilterAnisotropic` (default: `true`) and `failIfMajorPerformanceCaveat` (default: `true`) properties to the `contextOptions` property passed to `Viewer`, `CesiumWidget`, and `Scene` constructors and moved the existing properties to a new `webgl` sub-property. For example, code that looked like:

           var viewer = new Viewer('cesiumContainer', {
               contextOptions : {
                 alpha : true
               }
           });

    should now look like:

           var viewer = new Viewer('cesiumContainer', {
               contextOptions : {
                 webgl : {
                   alpha : true
                 }
               }
           });

  - The read-only `Cartesian3` objects must now be cloned to camera properties instead of assigned. For example, code that looked like:

          camera.up = Cartesian3.UNIT_Z;

    should now look like:

          Cartesian3.clone(Cartesian3.UNIT_Z, camera.up);

  - The CSS files for individual widgets, e.g. `BaseLayerPicker.css`, no longer import other CSS files. Most applications should import `widgets.css` (and optionally `lighter.css`).
  - `SvgPath` has been replaced by a Knockout binding: `cesiumSvgPath`.
  - `DynamicObject.availability` is now a `TimeIntervalCollection` instead of a `TimeInterval`.
  - Removed prototype version of `BoundingSphere.transform`.
  - `Matrix4.multiplyByPoint` now returns a `Cartesian3` instead of a `Cartesian4`.

- The minified, combined `Cesium.js` file now omits certain `DeveloperError` checks, to increase performance and reduce file size. When developing your application, we recommend using the unminified version locally for early error detection, then deploying the minified version to production.
- Fixed disabling `CentralBody.enableLighting`.
- Fixed `Geocoder` flights when following an object.
- The `Viewer` widget now clears `Geocoder` input when the user clicks the home button.
- The `Geocoder` input type has been changed to `search`, which improves usability (particularly on mobile devices). There were also some other minor styling improvements.
- Added `CentralBody.maximumScreenSpaceError`.
- Added `translateEventTypes`, `zoomEventTypes`, `rotateEventTypes`, `tiltEventTypes`, and `lookEventTypes` properties to `ScreenSpaceCameraController` to change the default mouse inputs.
- Added `Billboard.setPixelOffsetScaleByDistance`, `Label.setPixelOffsetScaleByDistance`, `DynamicBillboard.pixelOffsetScaleByDistance`, and `DynamicLabel.pixelOffsetScaleByDistance` to control minimum/maximum pixelOffset scaling based on camera distance.
- Added `BoundingSphere.transformsWithoutScale`.
- Added `fromArray` function to `Matrix2`, `Matrix3` and `Matrix4`.
- Added `Matrix4.multiplyTransformation`, `Matrix4.multiplyByPointAsVector`.

### b23 - 2013-12-02

- Breaking changes:

  - Changed the `CatmulRomSpline` and `HermiteSpline` constructors from taking an array of structures to a structure of arrays. For example, code that looked like:

           var controlPoints = [
               { point: new Cartesian3(1235398.0, -4810983.0, 4146266.0), time: 0.0},
               { point: new Cartesian3(1372574.0, -5345182.0, 4606657.0), time: 1.5},
               { point: new Cartesian3(-757983.0, -5542796.0, 4514323.0), time: 3.0},
               { point: new Cartesian3(-2821260.0, -5248423.0, 4021290.0), time: 4.5},
               { point: new Cartesian3(-2539788.0, -4724797.0, 3620093.0), time: 6.0}
           ];
           var spline = new HermiteSpline(controlPoints);

    should now look like:

           var spline = new HermiteSpline({
               times : [ 0.0, 1.5, 3.0, 4.5, 6.0 ],
               points : [
                   new Cartesian3(1235398.0, -4810983.0, 4146266.0),
                   new Cartesian3(1372574.0, -5345182.0, 4606657.0),
                   new Cartesian3(-757983.0, -5542796.0, 4514323.0),
                   new Cartesian3(-2821260.0, -5248423.0, 4021290.0),
                   new Cartesian3(-2539788.0, -4724797.0, 3620093.0)
               ]
           });

  - `loadWithXhr` now takes an options object, and allows specifying HTTP method and data to send with the request.
  - Renamed `SceneTransitioner.onTransitionStart` to `SceneTransitioner.transitionStart`.
  - Renamed `SceneTransitioner.onTransitionComplete` to `SceneTransitioner.transitionComplete`.
  - Renamed `CesiumWidget.onRenderLoopError` to `CesiumWidget.renderLoopError`.
  - Renamed `SceneModePickerViewModel.onTransitionStart` to `SceneModePickerViewModel.transitionStart`.
  - Renamed `Viewer.onRenderLoopError` to `Viewer.renderLoopError`.
  - Renamed `Viewer.onDropError` to `Viewer.dropError`.
  - Renamed `CesiumViewer.onDropError` to `CesiumViewer.dropError`.
  - Renamed `viewerDragDropMixin.onDropError` to `viewerDragDropMixin.dropError`.
  - Renamed `viewerDynamicObjectMixin.onObjectTracked` to `viewerDynamicObjectMixin.objectTracked`.
  - `PixelFormat`, `PrimitiveType`, `IndexDatatype`, `TextureWrap`, `TextureMinificationFilter`, and `TextureMagnificationFilter` properties are now JavaScript numbers, not `Enumeration` instances.
  - Replaced `sizeInBytes` properties on `IndexDatatype` with `IndexDatatype.getSizeInBytes`.

- Added `perPositionHeight` option to `PolygonGeometry` and `PolygonOutlineGeometry`.
- Added `QuaternionSpline` and `LinearSpline`.
- Added `Quaternion.log`, `Quaternion.exp`, `Quaternion.innerQuadrangle`, and `Quaternion.squad`.
- Added `Matrix3.inverse` and `Matrix3.determinant`.
- Added `ObjectOrientedBoundingBox`.
- Added `Ellipsoid.transformPositionFromScaledSpace`.
- Added `Math.nextPowerOfTwo`.
- Renamed our main website from [cesium.agi.com](http://cesium.agi.com/) to [cesiumjs.org](http://cesiumjs.org/).

### b22 - 2013-11-01

- Breaking changes:
  - Reversed the rotation direction of `Matrix3.fromQuaternion` to be consistent with graphics conventions. Mirrored change in `Quaternion.fromRotationMatrix`.
  - The following prototype functions were removed:
    - From `Matrix2`, `Matrix3`, and `Matrix4`: `toArray`, `getColumn`, `setColumn`, `getRow`, `setRow`, `multiply`, `multiplyByVector`, `multiplyByScalar`, `negate`, and `transpose`.
    - From `Matrix4`: `getTranslation`, `getRotation`, `inverse`, `inverseTransformation`, `multiplyByTranslation`, `multiplyByUniformScale`, `multiplyByPoint`. For example, code that previously looked like `matrix.toArray();` should now look like `Matrix3.toArray(matrix);`.
  - Replaced `DynamicPolyline` `color`, `outlineColor`, and `outlineWidth` properties with a single `material` property.
  - Renamed `DynamicBillboard.nearFarScalar` to `DynamicBillboard.scaleByDistance`.
  - All data sources must now implement `DataSource.getName`, which returns a user-readable name for the data source.
  - CZML `document` objects are no longer added to the `DynamicObjectCollection` created by `CzmlDataSource`. Use the `CzmlDataSource` interface to access the data instead.
  - `TimeInterval.equals`, and `TimeInterval.equalsEpsilon` now compare interval data as well.
  - All SVG files were deleted from `Widgets/Images` and replaced by a new `SvgPath` class.
  - The toolbar widgets (Home, SceneMode, BaseLayerPicker) and the fullscreen button now depend on `CesiumWidget.css` for global Cesium button styles.
  - The toolbar widgets expect their `container` to be the toolbar itself now, no need for separate containers for each widget on the bar.
  - `Property` implementations are now required to implement a prototype `equals` function.
  - `ConstantProperty` and `TimeIntervalCollectionProperty` no longer take a `clone` function and instead require objects to implement prototype `clone` and `equals` functions.
  - The `SkyBox` constructor now takes an `options` argument with a `sources` property, instead of directly taking `sources`.
  - Replaced `SkyBox.getSources` with `SkyBox.sources`.
  - The `bearing` property of `DynamicEllipse` is now called `rotation`.
  - CZML `ellipse.bearing` property is now `ellipse.rotation`.
- Added a `Geocoder` widget that allows users to enter an address or the name of a landmark and zoom to that location. It is enabled by default in applications that use the `Viewer` widget.
- Added `GoogleEarthImageryProvider`.
- Added `Moon` for drawing the moon, and `IauOrientationAxes` for computing the Moon's orientation.
- Added `Material.translucent` property. Set this property or `Appearance.translucent` for correct rendering order. Translucent geometries are rendered after opaque geometries.
- Added `enableLighting`, `lightingFadeOutDistance`, and `lightingFadeInDistance` properties to `CentralBody` to configure lighting.
- Added `Billboard.setTranslucencyByDistance`, `Label.setTranslucencyByDistance`, `DynamicBillboard.translucencyByDistance`, and `DynamicLabel.translucencyByDistance` to control minimum/maximum translucency based on camera distance.
- Added `PolylineVolumeGeometry` and `PolylineVolumeGeometryOutline`.
- Added `Shapes.compute2DCircle`.
- Added `Appearances` tab to Sandcastle with an example for each geometry appearance.
- Added `Scene.drillPick` to return list of objects each containing 1 primitive at a screen space position.
- Added `PolylineOutlineMaterialProperty` for use with `DynamicPolyline.material`.
- Added the ability to use `Array` and `JulianDate` objects as custom CZML properties.
- Added `DynamicObject.name` and corresponding CZML support. This is a non-unique, user-readable name for the object.
- Added `DynamicObject.parent` and corresponding CZML support. This allows for `DataSource` objects to present data hierarchically.
- Added `DynamicPoint.scaleByDistance` to control minimum/maximum point size based on distance from the camera.
- The toolbar widgets (Home, SceneMode, BaseLayerPicker) and the fullscreen button can now be styled directly with user-supplied CSS.
- Added `skyBox` to the `CesiumWidget` and `Viewer` constructors for changing the default stars.
- Added `Matrix4.fromTranslationQuaternionRotationScale` and `Matrix4.multiplyByScale`.
- Added `Matrix3.getEigenDecomposition`.
- Added utility function `getFilenameFromUri`, which given a URI with or without query parameters, returns the last segment of the URL.
- Added prototype versions of `equals` and `equalsEpsilon` method back to `Cartesian2`, `Cartesian3`, `Cartesian4`, and `Quaternion`.
- Added prototype equals function to `NearFarScalar`, and `TimeIntervalCollection`.
- Added `FrameState.events`.
- Added `Primitive.allowPicking` to save memory when picking is not needed.
- Added `debugShowBoundingVolume`, for debugging primitive rendering, to `Primitive`, `Polygon`, `ExtentPrimitive`, `EllipsoidPrimitive`, `BillboardCollection`, `LabelCollection`, and `PolylineCollection`.
- Added `DebugModelMatrixPrimitive` for debugging primitive's `modelMatrix`.
- Added `options` argument to the `EllipsoidPrimitive` constructor.
- Upgraded Knockout from version 2.3.0 to 3.0.0.
- Upgraded RequireJS to version 2.1.9, and Almond to 0.2.6.
- Added a user-defined `id` to all primitives for use with picking. For example:

            primitives.add(new Polygon({
                id : {
                    // User-defined object returned by Scene.pick
                },
                // ...
            }));
            // ...
            var p = scene.pick(/* ... */);
            if (defined(p) && defined(p.id)) {
               // Use properties and functions in p.id
            }

### b21 - 2013-10-01

- Breaking changes:

  - Cesium now prints a reminder to the console if your application uses Bing Maps imagery and you do not supply a Bing Maps key for your application. This is a reminder that you should create a Bing Maps key for your application as soon as possible and prior to deployment. You can generate a Bing Maps key by visiting [https://www.bingmapsportal.com/](https://www.bingmapsportal.com/). Set the `BingMapsApi.defaultKey` property to the value of your application's key before constructing the `CesiumWidget` or any other types that use the Bing Maps API.

           BingMapsApi.defaultKey = 'my-key-generated-with-bingmapsportal.com';

  - `Scene.pick` now returns an object with a `primitive` property, not the primitive itself. For example, code that looked like:

           var primitive = scene.pick(/* ... */);
           if (defined(primitive)) {
              // Use primitive
           }

    should now look like:

           var p = scene.pick(/* ... */);
           if (defined(p) && defined(p.primitive)) {
              // Use p.primitive
           }

  - Removed `getViewMatrix`, `getInverseViewMatrix`, `getInverseTransform`, `getPositionWC`, `getDirectionWC`, `getUpWC` and `getRightWC` from `Camera`. Instead, use the `viewMatrix`, `inverseViewMatrix`, `inverseTransform`, `positionWC`, `directionWC`, `upWC`, and `rightWC` properties.
  - Removed `getProjectionMatrix` and `getInfiniteProjectionMatrix` from `PerspectiveFrustum`, `PerspectiveOffCenterFrustum` and `OrthographicFrustum`. Instead, use the `projectionMatrix` and `infiniteProjectionMatrix` properties.
  - The following prototype functions were removed:

    - From `Quaternion`: `conjugate`, `magnitudeSquared`, `magnitude`, `normalize`, `inverse`, `add`, `subtract`, `negate`, `dot`, `multiply`, `multiplyByScalar`, `divideByScalar`, `getAxis`, `getAngle`, `lerp`, `slerp`, `equals`, `equalsEpsilon`
    - From `Cartesian2`, `Cartesian3`, and `Cartesian4`: `getMaximumComponent`, `getMinimumComponent`, `magnitudeSquared`, `magnitude`, `normalize`, `dot`, `multiplyComponents`, `add`, `subtract`, `multiplyByScalar`, `divideByScalar`, `negate`, `abs`, `lerp`, `angleBetween`, `mostOrthogonalAxis`, `equals`, and `equalsEpsilon`.
    - From `Cartesian3`: `cross`

    Code that previously looked like `quaternion.magnitude();` should now look like `Quaternion.magnitude(quaternion);`.

  - `DynamicObjectCollection` and `CompositeDynamicObjectCollection` have been largely re-written, see the documentation for complete details. Highlights include:
    - `getObject` has been renamed `getById`.
    - `removeObject` has been renamed `removeById`.
    - `collectionChanged` event added for notification of objects being added or removed.
  - `DynamicScene` graphics object (`DynamicBillboard`, etc...) have had their static `mergeProperties` and `clean` functions removed.
  - `UniformState.update` now takes a context as its first parameter.
  - `Camera` constructor now takes a context instead of a canvas.
  - `SceneTransforms.clipToWindowCoordinates` now takes a context instead of a canvas.
  - Removed `canvasDimensions` from `FrameState`.
  - Removed `context` option from `Material` constructor and parameter from `Material.fromType`.
  - Renamed `TextureWrap.CLAMP` to `TextureWrap.CLAMP_TO_EDGE`.

- Added `Geometries` tab to Sandcastle with an example for each geometry type.
- Added `CorridorOutlineGeometry`.
- Added `PolylineGeometry`, `PolylineColorAppearance`, and `PolylineMaterialAppearance`.
- Added `colors` option to `SimplePolylineGeometry` for per vertex or per segment colors.
- Added proper support for browser zoom.
- Added `propertyChanged` event to `DynamicScene` graphics objects for receiving change notifications.
- Added prototype `clone` and `merge` functions to `DynamicScene` graphics objects.
- Added `width`, `height`, and `nearFarScalar` properties to `DynamicBillboard` for controlling the image size.
- Added `heading` and `tilt` properties to `CameraController`.
- Added `Scene.sunBloom` to enable/disable the bloom filter on the sun. The bloom filter should be disabled for better frame rates on mobile devices.
- Added `getDrawingBufferWidth` and `getDrawingBufferHeight` to `Context`.
- Added new built-in GLSL functions `czm_getLambertDiffuse` and `czm_getSpecular`.
- Added support for [EXT_frag_depth](http://www.khronos.org/registry/webgl/extensions/EXT_frag_depth/).
- Improved graphics performance.
  - An Everest terrain view went from 135-140 to over 150 frames per second.
  - Rendering over a thousand polylines in the same collection with different materials went from 20 to 40 frames per second.
- Improved runtime generation of GLSL shaders.
- Made sun size accurate.
- Fixed bug in triangulation that fails on complex polygons. Instead, it makes a best effort to render what it can. [#1121](https://github.com/CesiumGS/cesium/issues/1121)
- Fixed geometries not closing completely. [#1093](https://github.com/CesiumGS/cesium/issues/1093)
- Fixed `EllipsoidTangentPlane.projectPointOntoPlane` for tangent planes on an ellipsoid other than the unit sphere.
- `CompositePrimitive.add` now returns the added primitive. This allows us to write more concise code.

        var p = new Primitive(/* ... */);
        primitives.add(p);
        return p;

  becomes

        return primitives.add(new Primitive(/* ... */));

### b20 - 2013-09-03

_This releases fixes 2D and other issues with Chrome 29.0.1547.57 ([#1002](https://github.com/CesiumGS/cesium/issues/1002) and [#1047](https://github.com/CesiumGS/cesium/issues/1047))._

- Breaking changes:

  - The `CameraFlightPath` functions `createAnimation`, `createAnimationCartographic`, and `createAnimationExtent` now take `scene` as their first parameter instead of `frameState`.
  - Completely refactored the `DynamicScene` property system to vastly improve the API. See [#1080](https://github.com/CesiumGS/cesium/pull/1080) for complete details.
    - Removed `CzmlBoolean`, `CzmlCartesian2`, `CzmlCartesian3`, `CzmlColor`, `CzmlDefaults`, `CzmlDirection`, `CzmlHorizontalOrigin`, `CzmlImage`, `CzmlLabelStyle`, `CzmlNumber`, `CzmlPosition`, `CzmlString`, `CzmlUnitCartesian3`, `CzmlUnitQuaternion`, `CzmlUnitSpherical`, and `CzmlVerticalOrigin` since they are no longer needed.
    - Removed `DynamicProperty`, `DynamicMaterialProperty`, `DynamicDirectionsProperty`, and `DynamicVertexPositionsProperty`; replacing them with an all new system of properties.
      - `Property` - base interface for all properties.
      - `CompositeProperty` - a property composed of other properties.
      - `ConstantProperty` - a property whose value never changes.
      - `SampledProperty` - a property whose value is interpolated from a set of samples.
      - `TimeIntervalCollectionProperty` - a property whose value changes based on time interval.
      - `MaterialProperty` - base interface for all material properties.
      - `CompositeMaterialProperty` - a `CompositeProperty` for materials.
      - `ColorMaterialProperty` - a property that maps to a color material. (replaces `DynamicColorMaterial`)
      - `GridMaterialProperty` - a property that maps to a grid material. (replaces `DynamicGridMaterial`)
      - `ImageMaterialProperty` - a property that maps to an image material. (replaces `DynamicImageMaterial`)
      - `PositionProperty`- base interface for all position properties.
      - `CompositePositionProperty` - a `CompositeProperty` for positions.
      - `ConstantPositionProperty` - a `PositionProperty` whose value does not change in respect to the `ReferenceFrame` in which is it defined.
      - `SampledPositionProperty` - a `SampledProperty` for positions.
      - `TimeIntervalCollectionPositionProperty` - A `TimeIntervalCollectionProperty` for positions.
  - Removed `processCzml`, use `CzmlDataSource` instead.
  - `Source/Widgets/Viewer/lighter.css` was deleted, use `Source/Widgets/lighter.css` instead.
  - Replaced `ExtentGeometry` parameters for extruded extent to make them consistent with other geometries.
    - `options.extrudedOptions.height` -> `options.extrudedHeight`
    - `options.extrudedOptions.closeTop` -> `options.closeBottom`
    - `options.extrudedOptions.closeBottom` -> `options.closeTop`
  - Geometry constructors no longer compute vertices or indices. Use the type's `createGeometry` method. For example, code that looked like:

          var boxGeometry = new BoxGeometry({
            minimumCorner : min,
            maximumCorner : max,
            vertexFormat : VertexFormat.POSITION_ONLY
          });

    should now look like:

          var box = new BoxGeometry({
              minimumCorner : min,
              maximumCorner : max,
              vertexFormat : VertexFormat.POSITION_ONLY
          });
          var geometry = BoxGeometry.createGeometry(box);

  - Removed `createTypedArray` and `createArrayBufferView` from each of the `ComponentDatatype` enumerations. Instead, use `ComponentDatatype.createTypedArray` and `ComponentDatatype.createArrayBufferView`.
  - `DataSourceDisplay` now requires a `DataSourceCollection` to be passed into its constructor.
  - `DeveloperError` and `RuntimeError` no longer contain an `error` property. Call `toString`, or check the `stack` property directly instead.
  - Replaced `createPickFragmentShaderSource` with `createShaderSource`.
  - Renamed `PolygonPipeline.earClip2D` to `PolygonPipeline.triangulate`.

- Added outline geometries. [#1021](https://github.com/CesiumGS/cesium/pull/1021).
- Added `CorridorGeometry`.
- Added `Billboard.scaleByDistance` and `NearFarScalar` to control billboard minimum/maximum scale based on camera distance.
- Added `EllipsoidGeodesic`.
- Added `PolylinePipeline.scaleToSurface`.
- Added `PolylinePipeline.scaleToGeodeticHeight`.
- Added the ability to specify a `minimumTerrainLevel` and `maximumTerrainLevel` when constructing an `ImageryLayer`. The layer will only be shown for terrain tiles within the specified range.
- Added `Math.setRandomNumberSeed` and `Math.nextRandomNumber` for generating repeatable random numbers.
- Added `Color.fromRandom` to generate random and partially random colors.
- Added an `onCancel` callback to `CameraFlightPath` functions that will be executed if the flight is canceled.
- Added `Scene.debugShowFrustums` and `Scene.debugFrustumStatistics` for rendering debugging.
- Added `Packable` and `PackableForInterpolation` interfaces to aid interpolation and in-memory data storage. Also made most core Cesium types implement them.
- Added `InterpolationAlgorithm` interface to codify the base interface already being used by `LagrangePolynomialApproximation`, `LinearApproximation`, and `HermitePolynomialApproximation`.
- Improved the performance of polygon triangulation using an O(n log n) algorithm.
- Improved geometry batching performance by moving work to a web worker.
- Improved `WallGeometry` to follow the curvature of the earth.
- Improved visual quality of closed translucent geometries.
- Optimized polyline bounding spheres.
- `Viewer` now automatically sets its clock to that of the first added `DataSource`, regardless of how it was added to the `DataSourceCollection`. Previously, this was only done for dropped files by `viewerDragDropMixin`.
- `CesiumWidget` and `Viewer` now display an HTML error panel if an error occurs while rendering, which can be disabled with a constructor option.
- `CameraFlightPath` now automatically disables and restores mouse input for the flights it generates.
- Fixed broken surface rendering in Columbus View when using the `EllipsoidTerrainProvider`.
- Fixed triangulation for polygons that cross the international date line.
- Fixed `EllipsoidPrimitive` rendering for some oblate ellipsoids. [#1067](https://github.com/CesiumGS/cesium/pull/1067).
- Fixed Cesium on Nexus 4 with Android 4.3.
- Upgraded Knockout from version 2.2.1 to 2.3.0.

### b19 - 2013-08-01

- Breaking changes:
  - Replaced tessellators and meshes with geometry. In particular:
    - Replaced `CubeMapEllipsoidTessellator` with `EllipsoidGeometry`.
    - Replaced `BoxTessellator` with `BoxGeometry`.
    - Replaced `ExtentTessletaor` with `ExtentGeometry`.
    - Removed `PlaneTessellator`. It was incomplete and not used.
    - Renamed `MeshFilters` to `GeometryPipeline`.
    - Renamed `MeshFilters.toWireframeInPlace` to `GeometryPipeline.toWireframe`.
    - Removed `MeshFilters.mapAttributeIndices`. It was not used.
    - Renamed `Context.createVertexArrayFromMesh` to `Context.createVertexArrayFromGeometry`. Likewise, renamed `mesh` constructor property to `geometry`.
  - Renamed `ComponentDatatype.*.toTypedArray` to `ComponentDatatype.*.createTypedArray`.
  - Removed `Polygon.configureExtent`. Use `ExtentPrimitive` instead.
  - Removed `Polygon.bufferUsage`. It is no longer needed.
  - Removed `height` and `textureRotationAngle` arguments from `Polygon` `setPositions` and `configureFromPolygonHierarchy` functions. Use `Polygon` `height` and `textureRotationAngle` properties.
  - Renamed `PolygonPipeline.cleanUp` to `PolygonPipeline.removeDuplicates`.
  - Removed `PolygonPipeline.wrapLongitude`. Use `GeometryPipeline.wrapLongitude` instead.
  - Added `surfaceHeight` parameter to `BoundingSphere.fromExtent3D`.
  - Added `surfaceHeight` parameter to `Extent.subsample`.
  - Renamed `pointInsideTriangle2D` to `pointInsideTriangle`.
  - Renamed `getLogo` to `getCredit` for `ImageryProvider` and `TerrainProvider`.
- Added Geometry and Appearances [#911](https://github.com/CesiumGS/cesium/pull/911).
- Added property `intersectionWidth` to `DynamicCone`, `DynamicPyramid`, `CustomSensorVolume`, and `RectangularPyramidSensorVolume`.
- Added `ExtentPrimitive`.
- Added `PolylinePipeline.removeDuplicates`.
- Added `barycentricCoordinates` to compute the barycentric coordinates of a point in a triangle.
- Added `BoundingSphere.fromEllipsoid`.
- Added `BoundingSphere.projectTo2D`.
- Added `Extent.fromDegrees`.
- Added `czm_tangentToEyeSpaceMatrix` built-in GLSL function.
- Added debugging aids for low-level rendering: `DrawCommand.debugShowBoundingVolume` and `Scene.debugCommandFilter`.
- Added extrusion to `ExtentGeometry`.
- Added `Credit` and `CreditDisplay` for displaying credits on the screen.
- Improved performance and visual quality of `CustomSensorVolume` and `RectangularPyramidSensorVolume`.
- Improved the performance of drawing polygons created with `configureFromPolygonHierarchy`.

### b18 - 2013-07-01

- Breaking changes:
  - Removed `CesiumViewerWidget` and replaced it with a new `Viewer` widget with mixin architecture. This new widget does not depend on Dojo and is part of the combined Cesium.js file. It is intended to be a flexible base widget for easily building robust applications. ([#838](https://github.com/CesiumGS/cesium/pull/838))
  - Changed all widgets to use ECMAScript 5 properties. All public observable properties now must be accessed and assigned as if they were normal properties, instead of being called as functions. For example:
    - `clockViewModel.shouldAnimate()` -> `clockViewModel.shouldAnimate`
    - `clockViewModel.shouldAnimate(true);` -> `clockViewModel.shouldAnimate = true;`
  - `ImageryProviderViewModel.fromConstants` has been removed. Use the `ImageryProviderViewModel` constructor directly.
  - Renamed the `transitioner` property on `CesiumWidget`, `HomeButton`, and `ScreenModePicker` to `sceneTrasitioner` to be consistent with property naming convention.
  - `ImageryProvider.loadImage` now requires that the calling imagery provider instance be passed as its first parameter.
  - Removed the Dojo-based `checkForChromeFrame` function, and replaced it with a new standalone version that returns a promise to signal when the asynchronous check has completed.
  - Removed `Assets/Textures/NE2_LR_LC_SR_W_DR_2048.jpg`. If you were previously using this image with `SingleTileImageryProvider`, consider instead using `TileMapServiceImageryProvider` with a URL of `Assets/Textures/NaturalEarthII`.
  - The `Client CZML` SandCastle demo has been removed, largely because it is redundant with the Simple CZML demo.
  - The `Two Viewer Widgets` SandCastle demo has been removed. We will add back a multi-scene example when we have a good architecture for it in place.
  - Changed static `clone` functions in all objects such that if the object being cloned is undefined, the function will return undefined instead of throwing an exception.
- Fix resizing issues in `CesiumWidget` ([#608](https://github.com/CesiumGS/cesium/issues/608), [#834](https://github.com/CesiumGS/cesium/issues/834)).
- Added initial support for [GeoJSON](http://www.geojson.org/) and [TopoJSON](https://github.com/mbostock/topojson). ([#890](https://github.com/CesiumGS/cesium/pull/890), [#906](https://github.com/CesiumGS/cesium/pull/906))
- Added rotation, aligned axis, width, and height properties to `Billboard`s.
- Improved the performance of "missing tile" checking, especially for Bing imagery.
- Improved the performance of terrain and imagery refinement, especially when using a mixture of slow and fast imagery sources.
- `TileMapServiceImageryProvider` now supports imagery with a minimum level. This improves compatibility with tile sets generated by MapTiler or gdal2tiles.py using their default settings.
- Added `Context.getAntialias`.
- Improved test robustness on Mac.
- Upgraded RequireJS to version 2.1.6, and Almond to 0.2.5.
- Fixed artifacts that showed up on the edges of imagery tiles on a number of GPUs.
- Fixed an issue in `BaseLayerPicker` where destroy wasn't properly cleaning everything up.
- Added the ability to unsubscribe to `Timeline` update event.
- Added a `screenSpaceEventHandler` property to `CesiumWidget`. Also added a `sceneMode` option to the constructor to set the initial scene mode.
- Added `useDefaultRenderLoop` property to `CesiumWidget` that allows the default render loop to be disabled so that a custom render loop can be used.
- Added `CesiumWidget.onRenderLoopError` which is an `Event` that is raised if an exception is generated inside of the default render loop.
- `ImageryProviderViewModel.creationCommand` can now return an array of ImageryProvider instances, which allows adding multiple layers when a single item is selected in the `BaseLayerPicker` widget.

### b17 - 2013-06-03

- Breaking changes:
  - Replaced `Uniform.getFrameNumber` and `Uniform.getTime` with `Uniform.getFrameState`, which returns the full frame state.
  - Renamed `Widgets/Fullscreen` folder to `Widgets/FullscreenButton` along with associated objects/files.
    - `FullscreenWidget` -> `FullscreenButton`
    - `FullscreenViewModel` -> `FullscreenButtonViewModel`
  - Removed `addAttribute`, `removeAttribute`, and `setIndexBuffer` from `VertexArray`. They were not used.
- Added support for approximating local vertical, local horizontal (LVLH) reference frames when using `DynamicObjectView` in 3D. The object automatically selects LVLH or EastNorthUp based on the object's velocity.
- Added support for CZML defined vectors via new `CzmlDirection`, `DynamicVector`, and `DynamicVectorVisualizer` objects.
- Added `SceneTransforms.wgs84ToWindowCoordinates`. [#746](https://github.com/CesiumGS/cesium/issues/746).
- Added `fromElements` to `Cartesian2`, `Cartesian3`, and `Cartesian4`.
- Added `DrawCommand.cull` to avoid redundant visibility checks.
- Added `czm_morphTime` automatic GLSL uniform.
- Added support for [OES_vertex_array_object](http://www.khronos.org/registry/webgl/extensions/OES_vertex_array_object/), which improves rendering performance.
- Added support for floating-point textures.
- Added `IntersectionTests.trianglePlaneIntersection`.
- Added `computeHorizonCullingPoint`, `computeHorizonCullingPointFromVertices`, and `computeHorizonCullingPointFromExtent` methods to `EllipsoidalOccluder` and used them to build a more accurate horizon occlusion test for terrain rendering.
- Added sun visualization. See `Sun` and `Scene.sun`.
- Added a new `HomeButton` widget for returning to the default view of the current scene mode.
- Added `Command.beforeExecute` and `Command.afterExecute` events to enable additional processing when a command is executed.
- Added rotation parameter to `Polygon.configureExtent`.
- Added camera flight to extents. See new methods `CameraController.getExtentCameraCoordinates` and `CameraFlightPath.createAnimationExtent`.
- Improved the load ordering of terrain and imagery tiles, so that relevant detail is now more likely to be loaded first.
- Improved appearance of the Polyline arrow material.
- Fixed polyline clipping artifact. [#728](https://github.com/CesiumGS/cesium/issues/728).
- Fixed polygon crossing International Date Line for 2D and Columbus view. [#99](https://github.com/CesiumGS/cesium/issues/99).
- Fixed issue for camera flights when `frameState.mode === SceneMode.MORPHING`.
- Fixed ISO8601 date parsing when UTC offset is specified in the extended format, such as `2008-11-10T14:00:00+02:30`.

### b16 - 2013-05-01

- Breaking changes:

  - Removed the color, outline color, and outline width properties of polylines. Instead, use materials for polyline color and outline properties. Code that looked like:

           var polyline = polylineCollection.add({
               positions : positions,
               color : new Color(1.0, 1.0, 1.0, 1.0),
               outlineColor : new Color(1.0, 0.0, 0.0, 1.0),
               width : 1.0,
               outlineWidth : 3.0
           });

    should now look like:

           var outlineMaterial = Material.fromType(context, Material.PolylineOutlineType);
           outlineMaterial.uniforms.color = new Color(1.0, 1.0, 1.0, 1.0);
           outlineMaterial.uniforms.outlineColor = new Color(1.0, 0.0, 0.0, 1.0);
           outlineMaterial.uniforms.outlinewidth = 2.0;

           var polyline = polylineCollection.add({
               positions : positions,
               width : 3.0,
               material : outlineMaterial
           });

  - `CzmlCartographic` has been removed and all cartographic values are converted to Cartesian internally during CZML processing. This improves performance and fixes interpolation of cartographic source data. The Cartographic representation can still be retrieved if needed.
  - Removed `ComplexConicSensorVolume`, which was not documented and did not work on most platforms. It will be brought back in a future release. This does not affect CZML, which uses a custom sensor to approximate a complex conic.
  - Replaced `computeSunPosition` with `Simon1994PlanetaryPosition`, which has functions to calculate the position of the sun and the moon more accurately.
  - Removed `Context.createClearState`. These properties are now part of `ClearCommand`.
  - `RenderState` objects returned from `Context.createRenderState` are now immutable.
  - Removed `positionMC` from `czm_materialInput`. It is no longer used by any materials.

- Added wide polylines that work with and without ANGLE.
- Polylines now use materials to describe their surface appearance. See the [Fabric](https://github.com/CesiumGS/cesium/wiki/Fabric) wiki page for more details on how to create materials.
- Added new `PolylineOutline`, `PolylineGlow`, `PolylineArrow`, and `Fade` materials.
- Added `czm_pixelSizeInMeters` automatic GLSL uniform.
- Added `AnimationViewModel.snapToTicks`, which when set to true, causes the shuttle ring on the Animation widget to snap to the defined tick values, rather than interpolate between them.
- Added `Color.toRgba` and `Color.fromRgba` to convert to/from numeric unsigned 32-bit RGBA values.
- Added `GridImageryProvider` for custom rendering effects and debugging.
- Added new `Grid` material.
- Made `EllipsoidPrimitive` double-sided.
- Improved rendering performance by minimizing WebGL state calls.
- Fixed an error in Web Worker creation when loading Cesium.js from a different origin.
- Fixed `EllipsoidPrimitive` picking and picking objects with materials that have transparent parts.
- Fixed imagery smearing artifacts on mobile devices and other devices without high-precision fragment shaders.

### b15 - 2013-04-01

- Breaking changes:
  - `Billboard.computeScreenSpacePosition` now takes `Context` and `FrameState` arguments instead of a `UniformState` argument.
  - Removed `clampToPixel` property from `BillboardCollection` and `LabelCollection`. This option is no longer needed due to overall LabelCollection visualization improvements.
  - Removed `Widgets/Dojo/CesiumWidget` and replaced it with `Widgets/CesiumWidget`, which has no Dojo dependancies.
  - `destroyObject` no longer deletes properties from the object being destroyed.
  - `darker.css` files have been deleted and the `darker` theme is now the default style for widgets. The original theme is now known as `lighter` and is in corresponding `lighter.css` files.
  - CSS class names have been standardized to avoid potential collisions. All widgets now follow the same pattern, `cesium-<widget>-<className>`.
  - Removed `view2D`, `view3D`, and `viewColumbus` properties from `CesiumViewerWidget`. Use the `sceneTransitioner` property instead.
- Added `BoundingSphere.fromCornerPoints`.
- Added `fromArray` and `distance` functions to `Cartesian2`, `Cartesian3`, and `Cartesian4`.
- Added `DynamicPath.resolution` property for setting the maximum step size, in seconds, to take when sampling a position for path visualization.
- Added `TileCoordinatesImageryProvider` that renders imagery with tile X, Y, Level coordinates on the surface of the globe. This is mostly useful for debugging.
- Added `DynamicEllipse` and `DynamicObject.ellipse` property to render CZML ellipses on the globe.
- Added `sampleTerrain` function to sample the terrain height of a list of `Cartographic` positions.
- Added `DynamicObjectCollection.removeObject` and handling of the new CZML `delete` property.
- Imagery layers with an `alpha` of exactly 0.0 are no longer rendered. Previously these invisible layers were rendered normally, which was a waste of resources. Unlike the `show` property, imagery tiles in a layer with an `alpha` of 0.0 are still downloaded, so the layer will become visible more quickly when its `alpha` is increased.
- Added `onTransitionStart` and `onTransitionComplete` events to `SceneModeTransitioner`.
- Added `SceneModePicker`; a new widget for morphing between scene modes.
- Added `BaseLayerPicker`; a new widget for switching among pre-configured base layer imagery providers.

### b14 - 2013-03-01

- Breaking changes:
  - Major refactoring of both animation and widgets systems as we move to an MVVM-like architecture for user interfaces.
    - New `Animation` widget for controlling playback.
    - AnimationController.js has been deleted.
    - `ClockStep.SYSTEM_CLOCK_DEPENDENT` was renamed to `ClockStep.SYSTEM_CLOCK_MULTIPLIER`.
    - `ClockStep.SYSTEM_CLOCK` was added to have the clock always match the system time.
    - `ClockRange.LOOP` was renamed to `ClockRange.LOOP_STOP` and now only loops in the forward direction.
    - `Clock.reverseTick` was removed, simply negate `Clock.multiplier` and pass it to `Clock.tick`.
    - `Clock.shouldAnimate` was added to indicate if `Clock.tick` should actually advance time.
    - The Timeline widget was moved into the Widgets/Timeline subdirectory.
    - `Dojo/TimelineWidget` was removed. You should use the non-toolkit specific Timeline widget directly.
  - Removed `CesiumViewerWidget.fullScreenElement`, instead use the `CesiumViewerWidget.fullscreen.viewModel.fullScreenElement` observable property.
  - `IntersectionTests.rayPlane` now takes the new `Plane` type instead of separate `planeNormal` and `planeD` arguments.
  - Renamed `ImageryProviderError` to `TileProviderError`.
- Added support for global terrain visualization via `CesiumTerrainProvider`, `ArcGisImageServerTerrainProvider`, and `VRTheWorldTerrainProvider`. See the [Terrain Tutorial](http://cesiumjs.org/2013/02/15/Cesium-Terrain-Tutorial/) for more information.
- Added `FullscreenWidget` which is a simple, single-button widget that toggles fullscreen mode of the specified element.
- Added interactive extent drawing to the `Picking` Sandcastle example.
- Added `HeightmapTessellator` to create a mesh from a heightmap.
- Added `JulianDate.equals`.
- Added `Plane` for representing the equation of a plane.
- Added a line segment-plane intersection test to `IntersectionTests`.
- Improved the lighting used in 2D and Columbus View modes. In general, the surface lighting in these modes should look just like it does in 3D.
- Fixed an issue where a `PolylineCollection` with a model matrix other than the identity would be incorrectly rendered in 2D and Columbus view.
- Fixed an issue in the `ScreenSpaceCameraController` where disabled mouse events can cause the camera to be moved after being re-enabled.

### b13 - 2013-02-01

- Breaking changes:
  - The combined `Cesium.js` file and other required files are now created in `Build/Cesium` and `Build/CesiumUnminified` folders.
  - The Web Worker files needed when using the combined `Cesium.js` file are now in a `Workers` subdirectory.
  - Removed `erosion` property from `Polygon`, `ComplexConicSensorVolume`, `RectangularPyramidSensorVolume`, and `ComplexConicSensorVolume`. Use the new `Erosion` material. See the Sandbox Animation example.
  - Removed `setRectangle` and `getRectangle` methods from `ViewportQuad`. Use the new `rectangle` property.
  - Removed `time` parameter from `Scene.initializeFrame`. Instead, pass the time to `Scene.render`.
- Added new `RimLighting` and `Erosion` materials. See the [Fabric](https://github.com/CesiumGS/cesium/wiki/Fabric) wiki page.
- Added `hue` and `saturation` properties to `ImageryLayer`.
- Added `czm_hue` and `czm_saturation` to adjust the hue and saturation of RGB colors.
- Added `JulianDate.getDaysDifference` method.
- Added `Transforms.computeIcrfToFixedMatrix` and `computeFixedToIcrfMatrix`.
- Added `EarthOrientationParameters`, `EarthOrientationParametersSample`, `Iau2006XysData`, and `Iau2006XysDataSample` classes to `Core`.
- CZML now supports the ability to specify positions in the International Celestial Reference Frame (ICRF), and inertial reference frame.
- Fixed globe rendering on the Nexus 4 running Google Chrome Beta.
- `ViewportQuad` now supports the material system. See the [Fabric](https://github.com/CesiumGS/cesium/wiki/Fabric) wiki page.
- Fixed rendering artifacts in `EllipsoidPrimitive`.
- Fixed an issue where streaming CZML would fail when changing material types.
- Updated Dojo from 1.7.2 to 1.8.4. Reminder: Cesium does not depend on Dojo but uses it for reference applications.

### b12a - 2013-01-18

- Breaking changes:

  - Renamed the `server` property to `url` when constructing a `BingMapsImageryProvider`. Likewise, renamed `BingMapsImageryProvider.getServer` to `BingMapsImageryProvider.getUrl`. Code that looked like

           var bing = new BingMapsImageryProvider({
               server : 'dev.virtualearth.net'
           });

    should now look like:

           var bing = new BingMapsImageryProvider({
               url : 'http://dev.virtualearth.net'
           });

  - Renamed `toCSSColor` to `toCssColorString`.
  - Moved `minimumZoomDistance` and `maximumZoomDistance` from the `CameraController` to the `ScreenSpaceCameraController`.

- Added `fromCssColorString` to `Color` to create a `Color` instance from any CSS value.
- Added `fromHsl` to `Color` to create a `Color` instance from H, S, L values.
- Added `Scene.backgroundColor`.
- Added `textureRotationAngle` parameter to `Polygon.setPositions` and `Polygon.configureFromPolygonHierarchy` to rotate textures on polygons.
- Added `Matrix3.fromRotationX`, `Matrix3.fromRotationY`, `Matrix3.fromRotationZ`, and `Matrix2.fromRotation`.
- Added `fromUniformScale` to `Matrix2`, `Matrix3`, and `Matrix4`.
- Added `fromScale` to `Matrix2`.
- Added `multiplyByUniformScale` to `Matrix4`.
- Added `flipY` property when calling `Context.createTexture2D` and `Context.createCubeMap`.
- Added `MeshFilters.encodePosition` and `EncodedCartesian3.encode`.
- Fixed jitter artifacts with polygons.
- Fixed camera tilt close to the `minimumZoomDistance`.
- Fixed a bug that could lead to blue tiles when zoomed in close to the North and South poles.
- Fixed a bug where removing labels would remove the wrong label and ultimately cause a crash.
- Worked around a bug in Firefox 18 preventing typed arrays from being transferred to or from Web Workers.
- Upgraded RequireJS to version 2.1.2, and Almond to 0.2.3.
- Updated the default Bing Maps API key.

### b12 - 2013-01-03

- Breaking changes:
  - Renamed `EventHandler` to `ScreenSpaceEventHandler`.
  - Renamed `MouseEventType` to `ScreenSpaceEventType`.
  - Renamed `MouseEventType.MOVE` to `ScreenSpaceEventType.MOUSE_MOVE`.
  - Renamed `CameraEventHandler` to `CameraEventAggregator`.
  - Renamed all `*MouseAction` to `*InputAction` (including get, set, remove, etc).
  - Removed `Camera2DController`, `CameraCentralBodyController`, `CameraColumbusViewController`, `CameraFlightController`, `CameraFreeLookController`, `CameraSpindleController`, and `CameraControllerCollection`. Common ways to modify the camera are through the `CameraController` object of the `Camera` and will work in all scene modes. The default camera handler is the `ScreenSpaceCameraController` object on the `Scene`.
  - Changed default Natural Earth imagery to a 2K version of [Natural Earth II with Shaded Relief, Water, and Drainages](http://www.naturalearthdata.com/downloads/10m-raster-data/10m-natural-earth-2/). The previously used version did not include lakes and rivers. This replaced `Source/Assets/Textures/NE2_50M_SR_W_2048.jpg` with `Source/Assets/Textures/NE2_LR_LC_SR_W_DR_2048.jpg`.
- Added pinch-zoom, pinch-twist, and pinch-tilt for touch-enabled browsers (particularly mobile browsers).
- Improved rendering support on Nexus 4 and Nexus 7 using Firefox.
- Improved camera flights.
- Added Sandbox example using NASA's new [Black Marble](http://www.nasa.gov/mission_pages/NPP/news/earth-at-night.html) night imagery.
- Added constrained z-axis by default to the Cesium widgets.
- Upgraded Jasmine from version 1.1.0 to 1.3.0.
- Added `JulianDate.toIso8601`, which creates an ISO8601 compliant representation of a JulianDate.
- The `Timeline` widget now properly displays leap seconds.

### b11 - 2012-12-03

- Breaking changes:
  - Widget render loop now started by default. Startup code changed, see Sandcastle examples.
  - Changed `Timeline.makeLabel` to take a `JulianDate` instead of a JavaScript date parameter.
  - Default Earth imagery has been moved to a new package `Assets`. Images used by `Sandcastle` examples have been moved to the Sandcastle folder, and images used by the Dojo widgets are now self-contained in the `Widgets` package.
  - `positionToEyeEC` in `czm_materialInput` is no longer normalized by default.
  - `FullScreen` and related functions have been renamed to `Fullscreen` to match the W3C standard name.
  - `Fullscreen.isFullscreenEnabled` was incorrectly implemented in certain browsers. `isFullscreenEnabled` now correctly determines whether the browser will allow an element to go fullscreen. A new `isFullscreen` function is available to determine if the browser is currently in fullscreen mode.
  - `Fullscreen.getFullScreenChangeEventName` and `Fullscreen.getFullScreenChangeEventName` now return the proper event name, suitable for use with the `addEventListener` API, instead prefixing them with "on".
  - Removed `Scene.setSunPosition` and `Scene.getSunPosition`. The sun position used for lighting is automatically computed based on the scene's time.
  - Removed a number of rendering options from `CentralBody`, including the ground atmosphere, night texture, specular map, cloud map, cloud shadows, and bump map. These features weren't really production ready and had a disproportionate cost in terms of shader complexity and compilation time. They may return in a more polished form in a future release.
  - Removed `affectedByLighting` property from `Polygon`, `EllipsoidPrimitive`, `RectangularPyramidSensorVolume`, `CustomSensorVolume`, and `ComplexConicSensorVolume`.
  - Removed `DistanceIntervalMaterial`. This was not documented.
  - `Matrix2.getElementIndex`, `Matrix3.getElementIndex`, and `Matrix4.getElementIndex` functions have had their parameters swapped and now take row first and column second. This is consistent with other class constants, such as Matrix2.COLUMN1ROW2.
  - Replaced `CentralBody.showSkyAtmosphere` with `Scene.skyAtmosphere` and `SkyAtmosphere`. This has no impact for those using the Cesium widget.
- Improved lighting in Columbus view and on polygons, ellipsoids, and sensors.
- Fixed atmosphere rendering artifacts and improved Columbus view transition.
- Fixed jitter artifacts with billboards and polylines.
- Added `TileMapServiceImageryProvider`. See the Imagery Layers `Sandcastle` example.
- Added `Water` material. See the Materials `Sandcastle` example.
- Added `SkyBox` to draw stars. Added `CesiumWidget.showSkyBox` and `CesiumViewerWidget.showSkyBox`.
- Added new `Matrix4` functions: `Matrix4.multiplyByTranslation`, `multiplyByPoint`, and `Matrix4.fromScale`. Added `Matrix3.fromScale`.
- Added `EncodedCartesian3`, which is used to eliminate jitter when drawing primitives.
- Added new automatic GLSL uniforms: `czm_frameNumber`, `czm_temeToPseudoFixed`, `czm_entireFrustum`, `czm_inverseModel`, `czm_modelViewRelativeToEye`, `czm_modelViewProjectionRelativeToEye`, `czm_encodedCameraPositionMCHigh`, and `czm_encodedCameraPositionMCLow`.
- Added `czm_translateRelativeToEye` and `czm_luminance` GLSL functions.
- Added `shininess` to `czm_materialInput`.
- Added `QuadraticRealPolynomial`, `CubicRealPolynomial`, and `QuarticRealPolynomial` for finding the roots of quadratic, cubic, and quartic polynomials.
- Added `IntersectionTests.grazingAltitudeLocation` for finding a point on a ray nearest to an ellipsoid.
- Added `mostOrthogonalAxis` function to `Cartesian2`, `Cartesian3`, and `Cartesian4`.
- Changed CesiumViewerWidget default behavior so that zooming to an object now requires a single left-click, rather than a double-click.
- Updated third-party [Tween.js](https://github.com/sole/tween.js/).

### b10 - 2012-11-02

- Breaking changes:
  - Renamed `Texture2DPool` to `TexturePool`.
  - Renamed `BingMapsTileProvider` to `BingMapsImageryProvider`.
  - Renamed `SingleTileProvider` to `SingleTileImageryProvider`.
  - Renamed `ArcGISTileProvider` to `ArcGisMapServerImageryProvider`.
  - Renamed `EquidistantCylindrdicalProjection` to `GeographicProjection`.
  - Renamed `MercatorProjection` to `WebMercatorProjection`.
  - `CentralBody.dayTileProvider` has been removed. Instead, add one or more imagery providers to the collection returned by `CentralBody.getImageryLayers()`.
  - The `description.generateTextureCoords` parameter passed to `ExtentTessellator.compute` is now called `description.generateTextureCoordinates`.
  - Renamed `bringForward`, `sendBackward`, `bringToFront`, and `sendToBack` methods on `CompositePrimitive` to `raise`, `lower`, `raiseToTop`, and `lowerToBottom`, respectively.
  - `Cache` and `CachePolicy` are no longer used and have been removed.
  - Fixed problem with Dojo widget startup, and removed "postSetup" callback in the process. See Sandcastle examples and update your startup code.
- `CentralBody` now allows imagery from multiple sources to be layered and alpha blended on the globe. See the new `Imagery Layers` and `Map Projections` Sandcastle examples.
- Added `WebMapServiceImageryProvider`.
- Improved middle mouse click behavior to always tilt in the same direction.
- Added `getElementIndex` to `Matrix2`, `Matrix3`, and `Matrix4`.

### b9 - 2012-10-01

- Breaking changes:
  - Removed the `render` and `renderForPick` functions of primitives. The primitive `update` function updates a list of commands for the renderer. For more details, see the [Data Driven Renderer](https://github.com/CesiumGS/cesium/wiki/Data-Driven-Renderer-Details).
  - Removed `Context.getViewport` and `Context.setViewport`. The viewport defaults to the size of the canvas if a primitive does not override the viewport property in the render state.
  - `shallowEquals` has been removed.
  - Passing `undefined` to any of the set functions on `Billboard` now throws an exception.
  - Passing `undefined` to any of the set functions on `Polyline` now throws an exception.
  - `PolygonPipeline.scaleToGeodeticHeight` now takes ellipsoid as the last parameter, instead of the first. It also now defaults to `Ellipsoid.WGS84` if no parameter is provided.
- The new Sandcastle live editor and demo gallery replace the Sandbox and Skeleton examples.
- Improved picking performance and accuracy.
- Added EllipsoidPrimitive for visualizing ellipsoids and spheres. Currently, this is only supported in 3D, not 2D or Columbus view.
- Added `DynamicEllipsoid` and `DynamicEllipsoidVisualizer` which use the new `EllipsoidPrimitive` to implement ellipsoids in CZML.
- `Extent` functions now take optional result parameters. Also added `getCenter`, `intersectWith`, and `contains` functions.
- Add new utility class, `DynamicObjectView` for tracking a DynamicObject with the camera across scene modes; also hooked up CesiumViewerWidget to use it.
- Added `enableTranslate`, `enableZoom`, and `enableRotate` properties to `Camera2DController` to selectively toggle camera behavior. All values default to `true`.
- Added `Camera2DController.setPositionCartographic` to simplify moving the camera programmatically when in 2D mode.
- Improved near/far plane distances and eliminated z-fighting.
- Added `Matrix4.multiplyByTranslation`, `Matrix4.fromScale`, and `Matrix3.fromScale`.

### b8 - 2012-09-05

- Breaking changes:

  - Materials are now created through a centralized Material class using a JSON schema called [Fabric](https://github.com/CesiumGS/cesium/wiki/Fabric). For example, change:

          polygon.material = new BlobMaterial({repeat : 10.0});

    to:

          polygon.material = Material.fromType(context, 'Blob');
          polygon.material.repeat = 10.0;

    or:

          polygon.material = new Material({
              context : context,
              fabric : {
                  type : 'Blob',
                  uniforms : {
                      repeat : 10.0
                  }
              }
          });

  - `Label.computeScreenSpacePosition` now requires the current scene state as a parameter.
  - Passing `undefined` to any of the set functions on `Label` now throws an exception.
  - Renamed `agi_` prefix on GLSL identifiers to `czm_`.
  - Replaced `ViewportQuad` properties `vertexShader` and `fragmentShader` with optional constructor arguments.
  - Changed the GLSL automatic uniform `czm_viewport` from an `ivec4` to a `vec4` to reduce casting.
  - `Billboard` now defaults to an image index of `-1` indicating no texture, previously billboards defaulted to `0` indicating the first texture in the atlas. For example, change:

          billboards.add({
              position : { x : 1.0, y : 2.0, z : 3.0 },
          });

    to:

          billboards.add({
              position : { x : 1.0, y : 2.0, z : 3.0 },
              imageIndex : 0
          });

  - Renamed `SceneState` to `FrameState`.
  - `SunPosition` was changed from a static object to a function `computeSunPosition`; which now returns a `Cartesian3` with the computed position. It was also optimized for performance and memory pressure. For example, change:

          var result = SunPosition.compute(date);
          var position = result.position;

        to:

          var position = computeSunPosition(date);

- All `Quaternion` operations now have static versions that work with any objects exposing `x`, `y`, `z` and `w` properties.
- Added support for nested polygons with holes. See `Polygon.configureFromPolygonHierarchy`.
- Added support to the renderer for view frustum and central body occlusion culling. All built-in primitives, such as `BillboardCollection`, `Polygon`, `PolylineCollection`, etc., can be culled. See the advanced examples in the Sandbox for details.
- Added `writeTextToCanvas` function which handles sizing the resulting canvas to fit the desired text.
- Added support for CZML path visualization via the `DynamicPath` and `DynamicPathVisualizer` objects. See the [CZML wiki](https://github.com/CesiumGS/cesium/wiki/CZML-Guide) for more details.
- Added support for [WEBGL_depth_texture](http://www.khronos.org/registry/webgl/extensions/WEBGL_depth_texture/). See `Framebuffer.setDepthTexture`.
- Added `CesiumMath.isPowerOfTwo`.
- Added `affectedByLighting` to `ComplexConicSensorVolume`, `CustomSensorVolume`, and `RectangularPyramidSensorVolume` to turn lighting on/off for these objects.
- CZML `Polygon`, `Cone`, and `Pyramid` objects are no longer affected by lighting.
- Added `czm_viewRotation` and `czm_viewInverseRotation` automatic GLSL uniforms.
- Added a `clampToPixel` property to `BillboardCollection` and `LabelCollection`. When true, it aligns all billboards and text to a pixel in screen space, providing a crisper image at the cost of jumpier motion.
- `Ellipsoid` functions now take optional result parameters.

### b7 - 2012-08-01

- Breaking changes:

  - Removed keyboard input handling from `EventHandler`.
  - `TextureAtlas` takes an object literal in its constructor instead of separate parameters. Code that previously looked like:

          context.createTextureAtlas(images, pixelFormat, borderWidthInPixels);

    should now look like:

          context.createTextureAtlas({images : images, pixelFormat : pixelFormat, borderWidthInPixels : borderWidthInPixels});

  - `Camera.pickEllipsoid` returns the picked position in world coordinates and the ellipsoid parameter is optional. Prefer the new `Scene.pickEllipsoid` method. For example, change

          var position = camera.pickEllipsoid(ellipsoid, windowPosition);

    to:

          var position = scene.pickEllipsoid(windowPosition, ellipsoid);

  - `Camera.getPickRay` now returns the new `Ray` type instead of an object with position and direction properties.
  - `Camera.viewExtent` now takes an `Extent` argument instead of west, south, east and north arguments. Prefer `Scene.viewExtent` over `Camera.viewExtent`. `Scene.viewExtent` will work in any `SceneMode`. For example, change

          camera.viewExtent(ellipsoid, west, south, east, north);

    to:

          scene.viewExtent(extent, ellipsoid);

  - `CameraSpindleController.mouseConstrainedZAxis` has been removed. Instead, use `CameraSpindleController.constrainedAxis`. Code that previously looked like:

          spindleController.mouseConstrainedZAxis = true;

    should now look like:

          spindleController.constrainedAxis = Cartesian3.UNIT_Z;

  - The `Camera2DController` constructor and `CameraControllerCollection.add2D` now require a projection instead of an ellipsoid.
  - `Chain` has been removed. `when` is now included as a more complete CommonJS Promises/A implementation.
  - `Jobs.downloadImage` was replaced with `loadImage` to provide a promise that will asynchronously load an image.
  - `jsonp` now returns a promise for the requested data, removing the need for a callback parameter.
  - JulianDate.getTimeStandard() has been removed, dates are now always stored internally as TAI.
  - LeapSeconds.setLeapSeconds now takes an array of LeapSecond instances instead of JSON.
  - TimeStandard.convertUtcToTai and TimeStandard.convertTaiToUtc have been removed as they are no longer needed.
  - `Cartesian3.prototype.getXY()` was replaced with `Cartesian2.fromCartesian3`. Code that previously looked like `cartesian3.getXY();` should now look like `Cartesian2.fromCartesian3(cartesian3);`.
  - `Cartesian4.prototype.getXY()` was replaced with `Cartesian2.fromCartesian4`. Code that previously looked like `cartesian4.getXY();` should now look like `Cartesian2.fromCartesian4(cartesian4);`.
  - `Cartesian4.prototype.getXYZ()` was replaced with `Cartesian3.fromCartesian4`. Code that previously looked like `cartesian4.getXYZ();` should now look like `Cartesian3.fromCartesian4(cartesian4);`.
  - `Math.angleBetween` was removed because it was a duplicate of `Cartesian3.angleBetween`. Simply replace calls of the former to the later.
  - `Cartographic3` was renamed to `Cartographic`.
  - `Cartographic2` was removed; use `Cartographic` instead.
  - `Ellipsoid.toCartesian` was renamed to `Ellipsoid.cartographicToCartesian`.
  - `Ellipsoid.toCartesians` was renamed to `Ellipsoid.cartographicArrayToCartesianArray`.
  - `Ellipsoid.toCartographic2` was renamed to `Ellipsoid.cartesianToCartographic`.
  - `Ellipsoid.toCartographic2s` was renamed to `Ellipsoid.cartesianArrayToCartographicArray`.
  - `Ellipsoid.toCartographic3` was renamed to `Ellipsoid.cartesianToCartographic`.
  - `Ellipsoid.toCartographic3s` was renamed to `Ellipsoid.cartesianArrayToCartographicArray`.
  - `Ellipsoid.cartographicDegreesToCartesian` was removed. Code that previously looked like `ellipsoid.cartographicDegreesToCartesian(new Cartographic(45, 50, 10))` should now look like `ellipsoid.cartographicToCartesian(Cartographic.fromDegrees(45, 50, 10))`.
  - `Math.cartographic3ToRadians`, `Math.cartographic2ToRadians`, `Math.cartographic2ToDegrees`, and `Math.cartographic3ToDegrees` were removed. These functions are no longer needed because Cartographic instances are always represented in radians.
  - All functions starting with `multiplyWith` now start with `multiplyBy` to be consistent with functions starting with `divideBy`.
  - The `multiplyWithMatrix` function on each `Matrix` type was renamed to `multiply`.
  - All three Matrix classes have been largely re-written for consistency and performance. The `values` property has been eliminated and Matrices are no longer immutable. Code that previously looked like `matrix = matrix.setColumn0Row0(12);` now looks like `matrix[Matrix2.COLUMN0ROW0] = 12;`. Code that previously looked like `matrix.setColumn3(cartesian3);` now looked like `matrix.setColumn(3, cartesian3, matrix)`.
  - 'Polyline' is no longer externally creatable. To create a 'Polyline' use the 'PolylineCollection.add' method.

          Polyline polyline = new Polyline();

    to

          PolylineCollection polylineCollection = new PolylineCollection();
          Polyline polyline = polylineCollection.add();

- All `Cartesian2` operations now have static versions that work with any objects exposing `x` and `y` properties.
- All `Cartesian3` operations now have static versions that work with any objects exposing `x`, `y`, and `z` properties.
- All `Cartesian4` operations now have static versions that work with any objects exposing `x`, `y`, `z` and `w` properties.
- All `Cartographic` operations now have static versions that work with any objects exposing `longitude`, `latitude`, and `height` properties.
- All `Matrix` classes are now indexable like arrays.
- All `Matrix` operations now have static versions of all prototype functions and anywhere we take a Matrix instance as input can now also take an Array or TypedArray.
- All `Matrix`, `Cartesian`, and `Cartographic` operations now take an optional result parameter for object re-use to reduce memory pressure.
- Added `Cartographic.fromDegrees` to make creating Cartographic instances from values in degrees easier.
- Added `addImage` to `TextureAtlas` so images can be added to a texture atlas after it is constructed.
- Added `Scene.pickEllipsoid`, which picks either the ellipsoid or the map depending on the current `SceneMode`.
- Added `Event`, a new utility class which makes it easy for objects to expose event properties.
- Added `TextureAtlasBuilder`, a new utility class which makes it easy to build a TextureAtlas asynchronously.
- Added `Clock`, a simple clock for keeping track of simulated time.
- Added `LagrangePolynomialApproximation`, `HermitePolynomialApproximation`, and `LinearApproximation` interpolation algorithms.
- Added `CoordinateConversions`, a new static class where most coordinate conversion methods will be stored.
- Added `Spherical` coordinate type
- Added a new DynamicScene layer for time-dynamic, data-driven visualization. This include CZML processing. For more details see https://github.com/CesiumGS/cesium/wiki/Architecture and https://github.com/CesiumGS/cesium/wiki/CZML-in-Cesium.
- Added a new application, Cesium Viewer, for viewing CZML files and otherwise exploring the globe.
- Added a new Widgets directory, to contain common re-usable Cesium related controls.
- Added a new Timeline widget to the Widgets directory.
- Added a new Widgets/Dojo directory, to contain dojo-specific widgets.
- Added new Timeline and Cesium dojo widgets.
- Added `CameraCentralBodyController` as the new default controller to handle mouse input.
  - The left mouse button rotates around the central body.
  - The right mouse button and mouse wheel zoom in and out.
  - The middle mouse button rotates around the point clicked on the central body.
- Added `computeTemeToPseudoFixedMatrix` function to `Transforms`.
- Added 'PolylineCollection' to manage numerous polylines. 'PolylineCollection' dramatically improves rendering speed when using polylines.

### b6a - 2012-06-20

- Breaking changes:
  - Changed `Tipsify.tipsify` and `Tipsify.calculateACMR` to accept an object literal instead of three separate arguments. Supplying a maximum index and cache size is now optional.
  - `CentralBody` no longer requires a camera as the first parameter.
- Added `CentralBody.northPoleColor` and `CentralBody.southPoleColor` to fill in the poles if they are not covered by a texture.
- Added `Polygon.configureExtent` to create a polygon defined by west, south, east, and north values.
- Added functions to `Camera` to provide position and directions in world coordinates.
- Added `showThroughEllipsoid` to `CustomSensorVolume` and `RectangularPyramidSensorVolume` to allow sensors to draw through Earth.
- Added `affectedByLighting` to `CentralBody` and `Polygon` to turn lighting on/off for these objects.

### b5 - 2012-05-15

- Breaking changes:

  - Renamed Geoscope to Cesium. To update your code, change all `Geoscope.*` references to `Cesium.*`, and reference Cesium.js instead of Geoscope.js.
  - `CompositePrimitive.addGround` was removed; use `CompositePrimitive.add` instead. For example, change

          primitives.addGround(polygon);

    to:

          primitives.add(polygon);

  - Moved `eastNorthUpToFixedFrame` and `northEastDownToFixedFrame` functions from `Ellipsoid` to a new `Transforms` object. For example, change

          var m = ellipsoid.eastNorthUpToFixedFrame(p);

    to:

          var m = Cesium.Transforms.eastNorthUpToFixedFrame(p, ellipsoid);

  - Label properties `fillStyle` and `strokeStyle` were renamed to `fillColor` and `outlineColor`; they are also now color objects instead of strings. The label `Color` property has been removed.

    For example, change

          label.setFillStyle("red");
          label.setStrokeStyle("#FFFFFFFF");

    to:

          label.setFillColor({ red : 1.0, blue : 0.0, green : 0.0, alpha : 1.0 });
          label.setOutlineColor({ red : 1.0, blue : 1.0, green : 1.0, alpha : 1.0 });

  - Renamed `Tipsify.Tipsify` to `Tipsify.tipsify`.
  - Renamed `Tipsify.CalculateACMR` to `Tipsify.calculateACMR`.
  - Renamed `LeapSecond.CompareLeapSecondDate` to `LeapSecond.compareLeapSecondDate`.
  - `Geoscope.JSONP.get` is now `Cesium.jsonp`. `Cesium.jsonp` now takes a url, a callback function, and an options object. The previous 2nd and 4th parameters are now specified using the options object.
  - `TWEEN` is no longer globally defined, and is instead available as `Cesium.Tween`.
  - Chain.js functions such as `run` are now moved to `Cesium.Chain.run`, etc.
  - `Geoscope.CollectionAlgorithms.binarySearch` is now `Cesium.binarySearch`.
  - `Geoscope.ContainmentTests.pointInsideTriangle2D` is now `Cesium.pointInsideTriangle2D`.
  - Static constructor methods prefixed with "createFrom", now start with "from":

          Matrix2.createfromColumnMajorArray

    becomes

          Matrix2.fromColumnMajorArray

  - The `JulianDate` constructor no longer takes a `Date` object, use the new from methods instead:

          new JulianDate(new Date());

    becomes

          JulianDate.fromDate(new Date("January 1, 2011 12:00:00 EST"));
          JulianDate.fromIso8601("2012-04-24T18:08Z");
          JulianDate.fromTotalDays(23452.23);

  - `JulianDate.getDate` is now `JulianDate.toDate()` and returns a new instance each time.
  - `CentralBody.logoOffsetX` and `logoOffsetY` have been replaced with `CentralBody.logoOffset`, a `Cartesian2`.
  - TileProviders now take a proxy object instead of a string, to allow more control over how proxy URLs are built. Construct a DefaultProxy, passing the previous proxy URL, to get the previous behavior.
  - `Ellipsoid.getScaledWgs84()` has been removed since it is not needed.
  - `getXXX()` methods which returned a new instance of what should really be a constant are now exposed as frozen properties instead. This should improve performance and memory pressure.

    - `Cartsian2/3/4.getUnitX()` -> `Cartsian2/3/4.UNIT_X`
    - `Cartsian2/3/4.getUnitY()` -> `Cartsian2/3/4.UNIT_Y`
    - `Cartsian2/3/4.getUnitZ()` -> `Cartsian3/4.UNIT_Z`
    - `Cartsian2/3/4.getUnitW()` -> `Cartsian4.UNIT_W`
    - `Matrix/2/3/4.getIdentity()` -> `Matrix/2/3/4.IDENTITY`
    - `Quaternion.getIdentity()` -> `Quaternion.IDENTITY`
    - `Ellipsoid.getWgs84()` -> `Ellipsoid.WGS84`
    - `Ellipsoid.getUnitSphere()` -> `Ellipsoid.UNIT_SPHERE`
    - `Cartesian2/3/4/Cartographic.getZero()` -> `Cartesian2/3/4/Cartographic.ZERO`

- Added `PerformanceDisplay` which can be added to a scene to display frames per second (FPS).
- Labels now correctly allow specifying fonts by non-pixel CSS units such as points, ems, etc.
- Added `Shapes.computeEllipseBoundary` and updated `Shapes.computeCircleBoundary` to compute boundaries using arc-distance.
- Added `fileExtension` and `credit` properties to `OpenStreetMapTileProvider` construction.
- Night lights no longer disappear when `CentralBody.showGroundAtmosphere` is `true`.

### b4 - 2012-03-01

- Breaking changes:

  - Replaced `Geoscope.SkyFromSpace` object with `CentralBody.showSkyAtmosphere` property.
  - For mouse click and double click events, replaced `event.x` and `event.y` with `event.position`.
  - For mouse move events, replaced `movement.startX` and `startY` with `movement.startPosition`. Replaced `movement.endX` and `movement.endY` with `movement.endPosition`.
  - `Scene.Pick` now takes a `Cartesian2` with the origin at the upper-left corner of the canvas. For example, code that looked like:

          scene.pick(movement.endX, scene.getCanvas().clientHeight - movement.endY);

    becomes:

          scene.pick(movement.endPosition);

- Added `SceneTransitioner` to switch between 2D and 3D views. See the new Skeleton 2D example.
- Added `CentralBody.showGroundAtmosphere` to show an atmosphere on the ground.
- Added `Camera.pickEllipsoid` to get the point on the globe under the mouse cursor.
- Added `Polygon.height` to draw polygons at a constant altitude above the ellipsoid.

### b3 - 2012-02-06

- Breaking changes:
  - Replaced `Geoscope.Constants` and `Geoscope.Trig` with `Geoscope.Math`.
  - `Polygon`
    - Replaced `setColor` and `getColor` with a `material.color` property.
    - Replaced `setEllipsoid` and `getEllipsoid` with an `ellipsoid` property.
    - Replaced `setGranularity` and `getGranularity` with a `granularity` property.
  - `Polyline`
    - Replaced `setColor`/`getColor` and `setOutlineColor`/`getOutlineColor` with `color` and `outline` properties.
    - Replaced `setWidth`/`getWidth` and `setOutlineWidth`/`getOutlineWidth` with `width` and `outlineWidth` properties.
  - Removed `Geoscope.BillboardCollection.bufferUsage`. It is now automatically determined.
  - Removed `Geoscope.Label` set/get functions for `shadowOffset`, `shadowBlur`, `shadowColor`. These are no longer supported.
  - Renamed `Scene.getTransitions` to `Scene.getAnimations`.
  - Renamed `SensorCollection` to `SensorVolumeCollection`.
  - Replaced `ComplexConicSensorVolume.material` with separate materials for each surface: `outerMaterial`, `innerMaterial`, and `capMaterial`.
  - Material renames
    - `TranslucentSensorVolumeMaterial` to `ColorMaterial`.
    - `DistanceIntervalSensorVolumeMaterial` to `DistanceIntervalMaterial`.
    - `TieDyeSensorVolumeMaterial` to `TieDyeMaterial`.
    - `CheckerboardSensorVolumeMaterial` to `CheckerboardMaterial`.
    - `PolkaDotSensorVolumeMaterial` to `DotMaterial`.
    - `FacetSensorVolumeMaterial` to `FacetMaterial`.
    - `BlobSensorVolumeMaterial` to `BlobMaterial`.
  - Added new materials:
    - `VerticalStripeMaterial`
    - `HorizontalStripeMaterial`
    - `DistanceIntervalMaterial`
  - Added polygon material support via the new `Polygon.material` property.
  - Added clock angle support to `ConicSensorVolume` via the new `maximumClockAngle` and `minimumClockAngle` properties.
  - Added a rectangular sensor, `RectangularPyramidSensorVolume`.
  - Changed custom sensor to connect direction points using the sensor's radius; previously, points were connected with a line.
  - Improved performance and memory usage of `BillboardCollection` and `LabelCollection`.
  - Added more mouse events.
  - Added Sandbox examples for new features.

### b2 - 2011-12-01

- Added complex conic and custom sensor volumes, and various materials to change their appearance. See the new Sensor folder in the Sandbox.
- Added modelMatrix property to primitives to render them in a local reference frame. See the polyline example in the Sandbox.
- Added eastNorthUpToFixedFrame() and northEastDownToFixedFrame() to Ellipsoid to create local reference frames.
- Added CameraFlightController to zoom smoothly from one point to another. See the new camera examples in the Sandbox.
- Added row and column assessors to Matrix2, Matrix3, and Matrix4.
- Added Scene, which reduces the amount of code required to use Geoscope. See the Skeleton. We recommend using this instead of explicitly calling update() and render() for individual or composite primitives. Existing code will need minor changes:

  - Calls to Context.pick() should be replaced with Scene.pick().
  - Primitive constructors no longer require a context argument.
  - Primitive update() and render() functions now require a context argument. However, when using the new Scene object, these functions do not need to be called directly.
  - TextureAtlas should no longer be created directly; instead, call Scene.getContext().createTextureAtlas().
  - Other breaking changes:

    - Camera get/set functions, e.g., getPosition/setPosition were replaced with properties, e.g., position.
    - Replaced CompositePrimitive, Polygon, and Polyline getShow/setShow functions with a show property.
    - Replaced Polyline, Polygon, BillboardCollection, and LabelCollection getBufferUsage/setBufferUsage functions with a bufferUsage property.
    - Changed colors used by billboards, labels, polylines, and polygons. Previously, components were named r, g, b, and a. They are now red, green, blue, and alpha. Previously, each component's range was [0, 255]. The range is now [0, 1] floating point. For example,

            color : { r : 0, g : 255, b : 0, a : 255 }

      becomes:

            color : { red : 0.0, green : 1.0, blue : 0.0, alpha : 1.0 }

### b1 - 2011-09-19

- Added `Shapes.computeCircleBoundary` to compute circles. See the Sandbox.
- Changed the `EventHandler` constructor function to take the Geoscope canvas, which ensures the mouse position is correct regardless of the canvas' position on the page. Code that previously looked like:

        var handler = new Geoscope.EventHandler();

  should now look like:

        var handler = new Geoscope.EventHandler(canvas);

- Context.Pick no longer requires clamping the x and y arguments. Code that previously looked like:

        var pickedObject = context.pick(primitives, us, Math.max(x, 0.0),
            Math.max(context.getCanvas().clientHeight - y, 0.0));

  can now look like:

        var pickedObject = context.pick(primitives, us, x, context.getCanvas().clientHeight - y);

- Changed Polyline.setWidth and Polyline.setOutlineWidth to clamp the width to the WebGL implementation limit instead of throwing an exception. Code that previously looked like:

        var maxWidth = context.getMaximumAliasedLineWidth();
        polyline.setWidth(Math.min(5, maxWidth));
        polyline.setOutlineWidth(Math.min(10, maxWidth));

  can now look like:

        polyline.setWidth(5);
        polyline.setOutlineWidth(10);

- Improved the Sandbox:
  - Code in the editor is now evaluated as you type for quick prototyping.
  - Highlighting a Geoscope type in the editor and clicking the doc button in the toolbar now brings up the reference help for that type.
- BREAKING CHANGE: The `Context` constructor-function now takes an element instead of an ID. Code that previously looked like:

        var context = new Geoscope.Context("glCanvas");
        var canvas = context.getCanvas();

  should now look like:

        var canvas = document.getElementById("glCanvas");
        var context = new Geoscope.Context(canvas);

### b0 - 2011-08-31

- Added new Sandbox and Skeleton examples. The sandbox contains example code for common tasks. The skeleton is a bare-bones application for building upon. Most sandbox code examples can be copy and pasted directly into the skeleton.
- Added `Geoscope.Polygon` for drawing polygons on the globe.
- Added `Context.pick` to pick objects in one line of code.
- Added `bringForward`, `bringToFront`, `sendBackward`, and `sendToBack` functions to `CompositePrimitive` to control the render-order for ground primitives.
- Added `getShow`/`setShow` functions to `Polyline` and `CompositePrimitive`.
- Added new camera control and event types including `CameraFreeLookEventHandler`, `CameraSpindleEventHandler`, and `EventHandler`.
- Replaced `Ellipsoid.toCartesian3` with `Ellipsoid.toCartesian`.
- update and `updateForPick` functions no longer require a `UniformState` argument.

## Alpha Releases

### a6 - 2011-08-05

- Added support for lines using `Geoscope.Polyline`. See the Sandbox example.
- Made `CompositePrimitive`, `LabelCollection`, and `BillboardCollection` have consistent function names, including a new `contains()` function.
- Improved reference documentation layout.

### a5 - 2011-07-22

- Flushed out `CompositePrimitive`, `TimeStandard`, and `LeapSecond` types.
- Improved support for browsers using ANGLE (Windows Only).

### a4 - 2011-07-15

- Added `Geoscope.TimeStandard` for handling TAI and UTC time standards.
- Added `Geoscope.Quaternion`, which is a foundation for future camera control.
- Added initial version of `Geoscope.PrimitiveCollection` to simplify rendering.
- Prevented billboards/labels near the surface from getting cut off by the globe.
- See the Sandbox for example code.
- Added more reference documentation for labels.

### a3 - 2011-07-08

- Added `Geoscope.LabelCollection` for drawing text.
- Added `Geoscope.JulianDate` and `Geoscope.TimeConstants` for proper time handling.
- See the Sandbox example for how to use the new labels and Julian date.

### a2 - 2011-07-01

- Added `Geoscope.ViewportQuad` and `Geoscope.Rectangle` (foundations for 2D map).
- Improved the visual quality of cloud shadows.

### a1 - 2011-06-24

- Added `SunPosition` type to compute the sun position for a julian date.
- Simplified picking. See the mouse move event in the Sandbox example.
- `Cartographic2` and `Cartographic3` are now mutable types.
- Added reference documentation for billboards.

### a0 - 2011-06-17

- Initial Release.<|MERGE_RESOLUTION|>--- conflicted
+++ resolved
@@ -30,12 +30,10 @@
 - Fixed handling of subtree root transforms in `Implicit3DTileContent`. [#9971](https://github.com/CesiumGS/cesium/pull/9971)
 - Fixed issue in `ModelExperimental` where indices were not the correct data type after draco decode. [#9974](https://github.com/CesiumGS/cesium/pull/9974)
 - Fixed WMS 1.3.0 `GetMap` `bbox` parameter so that it follows the axis ordering as defined in the EPSG database. [#9797](https://github.com/CesiumGS/cesium/pull/9797)
-<<<<<<< HEAD
 - Fixed KmlDataSource so that it can handle relative URLs for additional elements - video, audio, iframe etc. [#9328](https://github.com/CesiumGS/cesium/pull/9328)
 - Fixed memory leak when add big number of entities(polyline) [##9984](https://github.com/CesiumGS/cesium/pull/9984)
-=======
 - Fixed `KmlDataSource` so that it can handle relative URLs for additional elements - video, audio, iframe etc. [#9328](https://github.com/CesiumGS/cesium/pull/9328)
->>>>>>> 3e3031d7
+
 
 ### 1.88 - 2021-12-01
 
