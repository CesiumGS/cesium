# Change Log

### 1.78 - 2021-02-01

<<<<<<< HEAD
##### Fixes :wrench:

- Fixed an issue where certain inputs to EllipsoidGeodesic would result in a surfaceDistance of NaN. [#9316](https://github.com/CesiumGS/cesium/pull/9316)
=======
##### Deprecated :hourglass_flowing_sand:

- `Cesium3DTileset.url` has been deprecated and will be removed in Cesium 1.79. Instead, use `Cesium3DTileset.resource.url` to retrieve the url value.

##### Additions :tada:

- Added `BillboardCollection.show`, `EntityCluster.show`, `LabelCollection.show`, `PointPrimitiveCollection.show`, and `PolylineCollection.show` for a convenient way to control show of the entire collection [#9307](https://github.com/CesiumGS/cesium/pull/9307)
- `TaskProcessor` now accepts an absolute URL in addition to a worker name as it's first parameter. This makes it possible to use custom web workers with Cesium's task processing system without copying them to Cesium's Workers directory.
>>>>>>> 8f365809

### 1.77 - 2021-01-04

##### Additions :tada:

- Added `ElevationBand` material, which maps colors and gradients to exact elevations. [#9132](https://github.com/CesiumGS/cesium/pull/9132)

##### Fixes :wrench:

- Fixed an issue where changing a model or tileset's `color`, `backFaceCulling`, or `silhouetteSize` would trigger an error. [#9271](https://github.com/CesiumGS/cesium/pull/9271)

##### Deprecated :hourglass_flowing_sand:

- `EasingFunction.QUADRACTIC_IN` was deprecated and will be removed in Cesium 1.79. It has been replaced with `EasingFunction.QUADRATIC_IN`. [#9220](https://github.com/CesiumGS/cesium/issues/9220)
- `EasingFunction.QUADRACTIC_OUT` was deprecated and will be removed in Cesium 1.79. It has been replaced with `EasingFunction.QUADRATIC_OUT`. [#9220](https://github.com/CesiumGS/cesium/issues/9220)
- `EasingFunction.QUADRACTIC_IN_OUT` was deprecated and will be removed in Cesium 1.79. It has been replaced with `EasingFunction.QUADRATIC_IN_OUT`. [#9220](https://github.com/CesiumGS/cesium/issues/9220)

### 1.76 - 2020-12-01

##### Fixes :wrench:

- Fixed an issue where tileset styles would be reapplied every frame when a tileset has a style and `tileset.preloadWhenHidden` is true and `tileset.show` is false. Also fixed a related issue where styles would be reapplied if the style being set is the same as the active style. [#9223](https://github.com/CesiumGS/cesium/pull/9223)
- Fixed JSDoc and TypeScript type definitions for `EllipsoidTangentPlane.fromPoints` which didn't list a return type. [#9227](https://github.com/CesiumGS/cesium/pull/9227)
- Updated DOMPurify from 1.0.8 to 2.2.2. [#9240](https://github.com/CesiumGS/cesium/issues/9240)

### 1.75 - 2020-11-02

##### Fixes :wrench:

- Fixed an issue in the PBR material where models with the `KHR_materials_unlit` extension had the normal attribute disabled. [#9173](https://github.com/CesiumGS/cesium/pull/9173).
- Fixed JSDoc and TypeScript type definitions for `writeTextToCanvas` which listed incorrect return type. [#9196](https://github.com/CesiumGS/cesium/pull/9196)
- Fixed JSDoc and TypeScript type definitions for `Viewer.globe` constructor option to allow disabling the globe on startup. [#9063](https://github.com/CesiumGS/cesium/pull/9063)

### 1.74 - 2020-10-01

##### Additions :tada:

- Added `Matrix3.inverseTranspose` and `Matrix4.inverseTranspose`. [#9135](https://github.com/CesiumGS/cesium/pull/9135)

##### Fixes :wrench:

- Fixed an issue where the camera zooming is stuck when looking up. [#9126](https://github.com/CesiumGS/cesium/pull/9126)
- Fixed an issue where Plane doesn't rotate correctly around the main local axis. [#8268](https://github.com/CesiumGS/cesium/issues/8268)
- Fixed clipping planes with non-uniform scale. [#9135](https://github.com/CesiumGS/cesium/pull/9135)
- Fixed an issue where ground primitives would get clipped at certain camera angles. [#9114](https://github.com/CesiumGS/cesium/issues/9114)
- Fixed a bug that could cause half of the globe to disappear when setting the `terrainProvider. [#9161](https://github.com/CesiumGS/cesium/pull/9161)
- Fixed a crash when loading Cesium OSM buildings with shadows enabled. [#9172](https://github.com/CesiumGS/cesium/pull/9172)

### 1.73 - 2020-09-01

##### Breaking Changes :mega:

- Removed `MapboxApi`, which was deprecated in v1.72. Pass your access token directly to the `MapboxImageryProvider` or `MapboxStyleImageryProvider` constructors.
- Removed `BingMapsApi`, which was deprecated in v1.72. Pass your access key directly to the `BingMapsImageryProvider` or `BingMapsGeocoderService` constructors.

##### Additions :tada:

- Added support for the CSS `line-height` specifier in the `font` property of a `Label`. [#8954](https://github.com/CesiumGS/cesium/pull/8954)
- `Viewer` now has default pick handling for `Cesium3DTileFeature` data and will display its properties in the default Viewer `InfoBox` as well as set `Viewer.selectedEntity` to a transient Entity instance representing the data. [#9121](https://github.com/CesiumGS/cesium/pull/9121).

##### Fixes :wrench:

- Fixed several artifacts on mobile devices caused by using insufficient precision. [#9064](https://github.com/CesiumGS/cesium/pull/9064)
- Fixed handling of `data:` scheme for the Cesium ion logo URL. [#9085](https://github.com/CesiumGS/cesium/pull/9085)
- Fixed an issue where the boundary rectangles in `TileAvailability` are not sorted correctly, causing terrain to sometimes fail to achieve its maximum detail. [#9098](https://github.com/CesiumGS/cesium/pull/9098)
- Fixed an issue where a request for an availability tile of the reference layer is delayed because the throttle option is on. [#9099](https://github.com/CesiumGS/cesium/pull/9099)
- Fixed an issue where Node.js tooling could not resolve package.json. [#9105](https://github.com/CesiumGS/cesium/pull/9105)
- Fixed classification artifacts on some mobile devices. [#9108](https://github.com/CesiumGS/cesium/pull/9108)
- Fixed an issue where Resource silently fails to load if being used multiple times. [#9093](https://github.com/CesiumGS/cesium/issues/9093)

### 1.72 - 2020-08-03

##### Breaking Changes :mega:

- CesiumJS no longer ships with a default Mapbox access token and Mapbox imagery layers have been removed from the `BaseLayerPicker` defaults. If you are using `MapboxImageryProvider` or `MapboxStyleImageryProvider`, use `options.accessToken` when initializing the imagery provider.

##### Additions :tada:

- Added support for glTF multi-texturing via `TEXCOORD_1`. [#9075](https://github.com/CesiumGS/cesium/pull/9075)

##### Deprecated :hourglass_flowing_sand:

- `MapboxApi.defaultAccessToken` was deprecated and will be removed in CesiumJS 1.73. Pass your access token directly to the MapboxImageryProvider or MapboxStyleImageryProvider constructors.
- `BingMapsApi` was deprecated and will be removed in CesiumJS 1.73. Pass your access key directly to the BingMapsImageryProvider or BingMapsGeocoderService constructors.

##### Fixes :wrench:

- Fixed `Color.fromCssColorString` when color string contains spaces. [#9015](https://github.com/CesiumGS/cesium/issues/9015)
- Fixed 3D Tileset replacement refinement when leaf is empty. [#8996](https://github.com/CesiumGS/cesium/pull/8996)
- Fixed a bug in the assessment of terrain tile visibility [#9033](https://github.com/CesiumGS/cesium/issues/9033)
- Fixed vertical polylines with `arcType: ArcType.RHUMB`, including lines drawn via GeoJSON. [#9028](https://github.com/CesiumGS/cesium/pull/9028)
- Fixed wall rendering when underground [#9041](https://github.com/CesiumGS/cesium/pull/9041)
- Fixed issue where a side of the wall was missing if the first position and the last position were equal [#9044](https://github.com/CesiumGS/cesium/pull/9044)
- Fixed `translucencyByDistance` for label outline color [#9003](https://github.com/CesiumGS/cesium/pull/9003)
- Fixed return value for `SampledPositionProperty.removeSample` [#9017](https://github.com/CesiumGS/cesium/pull/9017)
- Fixed issue where wall doesn't have correct texture coordinates when there are duplicate positions input [#9042](https://github.com/CesiumGS/cesium/issues/9042)
- Fixed an issue where clipping planes would not clip at the correct distances on some Android devices, most commonly reproducible on devices with `Mali` GPUs that do not support float textures via WebGL [#9023](https://github.com/CesiumGS/cesium/issues/9023)

### 1.71 - 2020-07-01

##### Breaking Changes :mega:

- Updated `WallGeometry` to respect the order of positions passed in, instead of making the positions respect a counter clockwise winding order. This will only affect the look of walls with an image material. If this changed the way your wall is drawing, reverse the order of the positions. [#8955](https://github.com/CesiumGS/cesium/pull/8955/)

##### Additions :tada:

- Added `backFaceCulling` property to `Cesium3DTileset` and `Model` to support viewing the underside or interior of a tileset or model. [#8981](https://github.com/CesiumGS/cesium/pull/8981)
- Added `Ellipsoid.surfaceArea` for computing the approximate surface area of a rectangle on the surface of an ellipsoid. [#8986](https://github.com/CesiumGS/cesium/pull/8986)
- Added support for PolylineVolume in CZML. [#8841](https://github.com/CesiumGS/cesium/pull/8841)
- Added `Color.toCssHexString` for getting the CSS hex string equivalent for a color. [#8987](https://github.com/CesiumGS/cesium/pull/8987)

##### Fixes :wrench:

- Fixed issue where tileset was not playing glTF animations. [#8962](https://github.com/CesiumGS/cesium/issues/8962)
- Fixed a divide-by-zero bug in `Ellipsoid.geodeticSurfaceNormal` when given the origin as input. `undefined` is returned instead. [#8986](https://github.com/CesiumGS/cesium/pull/8986)
- Fixed error with `WallGeometry` when there were adjacent positions with very close values. [#8952](https://github.com/CesiumGS/cesium/pull/8952)
- Fixed artifact for skinned model when log depth is enabled. [#6447](https://github.com/CesiumGS/cesium/issues/6447)
- Fixed a bug where certain rhumb arc polylines would lead to a crash. [#8787](https://github.com/CesiumGS/cesium/pull/8787)
- Fixed handling of Label's backgroundColor and backgroundPadding option [#8949](https://github.com/CesiumGS/cesium/pull/8949)
- Fixed several bugs when rendering CesiumJS in a WebGL 2 context. [#797](https://github.com/CesiumGS/cesium/issues/797)
- Fixed a bug where switching from perspective to orthographic caused triangles to overlap each other incorrectly. [#8346](https://github.com/CesiumGS/cesium/issues/8346)
- Fixed a bug where switching to orthographic camera on the first frame caused the zoom level to be incorrect. [#8853](https://github.com/CesiumGS/cesium/pull/8853)
- Fixed `scene.pickFromRay` intersection inaccuracies. [#8439](https://github.com/CesiumGS/cesium/issues/8439)
- Fixed a bug where a null or undefined name property passed to the `Entity` constructor would throw an exception.[#8832](https://github.com/CesiumGS/cesium/pull/8832)
- Fixed JSDoc and TypeScript type definitions for `ScreenSpaceEventHandler.getInputAction` which listed incorrect return type. [#9002](https://github.com/CesiumGS/cesium/pull/9002)
- Improved the style of the error panel. [#8739](https://github.com/CesiumGS/cesium/issues/8739)
- Fixed animation widget SVG icons not appearing in iOS 13.5.1. [#8993](https://github.com/CesiumGS/cesium/pull/8993)

### 1.70.1 - 2020-06-10

##### Additions :tada:

- Add a `toString` method to the `Resource` class in case an instance gets logged as a string. [#8722](https://github.com/CesiumGS/cesium/issues/8722)
- Exposed `Transforms.rotationMatrixFromPositionVelocity` method from Cesium's private API. [#8927](https://github.com/CesiumGS/cesium/issues/8927)

##### Fixes :wrench:

- Fixed JSDoc and TypeScript type definitions for all `ImageryProvider` types, which were missing `defaultNightAlpha` and `defaultDayAlpha` properties. [#8908](https://github.com/CesiumGS/cesium/pull/8908)
- Fixed JSDoc and TypeScript for `MaterialProperty`, which were missing the ability to take primitive types in their constructor. [#8904](https://github.com/CesiumGS/cesium/pull/8904)
- Fixed JSDoc and TypeScript type definitions to allow the creation of `GeometryInstance` instances using `XXXGeometry` classes. [#8941](https://github.com/CesiumGS/cesium/pull/8941).
- Fixed JSDoc and TypeScript for `buildModuleUrl`, which was accidentally excluded from the official CesiumJS API. [#8923](https://github.com/CesiumGS/cesium/pull/8923)
- Fixed JSDoc and TypeScript type definitions for `EllipsoidGeodesic` which incorrectly listed `result` as required. [#8904](https://github.com/CesiumGS/cesium/pull/8904)
- Fixed JSDoc and TypeScript type definitions for `EllipsoidTangentPlane.fromPoints`, which takes an array of `Cartesian3`, not a single instance. [#8928](https://github.com/CesiumGS/cesium/pull/8928)
- Fixed JSDoc and TypeScript type definitions for `EntityCollection.getById` and `CompositeEntityCollection.getById`, which can both return undefined. [#8928](https://github.com/CesiumGS/cesium/pull/8928)
- Fixed JSDoc and TypeScript type definitions for `Viewer` options parameters.
- Fixed a memory leak where some 3D Tiles requests were being unintentionally retained after the requests were cancelled. [#8843](https://github.com/CesiumGS/cesium/pull/8843)
- Fixed a bug with handling of PixelFormat's flipY. [#8893](https://github.com/CesiumGS/cesium/pull/8893)

### 1.70.0 - 2020-06-01

##### Major Announcements :loudspeaker:

- All Cesium ion users now have access to Cesium OSM Buildings - a 3D buildings layer covering the entire world built with OpenStreetMap building data, available as 3D Tiles. Read more about it [on our blog](https://cesium.com/blog/2020/06/01/cesium-osm-buildings/).
  - [Explore it on Sandcastle](https://sandcastle.cesium.com/index.html?src=Cesium%20OSM%20Buildings.html).
  - Add it to your CesiumJS app: `viewer.scene.primitives.add(Cesium.createOsmBuildings())`.
  - Contains per-feature data like building name, address, and much more. [Read more about the available properties](https://cesium.com/content/cesium-osm-buildings/).
- CesiumJS now ships with official TypeScript type definitions! [#8878](https://github.com/CesiumGS/cesium/pull/8878)
  - If you import CesiumJS as a module, the new definitions will automatically be used by TypeScript and related tooling.
  - If you import individual CesiumJS source files directly, you'll need to add `"types": ["cesium"]` in your tsconfig.json in order for the definitions to be used.
  - If you’re using your own custom definitions and you’re not yet ready to switch, you can delete `Source/Cesium.d.ts` after install.
  - See our [blog post](https://cesium.com/blog/2020/06/01/cesiumjs-tsd/) for more information and a technical overview of how it all works.
- CesiumJS now supports underground rendering with globe translucency! [#8726](https://github.com/CesiumGS/cesium/pull/8726)
  - Added options for controlling globe translucency through the new [`GlobeTranslucency`](https://cesium.com/docs/cesiumjs-ref-doc/GlobeTranslucency.html) object including front face alpha, back face alpha, and a translucency rectangle.
  - Added `Globe.undergroundColor` and `Globe.undergroundColorAlphaByDistance` for controlling how the back side of the globe is rendered when the camera is underground or the globe is translucent. [#8867](https://github.com/CesiumGS/cesium/pull/8867)
  - Improved camera controls when the camera is underground. [#8811](https://github.com/CesiumGS/cesium/pull/8811)
  - Sandcastle examples: [Globe Translucency](https://sandcastle.cesium.com/?src=Globe%20Translucency.html), [Globe Interior](https://sandcastle.cesium.com/?src=Globe%20Interior.html), and [Underground Color](https://sandcastle.cesium.com/?src=Underground%20Color.html&label=All)

##### Additions :tada:

- Our API reference documentation has received dozens of fixes and improvements, largely due to the TypeScript effort.
- Added `Cesium3DTileset.extensions` to get the extensions property from the tileset JSON. [#8829](https://github.com/CesiumGS/cesium/pull/8829)
- Added `Camera.completeFlight`, which causes the current camera flight to immediately jump to the final destination and call its complete callback. [#8788](https://github.com/CesiumGS/cesium/pull/8788)
- Added `nightAlpha` and `dayAlpha` properties to `ImageryLayer` to control alpha separately for the night and day sides of the globe. [#8868](https://github.com/CesiumGS/cesium/pull/8868)
- Added `SkyAtmosphere.perFragmentAtmosphere` to switch between per-vertex and per-fragment atmosphere shading. [#8866](https://github.com/CesiumGS/cesium/pull/8866)
- Added a new sandcastle example to show how to add fog using a `PostProcessStage` [#8798](https://github.com/CesiumGS/cesium/pull/8798)
- Added `frustumSplits` option to `DebugCameraPrimitive`. [8849](https://github.com/CesiumGS/cesium/pull/8849)
- Supported `#rgba` and `#rrggbbaa` formats in `Color.fromCssColorString`. [8873](https://github.com/CesiumGS/cesium/pull/8873)

##### Fixes :wrench:

- Fixed a bug that could cause rendering of a glTF model to become corrupt when switching from a Uint16 to a Uint32 index buffer to accomodate new vertices added for edge outlining. [#8820](https://github.com/CesiumGS/cesium/pull/8820)
- Fixed a bug where a removed billboard could prevent changing of the `TerrainProvider`. [#8766](https://github.com/CesiumGS/cesium/pull/8766)
- Fixed an issue with 3D Tiles point cloud styling where `${feature.propertyName}` and `${feature["propertyName"]}` syntax would cause a crash. Also fixed an issue where property names with non-alphanumeric characters would crash. [#8785](https://github.com/CesiumGS/cesium/pull/8785)
- Fixed a bug where `DebugCameraPrimitive` was ignoring the near and far planes of the `Camera`. [#8848](https://github.com/CesiumGS/cesium/issues/8848)
- Fixed sky atmosphere artifacts below the horizon. [#8866](https://github.com/CesiumGS/cesium/pull/8866)
- Fixed ground primitives in orthographic mode. [#5110](https://github.com/CesiumGS/cesium/issues/5110)
- Fixed the depth plane in orthographic mode. This improves the quality of polylines and other primitives that are rendered near the horizon. [8858](https://github.com/CesiumGS/cesium/pull/8858)

### 1.69.0 - 2020-05-01

##### Breaking Changes :mega:

- The property `Scene.sunColor` has been removed. Use `scene.light.color` and `scene.light.intensity` instead. [#8774](https://github.com/CesiumGS/cesium/pull/8774)
- Removed `isArray`. Use the native `Array.isArray` function instead. [#8779](https://github.com/CesiumGS/cesium/pull/8779)

##### Additions :tada:

- Added `RequestScheduler` to the public API; this allows users to have more control over the requests made by CesiumJS. [#8384](https://github.com/CesiumGS/cesium/issues/8384)
- Added support for high-quality edges on solid geometry in glTF models. [#8776](https://github.com/CesiumGS/cesium/pull/8776)
- Added `Scene.cameraUnderground` for checking whether the camera is underneath the globe. [#8765](https://github.com/CesiumGS/cesium/pull/8765)

##### Fixes :wrench:

- Fixed several problems with polylines when the logarithmic depth buffer is enabled, which is the default on most systems. [#8706](https://github.com/CesiumGS/cesium/pull/8706)
- Fixed a bug with very long view ranges requiring multiple frustums even with the logarithmic depth buffer enabled. Previously, such scenes could resolve depth incorrectly. [#8727](https://github.com/CesiumGS/cesium/pull/8727)
- Fixed an issue with glTF skinning support where an optional property `skeleton` was considered required by Cesium. [#8175](https://github.com/CesiumGS/cesium/issues/8175)
- Fixed an issue with clamping of non-looped glTF animations. Subscribers to animation `update` events should expect one additional event firing as an animation stops. [#7387](https://github.com/CesiumGS/cesium/issues/7387)
- Geometry instance floats now work for high precision floats on newer iOS devices. [#8805](https://github.com/CesiumGS/cesium/pull/8805)
- Fixed a bug where the elevation contour material's alpha was not being applied. [#8749](https://github.com/CesiumGS/cesium/pull/8749)
- Fix potential memory leak when destroying `CesiumWidget` instances. [#8591](https://github.com/CesiumGS/cesium/pull/8591)
- Fixed displaying the Cesium ion icon when running in an Android, iOS or UWP WebView. [#8758](https://github.com/CesiumGS/cesium/pull/8758)

### 1.68.0 - 2020-04-01

##### Additions :tada:

- Added basic underground rendering support. When the camera is underground the globe will be rendered as a solid surface and underground entities will not be culled. [#8572](https://github.com/AnalyticalGraphicsInc/cesium/pull/8572)
- The `CesiumUnminified` build now includes sourcemaps. [#8572](https://github.com/CesiumGS/cesium/pull/8659)
- Added glTF `STEP` animation interpolation. [#8786](https://github.com/CesiumGS/cesium/pull/8786)
- Added the ability to edit CesiumJS shaders on-the-fly using the [SpectorJS](https://spector.babylonjs.com/) Shader Editor. [#8608](https://github.com/CesiumGS/cesium/pull/8608)

##### Fixes :wrench:

- Cesium can now be used in Node.JS 12 and later, with or without `--experimental-modules`. It can still be used in earlier versions as well. [#8572](https://github.com/CesiumGS/cesium/pull/8659)
- Interacting with the Cesium canvas will now blur the previously focused element. This prevents unintended modification of input elements when interacting with the globe. [#8662](https://github.com/CesiumGS/cesium/pull/8662)
- `TileMapServiceImageryProvider` will now force `minimumLevel` to 0 if the `tilemapresource.xml` metadata request fails and the `rectangle` is too large for the given detail level [#8448](https://github.com/AnalyticalGraphicsInc/cesium/pull/8448)
- Fixed ground atmosphere rendering when using a smaller ellipsoid. [#8683](https://github.com/CesiumGS/cesium/issues/8683)
- Fixed globe incorrectly occluding objects when using a smaller ellipsoid. [#7124](https://github.com/CesiumGS/cesium/issues/7124)
- Fixed a regression introduced in 1.67 which caused overlapping colored ground geometry to have visual artifacts. [#8694](https://github.com/CesiumGS/cesium/pull/8694)
- Fixed a clipping problem when viewing a polyline up close with the logarithmic depth buffer enabled, which is the default on most systems. [#8703](https://github.com/CesiumGS/cesium/pull/8703)

### 1.67.0 - 2020-03-02

##### Breaking Changes :mega:

- `Cesium3DTileset.skipLevelOfDetail` is now `false` by default. [#8631](https://github.com/CesiumGS/cesium/pull/8631)
- glTF models are now rendered using the `LEQUALS` depth test function instead of `LESS`. This means that when geometry overlaps, the _later_ geometry will be visible above the earlier, where previously the opposite was true. We believe this is a more sensible default, and makes it easier to render e.g. outlined buildings with glTF. [#8646](https://github.com/CesiumGS/cesium/pull/8646)

##### Additions :tada:

- Massively improved performance of clamped Entity ground geometry with dynamic colors. [#8630](https://github.com/CesiumGS/cesium/pull/8630)
- Added `Entity.tileset` for loading a 3D Tiles tileset via the Entity API using the new `Cesium3DTilesetGraphics` class. [#8580](https://github.com/CesiumGS/cesium/pull/8580)
- Added `tileset.uri`, `tileset.show`, and `tileset.maximumScreenSpaceError` properties to CZML processing for loading 3D Tiles. [#8580](https://github.com/CesiumGS/cesium/pull/8580)
- Added `Color.lerp` for linearly interpolating between two RGB colors. [#8607](https://github.com/CesiumGS/cesium/pull/8607)
- `CesiumTerrainProvider` now supports terrain tiles using a `WebMercatorTilingScheme` by specifying `"projection": "EPSG:3857"` in `layer.json`. It also now supports numbering tiles from the North instead of the South by specifying `"scheme": "slippyMap"` in `layer.json`. [#8563](https://github.com/CesiumGS/cesium/pull/8563)
- Added basic support for `isNaN`, `isFinite`, `null`, and `undefined` in the 3D Tiles styling GLSL backend for point clouds. [#8621](https://github.com/CesiumGS/cesium/pull/8621)
- Added `sizeInMeters` to `ParticleSystem`. [#7746](https://github.com/CesiumGS/cesium/pull/7746)

##### Fixes :wrench:

- Fixed a bug that caused large, nearby geometry to be clipped when using a logarithmic depth buffer, which is the default on most systems. [#8600](https://github.com/CesiumGS/cesium/pull/8600)
- Fixed a bug where tiles would not load if the camera was tracking a moving tileset. [#8598](https://github.com/CesiumGS/cesium/pull/8598)
- Fixed a bug where applying a new 3D Tiles style during a flight would not update all existing tiles. [#8622](https://github.com/CesiumGS/cesium/pull/8622)
- Fixed a bug where Cartesian vectors could not be packed to typed arrays [#8568](https://github.com/CesiumGS/cesium/pull/8568)
- Updated knockout from 3.5.0 to 3.5.1. [#8424](https://github.com/CesiumGS/cesium/pull/8424)
- Cesium's local development server now works in Node 12 & 13 [#8648](https://github.com/CesiumGS/cesium/pull/8648)

##### Deprecated :hourglass_flowing_sand:

- The `isArray` function has been deprecated and will be removed in Cesium 1.69. Use the native `Array.isArray` function instead. [#8526](https://github.com/CesiumGS/cesium/pull/8526)

### 1.66.0 - 2020-02-03

##### Deprecated :hourglass_flowing_sand:

- The property `Scene.sunColor` has been deprecated and will be removed in Cesium 1.69. Use `scene.light.color` and `scene.light.intensity` instead. [#8493](https://github.com/CesiumGS/cesium/pull/8493)

##### Additions :tada:

- `useBrowserRecommendedResolution` flag in `Viewer` and `CesiumWidget` now defaults to `true`. This ensures Cesium rendering is fast and smooth by default across all devices. Set it to `false` to always render at native device resolution instead at the cost of performance on under-powered devices. [#8548](https://github.com/CesiumGS/cesium/pull/8548)
- Cesium now creates a WebGL context with a `powerPreference` value of `high-performance`. Some browsers use this setting to enable a second, more powerful, GPU. You can set it back to `default`, or opt-in to `low-power` mode, by passing the context option when creating a `Viewer` or `CesiumWidget` instance:

```js
var viewer = new Viewer("cesiumContainer", {
  contextOptions: {
    webgl: {
      powerPreference: "default",
    },
  },
});
```

- Added more customization to Cesium's lighting system. [#8493](https://github.com/CesiumGS/cesium/pull/8493)
  - Added `Light`, `DirectionalLight`, and `SunLight` classes for creating custom light sources.
  - Added `Scene.light` for setting the scene's light source, which defaults to a `SunLight`.
  - Added `Globe.dynamicAtmosphereLighting` for enabling lighting effects on atmosphere and fog, such as day/night transitions. It is true by default but may be set to false if the atmosphere should stay unchanged regardless of the scene's light direction.
  - Added `Globe.dynamicAtmosphereLightingFromSun` for using the sun direction instead of the scene's light direction when `Globe.dynamicAtmosphereLighting` is enabled. See the moonlight example in the [Lighting Sandcastle example](https://cesiumjs.org/Cesium/Apps/Sandcastle/?src=Lighting.html).
  - Primitives and the globe are now shaded with the scene light's color.
- Updated SampleData models to glTF 2.0. [#7802](https://github.com/CesiumGS/cesium/issues/7802)
- Added `Globe.showSkirts` to support the ability to hide terrain skirts when viewing terrain from below the surface. [#8489](https://github.com/CesiumGS/cesium/pull/8489)
- Added `minificationFilter` and `magnificationFilter` options to `Material` to control texture filtering. [#8473](https://github.com/CesiumGS/cesium/pull/8473)
- Updated [earcut](https://github.com/mapbox/earcut) to 2.2.1. [#8528](https://github.com/CesiumGS/cesium/pull/8528)
- Added a font cache to improve label performance. [#8537](https://github.com/CesiumGS/cesium/pull/8537)

##### Fixes :wrench:

- Fixed a bug where the camera could go underground during mouse navigation. [#8504](https://github.com/CesiumGS/cesium/pull/8504)
- Fixed a bug where rapidly updating a `PolylineCollection` could result in an `instanceIndex` is out of range error. [#8546](https://github.com/CesiumGS/cesium/pull/8546)
- Fixed issue where `RequestScheduler` double-counted image requests made via `createImageBitmap`. [#8162](https://github.com/CesiumGS/cesium/issues/8162)
- Reduced Cesium bundle size by avoiding unnecessarily importing `Cesium3DTileset` in `Picking.js`. [#8532](https://github.com/CesiumGS/cesium/pull/8532)
- Fixed a bug where files with backslashes were not loaded in KMZ files. [#8533](https://github.com/CesiumGS/cesium/pull/8533)
- Fixed WebGL warning message about `EXT_float_blend` being implicitly enabled. [#8534](https://github.com/CesiumGS/cesium/pull/8534)
- Fixed a bug where toggling point cloud classification visibility would result in a grey screen on Linux / Nvidia. [#8538](https://github.com/CesiumGS/cesium/pull/8538)
- Fixed a bug where a point in a `PointPrimitiveCollection` was rendered in the middle of the screen instead of being clipped. [#8542](https://github.com/CesiumGS/cesium/pull/8542)
- Fixed a crash when deleting and re-creating polylines from CZML. `ReferenceProperty` now returns undefined when the target entity or property does not exist, instead of throwing. [#8544](https://github.com/CesiumGS/cesium/pull/8544)
- Fixed terrain tile picking in the Cesium Inspector. [#8567](https://github.com/CesiumGS/cesium/pull/8567)
- Fixed a crash that could occur when an entity was deleted while the corresponding `Primitive` was being created asynchronously. [#8569](https://github.com/CesiumGS/cesium/pull/8569)
- Fixed a crash when calling `camera.lookAt` with the origin (0, 0, 0) as the target. This could happen when looking at a tileset with the origin as its center. [#8571](https://github.com/CesiumGS/cesium/pull/8571)
- Fixed a bug where `camera.viewBoundingSphere` was modifying the `offset` parameter. [#8438](https://github.com/CesiumGS/cesium/pull/8438)
- Fixed a crash when creating a plane with both position and normal on the Z-axis. [#8576](https://github.com/CesiumGS/cesium/pull/8576)
- Fixed `BoundingSphere.projectTo2D` when the bounding sphere’s center is at the origin. [#8482](https://github.com/CesiumGS/cesium/pull/8482)

### 1.65.0 - 2020-01-06

##### Breaking Changes :mega:

- `OrthographicFrustum.getPixelDimensions`, `OrthographicOffCenterFrustum.getPixelDimensions`, `PerspectiveFrustum.getPixelDimensions`, and `PerspectiveOffCenterFrustum.getPixelDimensions` now require a `pixelRatio` argument before the `result` argument. The previous function definition has been deprecated since 1.63. [#8320](https://github.com/CesiumGS/cesium/pull/8320)
- The function `Matrix4.getRotation` has been renamed to `Matrix4.getMatrix3`. `Matrix4.getRotation` has been deprecated since 1.62. [#8183](https://github.com/CesiumGS/cesium/pull/8183)
- `createTileMapServiceImageryProvider` and `createOpenStreetMapImageryProvider` have been removed. Instead, pass the same options to `new TileMapServiceImageryProvider` and `new OpenStreetMapImageryProvider` respectively. The old functions have been deprecated since 1.62. [#8174](https://github.com/CesiumGS/cesium/pull/8174)

##### Additions :tada:

- Added `Globe.backFaceCulling` to support viewing terrain from below the surface. [#8470](https://github.com/CesiumGS/cesium/pull/8470)

##### Fixes :wrench:

- Fixed Geocoder auto-complete suggestions when hosted inside Web Components. [#8425](https://github.com/CesiumGS/cesium/pull/8425)
- Fixed terrain tile culling problems when under ellipsoid. [#8397](https://github.com/CesiumGS/cesium/pull/8397)
- Fixed primitive culling when below the ellipsoid but above terrain. [#8398](https://github.com/CesiumGS/cesium/pull/8398)
- Improved the translucency calculation for the Water material type. [#8455](https://github.com/CesiumGS/cesium/pull/8455)
- Fixed bounding volume calculation for `GroundPrimitive`. [#4883](https://github.com/CesiumGS/cesium/issues/4483)
- Fixed `OrientedBoundingBox.fromRectangle` for rectangles with width greater than 180 degrees. [#8475](https://github.com/CesiumGS/cesium/pull/8475)
- Fixed globe picking so that it returns the closest intersecting triangle instead of the first intersecting triangle. [#8390](https://github.com/CesiumGS/cesium/pull/8390)
- Fixed horizon culling issues with large root tiles. [#8487](https://github.com/CesiumGS/cesium/pull/8487)
- Fixed a lighting bug affecting Macs with Intel integrated graphics where glTF 2.0 PBR models with double sided materials would have flipped normals. [#8494](https://github.com/CesiumGS/cesium/pull/8494)

### 1.64.0 - 2019-12-02

##### Fixes :wrench:

- Fixed an issue in image based lighting where an invalid environment map would silently fail. [#8303](https://github.com/CesiumGS/cesium/pull/8303)
- Various small internal improvements

### 1.63.1 - 2019-11-06

##### Fixes :wrench:

- Fixed regression in 1.63 where ground atmosphere and labels rendered incorrectly on displays with `window.devicePixelRatio` greater than 1.0. [#8351](https://github.com/CesiumGS/cesium/pull/8351)
- Fixed regression in 1.63 where some primitives would show through the globe when log depth is disabled. [#8368](https://github.com/CesiumGS/cesium/pull/8368)

### 1.63 - 2019-11-01

##### Major Announcements :loudspeaker:

- Cesium has migrated to ES6 modules. This may or may not be a breaking change for your application depending on how you use Cesium. See our [blog post](https://cesium.com/blog/2019/10/31/cesiumjs-es6/) for the full details.
- We’ve consolidated all of our website content from cesiumjs.org and cesium.com into one home on cesium.com. Here’s where you can now find:
  - [Sandcastle](https://sandcastle.cesium.com) - `https://sandcastle.cesium.com`
  - [API Docs](https://cesium.com/docs/cesiumjs-ref-doc/) - `https://cesium.com/docs/cesiumjs-ref-doc/`
  - [Downloads](https://cesium.com/downloads/) - `https://cesium.com/downloads/`
  - Hosted releases can be found at `https://cesium.com/downloads/cesiumjs/releases/<CesiumJS Version Number>/Build/Cesium/Cesium.js`
  - See our [blog post](https://cesium.com/blog/2019/10/15/cesiumjs-migration/) for more information.

##### Additions :tada:

- Decreased Web Workers bundle size by a factor of 10, from 8384KB (2624KB gzipped) to 863KB (225KB gzipped). This makes Cesium load faster, especially on low-end devices and slower network connections.
- Added full UTF-8 support to labels, greatly improving support for non-latin alphabets and emoji. [#7280](https://github.com/CesiumGS/cesium/pull/7280)
- Added `"type": "module"` to package.json to take advantage of native ES6 module support in newer versions of Node.js. This also enables module-based front-end development for tooling that relies on Node.js module resolution.
- The combined `Build/Cesium/Cesium.js` and `Build/CesiumUnminified/Cesium.js` have been upgraded from IIFE to UMD modules that support IIFE, AMD, and commonjs.
- Added `pixelRatio` parameter to `OrthographicFrustum.getPixelDimensions`, `OrthographicOffCenterFrustum.getPixelDimensions`, `PerspectiveFrustum.getPixelDimensions`, and `PerspectiveOffCenterFrustum.getPixelDimensions`. Pass in `scene.pixelRatio` for dimensions in CSS pixel units or `1.0` for dimensions in native device pixel units. [#8237](https://github.com/CesiumGS/cesium/pull/8237)

##### Fixes :wrench:

- Fixed css pixel usage for polylines, point clouds, models, primitives, and post-processing. [#8113](https://github.com/CesiumGS/cesium/issues/8113)
- Fixed a bug where `scene.sampleHeightMostDetailed` and `scene.clampToHeightMostDetailed` would not resolve in request render mode. [#8281](https://github.com/CesiumGS/cesium/issues/8281)
- Fixed seam artifacts when log depth is disabled, `scene.globe.depthTestAgainstTerrain` is false, and primitives are under the globe. [#8205](https://github.com/CesiumGS/cesium/pull/8205)
- Fix dynamic ellipsoids using `innerRadii`, `minimumClock`, `maximumClock`, `minimumCone` or `maximumCone`. [#8277](https://github.com/CesiumGS/cesium/pull/8277)
- Fixed rendering billboard collections containing more than 65536 billboards. [#8325](https://github.com/CesiumGS/cesium/pull/8325)

##### Deprecated :hourglass_flowing_sand:

- `OrthographicFrustum.getPixelDimensions`, `OrthographicOffCenterFrustum.getPixelDimensions`, `PerspectiveFrustum.getPixelDimensions`, and `PerspectiveOffCenterFrustum.getPixelDimensions` now take a `pixelRatio` argument before the `result` argument. The previous function definition will no longer work in 1.65. [#8237](https://github.com/CesiumGS/cesium/pull/8237)

### 1.62 - 2019-10-01

##### Deprecated :hourglass_flowing_sand:

- `createTileMapServiceImageryProvider` and `createOpenStreetMapImageryProvider` have been deprecated and will be removed in Cesium 1.65. Instead, pass the same options to `new TileMapServiceImageryProvider` and `new OpenStreetMapImageryProvider` respectively.
- The function `Matrix4.getRotation` has been deprecated and renamed to `Matrix4.getMatrix3`. `Matrix4.getRotation` will be removed in version 1.65.

##### Additions :tada:

- Added ability to create partial ellipsoids using both the Entity API and CZML. New ellipsoid geometry properties: `innerRadii`, `minimumClock`, `maximumClock`, `minimumCone`, and `maximumCone`. This affects both `EllipsoidGeometry` and `EllipsoidOutlineGeometry`. See the updated [Sandcastle example](https://cesiumjs.org/Cesium/Apps/Sandcastle/?src=Partial%20Ellipsoids.html&label=Geometries). [#5995](https://github.com/CesiumGS/cesium/pull/5995)
- Added `useBrowserRecommendedResolution` flag to `Viewer` and `CesiumWidget`. When true, Cesium renders at CSS pixel resolution instead of native device resolution. This replaces the workaround in the 1.61 change list. [8215](https://github.com/CesiumGS/cesium/issues/8215)
- Added `TileMapResourceImageryProvider` and `OpenStreetMapImageryProvider` classes to improve API consistency: [#4812](https://github.com/CesiumGS/cesium/issues/4812)
- Added `credit` parameter to `CzmlDataSource`, `GeoJsonDataSource`, `KmlDataSource` and `Model`. [#8173](https://github.com/CesiumGS/cesium/pull/8173)
- Added `Matrix3.getRotation` to get the rotational component of a matrix with scaling removed. [#8182](https://github.com/CesiumGS/cesium/pull/8182)

##### Fixes :wrench:

- Fixed labels not showing for individual entities in data sources when clustering is enabled. [#6087](https://github.com/CesiumGS/cesium/issues/6087)
- Fixed an issue where polygons, corridors, rectangles, and ellipses on terrain would not render on some mobile devices. [#6739](https://github.com/CesiumGS/cesium/issues/6739)
- Fixed a bug where GlobeSurfaceTile would not render the tile until all layers completed loading causing globe to appear to hang. [#7974](https://github.com/CesiumGS/cesium/issues/7974)
- Spread out KMl loading across multiple frames to prevent freezing. [#8195](https://github.com/CesiumGS/cesium/pull/8195)
- Fixed a bug where extruded polygons would sometimes be missing segments. [#8035](https://github.com/CesiumGS/cesium/pull/8035)
- Made pixel sizes consistent for polylines and point clouds when rendering at different pixel ratios. [#8113](https://github.com/CesiumGS/cesium/issues/8113)
- `Camera.flyTo` flies to the correct location in 2D when the destination crosses the international date line [#7909](https://github.com/CesiumGS/cesium/pull/7909)
- Fixed 3D tiles style coloring when multiple tilesets are in the scene [#8051](https://github.com/CesiumGS/cesium/pull/8051)
- 3D Tiles geometric error now correctly scales with transform. [#8182](https://github.com/CesiumGS/cesium/pull/8182)
- Fixed per-feature post processing from sometimes selecting the wrong feature. [#7929](https://github.com/CesiumGS/cesium/pull/7929)
- Fixed a bug where dynamic polylines did not use the given arcType. [#8191](https://github.com/CesiumGS/cesium/issues/8191)
- Fixed atmosphere brightness when High Dynamic Range is disabled. [#8149](https://github.com/CesiumGS/cesium/issues/8149)
- Fixed brightness levels for procedural Image Based Lighting. [#7803](https://github.com/CesiumGS/cesium/issues/7803)
- Fixed alpha equation for `BlendingState.ALPHA_BLEND` and `BlendingState.ADDITIVE_BLEND`. [#8202](https://github.com/CesiumGS/cesium/pull/8202)
- Improved display of tile coordinates for `TileCoordinatesImageryProvider` [#8131](https://github.com/CesiumGS/cesium/pull/8131)
- Reduced size of approximateTerrainHeights.json [#7959](https://github.com/CesiumGS/cesium/pull/7959)
- Fixed undefined `quadDetails` error from zooming into the map really close. [#8011](https://github.com/CesiumGS/cesium/pull/8011)
- Fixed a crash for 3D Tiles that have zero volume. [#7945](https://github.com/CesiumGS/cesium/pull/7945)
- Fixed relative-to-center check, `depthFailAppearance` resource freeing for `Primitive` [#8044](https://github.com/CesiumGS/cesium/pull/8044)

### 1.61 - 2019-09-03

##### Additions :tada:

- Added optional `index` parameter to `PrimitiveCollection.add`. [#8041](https://github.com/CesiumGS/cesium/pull/8041)
- Cesium now renders at native device resolution by default instead of CSS pixel resolution, to go back to the old behavior, set `viewer.resolutionScale = 1.0 / window.devicePixelRatio`. [#8082](https://github.com/CesiumGS/cesium/issues/8082)
- Added `getByName` method to `DataSourceCollection` allowing to retrieve `DataSource`s by their name property from the collection

##### Fixes :wrench:

- Disable FXAA by default. To re-enable, set `scene.postProcessStages.fxaa.enabled = true` [#7875](https://github.com/CesiumGS/cesium/issues/7875)
- Fixed a crash when a glTF model used `KHR_texture_transform` without a sampler defined. [#7916](https://github.com/CesiumGS/cesium/issues/7916)
- Fixed post-processing selection filtering to work for bloom. [#7984](https://github.com/CesiumGS/cesium/issues/7984)
- Disabled HDR by default to improve visual quality in most standard use cases. Set `viewer.scene.highDynamicRange = true` to re-enable. [#7966](https://github.com/CesiumGS/cesium/issues/7966)
- Fixed a bug that causes hidden point primitives to still appear on some operating systems. [#8043](https://github.com/CesiumGS/cesium/issues/8043)
- Fix negative altitude altitude handling in `GoogleEarthEnterpriseTerrainProvider`. [#8109](https://github.com/CesiumGS/cesium/pull/8109)
- Fixed issue where KTX or CRN files would not be properly identified. [#7979](https://github.com/CesiumGS/cesium/issues/7979)
- Fixed multiple globe materials making the globe darker. [#7726](https://github.com/CesiumGS/cesium/issues/7726)

### 1.60 - 2019-08-01

##### Additions :tada:

- Reworked label rendering to use signed distance fields (SDF) for crisper text. [#7730](https://github.com/CesiumGS/cesium/pull/7730)
- Added a [new Sandcastle example](https://cesiumjs.org/Cesium/Build/Apps/Sandcastle/?src=Labels%20SDF.html) to showcase the new SDF labels.
- Added support for polygon holes to CZML. [#7991](https://github.com/CesiumGS/cesium/pull/7991)
- Added `totalScale` property to `Label` which is the total scale of the label taking into account the label's scale and the relative size of the desired font compared to the generated glyph size.

##### Fixes :wrench:

- Fixed crash when using ArcGIS terrain with clipping planes. [#7998](https://github.com/CesiumGS/cesium/pull/7998)
- `PolygonGraphics.hierarchy` now converts constant array values to a `PolygonHierarchy` when set, so code that accesses the value of the property can rely on it always being a `PolygonHierarchy`.
- Fixed a bug with lengthwise texture coordinates in the first segment of ground polylines, as observed in some WebGL implementations such as Chrome on Linux. [#8017](https://github.com/CesiumGS/cesium/issues/8017)

### 1.59 - 2019-07-01

##### Additions :tada:

- Adds `ArcGISTiledElevationTerrainProvider` to support LERC encoded terrain from ArcGIS ImageServer. [#7940](https://github.com/CesiumGS/cesium/pull/7940)
- Added CZML support for `heightReference` to `box`, `cylinder`, and `ellipsoid`, and added CZML support for `classificationType` to `corridor`, `ellipse`, `polygon`, `polyline`, and `rectangle`. [#7899](https://github.com/CesiumGS/cesium/pull/7899)
- Adds `exportKML` function to export `Entity` instances with Point, Billboard, Model, Label, Polyline and Polygon graphics. [#7921](https://github.com/CesiumGS/cesium/pull/7921)
- Added support for new Mapbox Style API. [#7698](https://github.com/CesiumGS/cesium/pull/7698)
- Added support for the [AGI_articulations](https://github.com/KhronosGroup/glTF/tree/master/extensions/2.0/Vendor/AGI_articulations) vendor extension of glTF 2.0 to the Entity API and CZML. [#7907](https://github.com/CesiumGS/cesium/pull/7907)

##### Fixes :wrench:

- Fixed a bug that caused missing segments for ground polylines with coplanar points over large distances and problems with polylines containing duplicate points. [#7885](https://github.com/CesiumGS/cesium//pull/7885)
- Fixed a bug where billboards were not pickable when zoomed out completely in 2D View. [#7908](https://github.com/CesiumGS/cesium/pull/7908)
- Fixed a bug where image requests that returned HTTP code 204 would prevent any future request from succeeding on browsers that supported ImageBitmap. [#7914](https://github.com/CesiumGS/cesium/pull/7914/)
- Fixed polyline colors when `scene.highDynamicRange` is enabled. [#7924](https://github.com/CesiumGS/cesium/pull/7924)
- Fixed a bug in the inspector where the min/max height values of a picked tile were undefined. [#7904](https://github.com/CesiumGS/cesium/pull/7904)
- Fixed `Math.factorial` to return the correct values. (https://github.com/CesiumGS/cesium/pull/7969)
- Fixed a bug that caused 3D models to appear darker on Android devices. [#7944](https://github.com/CesiumGS/cesium/pull/7944)

### 1.58.1 - 2018-06-03

_This is an npm-only release to fix a publishing issue_.

### 1.58 - 2019-06-03

##### Additions :tada:

- Added support for new `BingMapsStyle` values `ROAD_ON_DEMAND` and `AERIAL_WITH_LABELS_ON_DEMAND`. The older versions of these, `ROAD` and `AERIAL_WITH_LABELS`, have been deprecated by Bing. [#7808](https://github.com/CesiumGS/cesium/pull/7808)
- Added syntax to delete data from existing properties via CZML. [#7818](https://github.com/CesiumGS/cesium/pull/7818)
- Added `checkerboard` material to CZML. [#7845](https://github.com/CesiumGS/cesium/pull/7845)
- `BingMapsImageryProvider` now uses `DiscardEmptyTileImagePolicy` by default to detect missing tiles as zero-length responses instead of inspecting pixel values. [#7810](https://github.com/CesiumGS/cesium/pull/7810)
- Added support for the [AGI_articulations](https://github.com/KhronosGroup/glTF/tree/master/extensions/2.0/Vendor/AGI_articulations) vendor extension of glTF 2.0 to the Model primitive graphics API. [#7835](https://github.com/CesiumGS/cesium/pull/7835)
- Reduce the number of Bing transactions and ion Bing sessions used when destroying and recreating the same imagery layer to 1. [#7848](https://github.com/CesiumGS/cesium/pull/7848)

##### Fixes :wrench:

- Fixed an edge case where Cesium would provide ion access token credentials to non-ion servers if the actual asset entrypoint was being hosted by ion. [#7839](https://github.com/CesiumGS/cesium/pull/7839)
- Fixed a bug that caused Cesium to request non-existent tiles for terrain tilesets lacking tile availability, i.e. a `layer.json` file.
- Fixed memory leak when removing entities that had a `HeightReference` of `CLAMP_TO_GROUND` or `RELATIVE_TO_GROUND`. This includes when removing a `DataSource`.
- Fixed 3D Tiles credits not being shown in the data attribution box. [#7877](https://github.com/CesiumGS/cesium/pull/7877)

### 1.57 - 2019-05-01

##### Additions :tada:

- Improved 3D Tiles streaming performance, resulting in ~67% camera tour load time reduction, ~44% camera tour load count reduction. And for general camera movement, ~20% load time reduction with ~27% tile load count reduction. Tile load priority changed to focus on loading tiles in the center of the screen first. Added the following tileset optimizations, which unless stated otherwise are enabled by default. [#7774](https://github.com/CesiumGS/cesium/pull/7774)
  - Added `Cesium3DTileset.cullRequestsWhileMoving` option to ignore requests for tiles that will likely be out-of-view due to the camera's movement when they come back from the server.
  - Added `Cesium3DTileset.cullRequestsWhileMovingMultiplier` option to act as a multiplier when used in culling requests while moving. Larger is more aggressive culling, smaller less aggressive culling.
  - Added `Cesium3DTileset.preloadFlightDestinations` option to preload tiles at the camera's flight destination while the camera is in flight.
  - Added `Cesium3DTileset.preferLeaves` option to prefer loading of leaves. Good for additive refinement point clouds. Set to `false` by default.
  - Added `Cesium3DTileset.progressiveResolutionHeightFraction` option to load tiles at a smaller resolution first. This can help get a quick layer of tiles down while full resolution tiles continue to load.
  - Added `Cesium3DTileset.foveatedScreenSpaceError` option to prioritize loading tiles in the center of the screen.
  - Added `Cesium3DTileset.foveatedConeSize` option to control the cone size that determines which tiles are deferred for loading. Tiles outside the cone are potentially deferred.
  - Added `Cesium3DTileset.foveatedMinimumScreenSpaceErrorRelaxation` option to control the starting screen space error relaxation for tiles outside the foveated cone.
  - Added `Cesium3DTileset.foveatedInterpolationCallback` option to control how screen space error threshold is interpolated for tiles outside the foveated cone.
  - Added `Cesium3DTileset.foveatedTimeDelay` option to control how long in seconds to wait after the camera stops moving before deferred tiles start loading in.
- Added new parameter to `PolylineGlowMaterial` called `taperPower`, that works similar to the existing `glowPower` parameter, to taper the back of the line away. [#7626](https://github.com/CesiumGS/cesium/pull/7626)
- Added `Cesium3DTileset.preloadWhenHidden` tileset option to preload tiles when `tileset.show` is false. Loads tiles as if the tileset is visible but does not render them. [#7774](https://github.com/CesiumGS/cesium/pull/7774)
- Added support for the `KHR_texture_transform` glTF extension. [#7549](https://github.com/CesiumGS/cesium/pull/7549)
- Added functions to remove samples from `SampledProperty` and `SampledPositionProperty`. [#7723](https://github.com/CesiumGS/cesium/pull/7723)
- Added support for color-to-alpha with a threshold on imagery layers. [#7727](https://github.com/CesiumGS/cesium/pull/7727)
- Add CZML processing for `heightReference` and `extrudedHeightReference` for geoemtry types that support it.
- `CesiumMath.toSNorm` documentation changed to reflect the function's implementation. [#7774](https://github.com/CesiumGS/cesium/pull/7774)
- Added `CesiumMath.normalize` to convert a scalar value in an arbitrary range to a scalar in the range [0.0, 1.0]. [#7774](https://github.com/CesiumGS/cesium/pull/7774)

##### Fixes :wrench:

- Fixed an error when loading the same glTF model in two separate viewers. [#7688](https://github.com/CesiumGS/cesium/issues/7688)
- Fixed an error where `clampToHeightMostDetailed` or `sampleHeightMostDetailed` would crash if entities were created when the promise resolved. [#7690](https://github.com/CesiumGS/cesium/pull/7690)
- Fixed an issue with compositing merged entity availability. [#7717](https://github.com/CesiumGS/cesium/issues/7717)
- Fixed an error where many imagery layers within a single tile would cause parts of the tile to render as black on some platforms. [#7649](https://github.com/CesiumGS/cesium/issues/7649)
- Fixed a bug that could cause terrain with a single, global root tile (e.g. that uses `WebMercatorTilingScheme`) to be culled unexpectedly in some views. [#7702](https://github.com/CesiumGS/cesium/issues/7702)
- Fixed a problem where instanced 3D models were incorrectly lit when using physically based materials. [#7775](https://github.com/CesiumGS/cesium/issues/7775)
- Fixed a bug where glTF models with certain blend modes were rendered incorrectly in browsers that support ImageBitmap. [#7795](https://github.com/CesiumGS/cesium/issues/7795)

### 1.56.1 - 2019-04-02

##### Additions :tada:

- `Resource.fetchImage` now takes a `preferImageBitmap` option to use `createImageBitmap` when supported to move image decode off the main thread. This option defaults to `false`.

##### Breaking Changes :mega:

- The following breaking changes are relative to 1.56. The `Resource.fetchImage` behavior is now identical to 1.55 and earlier.
  - Changed `Resource.fetchImage` back to return an `Image` by default, instead of an `ImageBitmap` when supported. Note that an `ImageBitmap` cannot be flipped during texture upload. Instead, set `flipY : true` during fetch to flip it.
  - Changed the default `flipY` option in `Resource.fetchImage` to false. This only has an effect when ImageBitmap is used.

### 1.56 - 2019-04-01

##### Breaking Changes :mega:

- `Resource.fetchImage` now returns an `ImageBitmap` instead of `Image` when supported. This allows for decoding images while fetching using `createImageBitmap` to greatly speed up texture upload and decrease frame drops when loading models with large textures. [#7579](https://github.com/CesiumGS/cesium/pull/7579)
- `Cesium3DTileStyle.style` now has an empty `Object` as its default value, instead of `undefined`. [#7567](https://github.com/CesiumGS/cesium/issues/7567)
- `Scene.clampToHeight` now takes an optional `width` argument before the `result` argument. [#7693](https://github.com/CesiumGS/cesium/pull/7693)
- In the `Resource` class, `addQueryParameters` and `addTemplateValues` have been removed. Please use `setQueryParameters` and `setTemplateValues` instead. [#7695](https://github.com/CesiumGS/cesium/issues/7695)

##### Deprecated :hourglass_flowing_sand:

- `Resource.fetchImage` now takes an options object. Use `resource.fetchImage({ preferBlob: true })` instead of `resource.fetchImage(true)`. The previous function definition will no longer work in 1.57. [#7579](https://github.com/CesiumGS/cesium/pull/7579)

##### Additions :tada:

- Added support for touch and hold gesture. The touch and hold delay can be customized by updating `ScreenSpaceEventHandler.touchHoldDelayMilliseconds`. [#7286](https://github.com/CesiumGS/cesium/pull/7286)
- `Resource.fetchImage` now has a `flipY` option to vertically flip an image during fetch & decode. It is only valid when `ImageBitmapOptions` is supported by the browser. [#7579](https://github.com/CesiumGS/cesium/pull/7579)
- Added `backFaceCulling` and `normalShading` options to `PointCloudShading`. Both options are only applicable for point clouds containing normals. [#7399](https://github.com/CesiumGS/cesium/pull/7399)
- `Cesium3DTileStyle.style` reacts to updates and represents the current state of the style. [#7567](https://github.com/CesiumGS/cesium/issues/7567)

##### Fixes :wrench:

- Fixed the value for `BlendFunction.ONE_MINUS_CONSTANT_COLOR`. [#7624](https://github.com/CesiumGS/cesium/pull/7624)
- Fixed `HeadingPitchRoll.pitch` being `NaN` when using `.fromQuaternion` due to a rounding error for pitches close to +/- 90°. [#7654](https://github.com/CesiumGS/cesium/pull/7654)
- Fixed a type of crash caused by the camera being rotated through terrain. [#6783](https://github.com/CesiumGS/cesium/issues/6783)
- Fixed an error in `Resource` when used with template replacements using numeric keys. [#7668](https://github.com/CesiumGS/cesium/pull/7668)
- Fixed an error in `Cesium3DTilePointFeature` where `anchorLineColor` used the same color instance instead of cloning the color [#7686](https://github.com/CesiumGS/cesium/pull/7686)

### 1.55 - 2019-03-01

##### Breaking Changes :mega:

- `czm_materialInput.slope` is now an angle in radians between 0 and pi/2 (flat to vertical), rather than a projected length 1 to 0 (flat to vertical).

##### Additions :tada:

- Updated terrain and imagery rendering, resulting in terrain/imagery loading ~33% faster and using ~33% less data [#7061](https://github.com/CesiumGS/cesium/pull/7061)
- `czm_materialInput.aspect` was added as an angle in radians between 0 and 2pi (east, north, west to south).
- Added CZML `arcType` support for `polyline` and `polygon`, which supersedes `followSurface`. `followSurface` is still supported for compatibility with existing documents. [#7582](https://github.com/CesiumGS/cesium/pull/7582)

##### Fixes :wrench:

- Fixed an issue where models would cause a crash on load if some primitives were Draco encoded and others were not. [#7383](https://github.com/CesiumGS/cesium/issues/7383)
- Fixed an issue where RTL labels not reversing correctly non alphabetic characters [#7501](https://github.com/CesiumGS/cesium/pull/7501)
- Fixed Node.js support for the `Resource` class and any functionality using it internally.
- Fixed an issue where some ground polygons crossing the Prime Meridian would have incorrect bounding rectangles. [#7533](https://github.com/CesiumGS/cesium/pull/7533)
- Fixed an issue where polygons on terrain using rhumb lines where being rendered incorrectly. [#7538](https://github.com/CesiumGS/cesium/pulls/7538)
- Fixed an issue with `EllipsoidRhumbLines.findIntersectionWithLongitude` when longitude was IDL. [#7551](https://github.com/CesiumGS/cesium/issues/7551)
- Fixed model silhouette colors when rendering with high dynamic range. [#7563](https://github.com/CesiumGS/cesium/pull/7563)
- Fixed an issue with ground polylines on globes that use ellipsoids other than WGS84. [#7552](https://github.com/CesiumGS/cesium/issues/7552)
- Fixed an issue where Draco compressed models with RGB per-vertex color would not load in Cesium. [#7576](https://github.com/CesiumGS/cesium/issues/7576)
- Fixed an issue where the outline geometry for extruded Polygons didn't calculate the correct indices. [#7599](https://github.com/CesiumGS/cesium/issues/7599)

### 1.54 - 2019-02-01

##### Highlights :sparkler:

- Added support for polylines and textured entities on 3D Tiles. [#7437](https://github.com/CesiumGS/cesium/pull/7437) and [#7434](https://github.com/CesiumGS/cesium/pull/7434)
- Added support for loading models and 3D tilesets with WebP images using the [`EXT_texture_webp`](https://github.com/KhronosGroup/glTF/blob/master/extensions/2.0/Vendor/EXT_texture_webp/README.md) glTF extension. [#7486](https://github.com/CesiumGS/cesium/pull/7486)
- Added support for rhumb lines to polygon and polyline geometries. [#7492](https://github.com/CesiumGS/cesium/pull/7492)

##### Breaking Changes :mega:

- Billboards with `HeightReference.CLAMP_TO_GROUND` are now clamped to both terrain and 3D Tiles. [#7434](https://github.com/CesiumGS/cesium/pull/7434)
- The default `classificationType` for `GroundPrimitive`, `CorridorGraphics`, `EllipseGraphics`, `PolygonGraphics` and `RectangleGraphics` is now `ClassificationType.BOTH`. [#7434](https://github.com/CesiumGS/cesium/pull/7434)
- The properties `ModelAnimation.speedup` and `ModelAnimationCollection.speedup` have been removed. Use `ModelAnimation.multiplier` and `ModelAnimationCollection.multiplier` respectively instead. [#7494](https://github.com/CesiumGS/cesium/issues/7394)

##### Deprecated :hourglass_flowing_sand:

- `Scene.clampToHeight` now takes an optional `width` argument before the `result` argument. The previous function definition will no longer work in 1.56. [#7287](https://github.com/CesiumGS/cesium/pull/7287)
- `PolylineGeometry.followSurface` has been superceded by `PolylineGeometry.arcType`. The previous definition will no longer work in 1.57. Replace `followSurface: false` with `arcType: Cesium.ArcType.NONE` and `followSurface: true` with `arcType: Cesium.ArcType.GEODESIC`. [#7492](https://github.com/CesiumGS/cesium/pull/7492)
- `SimplePolylineGeometry.followSurface` has been superceded by `SimplePolylineGeometry.arcType`. The previous definition will no longer work in 1.57. Replace `followSurface: false` with `arcType: Cesium.ArcType.NONE` and `followSurface: true` with `arcType: Cesium.ArcType.GEODESIC`. [#7492](https://github.com/CesiumGS/cesium/pull/7492)

##### Additions :tada:

- Added support for textured ground entities (entities with unspecified `height`) and `GroundPrimitives` on 3D Tiles. [#7434](https://github.com/CesiumGS/cesium/pull/7434)
- Added support for polylines on 3D Tiles. [#7437](https://github.com/CesiumGS/cesium/pull/7437)
- Added `classificationType` property to `PolylineGraphics` and `GroundPolylinePrimitive` which specifies whether a polyline clamped to ground should be clamped to terrain, 3D Tiles, or both. [#7437](https://github.com/CesiumGS/cesium/pull/7437)
- Added the ability to specify the width of the intersection volume for `Scene.sampleHeight`, `Scene.clampToHeight`, `Scene.sampleHeightMostDetailed`, and `Scene.clampToHeightMostDetailed`. [#7287](https://github.com/CesiumGS/cesium/pull/7287)
- Added a [new Sandcastle example](https://cesiumjs.org/Cesium/Build/Apps/Sandcastle/?src=Time%20Dynamic%20Wheels.html) on using `nodeTransformations` to rotate a model's wheels based on its velocity. [#7361](https://github.com/CesiumGS/cesium/pull/7361)
- Added a [new Sandcastle example](https://cesiumjs.org/Cesium/Build/Apps/Sandcastle/?src=Polylines%20on%203D%20Tiles.html) for drawing polylines on 3D Tiles [#7522](https://github.com/CesiumGS/cesium/pull/7522)
- Added `EllipsoidRhumbLine` class as a rhumb line counterpart to `EllipsoidGeodesic`. [#7484](https://github.com/CesiumGS/cesium/pull/7484)
- Added rhumb line support to `PolygonGeometry`, `PolygonOutlineGeometry`, `PolylineGeometry`, `GroundPolylineGeometry`, and `SimplePolylineGeometry`. [#7492](https://github.com/CesiumGS/cesium/pull/7492)
- When using Cesium in Node.js, we now use the combined and minified version for improved performance unless `NODE_ENV` is specifically set to `development`.
- Improved the performance of `QuantizedMeshTerrainData.interpolateHeight`. [#7508](https://github.com/CesiumGS/cesium/pull/7508)
- Added support for glTF models with WebP textures using the `EXT_texture_webp` extension. [#7486](https://github.com/CesiumGS/cesium/pull/7486)

##### Fixes :wrench:

- Fixed 3D Tiles performance regression. [#7482](https://github.com/CesiumGS/cesium/pull/7482)
- Fixed an issue where classification primitives with the `CESIUM_3D_TILE` classification type would render on terrain. [#7422](https://github.com/CesiumGS/cesium/pull/7422)
- Fixed an issue where 3D Tiles would show through the globe. [#7422](https://github.com/CesiumGS/cesium/pull/7422)
- Fixed crash when entity geometry show value is an interval that only covered part of the entity availability range [#7458](https://github.com/CesiumGS/cesium/pull/7458)
- Fix rectangle positions at the north and south poles. [#7451](https://github.com/CesiumGS/cesium/pull/7451)
- Fixed image size issue when using multiple particle systems. [#7412](https://github.com/CesiumGS/cesium/pull/7412)
- Fixed Sandcastle's "Open in New Window" button not displaying imagery due to blob URI limitations. [#7250](https://github.com/CesiumGS/cesium/pull/7250)
- Fixed an issue where setting `scene.globe.cartographicLimitRectangle` to `undefined` would cause a crash. [#7477](https://github.com/CesiumGS/cesium/issues/7477)
- Fixed `PrimitiveCollection.removeAll` to no longer `contain` removed primitives. [#7491](https://github.com/CesiumGS/cesium/pull/7491)
- Fixed `GeoJsonDataSource` to use polygons and polylines that use rhumb lines. [#7492](https://github.com/CesiumGS/cesium/pull/7492)
- Fixed an issue where some ground polygons would be cut off along circles of latitude. [#7507](https://github.com/CesiumGS/cesium/issues/7507)
- Fixed an issue that would cause IE 11 to crash when enabling image-based lighting. [#7485](https://github.com/CesiumGS/cesium/issues/7485)

### 1.53 - 2019-01-02

##### Additions :tada:

- Added image-based lighting for PBR models and 3D Tiles. [#7172](https://github.com/CesiumGS/cesium/pull/7172)
  - `Scene.specularEnvironmentMaps` is a url to a KTX file that contains the specular environment map and convoluted mipmaps for image-based lighting of all PBR models in the scene.
  - `Scene.sphericalHarmonicCoefficients` is an array of 9 `Cartesian3` spherical harmonics coefficients for the diffuse irradiance of all PBR models in the scene.
  - The `specularEnvironmentMaps` and `sphericalHarmonicCoefficients` properties of `Model` and `Cesium3DTileset` can be used to override the values from the scene for specific models and tilesets.
  - The `luminanceAtZenith` property of `Model` and `Cesium3DTileset` adjusts the luminance of the procedural image-based lighting.
- Double click away from an entity to un-track it [#7285](https://github.com/CesiumGS/cesium/pull/7285)

##### Fixes :wrench:

- Fixed 3D Tiles visibility checking when running multiple passes within the same frame. [#7289](https://github.com/CesiumGS/cesium/pull/7289)
- Fixed contrast on imagery layers. [#7382](https://github.com/CesiumGS/cesium/issues/7382)
- Fixed rendering transparent background color when `highDynamicRange` is enabled. [#7427](https://github.com/CesiumGS/cesium/issues/7427)
- Fixed translucent geometry when `highDynamicRange` is toggled. [#7451](https://github.com/CesiumGS/cesium/pull/7451)

### 1.52 - 2018-12-03

##### Breaking Changes :mega:

- `TerrainProviders` that implement `availability` must now also implement the `loadTileDataAvailability` method.

##### Deprecated :hourglass_flowing_sand:

- The property `ModelAnimation.speedup` has been deprecated and renamed to `ModelAnimation.multiplier`. `speedup` will be removed in version 1.54. [#7393](https://github.com/CesiumGS/cesium/pull/7393)

##### Additions :tada:

- Added functions to get the most detailed height of 3D Tiles on-screen or off-screen. [#7115](https://github.com/CesiumGS/cesium/pull/7115)
  - Added `Scene.sampleHeightMostDetailed`, an asynchronous version of `Scene.sampleHeight` that uses the maximum level of detail for 3D Tiles.
  - Added `Scene.clampToHeightMostDetailed`, an asynchronous version of `Scene.clampToHeight` that uses the maximum level of detail for 3D Tiles.
- Added support for high dynamic range rendering. It is enabled by default when supported, but can be disabled with `Scene.highDynamicRange`. [#7017](https://github.com/CesiumGS/cesium/pull/7017)
- Added `Scene.invertClassificationSupported` for checking if invert classification is supported.
- Added `computeLineSegmentLineSegmentIntersection` to `Intersections2D`. [#7228](https://github.com/CesiumGS/Cesium/pull/7228)
- Added ability to load availability progressively from a quantized mesh extension instead of upfront. This will speed up load time and reduce memory usage. [#7196](https://github.com/CesiumGS/cesium/pull/7196)
- Added the ability to apply styles to 3D Tilesets that don't contain features. [#7255](https://github.com/CesiumGS/Cesium/pull/7255)

##### Fixes :wrench:

- Fixed issue causing polyline to look wavy depending on the position of the camera [#7209](https://github.com/CesiumGS/cesium/pull/7209)
- Fixed translucency issues for dynamic geometry entities. [#7364](https://github.com/CesiumGS/cesium/issues/7364)

### 1.51 - 2018-11-01

##### Additions :tada:

- Added WMS-T (time) support in WebMapServiceImageryProvider [#2581](https://github.com/CesiumGS/cesium/issues/2581)
- Added `cutoutRectangle` to `ImageryLayer`, which allows cutting out rectangular areas in imagery layers to reveal underlying imagery. [#7056](https://github.com/CesiumGS/cesium/pull/7056)
- Added `atmosphereHueShift`, `atmosphereSaturationShift`, and `atmosphereBrightnessShift` properties to `Globe` which shift the color of the ground atmosphere to match the hue, saturation, and brightness shifts of the sky atmosphere. [#4195](https://github.com/CesiumGS/cesium/issues/4195)
- Shrink minified and gzipped Cesium.js by 27 KB (~3.7%) by delay loading seldom-used third-party dependencies. [#7140](https://github.com/CesiumGS/cesium/pull/7140)
- Added `lightColor` property to `Cesium3DTileset`, `Model`, and `ModelGraphics` to change the intensity of the light used when shading model. [#7025](https://github.com/CesiumGS/cesium/pull/7025)
- Added `imageBasedLightingFactor` property to `Cesium3DTileset`, `Model`, and `ModelGraphics` to scale the diffuse and specular image-based lighting contributions to the final color. [#7025](https://github.com/CesiumGS/cesium/pull/7025)
- Added per-feature selection to the 3D Tiles BIM Sandcastle example. [#7181](https://github.com/CesiumGS/cesium/pull/7181)
- Added `Transforms.fixedFrameToHeadingPitchRoll`, a helper function for extracting a `HeadingPitchRoll` from a fixed frame transform. [#7164](https://github.com/CesiumGS/cesium/pull/7164)
- Added `Ray.clone`. [#7174](https://github.com/CesiumGS/cesium/pull/7174)

##### Fixes :wrench:

- Fixed issue removing geometry entities with different materials. [#7163](https://github.com/CesiumGS/cesium/pull/7163)
- Fixed texture coordinate calculation for polygon entities with `perPositionHeight`. [#7188](https://github.com/CesiumGS/cesium/pull/7188)
- Fixed crash when updating polyline attributes twice in one frame. [#7155](https://github.com/CesiumGS/cesium/pull/7155)
- Fixed entity visibility issue related to setting an entity show property and altering or adding entity geometry. [#7156](https://github.com/CesiumGS/cesium/pull/7156)
- Fixed an issue where dynamic Entities on terrain would cause a crash in platforms that do not support depth textures such as Internet Explorer. [#7103](https://github.com/CesiumGS/cesium/issues/7103)
- Fixed an issue that would cause a crash when removing a post process stage. [#7210](https://github.com/CesiumGS/cesium/issues/7210)
- Fixed an issue where `pickPosition` would return incorrect results when called after `sampleHeight` or `clampToHeight`. [#7113](https://github.com/CesiumGS/cesium/pull/7113)
- Fixed an issue where `sampleHeight` and `clampToHeight` would crash if picking a primitive that doesn't write depth. [#7120](https://github.com/CesiumGS/cesium/issues/7120)
- Fixed a crash when using `BingMapsGeocoderService`. [#7143](https://github.com/CesiumGS/cesium/issues/7143)
- Fixed accuracy of rotation matrix generated by `VelocityOrientationProperty`. [#6641](https://github.com/CesiumGS/cesium/pull/6641)
- Fixed clipping plane crash when adding a plane to an empty collection. [#7168](https://github.com/CesiumGS/cesium/pull/7168)
- Fixed clipping planes on tilesets not taking into account the tileset model matrix. [#7182](https://github.com/CesiumGS/cesium/pull/7182)
- Fixed incorrect rendering of models using the `KHR_materials_common` lights extension. [#7206](https://github.com/CesiumGS/cesium/pull/7206)

### 1.50 - 2018-10-01

##### Breaking Changes :mega:

- Clipping planes on tilesets now use the root tile's transform, or the root tile's bounding sphere if a transform is not defined. [#7034](https://github.com/CesiumGS/cesium/pull/7034)
  - This is to make clipping planes' coordinates always relative to the object they're attached to. So if you were positioning the clipping planes as in the example below, this is no longer necessary:
  ```javascript
  clippingPlanes.modelMatrix = Cesium.Transforms.eastNorthUpToFixedFrame(
    tileset.boundingSphere.center
  );
  ```
  - This also fixes several issues with clipping planes not using the correct transform for tilesets with children.

##### Additions :tada:

- Initial support for clamping to 3D Tiles. [#6934](https://github.com/CesiumGS/cesium/pull/6934)
  - Added `Scene.sampleHeight` to get the height of geometry in the scene. May be used to clamp objects to the globe, 3D Tiles, or primitives in the scene.
  - Added `Scene.clampToHeight` to clamp a cartesian position to the scene geometry.
  - Requires depth texture support (`WEBGL_depth_texture` or `WEBKIT_WEBGL_depth_texture`). Added `Scene.sampleHeightSupported` and `Scene.clampToHeightSupported` functions for checking if height sampling is supported.
- Added `Cesium3DTileset.initialTilesLoaded` to indicate that all tiles in the initial view are loaded. [#6934](https://github.com/CesiumGS/cesium/pull/6934)
- Added support for glTF extension [KHR_materials_pbrSpecularGlossiness](https://github.com/KhronosGroup/glTF/tree/master/extensions/2.0/Khronos/KHR_materials_pbrSpecularGlossiness) [#7006](https://github.com/CesiumGS/cesium/pull/7006).
- Added support for glTF extension [KHR_materials_unlit](https://github.com/KhronosGroup/glTF/tree/master/extensions/2.0/Khronos/KHR_materials_unlit) [#6977](https://github.com/CesiumGS/cesium/pull/6977).
- Added support for glTF extensions [KHR_techniques_webgl](https://github.com/KhronosGroup/glTF/tree/master/extensions/2.0/Khronos/KHR_techniques_webgl) and [KHR_blend](https://github.com/KhronosGroup/glTF/pull/1302). [#6805](https://github.com/CesiumGS/cesium/pull/6805)
- Update [gltf-pipeline](https://github.com/CesiumGS/gltf-pipeline/) to 2.0. [#6805](https://github.com/CesiumGS/cesium/pull/6805)
- Added `cartographicLimitRectangle` to `Globe`. Use this to limit terrain and imagery to a specific `Rectangle` area. [#6987](https://github.com/CesiumGS/cesium/pull/6987)
- Added `OpenCageGeocoderService`, which provides geocoding via [OpenCage](https://opencagedata.com/). [#7015](https://github.com/CesiumGS/cesium/pull/7015)
- Added ground atmosphere lighting in 3D. This can be toggled with `Globe.showGroundAtmosphere`. [6877](https://github.com/CesiumGS/cesium/pull/6877)
  - Added `Globe.nightFadeOutDistance` and `Globe.nightFadeInDistance` to configure when ground atmosphere night lighting fades in and out. [6877](https://github.com/CesiumGS/cesium/pull/6877)
- Added `onStop` event to `Clock` that fires each time stopTime is reached. [#7066](https://github.com/CesiumGS/cesium/pull/7066)

##### Fixes :wrench:

- Fixed picking for overlapping translucent primitives. [#7039](https://github.com/CesiumGS/cesium/pull/7039)
- Fixed an issue in the 3D Tiles traversal where tilesets would render with mixed level of detail if an external tileset was visible but its root tile was not. [#7099](https://github.com/CesiumGS/cesium/pull/7099)
- Fixed an issue in the 3D Tiles traversal where external tilesets would not always traverse to their root tile. [#7035](https://github.com/CesiumGS/cesium/pull/7035)
- Fixed an issue in the 3D Tiles traversal where empty tiles would be selected instead of their nearest loaded ancestors. [#7011](https://github.com/CesiumGS/cesium/pull/7011)
- Fixed an issue where scaling near zero with an model animation could cause rendering to stop. [#6954](https://github.com/CesiumGS/cesium/pull/6954)
- Fixed bug where credits weren't displaying correctly if more than one viewer was initialized [#6965](expect(https://github.com/CesiumGS/cesium/issues/6965)
- Fixed entity show issues. [#7048](https://github.com/CesiumGS/cesium/issues/7048)
- Fixed a bug where polylines on terrain covering very large portions of the globe would cull incorrectly in 3d-only scenes. [#7043](https://github.com/CesiumGS/cesium/issues/7043)
- Fixed bug causing crash on entity geometry material change. [#7047](https://github.com/CesiumGS/cesium/pull/7047)
- Fixed MIME type behavior for `Resource` requests in recent versions of Edge [#7085](https://github.com/CesiumGS/cesium/issues/7085).

### 1.49 - 2018-09-04

##### Breaking Changes :mega:

- Removed `ClippingPlaneCollection.clone`. [#6872](https://github.com/CesiumGS/cesium/pull/6872)
- Changed `Globe.pick` to return a position in ECEF coordinates regardless of the current scene mode. This will only effect you if you were working around a bug to make `Globe.pick` work in 2D and Columbus View. Use `Globe.pickWorldCoordinates` to get the position in world coordinates that correlate to the current scene mode. [#6859](https://github.com/CesiumGS/cesium/pull/6859)
- Removed the unused `frameState` parameter in `evaluate` and `evaluateColor` functions in `Expression`, `StyleExpression`, `ConditionsExpression` and all other places that call the functions. [#6890](https://github.com/CesiumGS/cesium/pull/6890)
- Removed `PostProcessStageLibrary.createLensFlarStage`. Use `PostProcessStageLibrary.createLensFlareStage` instead. [#6972](https://github.com/CesiumGS/cesium/pull/6972)
- Removed `Scene.fxaa`. Use `Scene.postProcessStages.fxaa.enabled` instead. [#6980](https://github.com/CesiumGS/cesium/pull/6980)

##### Additions :tada:

- Added `heightReference` to `BoxGraphics`, `CylinderGraphics` and `EllipsoidGraphics`, which can be used to clamp these entity types to terrain. [#6932](https://github.com/CesiumGS/cesium/pull/6932)
- Added `GeocoderViewModel.destinationFound` for specifying a function that is called upon a successful geocode. The default behavior is to fly to the destination found by the geocoder. [#6915](https://github.com/CesiumGS/cesium/pull/6915)
- Added `ClippingPlaneCollection.planeAdded` and `ClippingPlaneCollection.planeRemoved` events. `planeAdded` is raised when a new plane is added to the collection and `planeRemoved` is raised when a plane is removed. [#6875](https://github.com/CesiumGS/cesium/pull/6875)
- Added `Matrix4.setScale` for setting the scale on an affine transformation matrix [#6888](https://github.com/CesiumGS/cesium/pull/6888)
- Added optional `width` and `height` to `Scene.drillPick` for specifying a search area. [#6922](https://github.com/CesiumGS/cesium/pull/6922)
- Added `Cesium3DTileset.root` for getting the root tile of a tileset. [#6944](https://github.com/CesiumGS/cesium/pull/6944)
- Added `Cesium3DTileset.extras` and `Cesium3DTile.extras` for getting application specific metadata from 3D Tiles. [#6974](https://github.com/CesiumGS/cesium/pull/6974)

##### Fixes :wrench:

- Several performance improvements and fixes to the 3D Tiles traversal code. [#6390](https://github.com/CesiumGS/cesium/pull/6390)
  - Improved load performance when `skipLevelOfDetail` is false.
  - Fixed a bug that caused some skipped tiles to load when `skipLevelOfDetail` is true.
  - Fixed pick statistics in the 3D Tiles Inspector.
  - Fixed drawing of debug labels for external tilesets.
  - Fixed drawing of debug outlines for empty tiles.
- The Geocoder widget now takes terrain altitude into account when calculating its final destination. [#6876](https://github.com/CesiumGS/cesium/pull/6876)
- The Viewer widget now takes terrain altitude into account when zooming or flying to imagery layers. [#6895](https://github.com/CesiumGS/cesium/pull/6895)
- Fixed Firefox camera control issues with mouse and touch events. [#6372](https://github.com/CesiumGS/cesium/issues/6372)
- Fixed `getPickRay` in 2D. [#2480](https://github.com/CesiumGS/cesium/issues/2480)
- Fixed `Globe.pick` for 2D and Columbus View. [#6859](https://github.com/CesiumGS/cesium/pull/6859)
- Fixed imagery layer feature picking in 2D and Columbus view. [#6859](https://github.com/CesiumGS/cesium/pull/6859)
- Fixed intermittent ground clamping issues for all entity types that use a height reference. [#6930](https://github.com/CesiumGS/cesium/pull/6930)
- Fixed bug that caused a new `ClippingPlaneCollection` to be created every frame when used with a model entity. [#6872](https://github.com/CesiumGS/cesium/pull/6872)
- Improved `Plane` entities so they are better aligned with the globe surface. [#6887](https://github.com/CesiumGS/cesium/pull/6887)
- Fixed crash when rendering translucent objects when all shadow maps in the scene set `fromLightSource` to false. [#6883](https://github.com/CesiumGS/cesium/pull/6883)
- Fixed night shading in 2D and Columbus view. [#4122](https://github.com/CesiumGS/cesium/issues/4122)
- Fixed model loading failure when a glTF 2.0 primitive does not have a material. [6906](https://github.com/CesiumGS/cesium/pull/6906)
- Fixed a crash when setting show to `false` on a polyline clamped to the ground. [#6912](https://github.com/CesiumGS/cesium/issues/6912)
- Fixed a bug where `Cesium3DTileset` wasn't using the correct `tilesetVersion`. [#6933](https://github.com/CesiumGS/cesium/pull/6933)
- Fixed crash that happened when calling `scene.pick` after setting a new terrain provider. [#6918](https://github.com/CesiumGS/cesium/pull/6918)
- Fixed an issue that caused the browser to hang when using `drillPick` on a polyline clamped to the ground. [6907](https://github.com/CesiumGS/cesium/issues/6907)
- Fixed an issue where color wasn't updated properly for polylines clamped to ground. [#6927](https://github.com/CesiumGS/cesium/pull/6927)
- Fixed an excessive memory use bug that occurred when a data URI was used to specify a glTF model. [#6928](https://github.com/CesiumGS/cesium/issues/6928)
- Fixed an issue where switching from 2D to 3D could cause a crash. [#6929](https://github.com/CesiumGS/cesium/issues/6929)
- Fixed an issue where point primitives behind the camera would appear in view. [#6904](https://github.com/CesiumGS/cesium/issues/6904)
- The `createGroundPolylineGeometry` web worker no longer depends on `GroundPolylinePrimitive`, making the worker smaller and potentially avoiding a hanging build in some webpack configurations. [#6946](https://github.com/CesiumGS/cesium/pull/6946)
- Fixed an issue that cause terrain entities (entities with unspecified `height`) and `GroundPrimitives` to fail when crossing the international date line. [#6951](https://github.com/CesiumGS/cesium/issues/6951)
- Fixed normal calculation for `CylinderGeometry` when the top radius is not equal to the bottom radius [#6863](https://github.com/CesiumGS/cesium/pull/6863)

### 1.48 - 2018-08-01

##### Additions :tada:

- Added support for loading Draco compressed Point Cloud tiles for 2-3x better compression. [#6559](https://github.com/CesiumGS/cesium/pull/6559)
- Added `TimeDynamicPointCloud` for playback of time-dynamic point cloud data, where each frame is a 3D Tiles Point Cloud tile. [#6721](https://github.com/CesiumGS/cesium/pull/6721)
- Added `CoplanarPolygonGeometry` and `CoplanarPolygonGeometryOutline` for drawing polygons composed of coplanar positions that are not necessarily on the ellipsoid surface. [#6769](https://github.com/CesiumGS/cesium/pull/6769)
- Improved support for polygon entities using `perPositionHeight`, including supporting vertical polygons. This also improves KML compatibility. [#6791](https://github.com/CesiumGS/cesium/pull/6791)
- Added `Cartesian3.midpoint` to compute the midpoint between two `Cartesian3` positions [#6836](https://github.com/CesiumGS/cesium/pull/6836)
- Added `equalsEpsilon` methods to `OrthographicFrustum`, `PerspectiveFrustum`, `OrthographicOffCenterFrustum` and `PerspectiveOffCenterFrustum`.

##### Deprecated :hourglass_flowing_sand:

- Support for 3D Tiles `content.url` is deprecated to reflect updates to the [3D Tiles spec](https://github.com/CesiumGS/3d-tiles/pull/301). Use `content.uri instead`. Support for `content.url` will remain for backwards compatibility. [#6744](https://github.com/CesiumGS/cesium/pull/6744)
- Support for the 3D Tiles pre-version 1.0 Batch Table Hierarchy is deprecated to reflect updates to the [3D Tiles spec](https://github.com/CesiumGS/3d-tiles/pull/301). Use the [`3DTILES_batch_table_hierarchy`](https://github.com/CesiumGS/3d-tiles/tree/master/extensions/3DTILES_batch_table_hierarchy) extension instead. Support for the deprecated batch table hierarchy will remain for backwards compatibility. [#6780](https://github.com/CesiumGS/cesium/pull/6780)
- `PostProcessStageLibrary.createLensFlarStage` is deprecated due to misspelling and will be removed in Cesium 1.49. Use `PostProcessStageLibrary.createLensFlareStage` instead.

##### Fixes :wrench:

- Fixed a bug where 3D Tilesets using the `region` bounding volume don't get transformed when the tileset's `modelMatrix` changes. [#6755](https://github.com/CesiumGS/cesium/pull/6755)
- Fixed a bug that caused eye dome lighting for point clouds to fail in Safari on macOS and Edge on Windows by removing the dependency on floating point color textures. [#6792](https://github.com/CesiumGS/cesium/issues/6792)
- Fixed a bug that caused polylines on terrain to render incorrectly in 2D and Columbus View with a `WebMercatorProjection`. [#6809](https://github.com/CesiumGS/cesium/issues/6809)
- Fixed bug causing billboards and labels to appear the wrong size when switching scene modes [#6745](https://github.com/CesiumGS/cesium/issues/6745)
- Fixed `PolygonGeometry` when using `VertexFormat.POSITION_ONLY`, `perPositionHeight` and `extrudedHeight` [#6790](expect(https://github.com/CesiumGS/cesium/pull/6790)
- Fixed an issue where tiles were missing in VR mode. [#6612](https://github.com/CesiumGS/cesium/issues/6612)
- Fixed issues related to updating entity show and geometry color [#6835](https://github.com/CesiumGS/cesium/pull/6835)
- Fixed `PolygonGeometry` and `EllipseGeometry` tangent and bitangent attributes when a texture rotation is used [#6788](https://github.com/CesiumGS/cesium/pull/6788)
- Fixed bug where entities with a height reference weren't being updated correctly when the terrain provider was changed. [#6820](https://github.com/CesiumGS/cesium/pull/6820)
- Fixed an issue where glTF 2.0 models sometimes wouldn't be centered in the view after putting the camera on them. [#6784](https://github.com/CesiumGS/cesium/issues/6784)
- Fixed the geocoder when `Viewer` is passed the option `geocoder: true` [#6833](https://github.com/CesiumGS/cesium/pull/6833)
- Improved performance for billboards and labels clamped to terrain [#6781](https://github.com/CesiumGS/cesium/pull/6781) [#6844](https://github.com/CesiumGS/cesium/pull/6844)
- Fixed a bug that caused billboard positions to be set incorrectly when using a `CallbackProperty`. [#6815](https://github.com/CesiumGS/cesium/pull/6815)
- Improved support for generating a TypeScript typings file using `tsd-jsdoc` [#6767](https://github.com/CesiumGS/cesium/pull/6767)
- Updated viewBoundingSphere to use correct zoomOptions [#6848](https://github.com/CesiumGS/cesium/issues/6848)
- Fixed a bug that caused the scene to continuously render after resizing the viewer when `requestRenderMode` was enabled. [#6812](https://github.com/CesiumGS/cesium/issues/6812)

### 1.47 - 2018-07-02

##### Highlights :sparkler:

- Added support for polylines on terrain [#6689](https://github.com/CesiumGS/cesium/pull/6689) [#6615](https://github.com/CesiumGS/cesium/pull/6615)
- Added `heightReference` and `extrudedHeightReference` properties to `CorridorGraphics`, `EllipseGraphics`, `PolygonGraphics` and `RectangleGraphics`. [#6717](https://github.com/CesiumGS/cesium/pull/6717)
- `PostProcessStage` has a `selected` property which is an array of primitives used for selectively applying a post-process stage. [#6476](https://github.com/CesiumGS/cesium/pull/6476)

##### Breaking Changes :mega:

- glTF 2.0 models corrected to face +Z forwards per specification. Internally Cesium uses +X as forward, so a new +Z to +X rotation was added for 2.0 models only. To fix models that are oriented incorrectly after this change:
  - If the model faces +X forwards update the glTF to face +Z forwards. This can be done by loading the glTF in a model editor and applying a 90 degree clockwise rotation about the up-axis. Alternatively, add a new root node to the glTF node hierarchy whose `matrix` is `[0,0,1,0,0,1,0,0,-1,0,0,0,0,0,0,1]`.
  - Apply a -90 degree rotation to the model's heading. This can be done by setting the model's `orientation` using the Entity API or from within CZML. See [#6738](https://github.com/CesiumGS/cesium/pull/6738) for more details.
- Dropped support for directory URLs when loading tilesets to match the updated [3D Tiles spec](https://github.com/CesiumGS/3d-tiles/issues/272). [#6502](https://github.com/CesiumGS/cesium/issues/6502)
- KML and GeoJSON now use `PolylineGraphics` instead of `CorridorGraphics` for polylines on terrain. [#6706](https://github.com/CesiumGS/cesium/pull/6706)

##### Additions :tada:

- Added support for polylines on terrain [#6689](https://github.com/CesiumGS/cesium/pull/6689) [#6615](https://github.com/CesiumGS/cesium/pull/6615)
  - Use the `clampToGround` option for `PolylineGraphics` (polyline entities).
  - Requires depth texture support (`WEBGL_depth_texture` or `WEBKIT_WEBGL_depth_texture`), otherwise `clampToGround` will be ignored. Use `Entity.supportsPolylinesOnTerrain` to check for support.
  - Added `GroundPolylinePrimitive` and `GroundPolylineGeometry`.
- `PostProcessStage` has a `selected` property which is an array of primitives used for selectively applying a post-process stage. [#6476](https://github.com/CesiumGS/cesium/pull/6476)
  - The `PostProcessStageLibrary.createBlackAndWhiteStage` and `PostProcessStageLibrary.createSilhouetteStage` have per-feature support.
- Added CZML support for `zIndex` with `corridor`, `ellipse`, `polygon`, `polyline` and `rectangle`. [#6708](https://github.com/CesiumGS/cesium/pull/6708)
- Added CZML `clampToGround` option for `polyline`. [#6706](https://github.com/CesiumGS/cesium/pull/6706)
- Added support for `RTC_CENTER` property in batched 3D model tilesets to conform to the updated [3D Tiles spec](https://github.com/CesiumGS/3d-tiles/issues/263). [#6488](https://github.com/CesiumGS/cesium/issues/6488)
- Added `heightReference` and `extrudedHeightReference` properties to `CorridorGraphics`, `EllipseGraphics`, `PolygonGraphics` and `RectangleGraphics`. [#6717](https://github.com/CesiumGS/cesium/pull/6717)
  - This can be used in conjunction with the `height` and/or `extrudedHeight` properties to clamp the geometry to terrain or set the height relative to terrain.
  - Note, this will not make the geometry conform to terrain. Extruded geoemtry that is clamped to the ground will have a flat top will sinks into the terrain at the base.

##### Fixes :wrench:

- Fixed a bug that caused Cesium to be unable to load local resources in Electron. [#6726](https://github.com/CesiumGS/cesium/pull/6726)
- Fixed a bug causing crashes with custom vertex attributes on `Geometry` crossing the IDL. Attributes will be barycentrically interpolated. [#6644](https://github.com/CesiumGS/cesium/pull/6644)
- Fixed a bug causing Point Cloud tiles with unsigned int batch-ids to not load. [#6666](https://github.com/CesiumGS/cesium/pull/6666)
- Fixed a bug with Draco encoded i3dm tiles, and loading two Draco models with the same url. [#6668](https://github.com/CesiumGS/cesium/issues/6668)
- Fixed a bug caused by creating a polygon with positions at the same longitude/latitude position but different heights [#6731](https://github.com/CesiumGS/cesium/pull/6731)
- Fixed terrain clipping when the camera was close to flat terrain and was using logarithmic depth. [#6701](https://github.com/CesiumGS/cesium/pull/6701)
- Fixed KML bug that constantly requested the same image if it failed to load. [#6710](https://github.com/CesiumGS/cesium/pull/6710)
- Improved billboard and label rendering so they no longer sink into terrain when clamped to ground. [#6621](https://github.com/CesiumGS/cesium/pull/6621)
- Fixed an issue where KMLs containing a `colorMode` of `random` could return the exact same color on successive calls to `Color.fromRandom()`.
- `Iso8601.MAXIMUM_VALUE` now formats to a string which can be parsed by `fromIso8601`.
- Fixed material support when using an image that is already loaded [#6729](https://github.com/CesiumGS/cesium/pull/6729)

### 1.46.1 - 2018-06-01

- This is an npm only release to fix the improperly published 1.46.0. There were no code changes.

### 1.46 - 2018-06-01

##### Highlights :sparkler:

- Added support for materials on terrain entities (entities with unspecified `height`) and `GroundPrimitives`. [#6393](https://github.com/CesiumGS/cesium/pull/6393)
- Added a post-processing framework. [#5615](https://github.com/CesiumGS/cesium/pull/5615)
- Added `zIndex` for ground geometry, including corridor, ellipse, polygon and rectangle entities. [#6362](https://github.com/CesiumGS/cesium/pull/6362)

##### Breaking Changes :mega:

- `ParticleSystem` no longer uses `forces`. [#6510](https://github.com/CesiumGS/cesium/pull/6510)
- `Particle` no longer uses `size`, `rate`, `lifeTime`, `life`, `minimumLife`, `maximumLife`, `minimumWidth`, `minimumHeight`, `maximumWidth`, and `maximumHeight`. [#6510](https://github.com/CesiumGS/cesium/pull/6510)
- Removed `Scene.copyGlobeDepth`. Globe depth will now be copied by default when supported. [#6393](https://github.com/CesiumGS/cesium/pull/6393)
- The default `classificationType` for `GroundPrimitive`, `CorridorGraphics`, `EllipseGraphics`, `PolygonGraphics` and `RectangleGraphics` is now `ClassificationType.TERRAIN`. If you wish the geometry to color both terrain and 3D tiles, pass in the option `classificationType: Cesium.ClassificationType.BOTH`.
- Removed support for the `options` argument for `Credit` [#6373](https://github.com/CesiumGS/cesium/issues/6373). Pass in an html string instead.
- glTF 2.0 models corrected to face +Z forwards per specification. Internally Cesium uses +X as forward, so a new +Z to +X rotation was added for 2.0 models only. [#6632](https://github.com/CesiumGS/cesium/pull/6632)

##### Deprecated :hourglass_flowing_sand:

- The `Scene.fxaa` property has been deprecated and will be removed in Cesium 1.47. Use `Scene.postProcessStages.fxaa.enabled`.

##### Additions :tada:

- Added support for materials on terrain entities (entities with unspecified `height`) and `GroundPrimitives`. [#6393](https://github.com/CesiumGS/cesium/pull/6393)
  - Only available for `ClassificationType.TERRAIN` at this time. Adding a material to a terrain `Entity` will cause it to behave as if it is `ClassificationType.TERRAIN`.
  - Requires depth texture support (`WEBGL_depth_texture` or `WEBKIT_WEBGL_depth_texture`), so materials on terrain entities and `GroundPrimitives` are not supported in Internet Explorer.
  - Best suited for notational patterns and not intended for precisely mapping textures to terrain - for that use case, use `SingleTileImageryProvider`.
- Added `GroundPrimitive.supportsMaterials` and `Entity.supportsMaterialsforEntitiesOnTerrain`, both of which can be used to check if materials on terrain entities and `GroundPrimitives` is supported. [#6393](https://github.com/CesiumGS/cesium/pull/6393)
- Added a post-processing framework. [#5615](https://github.com/CesiumGS/cesium/pull/5615)
  - Added `Scene.postProcessStages` which is a collection of post-process stages to be run in order.
    - Has a built-in `ambientOcclusion` property which will apply screen space ambient occlusion to the scene and run before all stages.
    - Has a built-in `bloom` property which applies a bloom filter to the scene before all other stages but after the ambient occlusion stage.
    - Has a built-in `fxaa` property which applies Fast Approximate Anti-aliasing (FXAA) to the scene after all other stages.
  - Added `PostProcessStageLibrary` which contains several built-in stages that can be added to the collection.
  - Added `PostProcessStageComposite` for multi-stage post-processes like depth of field.
  - Added a new Sandcastle label `Post Processing` to showcase the different built-in post-process stages.
- Added `zIndex` for ground geometry, including corridor, ellipse, polygon and rectangle entities. [#6362](https://github.com/CesiumGS/cesium/pull/6362)
- Added `Rectangle.equalsEpsilon` for comparing the equality of two rectangles [#6533](https://github.com/CesiumGS/cesium/pull/6533)

##### Fixes :wrench:

- Fixed a bug causing custom TilingScheme classes to not be able to use a GeographicProjection. [#6524](https://github.com/CesiumGS/cesium/pull/6524)
- Fixed incorrect 3D Tiles statistics when a tile fails during processing. [#6558](https://github.com/CesiumGS/cesium/pull/6558)
- Fixed race condition causing intermittent crash when changing geometry show value [#3061](https://github.com/CesiumGS/cesium/issues/3061)
- `ProviderViewModel`s with no category are displayed in an untitled group in `BaseLayerPicker` instead of being labeled as `'Other'` [#6574](https://github.com/CesiumGS/cesium/pull/6574)
- Fixed a bug causing intermittent crashes with clipping planes due to uninitialized textures. [#6576](https://github.com/CesiumGS/cesium/pull/6576)
- Added a workaround for clipping planes causing a picking shader compilation failure for gltf models and 3D Tilesets in Internet Explorer [#6575](https://github.com/CesiumGS/cesium/issues/6575)
- Allowed Bing Maps servers with a subpath (instead of being at the root) to work correctly. [#6597](https://github.com/CesiumGS/cesium/pull/6597)
- Added support for loading of Draco compressed glTF assets in IE11 [#6404](https://github.com/CesiumGS/cesium/issues/6404)
- Fixed polygon outline when using `perPositionHeight` and `extrudedHeight`. [#6595](https://github.com/CesiumGS/cesium/issues/6595)
- Fixed broken links in documentation of `createTileMapServiceImageryProvider`. [#5818](https://github.com/CesiumGS/cesium/issues/5818)
- Transitioning from 2 touches to 1 touch no longer triggers a new pan gesture. [#6479](https://github.com/CesiumGS/cesium/pull/6479)

### 1.45 - 2018-05-01

##### Major Announcements :loudspeaker:

- We've launched Cesium ion! Read all about it in our [blog post](https://cesium.com/blog/2018/05/01/get-your-cesium-ion-community-account/).
- Cesium now uses ion services by default for base imagery, terrain, and geocoding. A demo key is provided, but to use them in your own apps you must [sign up](https://cesium.com/ion/signup) for a free ion Commmunity account.

##### Breaking Changes :mega:

- `ClippingPlaneCollection` now uses `ClippingPlane` objects instead of `Plane` objects. [#6498](https://github.com/CesiumGS/cesium/pull/6498)
- Cesium no longer ships with a demo Bing Maps API key.
- `BingMapsImageryProvider` is no longer the default base imagery layer. (Bing imagery itself is still the default, however it is provided through Cesium ion)
- `BingMapsGeocoderService` is no longer the default geocoding service.
- If you wish to continue to use your own Bing API key for imagery and geocoding, you can go back to the old default behavior by constructing the Viewer as follows:
  ```javascript
  Cesium.BingMapsApi.defaultKey = "yourBingKey";
  var viewer = new Cesium.Viewer("cesiumContainer", {
    imageryProvider: new Cesium.BingMapsImageryProvider({
      url: "https://dev.virtualearth.net",
    }),
    geocoder: [
      new Cesium.CartographicGeocoderService(),
      new Cesium.BingMapsGeocoderService(),
    ],
  });
  ```

##### Deprecated :hourglass_flowing_sand:

- `Particle.size`, `ParticleSystem.rate`, `ParticleSystem.lifeTime`, `ParticleSystem.life`, `ParticleSystem.minimumLife`, and `ParticleSystem.maximumLife` have been renamed to `Particle.imageSize`, `ParticleSystem.emissionRate`, `ParticleSystem.lifetime`, `ParticleSystem.particleLife`, `ParticleSystem.minimumParticleLife`, and `ParticleSystem.maximumParticleLife`. Use of the `size`, `rate`, `lifeTime`, `life`, `minimumLife`, and `maximumLife` parameters is deprecated and will be removed in Cesium 1.46.
- `ParticleSystem.forces` array has been switched out for singular function `ParticleSystems.updateCallback`. Use of the `forces` parameter is deprecated and will be removed in Cesium 1.46.
- Any width and height variables in `ParticleSystem` will no longer be individual components. `ParticleSystem.minimumWidth` and `ParticleSystem.minimumHeight` will now be `ParticleSystem.minimumImageSize`, `ParticleSystem.maximumWidth` and `ParticleSystem.maximumHeight` will now be `ParticleSystem.maximumImageSize`, and `ParticleSystem.width` and `ParticleSystem.height` will now be `ParticleSystem.imageSize`. Use of the `minimumWidth`, `minimumHeight`, `maximumWidth`, `maximumHeight`, `width`, and `height` parameters is deprecated and will be removed in Cesium 1.46.

##### Additions :tada:

- Added option `logarithmicDepthBuffer` to `Scene`. With this option there is typically a single frustum using logarithmic depth rendered. This increases performance by issuing less draw calls to the GPU and helps to avoid artifacts on the connection of two frustums. [#5851](https://github.com/CesiumGS/cesium/pull/5851)
- When a log depth buffer is supported, the frustum near and far planes default to `0.1` and `1e10` respectively.
- Added `IonGeocoderService` and made it the default geocoding service for the `Geocoder` widget.
- Added `createWorldImagery` which provides Bing Maps imagery via a Cesium ion account.
- Added `PeliasGeocoderService`, which provides geocoding via a [Pelias](https://pelias.io) server.
- Added the ability for `BaseLayerPicker` to group layers by category. `ProviderViewModel.category` was also added to support this feature.
- Added `Math.log2` to compute the base 2 logarithm of a number.
- Added `GeocodeType` enum and use it as an optional parameter to all `GeocoderService` instances to differentiate between autocomplete and search requests.
- Added `initWebAssemblyModule` function to `TaskProcessor` to load a Web Assembly module in a web worker. [#6420](https://github.com/CesiumGS/cesium/pull/6420)
- Added `supportsWebAssembly` function to `FeatureDetection` to check if a browser supports loading Web Assembly modules. [#6420](https://github.com/CesiumGS/cesium/pull/6420)
- Improved `MapboxImageryProvider` performance by 300% via `tiles.mapbox.com` subdomain switching. [#6426](https://github.com/CesiumGS/cesium/issues/6426)
- Added ability to invoke `sampleTerrain` from node.js to enable offline terrain sampling
- Added more ParticleSystem Sandcastle examples for rocket and comet tails and weather. [#6375](https://github.com/CesiumGS/cesium/pull/6375)
- Added color and scale attributes to the `ParticleSystem` class constructor. When defined the variables override startColor and endColor and startScale and endScale. [#6429](https://github.com/CesiumGS/cesium/pull/6429)

##### Fixes :wrench:

- Fixed bugs in `TimeIntervalCollection.removeInterval`. [#6418](https://github.com/CesiumGS/cesium/pull/6418).
- Fixed glTF support to handle meshes with and without tangent vectors, and with/without morph targets, sharing one material. [#6421](https://github.com/CesiumGS/cesium/pull/6421)
- Fixed glTF support to handle skinned meshes when no skin is supplied. [#6061](https://github.com/CesiumGS/cesium/issues/6061)
- Updated glTF 2.0 PBR shader to have brighter lighting. [#6430](https://github.com/CesiumGS/cesium/pull/6430)
- Allow loadWithXhr to work with string URLs in a web worker.
- Updated to Draco 1.3.0 and implemented faster loading of Draco compressed glTF assets in browsers that support Web Assembly. [#6420](https://github.com/CesiumGS/cesium/pull/6420)
- `GroundPrimitive`s and `ClassificationPrimitive`s will become ready when `show` is `false`. [#6428](https://github.com/CesiumGS/cesium/pull/6428)
- Fix Firefox WebGL console warnings. [#5912](https://github.com/CesiumGS/cesium/issues/5912)
- Fix parsing Cesium.js in older browsers that do not support all TypedArray types. [#6396](https://github.com/CesiumGS/cesium/pull/6396)
- Fixed a bug causing crashes when setting colors on un-pickable models. [\$6442](https://github.com/CesiumGS/cesium/issues/6442)
- Fix flicker when adding, removing, or modifying entities. [#3945](https://github.com/CesiumGS/cesium/issues/3945)
- Fixed crash bug in PolylineCollection when a polyline was updated and removed at the same time. [#6455](https://github.com/CesiumGS/cesium/pull/6455)
- Fixed crash when animating a glTF model with a single keyframe. [#6422](https://github.com/CesiumGS/cesium/pull/6422)
- Fixed Imagery Layers Texture Filters Sandcastle example. [#6472](https://github.com/CesiumGS/cesium/pull/6472).
- Fixed a bug causing Cesium 3D Tilesets to not clip properly when tiles were unloaded and reloaded. [#6484](https://github.com/CesiumGS/cesium/issues/6484)
- Fixed `TimeInterval` so now it throws if `fromIso8601` is given an ISO 8601 string with improper formatting. [#6164](https://github.com/CesiumGS/cesium/issues/6164)
- Improved rendering of glTF models that don't contain normals with a temporary unlit shader workaround. [#6501](https://github.com/CesiumGS/cesium/pull/6501)
- Fixed rendering of glTF models with emissive-only materials. [#6501](https://github.com/CesiumGS/cesium/pull/6501)
- Fixed a bug in shader modification for glTF 1.0 quantized attributes and Draco quantized attributes. [#6523](https://github.com/CesiumGS/cesium/pull/6523)

### 1.44 - 2018-04-02

##### Highlights :sparkler:

- Added a new Sandcastle label, `New in X.X` which will include all new Sandcastle demos added for the current release. [#6384](https://github.com/CesiumGS/cesium/issues/6384)
- Added support for glTF models with [Draco geometry compression](https://github.com/KhronosGroup/glTF/blob/master/extensions/2.0/Khronos/KHR_draco_mesh_compression/README.md). [#5120](https://github.com/CesiumGS/cesium/issues/5120)
- Added support for ordering in `DataSourceCollection`. [#6316](https://github.com/CesiumGS/cesium/pull/6316)

##### Breaking Changes :mega:

- `GeometryVisualizer` now requires `primitive` and `groundPrimitive` parameters. [#6316](https://github.com/CesiumGS/cesium/pull/6316)
- For all classes/functions that take a `Resource` instance, all additional parameters that are part of the `Resource` class have been removed. This generally includes `proxy`, `headers` and `query` parameters. [#6368](https://github.com/CesiumGS/cesium/pull/6368)
- All low level load functions including `loadArrayBuffer`, `loadBlob`, `loadImage`, `loadJson`, `loadJsonp`, `loadText`, `loadXML` and `loadWithXhr` have been removed. Please use the equivalent `fetch` functions on the `Resource` class. [#6368](https://github.com/CesiumGS/cesium/pull/6368)

##### Deprecated :hourglass_flowing_sand:

- `ClippingPlaneCollection` is now supported in Internet Explorer, so `ClippingPlaneCollection.isSupported` has been deprecated and will be removed in Cesium 1.45.
- `ClippingPlaneCollection` should now be used with `ClippingPlane` objects instead of `Plane`. Use of `Plane` objects has been deprecated and will be removed in Cesium 1.45.
- `Credit` now takes an `html` and `showOnScreen` parameters instead of an `options` object. Use of the `options` parameter is deprecated and will be removed in Cesium 1.46.
- `Credit.text`, `Credit.imageUrl` and `Credit.link` properties have all been deprecated and will be removed in Cesium 1.46. Use `Credit.html` to retrieve the credit content.
- `Credit.hasImage` and `Credit.hasLink` functions have been deprecated and will be removed in Cesium 1.46.

##### Additions :tada:

- Added a new Sandcastle label, `New in X.X` which will include all new Sandcastle demos added for the current release. [#6384](https://github.com/CesiumGS/cesium/issues/6384)
- Added support for glTF models with [Draco geometry compression](https://github.com/KhronosGroup/glTF/blob/master/extensions/2.0/Khronos/KHR_draco_mesh_compression/README.md). [#5120](https://github.com/CesiumGS/cesium/issues/5120)
  - Added `dequantizeInShader` option parameter to `Model` and `Model.fromGltf` to specify if Draco compressed glTF assets should be dequantized on the GPU.
- Added support for ordering in `DataSourceCollection`. [#6316](https://github.com/CesiumGS/cesium/pull/6316)
  - All ground geometry from one `DataSource` will render in front of all ground geometry from another `DataSource` in the same collection with a lower index.
  - Use `DataSourceCollection.raise`, `DataSourceCollection.lower`, `DataSourceCollection.raiseToTop` and `DataSourceCollection.lowerToBottom` functions to change the ordering of a `DataSource` in the collection.
- `ClippingPlaneCollection` updates [#6201](https://github.com/CesiumGS/cesium/pull/6201):
  - Removed the 6-clipping-plane limit.
  - Added support for Internet Explorer.
  - Added a `ClippingPlane` object to be used with `ClippingPlaneCollection`.
  - Added 3D Tiles use-case to the Terrain Clipping Planes Sandcastle.
- `Credit` has been modified to take an HTML string as the credit content. [#6331](https://github.com/CesiumGS/cesium/pull/6331)
- Sharing Sandcastle examples now works by storing the full example directly in the URL instead of creating GitHub gists, because anonymous gist creation was removed by GitHub. Loading existing gists will still work. [#6342](https://github.com/CesiumGS/cesium/pull/6342)
- Updated `WebMapServiceImageryProvider` so it can take an srs or crs string to pass to the resource query parameters based on the WMS version. [#6223](https://github.com/CesiumGS/cesium/issues/6223)
- Added additional query parameter options to the CesiumViewer demo application [#6328](https://github.com/CesiumGS/cesium/pull/6328):
  - `sourceType` specifies the type of data source if the URL doesn't have a known file extension.
  - `flyTo=false` optionally disables the automatic `flyTo` after loading the data source.
- Added a multi-part CZML example to Sandcastle. [#6320](https://github.com/CesiumGS/cesium/pull/6320)
- Improved processing order of 3D tiles. [#6364](https://github.com/CesiumGS/cesium/pull/6364)

##### Fixes :wrench:

- Fixed Cesium ion browser caching. [#6353](https://github.com/CesiumGS/cesium/pull/6353).
- Fixed formula for Weighted Blended Order-Independent Transparency. [#6340](https://github.com/CesiumGS/cesium/pull/6340)
- Fixed support of glTF-supplied tangent vectors. [#6302](https://github.com/CesiumGS/cesium/pull/6302)
- Fixed model loading failure when containing unused materials. [6315](https://github.com/CesiumGS/cesium/pull/6315)
- Fixed default value of `alphaCutoff` in glTF models. [#6346](https://github.com/CesiumGS/cesium/pull/6346)
- Fixed double-sided flag for glTF materials with `BLEND` enabled. [#6371](https://github.com/CesiumGS/cesium/pull/6371)
- Fixed animation for glTF models with missing animation targets. [#6351](https://github.com/CesiumGS/cesium/pull/6351)
- Fixed improper zoom during model load failure. [#6305](https://github.com/CesiumGS/cesium/pull/6305)
- Fixed rendering vector tiles when using `invertClassification`. [#6349](https://github.com/CesiumGS/cesium/pull/6349)
- Fixed occlusion when `globe.show` is `false`. [#6374](https://github.com/CesiumGS/cesium/pull/6374)
- Fixed crash for entities with static geometry and time-dynamic attributes. [#6377](https://github.com/CesiumGS/cesium/pull/6377)
- Fixed geometry tile rendering in IE. [#6406](https://github.com/CesiumGS/cesium/pull/6406)

### 1.43 - 2018-03-01

##### Major Announcements :loudspeaker:

- Say hello to [Cesium ion](https://cesium.com/blog/2018/03/01/hello-cesium-ion/)
- Cesium, the JavaScript library, is now officially renamed to CesiumJS (no code changes required)
- The STK World Terrain tileset is deprecated and will be available until September 1, 2018. Check out the new high-resolution [Cesium World Terrain](https://cesium.com/blog/2018/03/01/introducing-cesium-world-terrain/)

##### Breaking Changes :mega:

- Removed `GeometryUpdater.perInstanceColorAppearanceType` and `GeometryUpdater.materialAppearanceType`. [#6239](https://github.com/CesiumGS/cesium/pull/6239)
- `GeometryVisualizer` no longer uses a `type` parameter. [#6239](https://github.com/CesiumGS/cesium/pull/6239)
- `GeometryVisualizer` no longer displays polylines. Use `PolylineVisualizer` instead. [#6239](https://github.com/CesiumGS/cesium/pull/6239)
- The experimental `CesiumIon` object has been completely refactored and renamed to `Ion`.

##### Deprecated :hourglass_flowing_sand:

- The STK World Terrain, ArcticDEM, and PAMAP Terrain tilesets hosted on `assets.agi.com` are deprecated and will be available until September 1, 2018. To continue using them, access them via [Cesium ion](https://cesium.com/blog/2018/03/01/hello-cesium-ion/)
- In the `Resource` class, `addQueryParameters` and `addTemplateValues` have been deprecated and will be removed in Cesium 1.45. Please use `setQueryParameters` and `setTemplateValues` instead.

##### Additions :tada:

- Added new `Ion`, `IonResource`, and `IonImageryProvider` objects for loading data hosted on [Cesium ion](https://cesium.com/blog/2018/03/01/hello-cesium-ion/).
- Added `createWorldTerrain` helper function for easily constructing the new Cesium World Terrain.
- Added support for a promise to a resource for `CesiumTerrainProvider`, `createTileMapServiceImageryProvider` and `Cesium3DTileset` [#6204](https://github.com/CesiumGS/cesium/pull/6204)
- Added `Cesium.Math.cbrt`. [#6222](https://github.com/CesiumGS/cesium/pull/6222)
- Added `PolylineVisualizer` for displaying polyline entities [#6239](https://github.com/CesiumGS/cesium/pull/6239)
- `Resource` class [#6205](https://github.com/CesiumGS/cesium/issues/6205)
  - Added `put`, `patch`, `delete`, `options` and `head` methods, so it can be used for all XHR requests.
  - Added `preserveQueryParameters` parameter to `getDerivedResource`, to allow us to append query parameters instead of always replacing them.
  - Added `setQueryParameters` and `appendQueryParameters` to allow for better handling of query strings.
- Enable terrain in the `CesiumViewer` demo application [#6198](https://github.com/CesiumGS/cesium/pull/6198)
- Added `Globe.tilesLoaded` getter property to determine if all terrain and imagery is loaded. [#6194](https://github.com/CesiumGS/cesium/pull/6194)
- Added `classificationType` property to entities which specifies whether an entity on the ground, like a polygon or rectangle, should be clamped to terrain, 3D Tiles, or both. [#6195](https://github.com/CesiumGS/cesium/issues/6195)

##### Fixes :wrench:

- Fixed bug where KmlDataSource did not use Ellipsoid to convert coordinates. Use `options.ellipsoid` to pass the ellipsoid to KmlDataSource constructors / loaders. [#6176](https://github.com/CesiumGS/cesium/pull/6176)
- Fixed bug where 3D Tiles Point Clouds would fail in Internet Explorer. [#6220](https://github.com/CesiumGS/cesium/pull/6220)
- Fixed issue where `CESIUM_BASE_URL` wouldn't work without a trailing `/`. [#6225](https://github.com/CesiumGS/cesium/issues/6225)
- Fixed coloring for polyline entities with a dynamic color for the depth fail material [#6245](https://github.com/CesiumGS/cesium/pull/6245)
- Fixed bug with zooming to dynamic geometry. [#6269](https://github.com/CesiumGS/cesium/issues/6269)
- Fixed bug where `AxisAlignedBoundingBox` did not copy over center value when cloning an undefined result. [#6183](https://github.com/CesiumGS/cesium/pull/6183)
- Fixed a bug where imagery stops loading when changing terrain in request render mode. [#6193](https://github.com/CesiumGS/cesium/issues/6193)
- Fixed `Resource.fetch` when called with no arguments [#6206](https://github.com/CesiumGS/cesium/issues/6206)
- Fixed `Resource.clone` to clone the `Request` object, so resource can be used in parallel. [#6208](https://github.com/CesiumGS/cesium/issues/6208)
- Fixed `Material` so it can now take a `Resource` object as an image. [#6199](https://github.com/CesiumGS/cesium/issues/6199)
- Fixed an issue causing the Bing Maps key to be sent unnecessarily with every tile request. [#6250](https://github.com/CesiumGS/cesium/pull/6250)
- Fixed documentation issue for the `Cesium.Math` class. [#6233](https://github.com/CesiumGS/cesium/issues/6233)
- Fixed rendering 3D Tiles as classification volumes. [#6295](https://github.com/CesiumGS/cesium/pull/6295)

### 1.42.1 - 2018-02-01

\_This is an npm-only release to fix an issue with using Cesium in Node.js.\_\_

- Fixed a bug where Cesium would fail to load under Node.js. [#6177](https://github.com/CesiumGS/cesium/pull/6177)

### 1.42 - 2018-02-01

##### Highlights :sparkler:

- Added experimental support for [3D Tiles Vector and Geometry data](https://github.com/CesiumGS/3d-tiles/tree/vctr/TileFormats/VectorData). ([#4665](https://github.com/CesiumGS/cesium/pull/4665))
- Added optional mode to reduce CPU usage. See [Improving Performance with Explicit Rendering](https://cesium.com/blog/2018/01/24/cesium-scene-rendering-performance/). ([#6115](https://github.com/CesiumGS/cesium/pull/6115))
- Added experimental `CesiumIon` utility class for working with the Cesium ion beta API. [#6136](https://github.com/CesiumGS/cesium/pull/6136)
- Major refactor of URL handling. All classes that take a url parameter, can now take a Resource or a String. This includes all imagery providers, all terrain providers, `Cesium3DTileset`, `KMLDataSource`, `CZMLDataSource`, `GeoJsonDataSource`, `Model`, and `Billboard`.

##### Breaking Changes :mega:

- The clock does not animate by default. Set the `shouldAnimate` option to `true` when creating the Viewer to enable animation.

##### Deprecated :hourglass_flowing_sand:

- For all classes/functions that can now take a `Resource` instance, all additional parameters that are part of the `Resource` class have been deprecated and will be removed in Cesium 1.44. This generally includes `proxy`, `headers` and `query` parameters.
- All low level load functions including `loadArrayBuffer`, `loadBlob`, `loadImage`, `loadJson`, `loadJsonp`, `loadText`, `loadXML` and `loadWithXhr` have been deprecated and will be removed in Cesium 1.44. Please use the equivalent `fetch` functions on the `Resource` class.

##### Additions :tada:

- Added experimental support for [3D Tiles Vector and Geometry data](https://github.com/CesiumGS/3d-tiles/tree/vctr/TileFormats/VectorData) ([#4665](https://github.com/CesiumGS/cesium/pull/4665)). The new and modified Cesium APIs are:
  - `Cesium3DTileStyle` has expanded to include styling point features. See the [styling specification](https://github.com/CesiumGS/3d-tiles/tree/vector-tiles/Styling#vector-data) for details.
  - `Cesium3DTileFeature` can modify `color` and `show` properties for polygon, polyline, and geometry features.
  - `Cesium3DTilePointFeature` can modify the styling options for a point feature.
- Added optional mode to reduce CPU usage. [#6115](https://github.com/CesiumGS/cesium/pull/6115)
  - `Scene.requestRenderMode` enables a mode which will only request new render frames on changes to the scene, or when the simulation time change exceeds `scene.maximumRenderTimeChange`.
  - `Scene.requestRender` will explicitly request a new render frame when in request render mode.
  - Added `Scene.preUpdate` and `Scene.postUpdate` events that are raised before and after the scene updates respectively. The scene is always updated before executing a potential render. Continue to listen to `Scene.preRender` and `Scene.postRender` events for when the scene renders a frame.
  - Added `CreditDisplay.update`, which updates the credit display before a new frame is rendered.
  - Added `Globe.imageryLayersUpdatedEvent`, which is raised when an imagery layer is added, shown, hidden, moved, or removed on the globe.
- Added `Cesium3DTileset.classificationType` to specify if a tileset classifies terrain, another 3D Tiles tileset, or both. This only applies to vector, geometry and batched 3D model tilesets. The limitations on the glTF contained in the b3dm tile are:
  - `POSITION` and `_BATCHID` semantics are required.
  - All indices with the same batch id must occupy contiguous sections of the index buffer.
  - All shaders and techniques are ignored. The generated shader simply multiplies the position by the model-view-projection matrix.
  - The only supported extensions are `CESIUM_RTC` and `WEB3D_quantized_attributes`.
  - Only one node is supported.
  - Only one mesh per node is supported.
  - Only one primitive per mesh is supported.
- Added geometric-error-based point cloud attenuation and eye dome lighting for point clouds using replacement refinement. [#6069](https://github.com/CesiumGS/cesium/pull/6069)
- Updated `Viewer.zoomTo` and `Viewer.flyTo` to take a `Cesium3DTileset` as a target. [#6104](https://github.com/CesiumGS/cesium/pull/6104)
- Added `shouldAnimate` option to the `Viewer` constructor to indicate if the clock should begin animating on startup. [#6154](https://github.com/CesiumGS/cesium/pull/6154)
- Added `Cesium3DTileset.ellipsoid` determining the size and shape of the globe. This can be set at construction and defaults to a WGS84 ellipsoid.
- Added `Plane.projectPointOntoPlane` for projecting a `Cartesian3` position onto a `Plane`. [#6092](https://github.com/CesiumGS/cesium/pull/6092)
- Added `Cartesian3.projectVector` for projecting one vector to another. [#6093](https://github.com/CesiumGS/cesium/pull/6093)
- Added `Cesium3DTileset.tileFailed` event that will be raised when a tile fails to load. The object passed to the event listener will have a url and message property. If there are no event listeners, error messages will be logged to the console. [#6088](https://github.com/CesiumGS/cesium/pull/6088)
- Added `AttributeCompression.zigZagDeltaDecode` which will decode delta and ZigZag encoded buffers in place.
- Added `pack` and `unpack` functions to `OrientedBoundingBox` for packing to and unpacking from a flat buffer.
- Added support for vertex shader uniforms when `tileset.colorBlendMode` is `MIX` or `REPLACE`. [#5874](https://github.com/CesiumGS/cesium/pull/5874)
- Added `ClippingPlaneCollection.isSupported` function for checking if rendering with clipping planes is supported.[#6084](https://github.com/CesiumGS/cesium/pull/6084)
- Added `Cartographic.toCartesian` to convert from `Cartographic` to `Cartesian3`. [#6163](https://github.com/CesiumGS/cesium/pull/6163)
- Added `BoundingSphere.volume` for computing the volume of a `BoundingSphere`. [#6069](https://github.com/CesiumGS/cesium/pull/6069)
- Added new file for the Cesium [Code of Conduct](https://github.com/CesiumGS/cesium/blob/master/CODE_OF_CONDUCT.md). [#6129](https://github.com/CesiumGS/cesium/pull/6129)

##### Fixes :wrench:

- Fixed a bug that could cause tiles to be missing from the globe surface, especially when starting with the camera zoomed close to the surface. [#4969](https://github.com/CesiumGS/cesium/pull/4969)
- Fixed applying a translucent style to a point cloud tileset. [#6113](https://github.com/CesiumGS/cesium/pull/6113)
- Fixed Sandcastle error in IE 11. [#6169](https://github.com/CesiumGS/cesium/pull/6169)
- Fixed a glTF animation bug that caused certain animations to jitter. [#5740](https://github.com/CesiumGS/cesium/pull/5740)
- Fixed a bug when creating billboard and model entities without a globe. [#6109](https://github.com/CesiumGS/cesium/pull/6109)
- Improved CZML Custom Properties Sandcastle example. [#6086](https://github.com/CesiumGS/cesium/pull/6086)
- Improved Particle System Sandcastle example for better visual. [#6132](https://github.com/CesiumGS/cesium/pull/6132)
- Fixed behavior of `Camera.move*` and `Camera.look*` functions in 2D mode. [#5884](https://github.com/CesiumGS/cesium/issues/5884)
- Fixed `Camera.moveStart` and `Camera.moveEnd` events not being raised when camera is close to the ground. [#4753](https://github.com/CesiumGS/cesium/issues/4753)
- Fixed `OrientedBoundingBox` documentation. [#6147](https://github.com/CesiumGS/cesium/pull/6147)
- Updated documentation links to reflect new locations on `https://cesiumjs.org` and `https://cesium.com`.

### 1.41 - 2018-01-02

- Breaking changes
  - Removed the `text`, `imageUrl`, and `link` parameters from `Credit`, which were deprecated in Cesium 1.40. Use `options.text`, `options.imageUrl`, and `options.link` instead.
- Added support for clipping planes. [#5913](https://github.com/CesiumGS/cesium/pull/5913), [#5996](https://github.com/CesiumGS/cesium/pull/5996)
  - Added `clippingPlanes` property to `ModelGraphics`, `Model`, `Cesium3DTileset`, and `Globe`, which specifies a `ClippingPlaneCollection` to selectively disable rendering.
  - Added `PlaneGeometry`, `PlaneOutlineGeometry`, `PlaneGeometryUpdater`, `PlaneOutlineGeometryUpdater`, `PlaneGraphics`, and `Entity.plane` to visualize planes.
  - Added `Plane.transformPlane` to apply a transformation to a plane.
- Fixed point cloud exception in IE. [#6051](https://github.com/CesiumGS/cesium/pull/6051)
- Fixed globe materials when `Globe.enableLighting` was `false`. [#6042](https://github.com/CesiumGS/cesium/issues/6042)
- Fixed shader compilation failure on pick when globe materials were enabled. [#6039](https://github.com/CesiumGS/cesium/issues/6039)
- Fixed exception when `invertClassification` was enabled, the invert color had an alpha less than `1.0`, and the window was resized. [#6046](https://github.com/CesiumGS/cesium/issues/6046)

### 1.40 - 2017-12-01

- Deprecated
  - The `text`, `imageUrl` and `link` parameters from `Credit` have been deprecated and will be removed in Cesium 1.41. Use `options.text`, `options.imageUrl` and `options.link` instead.
- Added `Globe.material` to apply materials to the globe/terrain for shading such as height- or slope-based color ramps. See the new [Sandcastle example](https://cesiumjs.org/Cesium/Apps/Sandcastle/?src=Globe%20Materials.html&label=Showcases). [#5919](https://github.com/CesiumGS/cesium/pull/5919/files)
- Added CZML support for `polyline.depthFailMaterial`, `label.scaleByDistance`, `distanceDisplayCondition`, and `disableDepthTestDistance`. [#5986](https://github.com/CesiumGS/cesium/pull/5986)
- Fixed a bug where drill picking a polygon clamped to ground would cause the browser to hang. [#5971](https://github.com/CesiumGS/cesium/issues/5971)
- Fixed bug in KML LookAt bug where degrees and radians were mixing in a subtraction. [#5992](https://github.com/CesiumGS/cesium/issues/5992)
- Fixed handling of KMZ files with missing `xsi` namespace declarations. [#6003](https://github.com/CesiumGS/cesium/pull/6003)
- Added function that removes duplicate namespace declarations while loading a KML or a KMZ. [#5972](https://github.com/CesiumGS/cesium/pull/5972)
- Fixed a language detection issue. [#6016](https://github.com/CesiumGS/cesium/pull/6016)
- Fixed a bug where glTF models with animations of different lengths would cause an error. [#5694](https://github.com/CesiumGS/cesium/issues/5694)
- Added a `clampAnimations` parameter to `Model` and `Entity.model`. Setting this to `false` allows different length animations to loop asynchronously over the duration of the longest animation.
- Fixed `Invalid asm.js: Invalid member of stdlib` console error by recompiling crunch.js with latest emscripten toolchain. [#5847](https://github.com/CesiumGS/cesium/issues/5847)
- Added `file:` scheme compatibility to `joinUrls`. [#5989](https://github.com/CesiumGS/cesium/pull/5989)
- Added a Reverse Geocoder [Sandcastle example](https://cesiumjs.org/Cesium/Apps/Sandcastle/?src=Reverse%20Geocoder.html&label=Showcases). [#5976](https://github.com/CesiumGS/cesium/pull/5976)
- Added ability to support touch event in Imagery Layers Split Sandcastle example. [#5948](https://github.com/CesiumGS/cesium/pull/5948)
- Added a new `@experimental` tag to the documentation. A small subset of the Cesium API tagged as such are subject to breaking changes without deprecation. See the [Coding Guide](https://github.com/CesiumGS/cesium/tree/master/Documentation/Contributors/CodingGuide#deprecation-and-breaking-changes) for further explanation. [#6010](https://github.com/CesiumGS/cesium/pull/6010)
- Moved terrain and imagery credits to a lightbox that pops up when you click a link in the onscreen credits [#3013](https://github.com/CesiumGS/cesium/issues/3013)

### 1.39 - 2017-11-01

- Cesium now officially supports webpack. See our [Integrating Cesium and webpack blog post](https://cesium.com/blog/2017/10/18/cesium-and-webpack/) for more details.
- Added support for right-to-left language detection in labels, currently Hebrew and Arabic are supported. To enable it, set `Cesium.Label.enableRightToLeftDetection = true` at the start of your application. [#5771](https://github.com/CesiumGS/cesium/pull/5771)
- Fixed handling of KML files with missing `xsi` namespace declarations. [#5860](https://github.com/CesiumGS/cesium/pull/5860)
- Fixed a bug that caused KML ground overlays to appear distorted when rotation was applied. [#5914](https://github.com/CesiumGS/cesium/issues/5914)
- Fixed a bug where KML placemarks with no specified icon would be displayed with default icon. [#5819](https://github.com/CesiumGS/cesium/issues/5819)
- Changed KML loading to ignore NetworkLink failures and continue to load the rest of the document. [#5871](https://github.com/CesiumGS/cesium/pull/5871)
- Added the ability to load Cesium's assets from the local file system if security permissions allow it. [#5830](https://github.com/CesiumGS/cesium/issues/5830)
- Added two new properties to `ImageryLayer` that allow for adjusting the texture sampler used for up and down-sampling of imagery tiles, namely `minificationFilter` and `magnificationFilter` with possible values `LINEAR` (the default) and `NEAREST` defined in `TextureMinificationFilter` and `TextureMagnificationFilter`. [#5846](https://github.com/CesiumGS/cesium/issues/5846)
- Fixed flickering artifacts with 3D Tiles tilesets with thin walls. [#5940](https://github.com/CesiumGS/cesium/pull/5940)
- Fixed bright fog when terrain lighting is enabled and added `Fog.minimumBrightness` to affect how bright the fog will be when in complete darkness. [#5934](https://github.com/CesiumGS/cesium/pull/5934)
- Fixed using arrow keys in geocoder widget to select search suggestions. [#5943](https://github.com/CesiumGS/cesium/issues/5943)
- Added support for the layer.json `parentUrl` property in `CesiumTerrainProvider` to allow for compositing of tilesets. [#5864](https://github.com/CesiumGS/cesium/pull/5864)
- Added `invertClassification` and `invertClassificationColor` to `Scene`. When `invertClassification` is `true`, any 3D Tiles geometry that is not classified by a `ClassificationPrimitive` or `GroundPrimitive` will have its color multiplied by `invertClassificationColor`. [#5836](https://github.com/CesiumGS/cesium/pull/5836)
- Added `customTags` property to the UrlTemplateImageryProvider to allow custom keywords in the template URL. [#5696](https://github.com/CesiumGS/cesium/pull/5696)
- Added `eyeSeparation` and `focalLength` properties to `Scene` to configure VR settings. [#5917](https://github.com/CesiumGS/cesium/pull/5917)
- Improved CZML Reference Properties example [#5754](https://github.com/CesiumGS/cesium/pull/5754)

### 1.38 - 2017-10-02

- Breaking changes
  - `Scene/CullingVolume` has been removed. Use `Core/CullingVolume`.
  - `Scene/OrthographicFrustum` has been removed. Use `Core/OrthographicFrustum`.
  - `Scene/OrthographicOffCenterFrustum` has been removed. Use `Core/OrthographicOffCenterFrustum`.
  - `Scene/PerspectiveFrustum` has been removed. Use `Core/PerspectiveFrustum`.
  - `Scene/PerspectiveOffCenterFrustum` has been removed. Use `Core/PerspectiveOffCenterFrustum`.
- Added support in CZML for expressing `orientation` as the velocity vector of an entity, using `velocityReference` syntax. [#5807](https://github.com/CesiumGS/cesium/pull/5807)
- Fixed CZML processing of `velocityReference` within an interval. [#5738](https://github.com/CesiumGS/cesium/issues/5738)
- Added ability to add an animation to `ModelAnimationCollection` by its index. [#5815](https://github.com/CesiumGS/cesium/pull/5815)
- Fixed a bug in `ModelAnimationCollection` that caused adding an animation by its name to throw an error. [#5815](https://github.com/CesiumGS/cesium/pull/5815)
- Fixed issue in Internet Explorer and Edge with loading unicode strings in typed arrays that impacted 3D Tiles Batch Table values.
- Zoom now maintains camera heading, pitch, and roll. [#4639](https://github.com/CesiumGS/cesium/pull/5603)
- Fixed a bug in `PolylineCollection` preventing the display of more than 16K points in a single collection. [#5538](https://github.com/CesiumGS/cesium/pull/5782)
- Fixed a 3D Tiles point cloud bug causing a stray point to appear at the center of the screen on certain hardware. [#5599](https://github.com/CesiumGS/cesium/issues/5599)
- Fixed removing multiple event listeners within event callbacks. [#5827](https://github.com/CesiumGS/cesium/issues/5827)
- Running `buildApps` now creates a built version of Sandcastle which uses the built version of Cesium for better performance.
- Fixed a tileset traversal bug when the `skipLevelOfDetail` optimization is off. [#5869](https://github.com/CesiumGS/cesium/issues/5869)

### 1.37 - 2017-09-01

- Breaking changes
  - Passing `options.clock` when creating a new `Viewer` instance is removed, pass `options.clockViewModel` instead.
  - Removed `GoogleEarthImageryProvider`, use `GoogleEarthEnterpriseMapsProvider` instead.
  - Removed the `throttleRequest` parameter from `TerrainProvider.requestTileGeometry` and inherited terrain providers. It is replaced with an optional `Request` object. Set the request's `throttle` property to `true` to throttle requests.
  - Removed the ability to provide a Promise for the `options.url` parameter of `loadWithXhr` and for the `url` parameter of `loadArrayBuffer`, `loadBlob`, `loadImageViaBlob`, `loadText`, `loadJson`, `loadXML`, `loadImage`, `loadCRN`, `loadKTX`, and `loadCubeMap`. Instead `url` must be a string.
- Added `classificationType` to `ClassificationPrimitive` and `GroundPrimitive` to choose whether terrain, 3D Tiles, or both are classified. [#5770](https://github.com/CesiumGS/cesium/pull/5770)
- Fixed depth picking on 3D Tiles. [#5676](https://github.com/CesiumGS/cesium/issues/5676)
- Fixed glTF model translucency bug. [#5731](https://github.com/CesiumGS/cesium/issues/5731)
- Fixed `replaceState` bug that was causing the `CesiumViewer` demo application to crash in Safari and iOS. [#5691](https://github.com/CesiumGS/cesium/issues/5691)
- Fixed a 3D Tiles traversal bug for tilesets using additive refinement. [#5766](https://github.com/CesiumGS/cesium/issues/5766)
- Fixed a 3D Tiles traversal bug where out-of-view children were being loaded unnecessarily. [#5477](https://github.com/CesiumGS/cesium/issues/5477)
- Fixed `Entity` id type to be `String` in `EntityCollection` and `CompositeEntityCollection` [#5791](https://github.com/CesiumGS/cesium/pull/5791)
- Fixed issue where `Model` and `BillboardCollection` would throw an error if the globe is undefined. [#5638](https://github.com/CesiumGS/cesium/issues/5638)
- Fixed issue where the `Model` glTF cache loses reference to the model's buffer data. [#5720](https://github.com/CesiumGS/cesium/issues/5720)
- Fixed some issues with `disableDepthTestDistance`. [#5501](https://github.com/CesiumGS/cesium/issues/5501) [#5331](https://github.com/CesiumGS/cesium/issues/5331) [#5621](https://github.com/CesiumGS/cesium/issues/5621)
- Added several new Bing Maps styles: `CANVAS_DARK`, `CANVAS_LIGHT`, and `CANVAS_GRAY`. [#5737](https://github.com/CesiumGS/cesium/pull/5737)
- Added small improvements to the atmosphere. [#5741](https://github.com/CesiumGS/cesium/pull/5741)
- Fixed a bug that caused imagery splitting to work incorrectly when CSS pixels were not equivalent to WebGL drawing buffer pixels, such as on high DPI displays in Microsoft Edge and Internet Explorer. [#5743](https://github.com/CesiumGS/cesium/pull/5743)
- Added `Cesium3DTileset.loadJson` to support overriding the default tileset loading behavior. [#5685](https://github.com/CesiumGS/cesium/pull/5685)
- Fixed loading of binary glTFs containing CRN or KTX textures. [#5753](https://github.com/CesiumGS/cesium/pull/5753)
- Fixed specular computation for certain models using the `KHR_materials_common` extension. [#5773](https://github.com/CesiumGS/cesium/pull/5773)
- Fixed a picking bug in the `3D Tiles Interactivity` Sandcastle demo. [#5703](https://github.com/CesiumGS/cesium/issues/5703)
- Updated knockout from 3.4.0 to 3.4.2 [#5703](https://github.com/CesiumGS/cesium/pull/5829)

### 1.36 - 2017-08-01

- Breaking changes
  - The function `Quaternion.fromHeadingPitchRoll(heading, pitch, roll, result)` was removed. Use `Quaternion.fromHeadingPitchRoll(hpr, result)` instead where `hpr` is a `HeadingPitchRoll`.
  - The function `Transforms.headingPitchRollToFixedFrame(origin, headingPitchRoll, ellipsoid, result)` was removed. Use `Transforms.headingPitchRollToFixedFrame(origin, headingPitchRoll, ellipsoid, fixedFrameTransform, result)` instead where `fixedFrameTransform` is a a 4x4 transformation matrix (see `Transforms.localFrameToFixedFrameGenerator`).
  - The function `Transforms.headingPitchRollQuaternion(origin, headingPitchRoll, ellipsoid, result)` was removed. Use `Transforms.headingPitchRollQuaternion(origin, headingPitchRoll, ellipsoid, fixedFrameTransform, result)` instead where `fixedFrameTransform` is a a 4x4 transformation matrix (see `Transforms.localFrameToFixedFrameGenerator`).
  - The `color`, `show`, and `pointSize` properties of `Cesium3DTileStyle` are no longer initialized with default values.
- Deprecated
  - `Scene/CullingVolume` is deprecated and will be removed in 1.38. Use `Core/CullingVolume`.
  - `Scene/OrthographicFrustum` is deprecated and will be removed in 1.38. Use `Core/OrthographicFrustum`.
  - `Scene/OrthographicOffCenterFrustum` is deprecated and will be removed in 1.38. Use `Core/OrthographicOffCenterFrustum`.
  - `Scene/PerspectiveFrustum` is deprecated and will be removed in 1.38. Use `Core/PerspectiveFrustum`.
  - `Scene/PerspectiveOffCenterFrustum` is deprecated and will be removed in 1.38. Use `Core/PerspectiveOffCenterFrustum`.
- Added glTF 2.0 support, including physically-based material rendering, morph targets, and appropriate updating of glTF 1.0 models to 2.0. [#5641](https://github.com/CesiumGS/cesium/pull/5641)
- Added `ClassificationPrimitive` which defines a volume and draws the intersection of the volume and terrain or 3D Tiles. [#5625](https://github.com/CesiumGS/cesium/pull/5625)
- Added `tileLoad` event to `Cesium3DTileset`. [#5628](https://github.com/CesiumGS/cesium/pull/5628)
- Fixed issue where scene would blink when labels were added. [#5537](https://github.com/CesiumGS/cesium/issues/5537)
- Fixed label positioning when height reference changes [#5609](https://github.com/CesiumGS/cesium/issues/5609)
- Fixed label positioning when using `HeightReference.CLAMP_TO_GROUND` and no position [#5648](https://github.com/CesiumGS/cesium/pull/5648)
- Fix for dynamic polylines with polyline dash material [#5681](https://github.com/CesiumGS/cesium/pull/5681)
- Added ability to provide a `width` and `height` to `scene.pick`. [#5602](https://github.com/CesiumGS/cesium/pull/5602)
- Fixed `Viewer.flyTo` not respecting zoom limits, and resetting minimumZoomDistance if the camera zoomed past the minimumZoomDistance. [5573](https://github.com/CesiumGS/cesium/issues/5573)
- Added ability to show tile urls in the 3D Tiles Inspector. [#5592](https://github.com/CesiumGS/cesium/pull/5592)
- Fixed a bug when reading CRN compressed textures with multiple mip levels. [#5618](https://github.com/CesiumGS/cesium/pull/5618)
- Fixed issue where composite 3D Tiles that contained instanced 3D Tiles with an external model reference would fail to download the model.
- Added behavior to `Cesium3DTilesInspector` that selects the first tileset hovered over if no tilest is specified. [#5139](https://github.com/CesiumGS/cesium/issues/5139)
- Added `Entity.computeModelMatrix` which returns the model matrix representing the entity's transformation. [#5584](https://github.com/CesiumGS/cesium/pull/5584)
- Added ability to set a style's `color`, `show`, or `pointSize` with a string or object literal. `show` may also take a boolean and `pointSize` may take a number. [#5412](https://github.com/CesiumGS/cesium/pull/5412)
- Added setter for `KmlDataSource.name` to specify a name for the datasource [#5660](https://github.com/CesiumGS/cesium/pull/5660).
- Added setter for `GeoJsonDataSource.name` to specify a name for the datasource [#5653](https://github.com/CesiumGS/cesium/issues/5653)
- Fixed crash when using the `Cesium3DTilesInspectorViewModel` and removing a tileset [#5607](https://github.com/CesiumGS/cesium/issues/5607)
- Fixed polygon outline in Polygon Sandcastle demo [#5642](https://github.com/CesiumGS/cesium/issues/5642)
- Updated `Billboard`, `Label` and `PointPrimitive` constructors to clone `NearFarScale` parameters [#5654](https://github.com/CesiumGS/cesium/pull/5654)
- Added `FrustumGeometry` and `FrustumOutlineGeometry`. [#5649](https://github.com/CesiumGS/cesium/pull/5649)
- Added an `options` parameter to the constructors of `PerspectiveFrustum`, `PerspectiveOffCenterFrustum`, `OrthographicFrustum`, and `OrthographicOffCenterFrustum` to set properties. [#5649](https://github.com/CesiumGS/cesium/pull/5649)

### 1.35.2 - 2017-07-11

- This is an npm-only release to fix an issue with using Cesium in Node.js.
- Fixed a bug where Cesium would fail to load under Node.js and some webpack configurations. [#5593](https://github.com/CesiumGS/cesium/issues/5593)
- Fixed a bug where a Model's compressed textures were not being displayed. [#5596](https://github.com/CesiumGS/cesium/pull/5596)
- Fixed documentation for `OrthographicFrustum`. [#5586](https://github.com/CesiumGS/cesium/issues/5586)

### 1.35.1 - 2017-07-05

- This is an npm-only release to fix a deployment issue with 1.35. No code changes.

### 1.35 - 2017-07-05

- Breaking changes
  - `JulianDate.fromIso8601` will default to midnight UTC if no time is provided to match the Javascript [`Date` specification](https://developer.mozilla.org/en-US/docs/Web/JavaScript/Reference/Global_Objects/Date). You must specify a local time of midnight to achieve the old behavior.
- Deprecated
  - `GoogleEarthImageryProvider` has been deprecated and will be removed in Cesium 1.37, use `GoogleEarthEnterpriseMapsProvider` instead.
  - The `throttleRequest` parameter for `TerrainProvider.requestTileGeometry`, `CesiumTerrainProvider.requestTileGeometry`, `VRTheWorldTerrainProvider.requestTileGeometry`, and `EllipsoidTerrainProvider.requestTileGeometry` is deprecated and will be replaced with an optional `Request` object. The `throttleRequests` parameter will be removed in 1.37. Instead set the request's `throttle` property to `true` to throttle requests.
  - The ability to provide a Promise for the `options.url` parameter of `loadWithXhr` and for the `url` parameter of `loadArrayBuffer`, `loadBlob`, `loadImageViaBlob`, `loadText`, `loadJson`, `loadXML`, `loadImage`, `loadCRN`, `loadKTX`, and `loadCubeMap` is deprecated. This will be removed in 1.37, instead `url` must be a string.
- Added support for [3D Tiles](https://github.com/CesiumGS/3d-tiles/blob/master/README.md) for streaming massive heterogeneous 3D geospatial datasets ([#5308](https://github.com/CesiumGS/cesium/pull/5308)). See the new [Sandcastle examples](http://cesiumjs.org/Cesium/Apps/Sandcastle/index.html?src=3D%20Tiles%20Photogrammetry&label=3D%20Tiles). The new Cesium APIs are:
  - `Cesium3DTileset`
  - `Cesium3DTileStyle`, `StyleExpression`, `Expression`, and `ConditionsExpression`
  - `Cesium3DTile`
  - `Cesium3DTileContent`
  - `Cesium3DTileFeature`
  - `Cesium3DTilesInspector`, `Cesium3DTilesInspectorViewModel`, and `viewerCesium3DTilesInspectorMixin`
  - `Cesium3DTileColorBlendMode`
- Added a particle system for effects like smoke, fire, sparks, etc. See `ParticleSystem`, `Particle`, `ParticleBurst`, `BoxEmitter`, `CircleEmitter`, `ConeEmitter`, `ParticleEmitter`, and `SphereEmitter`, and the new Sandcastle examples: [Particle System](http://cesiumjs.org/Cesium/Apps/Sandcastle/index.html?src=Particle%20System.html&label=Showcases) and [Particle System Fireworks](http://cesiumjs.org/Cesium/Apps/Sandcastle/index.html?src=Particle%20System%20Fireworks.html&label=Showcases). [#5212](https://github.com/CesiumGS/cesium/pull/5212)
- Added `options.clock`, `options.times` and `options.dimensions` to `WebMapTileServiceImageryProvider` in order to handle time dynamic and static values for dimensions.
- Added an `options.request` parameter to `loadWithXhr` and a `request` parameter to `loadArrayBuffer`, `loadBlob`, `loadImageViaBlob`, `loadText`, `loadJson`, `loadJsonp`, `loadXML`, `loadImageFromTypedArray`, `loadImage`, `loadCRN`, and `loadKTX`.
- `CzmlDataSource` and `KmlDataSource` load functions now take an optional `query` object, which will append query parameters to all network requests. [#5419](https://github.com/CesiumGS/cesium/pull/5419), [#5434](https://github.com/CesiumGS/cesium/pull/5434)
- Added Sandcastle demo for setting time with the Clock API [#5457](https://github.com/CesiumGS/cesium/pull/5457);
- Added Sandcastle demo for ArcticDEM data. [#5224](https://github.com/CesiumGS/cesium/issues/5224)
- Added `fromIso8601`, `fromIso8601DateArray`, and `fromIso8601DurationArray` to `TimeIntervalCollection` for handling various ways groups of intervals can be specified in ISO8601 format.
- Added `fromJulianDateArray` to `TimeIntervalCollection` for generating intervals from a list of dates.
- Fixed geocoder bug so geocoder can accurately handle NSEW inputs [#5407](https://github.com/CesiumGS/cesium/pull/5407)
- Fixed a bug where picking would break when the Sun came into view [#5478](https://github.com/CesiumGS/cesium/issues/5478)
- Fixed a bug where picking clusters would return undefined instead of a list of the clustered entities. [#5286](https://github.com/CesiumGS/cesium/issues/5286)
- Fixed bug where if polylines were set to follow the surface of an undefined globe, Cesium would throw an exception. [#5413](https://github.com/CesiumGS/cesium/pull/5413)
- Reduced the amount of Sun bloom post-process effect near the horizon. [#5381](https://github.com/CesiumGS/cesium/issues/5381)
- Fixed a bug where camera zooming worked incorrectly when the display height was greater than the display width [#5421](https://github.com/CesiumGS/cesium/pull/5421)
- Updated glTF/glb MIME types. [#5420](https://github.com/CesiumGS/cesium/issues/5420)
- Added `Cesium.Math.randomBetween`.
- Modified `defaultValue` to check for both `undefined` and `null`. [#5551](https://github.com/CesiumGS/cesium/pull/5551)
- The `throttleRequestByServer` function has been removed. Instead pass a `Request` object with `throttleByServer` set to `true` to any of following load functions: `loadWithXhr`, `loadArrayBuffer`, `loadBlob`, `loadImageViaBlob`, `loadText`, `loadJson`, `loadJsonp`, `loadXML`, `loadImageFromTypedArray`, `loadImage`, `loadCRN`, and `loadKTX`.

### 1.34 - 2017-06-01

- Deprecated
  - Passing `options.clock` when creating a new `Viewer` instance has been deprecated and will be removed in Cesium 1.37, pass `options.clockViewModel` instead.
- Fix issue where polylines in a `PolylineCollection` would ignore the far distance when updating the distance display condition. [#5283](https://github.com/CesiumGS/cesium/pull/5283)
- Fixed a crash when calling `Camera.pickEllipsoid` with a canvas of size 0.
- Fix `BoundingSphere.fromOrientedBoundingBox`. [#5334](https://github.com/CesiumGS/cesium/issues/5334)
- Fixed bug where polylines would not update when `PolylineCollection` model matrix was updated. [#5327](https://github.com/CesiumGS/cesium/pull/5327)
- Fixed a bug where adding a ground clamped label without a position would show up at a previous label's clamped position. [#5338](https://github.com/CesiumGS/cesium/issues/5338)
- Fixed translucency bug for certain material types. [#5335](https://github.com/CesiumGS/cesium/pull/5335)
- Fix picking polylines that use a depth fail appearance. [#5337](https://github.com/CesiumGS/cesium/pull/5337)
- Fixed a crash when morphing from Columbus view to 3D. [#5311](https://github.com/CesiumGS/cesium/issues/5311)
- Fixed a bug which prevented KML descriptions with relative paths from loading. [#5352](https://github.com/CesiumGS/cesium/pull/5352)
- Fixed an issue where camera view could be invalid at the last frame of animation. [#4949](https://github.com/CesiumGS/cesium/issues/4949)
- Fixed an issue where using the depth fail material for polylines would cause a crash in Edge. [#5359](https://github.com/CesiumGS/cesium/pull/5359)
- Fixed a crash where `EllipsoidGeometry` and `EllipsoidOutlineGeometry` were given floating point values when expecting integers. [#5260](https://github.com/CesiumGS/cesium/issues/5260)
- Fixed an issue where billboards were not properly aligned. [#2487](https://github.com/CesiumGS/cesium/issues/2487)
- Fixed an issue where translucent objects could flicker when picking on mouse move. [#5307](https://github.com/CesiumGS/cesium/issues/5307)
- Fixed a bug where billboards with `sizeInMeters` set to true would move upwards when zooming out. [#5373](https://github.com/CesiumGS/cesium/issues/5373)
- Fixed a bug where `SampledProperty.setInterpolationOptions` does not ignore undefined `options`. [#3575](https://github.com/CesiumGS/cesium/issues/3575)
- Added `basePath` option to `Cesium.Model.fromGltf`. [#5320](https://github.com/CesiumGS/cesium/issues/5320)

### 1.33 - 2017-05-01

- Breaking changes
  - Removed left, right, bottom and top properties from `OrthographicFrustum`. Use `OrthographicOffCenterFrustum` instead. [#5109](https://github.com/CesiumGS/cesium/issues/5109)
- Added `GoogleEarthEnterpriseTerrainProvider` and `GoogleEarthEnterpriseImageryProvider` to read data from Google Earth Enterprise servers. [#5189](https://github.com/CesiumGS/cesium/pull/5189).
- Support for dashed polylines [#5159](https://github.com/CesiumGS/cesium/pull/5159).
  - Added `PolylineDash` Material type.
  - Added `PolylineDashMaterialProperty` to the Entity API.
  - Added CZML `polylineDash` property .
- Added `disableDepthTestDistance` to billboards, points and labels. This sets the distance to the camera where the depth test will be disabled. Setting it to zero (the default) will always enable the depth test. Setting it to `Number.POSITVE_INFINITY` will never enabled the depth test. Also added `scene.minimumDisableDepthTestDistance` to change the default value from zero. [#5166](https://github.com/CesiumGS/cesium/pull/5166)
- Added a `depthFailMaterial` property to line entities, which is the material used to render the line when it fails the depth test. [#5160](https://github.com/CesiumGS/cesium/pull/5160)
- Fixed billboards not initially clustering. [#5208](https://github.com/CesiumGS/cesium/pull/5208)
- Fixed issue with displaying `MapboxImageryProvider` default token error message. [#5191](https://github.com/CesiumGS/cesium/pull/5191)
- Fixed bug in conversion formula in `Matrix3.fromHeadingPitchRoll`. [#5195](https://github.com/CesiumGS/cesium/issues/5195)
- Upgrade FXAA to version 3.11. [#5200](https://github.com/CesiumGS/cesium/pull/5200)
- `Scene.pickPosition` now caches results per frame to increase performance. [#5117](https://github.com/CesiumGS/cesium/issues/5117)

### 1.32 - 2017-04-03

- Deprecated
  - The `left`, `right`, `bottom`, and `top` properties of `OrthographicFrustum` are deprecated and will be removed in 1.33. Use `OrthographicOffCenterFrustum` instead.
- Breaking changes
  - Removed `ArcGisImageServerTerrainProvider`.
  - The top-level `properties` in an `Entity` created by `GeoJsonDataSource` are now instances of `ConstantProperty` instead of raw values.
- Added support for an orthographic projection in 3D and Columbus view.
  - Set `projectionPicker` to `true` in the options when creating a `Viewer` to add a widget that will switch projections. [#5021](https://github.com/CesiumGS/cesium/pull/5021)
  - Call `switchToOrthographicFrustum` or `switchToPerspectiveFrustum` on `Camera` to change projections.
- Added support for custom time-varying properties in CZML. [#5105](https:/github.com/CesiumGS/cesium/pull/5105).
- Added new flight parameters to `Camera.flyTo` and `Camera.flyToBoundingSphere`: `flyOverLongitude`, `flyOverLongitudeWeight`, and `pitchAdjustHeight`. [#5070](https://github.com/CesiumGS/cesium/pull/5070)
- Added the event `Viewer.trackedEntityChanged`, which is raised when the value of `viewer.trackedEntity` changes. [#5060](https://github.com/CesiumGS/cesium/pull/5060)
- Added `Camera.DEFAULT_OFFSET` for default view of objects with bounding spheres. [#4936](https://github.com/CesiumGS/cesium/pull/4936)
- Fixed an issue with `TileBoundingBox` that caused the terrain to disappear in certain places [4032](https://github.com/CesiumGS/cesium/issues/4032)
- Fixed overlapping billboard blending. [#5066](https://github.com/CesiumGS/cesium/pull/5066)
- Fixed an issue with `PinBuilder` where inset images could have low-alpha fringes against an opaque background. [#5099](https://github.com/CesiumGS/cesium/pull/5099)
- Fix billboard, point and label clustering in 2D and Columbus view. [#5136](https://github.com/CesiumGS/cesium/pull/5136)
- Fixed `GroundPrimitive` rendering in 2D and Columbus View. [#5078](https://github.com/CesiumGS/cesium/pull/5078)
- Fixed an issue with camera tracking of dynamic ellipsoids. [#5133](https://github.com/CesiumGS/cesium/pull/5133)
- Fixed issues with imagerySplitPosition and the international date line in 2D mode. [#5151](https://github.com/CesiumGS/cesium/pull/5151)
- Fixed a bug in `ModelAnimationCache` causing different animations to reference the same animation. [#5064](https://github.com/CesiumGS/cesium/pull/5064)
- `ConstantProperty` now provides `valueOf` and `toString` methods that return the constant value.
- Improved depth artifacts between opaque and translucent primitives. [#5116](https://github.com/CesiumGS/cesium/pull/5116)
- Fixed crunch compressed textures in IE11. [#5057](https://github.com/CesiumGS/cesium/pull/5057)
- Fixed a bug in `Quaternion.fromHeadingPitchRoll` that made it erroneously throw an exception when passed individual angles in an unminified / debug build.
- Fixed a bug that caused an exception in `CesiumInspectorViewModel` when using the NW / NE / SW / SE / Parent buttons to navigate to a terrain tile that is not yet loaded.
- `QuadtreePrimitive` now uses `frameState.afterRender` to fire `tileLoadProgressEvent` [#3450](https://github.com/CesiumGS/cesium/issues/3450)

### 1.31 - 2017-03-01

- Deprecated
  - The function `Quaternion.fromHeadingPitchRoll(heading, pitch, roll, result)` will be removed in 1.33. Use `Quaternion.fromHeadingPitchRoll(hpr, result)` instead where `hpr` is a `HeadingPitchRoll`. [#4896](https://github.com/CesiumGS/cesium/pull/4896)
  - The function `Transforms.headingPitchRollToFixedFrame(origin, headingPitchRoll, ellipsoid, result)` will be removed in 1.33. Use `Transforms.headingPitchRollToFixedFrame(origin, headingPitchRoll, ellipsoid, fixedFrameTransform, result)` instead where `fixedFrameTransform` is a a 4x4 transformation matrix (see `Transforms.localFrameToFixedFrameGenerator`). [#4896](https://github.com/CesiumGS/cesium/pull/4896)
  - The function `Transforms.headingPitchRollQuaternion(origin, headingPitchRoll, ellipsoid, result)` will be removed in 1.33. Use `Transforms.headingPitchRollQuaternion(origin, headingPitchRoll, ellipsoid, fixedFrameTransform, result)` instead where `fixedFrameTransform` is a a 4x4 transformation matrix (see `Transforms.localFrameToFixedFrameGenerator`). [#4896](https://github.com/CesiumGS/cesium/pull/4896)
  - `ArcGisImageServerTerrainProvider` will be removed in 1.32 due to missing TIFF support in web browsers. [#4981](https://github.com/CesiumGS/cesium/pull/4981)
- Breaking changes
  - Corrected spelling of `Color.FUCHSIA` from `Color.FUSCHIA`. [#4977](https://github.com/CesiumGS/cesium/pull/4977)
  - The enums `MIDDLE_DOUBLE_CLICK` and `RIGHT_DOUBLE_CLICK` from `ScreenSpaceEventType` have been removed. [#5052](https://github.com/CesiumGS/cesium/pull/5052)
  - Removed the function `GeometryPipeline.computeBinormalAndTangent`. Use `GeometryPipeline.computeTangentAndBitangent` instead. [#5053](https://github.com/CesiumGS/cesium/pull/5053)
  - Removed the `url` and `key` properties from `GeocoderViewModel`. [#5056](https://github.com/CesiumGS/cesium/pull/5056)
  - `BingMapsGeocoderServices` now requires `options.scene`. [#5056](https://github.com/CesiumGS/cesium/pull/5056)
- Added compressed texture support. [#4758](https://github.com/CesiumGS/cesium/pull/4758)
  - glTF models and imagery layers can now reference [KTX](https://www.khronos.org/opengles/sdk/tools/KTX/) textures and textures compressed with [crunch](https://github.com/BinomialLLC/crunch).
  - Added `loadKTX`, to load KTX textures, and `loadCRN` to load crunch compressed textures.
  - Added new `PixelFormat` and `WebGLConstants` enums from WebGL extensions `WEBGL_compressed_s3tc`, `WEBGL_compressed_texture_pvrtc`, and `WEBGL_compressed_texture_etc1`.
  - Added `CompressedTextureBuffer`.
- Added support for `Scene.pickPosition` in Columbus view and 2D. [#4990](https://github.com/CesiumGS/cesium/pull/4990)
- Added support for depth picking translucent primitives when `Scene.pickTranslucentDepth` is `true`. [#4979](https://github.com/CesiumGS/cesium/pull/4979)
- Fixed an issue where the camera would zoom past an object and flip to the other side of the globe. [#4967](https://github.com/CesiumGS/cesium/pull/4967) and [#4982](https://github.com/CesiumGS/cesium/pull/4982)
- Enable rendering `GroundPrimitives` on hardware without the `EXT_frag_depth` extension; however, this could cause artifacts for certain viewing angles. [#4930](https://github.com/CesiumGS/cesium/pull/4930)
- Added `Transforms.localFrameToFixedFrameGenerator` to generate a function that computes a 4x4 transformation matrix from a local reference frame to fixed reference frame. [#4896](https://github.com/CesiumGS/cesium/pull/4896)
- Added `Label.scaleByDistance` to control minimum/maximum label size based on distance from the camera. [#5019](https://github.com/CesiumGS/cesium/pull/5019)
- Added support to `DebugCameraPrimitive` to draw multifrustum planes. The attribute `debugShowFrustumPlanes` of `Scene` and `frustumPlanes` of `CesiumInspector` toggle this. [#4932](https://github.com/CesiumGS/cesium/pull/4932)
- Added fix to always outline KML line extrusions so that they show up properly in 2D and other straight down views. [#4961](https://github.com/CesiumGS/cesium/pull/4961)
- Improved `RectangleGeometry` by skipping unnecessary logic in the code. [#4948](https://github.com/CesiumGS/cesium/pull/4948)
- Fixed exception for polylines in 2D when rotating the map. [#4619](https://github.com/CesiumGS/cesium/issues/4619)
- Fixed an issue with constant `VertexArray` attributes not being set correctly. [#4995](https://github.com/CesiumGS/cesium/pull/4995)
- Added the event `Viewer.selectedEntityChanged`, which is raised when the value of `viewer.selectedEntity` changes. [#5043](https://github.com/CesiumGS/cesium/pull/5043)

### 1.30 - 2017-02-01

- Deprecated
  - The properties `url` and `key` will be removed from `GeocoderViewModel` in 1.31. These properties will be available on geocoder services that support them, like `BingMapsGeocoderService`.
  - The function `GeometryPipeline.computeBinormalAndTangent` will be removed in 1.31. Use `GeometryPipeline.createTangentAndBitangent` instead. [#4856](https://github.com/CesiumGS/cesium/pull/4856)
  - The enums `MIDDLE_DOUBLE_CLICK` and `RIGHT_DOUBLE_CLICK` from `ScreenSpaceEventType` have been deprecated and will be removed in 1.31. [#4910](https://github.com/CesiumGS/cesium/pull/4910)
- Breaking changes
  - Removed separate `heading`, `pitch`, `roll` parameters from `Transform.headingPitchRollToFixedFrame` and `Transform.headingPitchRollQuaternion`. Pass a `HeadingPitchRoll` object instead. [#4843](https://github.com/CesiumGS/cesium/pull/4843)
  - The property `binormal` has been renamed to `bitangent` for `Geometry` and `VertexFormat`. [#4856](https://github.com/CesiumGS/cesium/pull/4856)
  - A handful of `CesiumInspectorViewModel` properties were removed or changed from variables to functions. [#4857](https://github.com/CesiumGS/cesium/pull/4857)
  - The `ShadowMap` constructor has been made private. [#4010](https://github.com/CesiumGS/cesium/issues/4010)
- Added `sampleTerrainMostDetailed` to sample the height of an array of positions using the best available terrain data at each point. This requires a `TerrainProvider` with the `availability` property.
- Transparent parts of billboards, labels, and points no longer overwrite parts of the scene behind them. [#4886](https://github.com/CesiumGS/cesium/pull/4886)
  - Added `blendOption` property to `BillboardCollection`, `LabelCollection`, and `PointPrimitiveCollection`. The default is `BlendOption.OPAQUE_AND_TRANSLUCENT`; however, if all billboards, labels, or points are either completely opaque or completely translucent, `blendOption` can be changed to `BlendOption.OPAQUE` or `BlendOption.TRANSLUCENT`, respectively, to increase performance by up to 2x.
- Added support for custom geocoder services and autocomplete, see the [Sandcastle example](http://cesiumjs.org/Cesium/Apps/Sandcastle/index.html?src=Custom%20Geocoder.html). Added `GeocoderService`, an interface for geocoders, and `BingMapsGeocoderService` and `CartographicGeocoderService` implementations. [#4723](https://github.com/CesiumGS/cesium/pull/4723)
- Added ability to draw an `ImageryLayer` with a splitter to allow layers to only display to the left or right of a splitter. See `ImageryLayer.splitDirection`, `Scene.imagerySplitPosition`, and the [Sandcastle example](http://cesiumjs.org/Cesium/Apps/Sandcastle/index.html?src=Imagery%20Layers%20Split.html&label=Showcases).
- Fixed bug where `GroundPrimitives` where rendering incorrectly or disappearing at different zoom levels. [#4161](https://github.com/CesiumGS/cesium/issues/4161), [#4326](https://github.com/CesiumGS/cesium/issues/4326)
- `TerrainProvider` now optionally exposes an `availability` property that can be used to query the terrain level that is available at a location or in a rectangle. Currently only `CesiumTerrainProvider` exposes this property.
- Added support for WMS version 1.3 by using CRS vice SRS query string parameter to request projection. SRS is still used for older versions.
- Fixed a bug that caused all models to use the same highlight color. [#4798](https://github.com/CesiumGS/cesium/pull/4798)
- Fixed sky atmosphere from causing incorrect picking and hanging drill picking. [#4783](https://github.com/CesiumGS/cesium/issues/4783) and [#4784](https://github.com/CesiumGS/cesium/issues/4784)
- Fixed KML loading when color is an empty string. [#4826](https://github.com/CesiumGS/cesium/pull/4826)
- Fixed a bug that could cause a "readyImagery is not actually ready" exception when quickly zooming past the maximum available imagery level of an imagery layer near the poles.
- Fixed a bug that affected dynamic graphics with time-dynamic modelMatrix. [#4907](https://github.com/CesiumGS/cesium/pull/4907)
- Fixed `Geocoder` autocomplete drop down visibility in Firefox. [#4916](https://github.com/CesiumGS/cesium/issues/4916)
- Added `Rectangle.fromRadians`.
- Updated the morph so the default view in Columbus View is now angled. [#3878](https://github.com/CesiumGS/cesium/issues/3878)
- Added 2D and Columbus View support for models using the RTC extension or whose vertices are in WGS84 coordinates. [#4922](https://github.com/CesiumGS/cesium/pull/4922)
- The attribute `perInstanceAttribute` of `DebugAppearance` has been made optional and defaults to `false`.
- Fixed a bug that would cause a crash when `debugShowFrustums` is enabled with OIT. [#4864](https://github.com/CesiumGS/cesium/pull/4864)
- Added the ability to run the unit tests with a [WebGL Stub](https://github.com/CesiumGS/cesium/tree/master/Documentation/Contributors/TestingGuide#run-with-webgl-stub), which makes all WebGL calls a noop and ignores test expectations that rely on reading back from WebGL. Use the web link from the main index.html or run with `npm run test-webgl-stub`.

### 1.29 - 2017-01-02

- Improved 3D Models
  - Added the ability to blend a `Model` with a color/translucency. Added `color`, `colorBlendMode`, and `colorBlendAmount` properties to `Model`, `ModelGraphics`, and CZML. Also added `ColorBlendMode` enum. [#4547](https://github.com/CesiumGS/cesium/pull/4547)
  - Added the ability to render a `Model` with a silhouette. Added `silhouetteColor` and `silhouetteSize` properties to `Model`, `ModelGraphics`, and CZML. [#4314](https://github.com/CesiumGS/cesium/pull/4314)
- Improved Labels
  - Added new `Label` properties `showBackground`, `backgroundColor`, and `backgroundPadding` to the primitive, Entity, and CZML layers.
  - Added support for newlines (`\n`) in Cesium `Label`s and CZML. [#2402]
  - Added new enum `VerticalOrigin.BASELINE`. Previously, `VerticalOrigin.BOTTOM` would sometimes align to the baseline depending on the contents of a label.
    (https://github.com/CesiumGS/cesium/issues/2402)
- Fixed translucency in Firefox 50. [#4762](https://github.com/CesiumGS/cesium/pull/4762)
- Fixed texture rotation for `RectangleGeometry`. [#2737](https://github.com/CesiumGS/cesium/issues/2737)
- Fixed issue where billboards on terrain had an incorrect offset. [#4598](https://github.com/CesiumGS/cesium/issues/4598)
- Fixed issue where `globe.getHeight` incorrectly returned `undefined`. [#3411](https://github.com/CesiumGS/cesium/issues/3411)
- Fixed a crash when using Entity path visualization with reference properties. [#4915](https://github.com/CesiumGS/cesium/issues/4915)
- Fixed a bug that caused `GroundPrimitive` to render incorrectly on systems without the `WEBGL_depth_texture` extension. [#4747](https://github.com/CesiumGS/cesium/pull/4747)
- Fixed default Mapbox token and added a watermark to notify users that they need to sign up for their own token.
- Fixed glTF models with skinning that used `bindShapeMatrix`. [#4722](https://github.com/CesiumGS/cesium/issues/4722)
- Fixed a bug that could cause a "readyImagery is not actually ready" exception with some configurations of imagery layers.
- Fixed `Rectangle.union` to correctly account for rectangles that cross the IDL. [#4732](https://github.com/CesiumGS/cesium/pull/4732)
- Fixed tooltips for gallery thumbnails in Sandcastle [#4702].(https://github.com/CesiumGS/cesium/pull/4702)
- DataSourceClock.getValue now preserves the provided `result` properties when its properties are `undefined`. [#4029](https://github.com/CesiumGS/cesium/issues/4029)
- Added `divideComponents` function to `Cartesian2`, `Cartesian3`, and `Cartesian4`. [#4750](https://github.com/CesiumGS/cesium/pull/4750)
- Added `WebGLConstants` enum. Previously, this was part of the private Renderer API. [#4731](https://github.com/CesiumGS/cesium/pull/4731)

### 1.28 - 2016-12-01

- Improved terrain/imagery load ordering, especially when the terrain is already fully loaded and a new imagery layer is loaded. This results in a 25% reduction in load times in many cases. [#4616](https://github.com/CesiumGS/cesium/pull/4616)
- Improved `Billboard`, `Label`, and `PointPrimitive` visual quality. [#4675](https://github.com/CesiumGS/cesium/pull/4675)
  - Corrected odd-width and odd-height billboard sizes from being incorrectly rounded up.
  - Changed depth testing from `LESS` to `LEQUAL`, allowing label glyphs of equal depths to overlap.
  - Label glyph positions have been adjusted and corrected.
  - `TextureAtlas.borderWidthInPixels` has always been applied to the upper and right edges of each internal texture, but is now also applied to the bottom and left edges of the entire TextureAtlas, guaranteeing borders on all sides regardless of position within the atlas.
- Fall back to packing floats into an unsigned byte texture when floating point textures are unsupported. [#4563](https://github.com/CesiumGS/cesium/issues/4563)
- Added support for saving html and css in GitHub Gists. [#4125](https://github.com/CesiumGS/cesium/issues/4125)
- Fixed `Cartographic.fromCartesian` when the cartesian is not on the ellipsoid surface. [#4611](https://github.com/CesiumGS/cesium/issues/4611)

### 1.27 - 2016-11-01

- Deprecated
  - Individual heading, pitch, and roll options to `Transforms.headingPitchRollToFixedFrame` and `Transforms.headingPitchRollQuaternion` have been deprecated and will be removed in 1.30. Pass the new `HeadingPitchRoll` object instead. [#4498](https://github.com/CesiumGS/cesium/pull/4498)
- Breaking changes
  - The `scene` parameter for creating `BillboardVisualizer`, `LabelVisualizer`, and `PointVisualizer` has been removed. Instead, pass an instance of `EntityCluster`. [#4514](https://github.com/CesiumGS/cesium/pull/4514)
- Fixed an issue where a billboard entity would not render after toggling the show property. [#4408](https://github.com/CesiumGS/cesium/issues/4408)
- Fixed a crash when zooming from touch input on viewer initialization. [#4177](https://github.com/CesiumGS/cesium/issues/4177)
- Fixed a crash when clustering is enabled, an entity has a label graphics defined, but the label isn't visible. [#4414](https://github.com/CesiumGS/cesium/issues/4414)
- Added the ability for KML files to load network links to other KML files within the same KMZ archive. [#4477](https://github.com/CesiumGS/cesium/issues/4477)
- `KmlDataSource` and `GeoJsonDataSource` were not honoring the `clampToGround` option for billboards and labels and was instead always clamping, reducing performance in cases when it was unneeded. [#4459](https://github.com/CesiumGS/cesium/pull/4459)
- Fixed `KmlDataSource` features to respect `timespan` and `timestamp` properties of its parents (e.g. Folders or NetworkLinks). [#4041](https://github.com/CesiumGS/cesium/issues/4041)
- Fixed a `KmlDataSource` bug where features had duplicate IDs and only one was drawn. [#3941](https://github.com/CesiumGS/cesium/issues/3941)
- `GeoJsonDataSource` now treats null crs values as a no-op instead of failing to load. [#4456](https://github.com/CesiumGS/cesium/pull/4456)
- `GeoJsonDataSource` now gracefully handles missing style icons instead of failing to load. [#4452](https://github.com/CesiumGS/cesium/pull/4452)
- Added `HeadingPitchRoll` [#4047](https://github.com/CesiumGS/cesium/pull/4047)
  - `HeadingPitchRoll.fromQuaternion` function for retrieving heading-pitch-roll angles from a quaternion.
  - `HeadingPitchRoll.fromDegrees` function that returns a new HeadingPitchRoll instance from angles given in degrees.
  - `HeadingPitchRoll.clone` function to duplicate HeadingPitchRoll instance.
  - `HeadingPitchRoll.equals` and `HeadingPitchRoll.equalsEpsilon` functions for comparing two instances.
  - Added `Matrix3.fromHeadingPitchRoll` Computes a 3x3 rotation matrix from the provided headingPitchRoll.
- Fixed primitive bounding sphere bug that would cause a crash when loading data sources. [#4431](https://github.com/CesiumGS/cesium/issues/4431)
- Fixed `BoundingSphere` computation for `Primitive` instances with a modelMatrix. [#4428](https://github.com/CesiumGS/cesium/issues/4428)
- Fixed a bug with rotated, textured rectangles. [#4430](https://github.com/CesiumGS/cesium/pull/4430)
- Added the ability to specify retina options, such as `@2x.png`, via the `MapboxImageryProvider` `format` option. [#4453](https://github.com/CesiumGS/cesium/pull/4453).
- Fixed a crash that could occur when specifying an imagery provider's `rectangle` option. [https://github.com/CesiumGS/cesium/issues/4377](https://github.com/CesiumGS/cesium/issues/4377)
- Fixed a crash that would occur when using dynamic `distanceDisplayCondition` properties. [#4403](https://github.com/CesiumGS/cesium/pull/4403)
- Fixed several bugs that lead to billboards and labels being improperly clamped to terrain. [#4396](https://github.com/CesiumGS/cesium/issues/4396), [#4062](https://github.com/CesiumGS/cesium/issues/4062)
- Fixed a bug affected models with multiple meshes without indices. [#4237](https://github.com/CesiumGS/cesium/issues/4237)
- Fixed a glTF transparency bug where `blendFuncSeparate` parameters were loaded in the wrong order. [#4435](https://github.com/CesiumGS/cesium/pull/4435)
- Fixed a bug where creating a custom geometry with attributes and indices that have values that are not a typed array would cause a crash. [#4419](https://github.com/CesiumGS/cesium/pull/4419)
- Fixed a bug when morphing from 2D to 3D. [#4388](https://github.com/CesiumGS/cesium/pull/4388)
- Fixed `RectangleGeometry` rotation when the rectangle is close to the international date line [#3874](https://github.com/CesiumGS/cesium/issues/3874)
- Added `clusterBillboards`, `clusterLabels`, and `cluserPoints` properties to `EntityCluster` to selectively cluster screen space entities.
- Prevent execution of default device/browser behavior when handling "pinch" touch event/gesture. [#4518](https://github.com/CesiumGS/cesium/pull/4518).
- Fixed a shadow aliasing issue where polygon offset was not being applied. [#4559](https://github.com/CesiumGS/cesium/pull/4559)
- Removed an unnecessary reprojection of Web Mercator imagery tiles to the Geographic projection on load. This should improve both visual quality and load performance slightly. [#4339](https://github.com/CesiumGS/cesium/pull/4339)
- Added `Transforms.northUpEastToFixedFrame` to compute a 4x4 local transformation matrix from a reference frame with a north-west-up axes.
- Improved `Geocoder` usability by selecting text on click [#4464](https://github.com/CesiumGS/cesium/pull/4464)
- Added `Rectangle.simpleIntersection` which is an optimized version of `Rectangle.intersection` for more constrained input. [#4339](https://github.com/CesiumGS/cesium/pull/4339)
- Fixed warning when using Webpack. [#4467](https://github.com/CesiumGS/cesium/pull/4467)

### 1.26 - 2016-10-03

- Deprecated
  - The `scene` parameter for creating `BillboardVisualizer`, `LabelVisualizer`, and `PointVisualizer` has been deprecated and will be removed in 1.28. Instead, pass an instance of `EntityCluster`.
- Breaking changes
  - Vertex texture fetch is now required to be supported to render polylines. Maximum vertex texture image units must be greater than zero.
  - Removed `castShadows` and `receiveShadows` properties from `Model`, `Primitive`, and `Globe`. Instead, use `shadows` with the `ShadowMode` enum, e.g. `model.shadows = ShadowMode.ENABLED`.
  - `Viewer.terrainShadows` now uses the `ShadowMode` enum instead of a Boolean, e.g. `viewer.terrainShadows = ShadowMode.RECEIVE_ONLY`.
- Added support for clustering `Billboard`, `Label` and `Point` entities. [#4240](https://github.com/CesiumGS/cesium/pull/4240)
- Added `DistanceDisplayCondition`s to all primitives to determine the range interval from the camera for when it will be visible.
- Removed the default gamma correction for Bing Maps aerial imagery, because it is no longer an improvement to current versions of the tiles. To restore the previous look, set the `defaultGamma` property of your `BingMapsImageryProvider` instance to 1.3.
- Fixed a bug that could lead to incorrect terrain heights when using `HeightmapTerrainData` with an encoding in which actual heights were equal to the minimum representable height.
- Fixed a bug in `AttributeCompression.compressTextureCoordinates` and `decompressTextureCoordinates` that could cause a small inaccuracy in the encoded texture coordinates.
- Fixed a bug where viewing a model with transparent geometry would cause a crash. [#4378](https://github.com/CesiumGS/cesium/issues/4378)
- Added `TrustedServer` collection that controls which servers should have `withCredential` set to `true` on XHR Requests.
- Fixed billboard rotation when sized in meters. [#3979](https://github.com/CesiumGS/cesium/issues/3979)
- Added `backgroundColor` and `borderWidth` properties to `writeTextToCanvas`.
- Fixed timeline touch events. [#4305](https://github.com/CesiumGS/cesium/pull/4305)
- Fixed a bug that was incorrectly clamping Latitudes in KML <GroundOverlay>(s) to the range -PI..PI. Now correctly clamps to -PI/2..PI/2.
- Added `CesiumMath.clampToLatitudeRange`. A convenience function to clamp a passed radian angle to valid Latitudes.
- Added `DebugCameraPrimitive` to visualize the view frustum of a camera.

### 1.25 - 2016-09-01

- Breaking changes
  - The number and order of arguments passed to `KmlDataSource` `unsupportedNodeEvent` listeners have changed to allow better handling of unsupported KML Features.
  - Changed billboards and labels that are clamped to terrain to have the `verticalOrigin` set to `CENTER` by default instead of `BOTTOM`.
- Deprecated
  - Deprecated `castShadows` and `receiveShadows` properties from `Model`, `Primitive`, and `Globe`. They will be removed in 1.26. Use `shadows` instead with the `ShadowMode` enum, e.g. `model.shadows = ShadowMode.ENABLED`.
  - `Viewer.terrainShadows` now uses the `ShadowMode` enum instead of a Boolean, e.g. `viewer.terrainShadows = ShadowMode.RECEIVE_ONLY`. Boolean support will be removed in 1.26.
- Updated the online [model converter](http://cesiumjs.org/convertmodel.html) to convert OBJ models to glTF with [obj2gltf](https://github.com/CesiumGS/OBJ2GLTF), as well as optimize existing glTF models with the [gltf-pipeline](https://github.com/CesiumGS/gltf-pipeline). Added an option to bake ambient occlusion onto the glTF model. Also added an option to compress geometry using the glTF [WEB3D_quantized_attributes](https://github.com/KhronosGroup/glTF/blob/master/extensions/Vendor/WEB3D_quantized_attributes/README.md) extension.
- Improve label quality for oblique and italic fonts. [#3782](https://github.com/CesiumGS/cesium/issues/3782)
- Added `shadows` property to the entity API for `Box`, `Corridor`, `Cylinder`, `Ellipse`, `Ellipsoid`, `Polygon`, `Polyline`, `PoylineVolume`, `Rectangle`, and `Wall`. [#4005](https://github.com/CesiumGS/cesium/pull/4005)
- Added `Camera.cancelFlight` to cancel the existing camera flight if it exists.
- Fix overlapping camera flights by always cancelling the previous flight when a new one is created.
- Camera flights now disable collision with the terrain until all of the terrain in the area has finished loading. This prevents the camera from being moved to be above lower resolution terrain when flying to a position close to higher resolution terrain. [#4075](https://github.com/CesiumGS/cesium/issues/4075)
- Fixed a crash that would occur if quickly toggling imagery visibility. [#4083](https://github.com/CesiumGS/cesium/issues/4083)
- Fixed an issue causing an error if KML has a clamped to ground LineString with color. [#4131](https://github.com/CesiumGS/cesium/issues/4131)
- Added logic to `KmlDataSource` defaulting KML Feature node to hidden unless all ancestors are visible. This better matches the KML specification.
- Fixed position of KML point features with an altitude mode of `relativeToGround` and `clampToGround`.
- Added `GeocoderViewModel.keepExpanded` which when set to true will always keep the Geocoder in its expanded state.
- Added support for `INT` and `UNSIGNED_INT` in `ComponentDatatype`.
- Added `ComponentDatatype.fromName` for getting a `ComponentDatatype` from its name.
- Fixed a crash caused by draping dynamic geometry over terrain. [#4255](https://github.com/CesiumGS/cesium/pull/4255)

### 1.24 - 2016-08-01

- Added support in CZML for expressing `BillboardGraphics.alignedAxis` as the velocity vector of an entity, using `velocityReference` syntax.
- Added `urlSchemeZeroPadding` property to `UrlTemplateImageryProvider` to allow the numeric parts of a URL, such as `{x}`, to be padded with zeros to make them a fixed width.
- Added leap second just prior to January 2017. [#4092](https://github.com/CesiumGS/cesium/issues/4092)
- Fixed an exception that would occur when switching to 2D view when shadows are enabled. [#4051](https://github.com/CesiumGS/cesium/issues/4051)
- Fixed an issue causing entities to disappear when updating multiple entities simultaneously. [#4096](https://github.com/CesiumGS/cesium/issues/4096)
- Normalizing the velocity vector produced by `VelocityVectorProperty` is now optional.
- Pack functions now return the result array [#4156](https://github.com/CesiumGS/cesium/pull/4156)
- Added optional `rangeMax` parameter to `Math.toSNorm` and `Math.fromSNorm`. [#4121](https://github.com/CesiumGS/cesium/pull/4121)
- Removed `MapQuest OpenStreetMap` from the list of demo base layers since direct tile access has been discontinued. See the [MapQuest Developer Blog](http://devblog.mapquest.com/2016/06/15/modernization-of-mapquest-results-in-changes-to-open-tile-access/) for details.
- Fixed PolylinePipeline.generateArc to accept an array of heights when there's only one position [#4155](https://github.com/CesiumGS/cesium/pull/4155)

### 1.23 - 2016-07-01

- Breaking changes
  - `GroundPrimitive.initializeTerrainHeights()` must be called and have the returned promise resolve before a `GroundPrimitive` can be added synchronously.
- Added terrain clamping to entities, KML, and GeoJSON
  - Added `heightReference` property to point, billboard and model entities.
  - Changed corridor, ellipse, polygon and rectangle entities to conform to terrain by using a `GroundPrimitive` if its material is a `ColorMaterialProperty` instance and it doesn't have a `height` or `extrudedHeight`. Entities with any other type of material are not clamped to terrain.
  - `KMLDataSource`
    - Point and Model features will always respect `altitudeMode`.
    - Added `clampToGround` property. When `true`, clamps `Polygon`, `LineString` and `LinearRing` features to the ground if their `altitudeMode` is `clampToGround`. For this case, lines use a corridor instead of a polyline.
  - `GeoJsonDataSource`
    - Points with a height will be drawn at that height; otherwise, they will be clamped to the ground.
    - Added `clampToGround` property. When `true`, clamps `Polygon` and `LineString` features to the ground. For this case, lines use a corridor instead of a polyline.
  - Added [Ground Clamping Sandcastle example](https://cesiumjs.org/Cesium/Apps/Sandcastle/index.html?src=Ground%20Clamping.html&label=Showcases).
- Improved performance and accuracy of polygon triangulation by using the [earcut](https://github.com/mapbox/earcut) library. Loading a GeoJSON with polygons for each country was 2x faster.
- Fix some large polygon triangulations. [#2788](https://github.com/CesiumGS/cesium/issues/2788)
- Added support for the glTF extension [WEB3D_quantized_attributes](https://github.com/KhronosGroup/glTF/blob/master/extensions/Vendor/WEB3D_quantized_attributes/README.md). [#3241](https://github.com/CesiumGS/cesium/issues/3241)
- Added CZML support for `Box`, `Corridor` and `Cylinder`. Added new CZML properties:
  - `Billboard`: `width`, `height`, `heightReference`, `scaleByDistance`, `translucencyByDistance`, `pixelOffsetScaleByDistance`, `imageSubRegion`
  - `Label`: `heightReference`, `translucencyByDistance`, `pixelOffsetScaleByDistance`
  - `Model`: `heightReference`, `maximumScale`
  - `Point`: `heightReference`, `scaleByDistance`, `translucencyByDistance`
  - `Ellipsoid`: `subdivisions`, `stackPartitions`, `slicePartitions`
- Added `rotatable2D` property to to `Scene`, `CesiumWidget` and `Viewer` to enable map rotation in 2D mode. [#3897](https://github.com/CesiumGS/cesium/issues/3897)
- `Camera.setView` and `Camera.flyTo` now use the `orientation.heading` parameter in 2D if the map is rotatable.
- Added `Camera.changed` event that will fire whenever the camera has changed more than `Camera.percentageChanged`. `percentageChanged` is in the range [0, 1].
- Zooming in toward a target point now keeps the target point at the same screen position. [#4016](https://github.com/CesiumGS/cesium/pull/4016)
- Improved `GroundPrimitive` performance.
- Some incorrect KML (specifically KML that reuses IDs) is now parsed correctly.
- Added `unsupportedNodeEvent` to `KmlDataSource` that is fired whenever an unsupported node is encountered.
- `Clock` now keeps its configuration settings self-consistent. Previously, this was done by `AnimationViewModel` and could become inconsistent in certain cases. [#4007](https://github.com/CesiumGS/cesium/pull/4007)
- Updated [Google Cardboard Sandcastle example](http://cesiumjs.org/Cesium/Apps/Sandcastle/index.html?src=Cardboard.html&label=Showcase).
- Added [hot air balloon](https://github.com/CesiumGS/cesium/tree/master/Apps/SampleData/models/CesiumBalloon) sample model.
- Fixed handling of sampled Rectangle coordinates in CZML. [#4033](https://github.com/CesiumGS/cesium/pull/4033)
- Fix "Cannot read property 'x' of undefined" error when calling SceneTransforms.wgs84ToWindowCoordinates in certain cases. [#4022](https://github.com/CesiumGS/cesium/pull/4022)
- Re-enabled mouse inputs after a specified number of milliseconds past the most recent touch event.
- Exposed a parametric ray-triangle intersection test to the API as `IntersectionTests.rayTriangleParametric`.
- Added `packArray` and `unpackArray` functions to `Cartesian2`, `Cartesian3`, and `Cartesian4`.

### 1.22.2 - 2016-06-14

- This is an npm only release to fix the improperly published 1.22.1. There were no code changes.

### 1.22.1 - 2016-06-13

- Fixed default Bing Key and added a watermark to notify users that they need to sign up for their own key.

### 1.22 - 2016-06-01

- Breaking changes
  - `KmlDataSource` now requires `options.camera` and `options.canvas`.
- Added shadows
  - See the Sandcastle demo: [Shadows](http://cesiumjs.org/Cesium/Apps/Sandcastle/index.html?src=Shadows.html&label=Showcases).
  - Added `Viewer.shadows` and `Viewer.terrainShadows`. Both are off by default.
  - Added `Viewer.shadowMap` and `Scene.shadowMap` for accessing the scene's shadow map.
  - Added `castShadows` and `receiveShadows` properties to `Model` and `Entity.model`, and options to the `Model` constructor and `Model.fromGltf`.
  - Added `castShadows` and `receiveShadows` properties to `Primitive`, and options to the `Primitive` constructor.
  - Added `castShadows` and `receiveShadows` properties to `Globe`.
- Added `heightReference` to models so they can be drawn on terrain.
- Added support for rendering models in 2D and Columbus view.
- Added option to enable sun position based atmosphere color when `Globe.enableLighting` is `true`. [3439](https://github.com/CesiumGS/cesium/issues/3439)
- Improved KML NetworkLink compatibility by supporting the `Url` tag. [#3895](https://github.com/CesiumGS/cesium/pull/3895).
- Added `VelocityVectorProperty` so billboard's aligned axis can follow the velocity vector. [#3908](https://github.com/CesiumGS/cesium/issues/3908)
- Improve memory management for entity billboard/label/point/path visualization.
- Added `terrainProviderChanged` event to `Scene` and `Globe`
- Added support for hue, saturation, and brightness color shifts in the atmosphere in `SkyAtmosphere`. See the new Sandcastle example: [Atmosphere Color](http://cesiumjs.org/Cesium/Apps/Sandcastle/index.html?src=Atmosphere%20Color.html&label=Showcases). [#3439](https://github.com/CesiumGS/cesium/issues/3439)
- Fixed exaggerated terrain tiles disappearing. [#3676](https://github.com/CesiumGS/cesium/issues/3676)
- Fixed a bug that could cause incorrect normals to be computed for exaggerated terrain, especially for low-detail tiles. [#3904](https://github.com/CesiumGS/cesium/pull/3904)
- Fixed a bug that was causing errors to be thrown when picking and terrain was enabled. [#3779](https://github.com/CesiumGS/cesium/issues/3779)
- Fixed a bug that was causing the atmosphere to disappear when only atmosphere is visible. [#3347](https://github.com/CesiumGS/cesium/issues/3347)
- Fixed infinite horizontal 2D scrolling in IE/Edge. [#3893](https://github.com/CesiumGS/cesium/issues/3893)
- Fixed a bug that would cause a crash is the camera was on the IDL in 2D. [#3951](https://github.com/CesiumGS/cesium/issues/3951)
- Fixed issue where a repeating model animation doesn't play when the clock is set to a time before the model was created. [#3932](https://github.com/CesiumGS/cesium/issues/3932)
- Fixed `Billboard.computeScreenSpacePosition` returning the wrong y coordinate. [#3920](https://github.com/CesiumGS/cesium/issues/3920)
- Fixed issue where labels were disappearing. [#3730](https://github.com/CesiumGS/cesium/issues/3730)
- Fixed issue where billboards on terrain didn't always update when the terrain provider was changed. [#3921](https://github.com/CesiumGS/cesium/issues/3921)
- Fixed issue where `Matrix4.fromCamera` was taking eye/target instead of position/direction. [#3927](https://github.com/CesiumGS/cesium/issues/3927)
- Added `Scene.nearToFarDistance2D` that determines the size of each frustum of the multifrustum in 2D.
- Added `Matrix4.computeView`.
- Added `CullingVolume.fromBoundingSphere`.
- Added `debugShowShadowVolume` to `GroundPrimitive`.
- Fix issue with disappearing tiles on Linux. [#3889](https://github.com/CesiumGS/cesium/issues/3889)

### 1.21 - 2016-05-02

- Breaking changes
  - Removed `ImageryMaterialProperty.alpha`. Use `ImageryMaterialProperty.color.alpha` instead.
  - Removed `OpenStreetMapImageryProvider`. Use `createOpenStreetMapImageryProvider` instead.
- Added ability to import and export Sandcastle example using GitHub Gists. [#3795](https://github.com/CesiumGS/cesium/pull/3795)
- Added `PolygonGraphics.closeTop`, `PolygonGraphics.closeBottom`, and `PolygonGeometry` options for creating an extruded polygon without a top or bottom. [#3879](https://github.com/CesiumGS/cesium/pull/3879)
- Added support for polyline arrow material to `CzmlDataSource` [#3860](https://github.com/CesiumGS/cesium/pull/3860)
- Fixed issue causing the sun not to render. [#3801](https://github.com/CesiumGS/cesium/pull/3801)
- Fixed issue where `Camera.flyTo` would not work with a rectangle in 2D. [#3688](https://github.com/CesiumGS/cesium/issues/3688)
- Fixed issue causing the fog to go dark and the atmosphere to flicker when the camera clips the globe. [#3178](https://github.com/CesiumGS/cesium/issues/3178)
- Fixed a bug that caused an exception and rendering to stop when using `ArcGisMapServerImageryProvider` to connect to a MapServer specifying the Web Mercator projection and a fullExtent bigger than the valid extent of the projection. [#3854](https://github.com/CesiumGS/cesium/pull/3854)
- Fixed issue causing an exception when switching scene modes with an active KML network link. [#3865](https://github.com/CesiumGS/cesium/issues/3865)

### 1.20 - 2016-04-01

- Breaking changes
  - Removed `TileMapServiceImageryProvider`. Use `createTileMapServiceImageryProvider` instead.
  - Removed `GroundPrimitive.geometryInstance`. Use `GroundPrimitive.geometryInstances` instead.
  - Removed `definedNotNull`. Use `defined` instead.
  - Removed ability to rotate the map in 2D due to the new infinite 2D scrolling feature.
- Deprecated
  - Deprecated `ImageryMaterialProperty.alpha`. It will be removed in 1.21. Use `ImageryMaterialProperty.color.alpha` instead.
- Added infinite horizontal scrolling in 2D.
- Added a code example to Sandcastle for the [new 1-meter Pennsylvania terrain service](http://cesiumjs.org/2016/03/15/New-Cesium-Terrain-Service-Covering-Pennsylvania/).
- Fixed loading for KML `NetworkLink` to not append a `?` if there isn't a query string.
- Fixed handling of non-standard KML `styleUrl` references within a `StyleMap`.
- Fixed issue in KML where StyleMaps from external documents fail to load.
- Added translucent and colored image support to KML ground overlays
- Fix bug when upsampling exaggerated terrain where the terrain heights were exaggerated at twice the value. [#3607](https://github.com/CesiumGS/cesium/issues/3607)
- All external urls are now https by default to make Cesium work better with non-server-based applications. [#3650](https://github.com/CesiumGS/cesium/issues/3650)
- `GeoJsonDataSource` now handles CRS `urn:ogc:def:crs:EPSG::4326`
- Fixed `TimeIntervalCollection.removeInterval` bug that resulted in too many intervals being removed.
- `GroundPrimitive` throws a `DeveloperError` when passed an unsupported geometry type instead of crashing.
- Fix issue with billboard collections that have at least one billboard with an aligned axis and at least one billboard without an aligned axis. [#3318](https://github.com/CesiumGS/cesium/issues/3318)
- Fix a race condition that would cause the terrain to continue loading and unloading or cause a crash when changing terrain providers. [#3690](https://github.com/CesiumGS/cesium/issues/3690)
- Fix issue where the `GroundPrimitive` volume was being clipped by the far plane. [#3706](https://github.com/CesiumGS/cesium/issues/3706)
- Fixed issue where `Camera.computeViewRectangle` was incorrect when crossing the international date line. [#3717](https://github.com/CesiumGS/cesium/issues/3717)
- Added `Rectangle` result parameter to `Camera.computeViewRectangle`.
- Fixed a reentrancy bug in `EntityCollection.collectionChanged`. [#3739](https://github.com/CesiumGS/cesium/pull/3739)
- Fixed a crash that would occur if you added and removed an `Entity` with a path without ever actually rendering it. [#3738](https://github.com/CesiumGS/cesium/pull/3738)
- Fixed issue causing parts of geometry and billboards/labels to be clipped. [#3748](https://github.com/CesiumGS/cesium/issues/3748)
- Fixed bug where transparent image materials were drawn black.
- Fixed `Color.fromCssColorString` from reusing the input `result` alpha value in some cases.

### 1.19 - 2016-03-01

- Breaking changes
  - `PolygonGeometry` now changes the input `Cartesian3` values of `options.positions` so that they are on the ellipsoid surface. This only affects polygons created synchronously with `options.perPositionHeight = false` when the positions have a non-zero height and the same positions are used for multiple entities. In this case, make a copy of the `Cartesian3` values used for the polygon positions.
- Deprecated
  - Deprecated `KmlDataSource` taking a proxy object. It will throw an exception in 1.21. It now should take a `options` object with required `camera` and `canvas` parameters.
  - Deprecated `definedNotNull`. It will be removed in 1.20. Use `defined` instead, which now checks for `null` as well as `undefined`.
- Improved KML support.
  - Added support for `NetworkLink` refresh modes `onInterval`, `onExpire` and `onStop`. Includes support for `viewboundScale`, `viewFormat`, `httpQuery`.
  - Added partial support for `NetworkLinkControl` including `minRefreshPeriod`, `cookie` and `expires`.
  - Added support for local `StyleMap`. The `highlight` style is still ignored.
  - Added support for `root://` URLs.
  - Added more warnings for unsupported features.
  - Improved style processing in IE.
- `Viewer.zoomTo` and `Viewer.flyTo` now accept an `ImageryLayer` instance as a valid parameter and will zoom to the extent of the imagery.
- Added `Camera.flyHome` function for resetting the camera to the home view.
- `Camera.flyTo` now honors max and min zoom settings in `ScreenSpaceCameraController`.
- Added `show` property to `CzmlDataSource`, `GeoJsonDataSource`, `KmlDataSource`, `CustomDataSource`, and `EntityCollection` for easily toggling display of entire data sources.
- Added `owner` property to `CompositeEntityCollection`.
- Added `DataSouceDisplay.ready` for determining whether or not static data associated with the Entity API has been rendered.
- Fix an issue when changing a billboard's position property multiple times per frame. [#3511](https://github.com/CesiumGS/cesium/pull/3511)
- Fixed texture coordinates for polygon with position heights.
- Fixed issue that kept `GroundPrimitive` with an `EllipseGeometry` from having a `rotation`.
- Fixed crash caused when drawing `CorridorGeometry` and `CorridorOutlineGeometry` synchronously.
- Added the ability to create empty geometries. Instead of throwing `DeveloperError`, `undefined` is returned.
- Fixed flying to `latitude, longitude, height` in the Geocoder.
- Fixed bug in `IntersectionTests.lineSegmentSphere` where the ray origin was not set.
- Added `length` to `Matrix2`, `Matrix3` and `Matrix4` so these can be used as array-like objects.
- Added `Color.add`, `Color.subtract`, `Color.multiply`, `Color.divide`, `Color.mod`, `Color.multiplyByScalar`, and `Color.divideByScalar` functions to perform arithmetic operations on colors.
- Added optional `result` parameter to `Color.fromRgba`, `Color.fromHsl` and `Color.fromCssColorString`.
- Fixed bug causing `navigator is not defined` reference error when Cesium is used with Node.js.
- Upgraded Knockout from version 3.2.0 to 3.4.0.
- Fixed hole that appeared in the top of in dynamic ellipsoids

### 1.18 - 2016-02-01

- Breaking changes
  - Removed support for `CESIUM_binary_glTF`. Use `KHR_binary_glTF` instead, which is the default for the online [COLLADA-to-glTF converter](http://cesiumjs.org/convertmodel.html).
- Deprecated
  - Deprecated `GroundPrimitive.geometryInstance`. It will be removed in 1.20. Use `GroundPrimitive.geometryInstances` instead.
  - Deprecated `TileMapServiceImageryProvider`. It will be removed in 1.20. Use `createTileMapServiceImageryProvider` instead.
- Reduced the amount of CPU memory used by terrain by ~25% in Chrome.
- Added a Sandcastle example to "star burst" overlapping billboards and labels.
- Added `VRButton` which is a simple, single-button widget that toggles VR mode. It is off by default. To enable the button, set the `vrButton` option to `Viewer` to `true`. Only Cardboard for mobile is supported. More VR devices will be supported when the WebVR API is more stable.
- Added `Scene.useWebVR` to switch the scene to use stereoscopic rendering.
- Cesium now honors `window.devicePixelRatio` on browsers that support the CSS `imageRendering` attribute. This greatly improves performance on mobile devices and high DPI displays by rendering at the browser-recommended resolution. This also reduces bandwidth usage and increases battery life in these cases. To enable the previous behavior, use the following code:
  ```javascript
  if (Cesium.FeatureDetection.supportsImageRenderingPixelated()) {
    viewer.resolutionScale = window.devicePixelRatio;
  }
  ```
- `GroundPrimitive` now supports batching geometry for better performance.
- Improved compatibility with glTF KHR_binary_glTF and KHR_materials_common extensions
- Added `ImageryLayer.getViewableRectangle` to make it easy to get the effective bounds of an imagery layer.
- Improved compatibility with glTF KHR_binary_glTF and KHR_materials_common extensions
- Fixed a picking issue that sometimes prevented objects being selected. [#3386](https://github.com/CesiumGS/cesium/issues/3386)
- Fixed cracking between tiles in 2D. [#3486](https://github.com/CesiumGS/cesium/pull/3486)
- Fixed creating bounding volumes for `GroundPrimitive`s whose containing rectangle has a width greater than pi.
- Fixed incorrect texture coordinates for polygons with large height.
- Fixed camera.flyTo not working when in 2D mode and only orientation changes
- Added `UrlTemplateImageryProvider.reinitialize` for changing imagery provider options without creating a new instance.
- `UrlTemplateImageryProvider` now accepts a promise to an `options` object in addition to taking the object directly.
- Fixed a bug that prevented WMS feature picking from working with THREDDS XML and msGMLOutput in Internet Explorer 11.
- Added `Scene.useDepthPicking` to enable or disable picking using the depth buffer. [#3390](https://github.com/CesiumGS/cesium/pull/3390)
- Added `BoundingSphere.fromEncodedCartesianVertices` to create bounding volumes from parallel arrays of the upper and lower bits of `EncodedCartesian3`s.
- Added helper functions: `getExtensionFromUri`, `getAbsoluteUri`, and `Math.logBase`.
- Added `Rectangle.union` and `Rectangle.expand`.
- TMS support now works with newer versions of gdal2tiles.py generated layers. `createTileMapServiceImageryProvider`. Tilesets generated with older gdal2tiles.py versions may need to have the `flipXY : true` option set to load correctly.

### 1.17 - 2016-01-04

- Breaking changes
  - Removed `Camera.viewRectangle`. Use `Camera.setView({destination: rectangle})` instead.
  - Removed `RectanglePrimitive`. Use `RectangleGeometry` or `Entity.rectangle` instead.
  - Removed `Polygon`. Use `PolygonGeometry` or `Entity.polygon` instead.
  - Removed `OrthographicFrustum.getPixelSize`. Use `OrthographicFrustum.getPixelDimensions` instead.
  - Removed `PerspectiveFrustum.getPixelSize`. Use `PerspectiveFrustum.getPixelDimensions` instead.
  - Removed `PerspectiveOffCenterFrustum.getPixelSize`. Use `PerspectiveOffCenterFrustum.getPixelDimensions` instead.
  - Removed `Scene\HeadingPitchRange`. Use `Core\HeadingPitchRange` instead.
  - Removed `jsonp`. Use `loadJsonp` instead.
  - Removed `HeightmapTessellator` from the public API. It is an implementation details.
  - Removed `TerrainMesh` from the public API. It is an implementation details.
- Reduced the amount of GPU and CPU memory used by terrain by using [compression](http://cesiumjs.org/2015/12/18/Terrain-Quantization/). The CPU memory was reduced by up to 40%.
- Added the ability to manipulate `Model` node transformations via CZML and the Entity API. See the new Sandcastle example: [CZML Model - Node Transformations](http://cesiumjs.org/Cesium/Apps/Sandcastle/index.html?src=CZML%20Model%20-%20Node%20Transformations.html&label=CZML). [#3316](https://github.com/CesiumGS/cesium/pull/3316)
- Added `Globe.tileLoadProgressEvent`, which is raised when the length of the tile load queue changes, enabling incremental loading indicators.
- Added support for msGMLOutput and Thredds server feature information formats to `GetFeatureInfoFormat` and `WebMapServiceImageryProvider`.
- Added dynamic `enableFeaturePicking` toggle to all ImageryProviders that support feature picking.
- Fixed disappearing terrain while fog is active. [#3335](https://github.com/CesiumGS/cesium/issues/3335)
- Fixed short segments in `CorridorGeometry` and `PolylineVolumeGeometry`. [#3293](https://github.com/CesiumGS/cesium/issues/3293)
- Fixed `CorridorGeometry` with nearly colinear points. [#3320](https://github.com/CesiumGS/cesium/issues/3320)
- Added missing points to `EllipseGeometry` and `EllipseOutlineGeometry`. [#3078](https://github.com/CesiumGS/cesium/issues/3078)
- `Rectangle.fromCartographicArray` now uses the smallest rectangle regardess of whether or not it crosses the international date line. [#3227](https://github.com/CesiumGS/cesium/issues/3227)
- Added `TranslationRotationScale` property, which represents an affine transformation defined by a translation, rotation, and scale.
- Added `Matrix4.fromTranslationRotationScale`.
- Added `NodeTransformationProperty`, which is a `Property` value that is defined by independent `translation`, `rotation`, and `scale` `Property` instances.
- Added `PropertyBag`, which is a `Property` whose value is a key-value mapping of property names to the computed value of other properties.
- Added `ModelGraphics.runAnimations` which is a boolean `Property` indicating if all model animations should be started after the model is loaded.
- Added `ModelGraphics.nodeTransformations` which is a `PropertyBag` of `TranslationRotationScale` properties to be applied to a loaded model.
- Added CZML support for new `runAnimations` and `nodeTransformations` properties on the `model` packet.

### 1.16 - 2015-12-01

- Deprecated
  - Deprecated `HeightmapTessellator`. It will be removed in 1.17.
  - Deprecated `TerrainMesh`. It will be removed in 1.17.
  - Deprecated `OpenStreetMapImageryProvider`. It will be removed in 1.18. Use `createOpenStreetMapImageryProvider` instead.
- Improved terrain performance by up to 35%. Added support for fog near the horizon, which improves performance by rendering less terrain tiles and reduces terrain tile requests. This is enabled by default. See `Scene.fog` for options. [#3154](https://github.com/CesiumGS/cesium/pull/3154)
- Added terrain exaggeration. Enabled on viewer creation with the exaggeration scalar as the `terrainExaggeration` option.
- Added support for incrementally loading textures after a Model is ready. This allows the Model to be visible as soon as possible while its textures are loaded in the background.
- `ImageMaterialProperty.image` now accepts an `HTMLVideoElement`. You can also assign a video element directly to an Entity `material` property.
- `Material` image uniforms now accept and `HTMLVideoElement` anywhere it could previously take a `Canvas` element.
- Added `VideoSynchronizer` helper object for keeping an `HTMLVideoElement` in sync with a scene's clock.
- Fixed an issue with loading skeletons for skinned glTF models. [#3224](https://github.com/CesiumGS/cesium/pull/3224)
- Fixed an issue with tile selection when below the surface of the ellipsoid. [#3170](https://github.com/CesiumGS/cesium/issues/3170)
- Added `Cartographic.fromCartesian` function.
- Added `createOpenStreetMapImageryProvider` function to replace the `OpenStreetMapImageryProvider` class. This function returns a constructed `UrlTemplateImageryProvider`.
- `GeoJsonDataSource.load` now takes an optional `describeProperty` function for generating feature description properties. [#3140](https://github.com/CesiumGS/cesium/pull/3140)
- Added `ImageryProvider.readyPromise` and `TerrainProvider.readyPromise` and implemented it in all terrain and imagery providers. This is a promise which resolves when `ready` becomes true and rejected if there is an error during initialization. [#3175](https://github.com/CesiumGS/cesium/pull/3175)
- Fixed an issue where the sun texture is not generated correctly on some mobile devices. [#3141](https://github.com/CesiumGS/cesium/issues/3141)
- Fixed a bug that caused setting `Entity.parent` to `undefined` to throw an exception. [#3169](https://github.com/CesiumGS/cesium/issues/3169)
- Fixed a bug which caused `Entity` polyline graphics to be incorrect when a scene's ellipsoid was not WGS84. [#3174](https://github.com/CesiumGS/cesium/pull/3174)
- Entities have a reference to their entity collection and to their owner (usually a data source, but can be a `CompositeEntityCollection`).
- Added `ImageMaterialProperty.alpha` and a `alpha` uniform to `Image` and `Material` types to control overall image opacity. It defaults to 1.0, fully opaque.
- Added `Camera.getPixelSize` function to get the size of a pixel in meters based on the current view.
- Added `Camera.distanceToBoundingSphere` function.
- Added `BoundingSphere.fromOrientedBoundingBox` function.
- Added utility function `getBaseUri`, which given a URI with or without query parameters, returns the base path of the URI.
- Added `Queue.peek` to return the item at the front of a Queue.
- Fixed `JulianDate.fromIso8601` so that it correctly parses the `YYYY-MM-DDThh:mmTZD` format.
- Added `Model.maximumScale` and `ModelGraphics.maximumScale` properties, giving an upper limit for minimumPixelSize.
- Fixed glTF implementation to read the version as a string as per the specification and to correctly handle backwards compatibility for axis-angle rotations in glTF 0.8 models.
- Fixed a bug in the deprecated `jsonp` that prevented it from returning a promise. Its replacement, `loadJsonp`, was unaffected.
- Fixed a bug where loadWithXhr would reject the returned promise with successful HTTP responses (2xx) that weren't 200.

### 1.15 - 2015-11-02

- Breaking changes
  - Deleted old `<subfolder>/package.json` and `*.profile.js` files, not used since Cesium moved away from a Dojo-based build years ago. This will allow future compatibility with newer systems like Browserify and Webpack.
- Deprecated
  - Deprecated `Camera.viewRectangle`. It will be removed in 1.17. Use `Camera.setView({destination: rectangle})` instead.
  - The following options to `Camera.setView` have been deprecated and will be removed in 1.17:
    - `position`. Use `destination` instead.
    - `positionCartographic`. Convert to a `Cartesian3` and use `destination` instead.
    - `heading`, `pitch` and `roll`. Use `orientation.heading/pitch/roll` instead.
  - Deprecated `CESIUM_binary_glTF` extension support for glTF models. [KHR_binary_glTF](https://github.com/KhronosGroup/glTF/tree/master/extensions/Khronos/KHR_binary_glTF) should be used instead. `CESIUM_binary_glTF` will be removed in 1.18. Reconvert models using the online [model converter](http://cesiumjs.org/convertmodel.html).
  - Deprecated `RectanglePrimitive`. It will be removed in 1.17. Use `RectangleGeometry` or `Entity.rectangle` instead.
  - Deprecated `EllipsoidPrimitive`. It will be removed in 1.17. Use `EllipsoidGeometry` or `Entity.ellipsoid` instead.
  - Made `EllipsoidPrimitive` private, use `EllipsoidGeometry` or `Entity.ellipsoid` instead.
  - Deprecated `BoxGeometry.minimumCorner` and `BoxGeometry.maximumCorner`. These will be removed in 1.17. Use `BoxGeometry.minimum` and `BoxGeometry.maximum` instead.
  - Deprecated `BoxOutlineGeometry.minimumCorner` and `BoxOutlineGeometry.maximumCorner`. These will be removed in 1.17. Use `BoxOutlineGeometry.minimum` and `BoxOutlineGeometry.maximum` instead.
  - Deprecated `OrthographicFrustum.getPixelSize`. It will be removed in 1.17. Use `OrthographicFrustum.getPixelDimensions` instead.
  - Deprecated `PerspectiveFrustum.getPixelSize`. It will be removed in 1.17. Use `PerspectiveFrustum.getPixelDimensions` instead.
  - Deprecated `PerspectiveOffCenterFrustum.getPixelSize`. It will be removed in 1.17. Use `PerspectiveOffCenterFrustum.getPixelDimensions` instead.
  - Deprecated `Scene\HeadingPitchRange`. It will be removed in 1.17. Use `Core\HeadingPitchRange` instead.
  - Deprecated `jsonp`. It will be removed in 1.17. Use `loadJsonp` instead.
- Added support for the [glTF 1.0](https://github.com/KhronosGroup/glTF/blob/master/specification/README.md) draft specification.
- Added support for the glTF extensions [KHR_binary_glTF](https://github.com/KhronosGroup/glTF/tree/master/extensions/Khronos/KHR_binary_glTF) and [KHR_materials_common](https://github.com/KhronosGroup/glTF/tree/KHR_materials_common/extensions/Khronos/KHR_materials_common).
- Decreased GPU memory usage in `BillboardCollection` and `LabelCollection` by using WebGL instancing.
- Added CZML examples to Sandcastle. See the new CZML tab.
- Changed `Camera.setView` to take the same parameter options as `Camera.flyTo`. `options.destination` takes a rectangle, `options.orientation` works with heading/pitch/roll or direction/up, and `options.endTransform` was added. [#3100](https://github.com/CesiumGS/cesium/pull/3100)
- Fixed token issue in `ArcGisMapServerImageryProvider`.
- `ImageryLayerFeatureInfo` now has an `imageryLayer` property, indicating the layer that contains the feature.
- Made `TileMapServiceImageryProvider` and `CesiumTerrainProvider` work properly when the provided base url contains query parameters and fragments.
- The WebGL setting of `failIfMajorPerformanceCaveat` now defaults to `false`, which is the WebGL default. This improves compatibility with out-of-date drivers and remote desktop sessions. Cesium will run slower in these cases instead of simply failing to load. [#3108](https://github.com/CesiumGS/cesium/pull/3108)
- Fixed the issue where the camera inertia takes too long to finish causing the camera move events to fire after it appears to. [#2839](https://github.com/CesiumGS/cesium/issues/2839)
- Make KML invalid coordinate processing match Google Earth behavior. [#3124](https://github.com/CesiumGS/cesium/pull/3124)
- Added `BoxOutlineGeometry.fromAxisAlignedBoundingBox` and `BoxGeometry.fromAxisAlignedBoundingBox` functions.
- Switched to [gulp](http://gulpjs.com/) for all build tasks. `Java` and `ant` are no longer required to develop Cesium. [#3106](https://github.com/CesiumGS/cesium/pull/3106)
- Updated `requirejs` from 2.1.9 to 2.1.20. [#3107](https://github.com/CesiumGS/cesium/pull/3107)
- Updated `almond` from 0.2.6 to 0.3.1. [#3107](https://github.com/CesiumGS/cesium/pull/3107)

### 1.14 - 2015-10-01

- Fixed issues causing the terrain and sky to disappear when the camera is near the surface. [#2415](https://github.com/CesiumGS/cesium/issues/2415) and [#2271](https://github.com/CesiumGS/cesium/issues/2271)
- Changed the `ScreenSpaceCameraController.minimumZoomDistance` default from `20.0` to `1.0`.
- Added `Billboard.sizeInMeters`. `true` sets the billboard size to be measured in meters; otherwise, the size of the billboard is measured in pixels. Also added support for billboard `sizeInMeters` to entities and CZML.
- Fixed a bug in `AssociativeArray` that would cause unbounded memory growth when adding and removing lots of items.
- Provided a workaround for Safari 9 where WebGL constants can't be accessed through `WebGLRenderingContext`. Now constants are hard-coded in `WebGLConstants`. [#2989](https://github.com/CesiumGS/cesium/issues/2989)
- Added a workaround for Chrome 45, where the first character in a label with a small font size would not appear. [#3011](https://github.com/CesiumGS/cesium/pull/3011)
- Added `subdomains` option to the `WebMapTileServiceImageryProvider` constructor.
- Added `subdomains` option to the `WebMapServiceImageryProvider` constructor.
- Fix zooming in 2D when tracking an object. The zoom was based on location rather than the tracked object. [#2991](https://github.com/CesiumGS/cesium/issues/2991)
- Added `options.credit` parameter to `MapboxImageryProvider`.
- Fixed an issue with drill picking at low frame rates that would cause a crash. [#3010](https://github.com/CesiumGS/cesium/pull/3010)
- Fixed a bug that prevented `setView` from working across all scene modes.
- Fixed a bug that caused `camera.positionWC` to occasionally return the incorrect value.
- Used all the template urls defined in the CesiumTerrain provider.[#3038](https://github.com/CesiumGS/cesium/pull/3038)

### 1.13 - 2015-09-01

- Breaking changes
  - Remove deprecated `AxisAlignedBoundingBox.intersect` and `BoundingSphere.intersect`. Use `BoundingSphere.intersectPlane` instead.
  - Remove deprecated `getFeatureInfoAsGeoJson` and `getFeatureInfoAsXml` constructor parameters from `WebMapServiceImageryProvider`.
- Added support for `GroundPrimitive` which works much like `Primitive` but drapes geometry over terrain. Valid geometries that can be draped on terrain are `CircleGeometry`, `CorridorGeometry`, `EllipseGeometry`, `PolygonGeometry`, and `RectangleGeometry`. Because of the cutting edge nature of this feature in WebGL, it requires the [EXT_frag_depth](https://www.khronos.org/registry/webgl/extensions/EXT_frag_depth/) extension, which is currently only supported in Chrome, Firefox, and Edge. Apple support is expected in iOS 9 and MacOS Safari 9. Android support varies by hardware and IE11 will most likely never support it. You can use [webglreport.com](http://webglreport.com) to verify support for your hardware. Finally, this feature is currently only supported in Primitives and not yet available via the Entity API. [#2865](https://github.com/CesiumGS/cesium/pull/2865)
- Added `Scene.groundPrimitives`, which is a primitive collection like `Scene.primitives`, but for `GroundPrimitive` instances. It allows custom z-ordering. [#2960](https://github.com/CesiumGS/cesium/pull/2960) For example:

        // draws the ellipse on top of the rectangle
        var ellipse = scene.groundPrimitives.add(new Cesium.GroundPrimitive({...}));
        var rectangle = scene.groundPrimitives.add(new Cesium.GroundPrimitive({...}));

        // move the rectangle to draw on top of the ellipse
        scene.groundPrimitives.raise(rectangle);

- Added `reverseZ` tag to `UrlTemplateImageryProvider`. [#2961](https://github.com/CesiumGS/cesium/pull/2961)
- Added `BoundingSphere.isOccluded` and `OrientedBoundingBox.isOccluded` to determine if the volumes are occluded by an `Occluder`.
- Added `distanceSquaredTo` and `computePlaneDistances` functions to `OrientedBoundingBox`.
- Fixed a GLSL precision issue that enables Cesium to support Mali-400MP GPUs and other mobile GPUs where GLSL shaders did not previously compile. [#2984](https://github.com/CesiumGS/cesium/pull/2984)
- Fixed an issue where extruded `PolygonGeometry` was always extruding to the ellipsoid surface instead of specified height. [#2923](https://github.com/CesiumGS/cesium/pull/2923)
- Fixed an issue where non-feature nodes prevented KML documents from loading. [#2945](https://github.com/CesiumGS/cesium/pull/2945)
- Fixed an issue where `JulianDate` would not parse certain dates properly. [#405](https://github.com/CesiumGS/cesium/issues/405)
- Removed [es5-shim](https://github.com/kriskowal/es5-shim), which is no longer being used. [#2933](https://github.com/CesiumGS/cesium/pull/2945)

### 1.12 - 2015-08-03

- Breaking changes
  - Remove deprecated `ObjectOrientedBoundingBox`. Use `OrientedBoundingBox` instead.
- Added `MapboxImageryProvider` to load imagery from [Mapbox](https://www.mapbox.com).
- Added `maximumHeight` option to `Viewer.flyTo`. [#2868](https://github.com/CesiumGS/cesium/issues/2868)
- Added picking support to `UrlTemplateImageryProvider`.
- Added ArcGIS token-based authentication support to `ArcGisMapServerImageryProvider`.
- Added proxy support to `ArcGisMapServerImageryProvider` for `pickFeatures` requests.
- The default `CTRL + Left Click Drag` mouse behavior is now duplicated for `CTRL + Right Click Drag` for better compatibility with Firefox on Mac OS [#2872](https://github.com/CesiumGS/cesium/pull/2913).
- Fixed incorrect texture coordinates for `WallGeometry` [#2872](https://github.com/CesiumGS/cesium/issues/2872)
- Fixed `WallGeometry` bug that caused walls covering a short distance not to render. [#2897](https://github.com/CesiumGS/cesium/issues/2897)
- Fixed `PolygonGeometry` clockwise winding order bug.
- Fixed extruded `RectangleGeometry` bug for small heights. [#2823](https://github.com/CesiumGS/cesium/issues/2823)
- Fixed `BillboardCollection` bounding sphere for billboards with a non-center vertical origin. [#2894](https://github.com/CesiumGS/cesium/issues/2894)
- Fixed a bug that caused `Camera.positionCartographic` to be incorrect. [#2838](https://github.com/CesiumGS/cesium/issues/2838)
- Fixed calling `Scene.pickPosition` after calling `Scene.drillPick`. [#2813](https://github.com/CesiumGS/cesium/issues/2813)
- The globe depth is now rendered during picking when `Scene.depthTestAgainstTerrain` is `true` so objects behind terrain are not picked.
- Fixed Cesium.js failing to parse in IE 8 and 9. While Cesium doesn't work in IE versions less than 11, this allows for more graceful error handling.

### 1.11 - 2015-07-01

- Breaking changes
  - Removed `Scene.fxaaOrderIndependentTranslucency`, which was deprecated in 1.10. Use `Scene.fxaa` which is now `true` by default.
  - Removed `Camera.clone`, which was deprecated in 1.10.
- Deprecated
  - The STK World Terrain url `cesiumjs.org/stk-terrain/world` has been deprecated, use `assets.agi.com/stk-terrain/world` instead. A redirect will be in place until 1.14.
  - Deprecated `AxisAlignedBoundingBox.intersect` and `BoundingSphere.intersect`. These will be removed in 1.13. Use `AxisAlignedBoundingBox.intersectPlane` and `BoundingSphere.intersectPlane` instead.
  - Deprecated `ObjectOrientedBoundingBox`. It will be removed in 1.12. Use `OrientedBoundingBox` instead.
- Improved camera flights. [#2825](https://github.com/CesiumGS/cesium/pull/2825)
- The camera now zooms to the point under the mouse cursor.
- Added a new camera mode for horizon views. When the camera is looking at the horizon and a point on terrain above the camera is picked, the camera moves in the plane containing the camera position, up and right vectors.
- Improved terrain and imagery performance and reduced tile loading by up to 50%, depending on the camera view, by using the new `OrientedBoundingBox` for view frustum culling. See [Terrain Culling with Oriented Bounding Boxes](http://cesiumjs.org/2015/06/24/Oriented-Bounding-Boxes/).
- Added `UrlTemplateImageryProvider`. This new imagery provider allows access to a wide variety of imagery sources, including OpenStreetMap, TMS, WMTS, WMS, WMS-C, and various custom schemes, by specifying a URL template to use to request imagery tiles.
- Fixed flash/streak rendering artifacts when picking. [#2790](https://github.com/CesiumGS/cesium/issues/2790), [#2811](https://github.com/CesiumGS/cesium/issues/2811)
- Fixed 2D and Columbus view lighting issue. [#2635](https://github.com/CesiumGS/cesium/issues/2635).
- Fixed issues with material caching which resulted in the inability to use an image-based material multiple times. [#2821](https://github.com/CesiumGS/cesium/issues/2821)
- Improved `Camera.viewRectangle` so that the specified rectangle is now better centered on the screen. [#2764](https://github.com/CesiumGS/cesium/issues/2764)
- Fixed a crash when `viewer.zoomTo` or `viewer.flyTo` were called immediately before or during a scene morph. [#2775](https://github.com/CesiumGS/cesium/issues/2775)
- Fixed an issue where `Camera` functions would throw an exception if used from within a `Scene.morphComplete` callback. [#2776](https://github.com/CesiumGS/cesium/issues/2776)
- Fixed camera flights that ended up at the wrong position in Columbus view. [#802](https://github.com/CesiumGS/cesium/issues/802)
- Fixed camera flights through the map in 2D. [#804](https://github.com/CesiumGS/cesium/issues/804)
- Fixed strange camera flights from opposite sides of the globe. [#1158](https://github.com/CesiumGS/cesium/issues/1158)
- Fixed camera flights that wouldn't fly to the home view after zooming out past it. [#1400](https://github.com/CesiumGS/cesium/issues/1400)
- Fixed flying to rectangles that cross the IDL in Columbus view and 2D. [#2093](https://github.com/CesiumGS/cesium/issues/2093)
- Fixed flights with a pitch of -90 degrees. [#2468](https://github.com/CesiumGS/cesium/issues/2468)
- `Model` can now load Binary glTF from a `Uint8Array`.
- Fixed a bug in `ImageryLayer` that could cause an exception and the render loop to stop when the base layer did not cover the entire globe.
- The performance statistics displayed when `scene.debugShowFramesPerSecond === true` can now be styled using the `cesium-performanceDisplay` CSS classes in `shared.css` [#2779](https://github.com/CesiumGS/cesium/issues/2779).
- Added `Plane.fromCartesian4`.
- Added `Plane.ORIGIN_XY_PLANE`/`ORIGIN_YZ_PLANE`/`ORIGIN_ZX_PLANE` constants for commonly-used planes.
- Added `Matrix2`/`Matrix3`/`Matrix4.ZERO` constants.
- Added `Matrix2`/`Matrix3.multiplyByScale` for multiplying against non-uniform scales.
- Added `projectPointToNearestOnPlane` and `projectPointsToNearestOnPlane` to `EllipsoidTangentPlane` to project 3D points to the nearest 2D point on an `EllipsoidTangentPlane`.
- Added `EllipsoidTangentPlane.plane` property to get the `Plane` for the tangent plane.
- Added `EllipsoidTangentPlane.xAxis`/`yAxis`/`zAxis` properties to get the local coordinate system of the tangent plane.
- Add `QuantizedMeshTerrainData` constructor argument `orientedBoundingBox`.
- Add `TerrainMesh.orientedBoundingBox` which holds the `OrientedBoundingBox` for the mesh for a single terrain tile.

### 1.10 - 2015-06-01

- Breaking changes
  - Existing bookmarks to documentation of static members have changed [#2757](https://github.com/CesiumGS/cesium/issues/2757).
  - Removed `InfoBoxViewModel.defaultSanitizer`, `InfoBoxViewModel.sanitizer`, and `Cesium.sanitize`, which was deprecated in 1.7.
  - Removed `InfoBoxViewModel.descriptionRawHtml`, which was deprecated in 1.7. Use `InfoBoxViewModel.description` instead.
  - Removed `GeoJsonDataSource.fromUrl`, which was deprecated in 1.7. Use `GeoJsonDataSource.load` instead. Unlike fromUrl, load can take either a url or parsed JSON object and returns a promise to a new instance, rather than a new instance.
  - Removed `GeoJsonDataSource.prototype.loadUrl`, which was deprecated in 1.7. Instead, pass a url as the first parameter to `GeoJsonDataSource.prototype.load`.
  - Removed `CzmlDataSource.prototype.loadUrl`, which was deprecated in 1.7. Instead, pass a url as the first parameter to `CzmlDataSource.prototype.load`.
  - Removed `CzmlDataSource.prototype.processUrl`, which was deprecated in 1.7. Instead, pass a url as the first parameter to `CzmlDataSource.prototype.process`.
  - Removed the `sourceUri` parameter to all `CzmlDataSource` load and process functions, which was deprecated in 1.7. Instead pass an `options` object with `sourceUri` property.
  - Removed `PolygonGraphics.positions` which was deprecated in 1.6. Instead, use `PolygonGraphics.hierarchy`.
  - Existing bookmarks to documentation of static members changed. [#2757](https://github.com/CesiumGS/cesium/issues/2757)
- Deprecated
  - `WebMapServiceImageryProvider` constructor parameters `options.getFeatureInfoAsGeoJson` and `options.getFeatureInfoAsXml` were deprecated and will be removed in Cesium 1.13. Use `options.getFeatureInfoFormats` instead.
  - Deprecated `Camera.clone`. It will be removed in 1.11.
  - Deprecated `Scene.fxaaOrderIndependentTranslucency`. It will be removed in 1.11. Use `Scene.fxaa` which is now `true` by default.
  - The Cesium sample models are now in the Binary glTF format (`.bgltf`). Cesium will also include the models as plain glTF (`.gltf`) until 1.13. Cesium support for `.gltf` will not be removed.
- Added `view` query parameter to the CesiumViewer app, which sets the initial camera position using longitude, latitude, height, heading, pitch and roll. For example: `http://cesiumjs.org/Cesium/Build/Apps/CesiumViewer/index.html/index.html?view=-75.0,40.0,300.0,9.0,-13.0,3.0`
- Added `Billboard.heightReference` and `Label.heightReference` to clamp billboards and labels to terrain.
- Added support for the [CESIUM_binary_glTF](https://github.com/KhronosGroup/glTF/blob/new-extensions/extensions/CESIUM_binary_glTF/README.md) extension for loading binary blobs of glTF to `Model`. See [Faster 3D Models with Binary glTF](http://cesiumjs.org/2015/06/01/Binary-glTF/).
- Added support for the [CESIUM_RTC](https://github.com/KhronosGroup/glTF/blob/new-extensions/extensions/CESIUM_RTC/README.md) glTF extension for high-precision rendering to `Model`.
- Added `PointPrimitive` and `PointPrimitiveCollection`, which are faster and use less memory than billboards with circles.
- Changed `Entity.point` to use the new `PointPrimitive` instead of billboards. This does not change the `Entity.point` API.
- Added `Scene.pickPosition` to reconstruct the WGS84 position from window coordinates.
- The default mouse controls now support panning and zooming on 3D models and other opaque geometry.
- Added `Camera.moveStart` and `Camera.moveEnd` events.
- Added `GeocoderViewModel.complete` event. Triggered after the camera flight is completed.
- `KmlDataSource` can now load a KML file that uses explicit XML namespacing, e.g. `kml:Document`.
- Setting `Entity.show` now properly toggles the display of all descendant entities, previously it only affected its direct children.
- Fixed a bug that sometimes caused `Entity` instances with `show` set to false to reappear when new `Entity` geometry is added. [#2686](https://github.com/CesiumGS/cesium/issues/2686)
- Added a `Rotation` object which, when passed to `SampledProperty`, always interpolates values towards the shortest angle. Also hooked up CZML to use `Rotation` for all time-dynamic rotations.
- Fixed a bug where moon rendered in front of foreground geometry. [#1964](https://github.com/CesiumGS/cesium/issue/1964)
- Fixed a bug where the sun was smeared when the skybox/stars was disabled. [#1829](https://github.com/CesiumGS/cesium/issue/1829)
- `TileProviderError` now optionally takes an `error` parameter with more details of the error or exception that occurred. `ImageryLayer` passes that information through when tiles fail to load. This allows tile provider error handling to take a different action when a tile returns a 404 versus a 500, for example.
- `ArcGisMapServerImageryProvider` now has a `maximumLevel` constructor parameter.
- `ArcGisMapServerImageryProvider` picking now works correctly when the `layers` parameter is specified. Previously, it would pick from all layers even if only displaying a subset.
- `WebMapServiceImageryProvider.pickFeatures` now works with WMS servers, such as Google Maps Engine, that can only return feature information in HTML format.
- `WebMapServiceImageryProvider` now accepts an array of `GetFeatureInfoFormat` instances that it will use to obtain information about the features at a given position on the globe. This enables an arbitrary `info_format` to be passed to the WMS server, and an arbitrary JavaScript function to be used to interpret the response.
- Fixed a crash caused by `ImageryLayer` attempting to generate mipmaps for textures that are not a power-of-two size.
- Fixed a bug where `ImageryLayerCollection.pickImageryLayerFeatures` would return incorrect results when picking from a terrain tile that was partially covered by correct-level imagery and partially covered by imagery from an ancestor level.
- Fixed incorrect counting of `debug.tilesWaitingForChildren` in `QuadtreePrimitive`.
- Added `throttleRequestsByServer.maximumRequestsPerServer` property.
- Changed `createGeometry` to load individual-geometry workers using a CommonJS-style `require` when run in a CommonJS-like environment.
- Added `buildModuleUrl.setBaseUrl` function to allow the Cesium base URL to be set without the use of the global CESIUM_BASE_URL variable.
- Changed `ThirdParty/zip` to defer its call to `buildModuleUrl` until it is needed, rather than executing during module loading.
- Added optional drilling limit to `Scene.drillPick`.
- Added optional `ellipsoid` parameter to construction options of imagery and terrain providers that were lacking it. Note that terrain bounding spheres are precomputed on the server, so any supplied terrain ellipsoid must match the one used by the server.
- Added debug option to `Scene` to show the depth buffer information for a specified view frustum slice and exposed capability in `CesiumInspector` widget.
- Added new leap second for 30 June 2015 at UTC 23:59:60.
- Upgraded Autolinker from version 0.15.2 to 0.17.1.

### 1.9 - 2015-05-01

- Breaking changes
  - Removed `ColorMaterialProperty.fromColor`, previously deprecated in 1.6. Pass a `Color` directly to the `ColorMaterialProperty` constructor instead.
  - Removed `CompositeEntityCollection.entities` and `EntityCollection.entities`, both previously deprecated in 1.6. Use `CompositeEntityCollection.values` and `EntityCollection.values` instead.
  - Removed `DataSourceDisplay.getScene` and `DataSourceDisplay.getDataSources`, both previously deprecated in 1.6. Use `DataSourceDisplay.scene` and `DataSourceDisplay.dataSources` instead.
  - `Entity` no longer takes a string id as its constructor argument. Pass an options object with `id` property instead. This was previously deprecated in 1.6.
  - Removed `Model.readyToRender`, previously deprecated in 1.6. Use `Model.readyPromise` instead.
- Entity `material` properties and `Material` uniform values can now take a `canvas` element in addition to an image or url. [#2667](https://github.com/CesiumGS/cesium/pull/2667)
- Fixed a bug which caused `Entity.viewFrom` to be ignored when flying to, zooming to, or tracking an Entity. [#2628](https://github.com/CesiumGS/cesium/issues/2628)
- Fixed a bug that caused `Corridor` and `PolylineVolume` geometry to be incorrect for sharp corners [#2626](https://github.com/CesiumGS/cesium/pull/2626)
- Fixed crash when modifying a translucent entity geometry outline. [#2630](https://github.com/CesiumGS/cesium/pull/2630)
- Fixed crash when loading KML GroundOverlays that spanned 360 degrees. [#2639](https://github.com/CesiumGS/cesium/pull/2639)
- Fixed `Geocoder` styling issue in Safari. [#2658](https://github.com/CesiumGS/cesium/pull/2658).
- Fixed a crash that would occur when the `Viewer` or `CesiumWidget` was resized to 0 while the camera was in motion. [#2662](https://github.com/CesiumGS/cesium/issues/2662)
- Fixed a bug that prevented the `InfoBox` title from updating if the name of `viewer.selectedEntity` changed. [#2644](https://github.com/CesiumGS/cesium/pull/2644)
- Added an optional `result` parameter to `computeScreenSpacePosition` on both `Billboard` and `Label`.
- Added number of cached shaders to the `CesiumInspector` debugging widget.
- An exception is now thrown if `Primitive.modelMatrix` is not the identity matrix when in in 2D or Columbus View.

### 1.8 - 2015-04-01

- Breaking changes
  - Removed the `eye`, `target`, and `up` parameters to `Camera.lookAt` which were deprecated in Cesium 1.6. Use the `target` and `offset`.
  - Removed `Camera.setTransform`, which was deprecated in Cesium 1.6. Use `Camera.lookAtTransform`.
  - Removed `Camera.transform`, which was deprecated in Cesium 1.6. Use `Camera.lookAtTransform`.
  - Removed the `direction` and `up` options to `Camera.flyTo`, which were deprecated in Cesium 1.6. Use the `orientation` option.
  - Removed `Camera.flyToRectangle`, which was deprecated in Cesium 1.6. Use `Camera.flyTo`.
- Deprecated
  - Deprecated the `smallterrain` tileset. It will be removed in 1.11. Use the [STK World Terrain](http://cesiumjs.org/data-and-assets/terrain/stk-world-terrain.html) tileset.
- Added `Entity.show`, a boolean for hiding or showing an entity and its children.
- Added `Entity.isShowing`, a read-only property that indicates if an entity is currently being drawn.
- Added support for the KML `visibility` element.
- Added `PolylineArrowMaterialProperty` to allow entities materials to use polyline arrows.
- Added `VelocityOrientationProperty` to easily orient Entity graphics (such as a model) along the direction it is moving.
- Added a new Sandcastle demo, [Interpolation](http://cesiumjs.org/Cesium/Apps/Sandcastle/index.html?src=Interpolation.html&label=Showcases), which illustrates time-dynamic position interpolation options and uses the new `VelocityOrientationProperty` to orient an aircraft in flight.
- Improved `viewer.zoomTo` and `viewer.flyTo` so they are now "best effort" and work even if some entities being zoomed to are not currently in the scene.
- Fixed `PointerEvent` detection so that it works with older implementations of the specification. This also fixes lack of mouse handling when detection failed, such as when using Cesium in the Windows `WebBrowser` control.
- Fixed an issue with transparency. [#2572](https://github.com/CesiumGS/cesium/issues/2572)
- Fixed improper handling of null values when loading `GeoJSON` data.
- Added support for automatic raster feature picking from `ArcGisMapServerImagerProvider`.
- Added the ability to specify the desired tiling scheme, rectangle, and width and height of tiles to the `ArcGisMapServerImagerProvider` constructor.
- Added the ability to access dynamic ArcGIS MapServer layers by specifying the `layers` parameter to the `ArcGisMapServerImagerProvider` constructor.
- Fixed a bug that could cause incorrect rendering of an `ArcGisMapServerImageProvider` with a "singleFusedMapCache" in the geographic projection (EPSG:4326).
- Added new construction options to `CesiumWidget` and `Viewer`, for `skyBox`, `skyAtmosphere`, and `globe`.
- Fixed a bug that prevented Cesium from working in browser configurations that explicitly disabled localStorage, such as Safari's private browsing mode.
- Cesium is now tested using Jasmine 2.2.0.

### 1.7.1 - 2015-03-06

- Fixed a crash in `InfoBox` that would occur when attempting to display plain text.
- Fixed a crash when loading KML features that have no description and an empty `ExtendedData` node.
- Fixed a bug `in Color.fromCssColorString` where undefined would be returned for the CSS color `transparent`.
- Added `Color.TRANSPARENT`.
- Added support for KML `TimeStamp` nodes.
- Improved KML compatibility to work with non-specification compliant KML files that still happen to load in Google Earth.
- All data sources now print errors to the console in addition to raising the `errorEvent` and rejecting their load promise.

### 1.7 - 2015-03-02

- Breaking changes
  - Removed `viewerEntityMixin`, which was deprecated in Cesium 1.5. Its functionality is now directly part of the `Viewer` widget.
  - Removed `Camera.tilt`, which was deprecated in Cesium 1.6. Use `Camera.pitch`.
  - Removed `Camera.heading` and `Camera.tilt`. They were deprecated in Cesium 1.6. Use `Camera.setView`.
  - Removed `Camera.setPositionCartographic`, which was was deprecated in Cesium 1.6. Use `Camera.setView`.
- Deprecated
  - Deprecated `InfoBoxViewModel.defaultSanitizer`, `InfoBoxViewModel.sanitizer`, and `Cesium.sanitize`. They will be removed in 1.10.
  - Deprecated `InfoBoxViewModel.descriptionRawHtml`, it will be removed in 1.10. Use `InfoBoxViewModel.description` instead.
  - Deprecated `GeoJsonDataSource.fromUrl`, it will be removed in 1.10. Use `GeoJsonDataSource.load` instead. Unlike fromUrl, load can take either a url or parsed JSON object and returns a promise to a new instance, rather than a new instance.
  - Deprecated `GeoJsonDataSource.prototype.loadUrl`, it will be removed in 1.10. Instead, pass a url as the first parameter to `GeoJsonDataSource.prototype.load`.
  - Deprecated `CzmlDataSource.prototype.loadUrl`, it will be removed in 1.10. Instead, pass a url as the first parameter to `CzmlDataSource.prototype.load`.
  - Deprecated `CzmlDataSource.prototype.processUrl`, it will be removed in 1.10. Instead, pass a url as the first parameter to `CzmlDataSource.prototype.process`.
  - Deprecated the `sourceUri` parameter to all `CzmlDataSource` load and process functions. Support will be removed in 1.10. Instead pass an `options` object with `sourceUri` property.
- Added initial support for [KML 2.2](https://developers.google.com/kml/) via `KmlDataSource`. Check out the new [Sandcastle Demo](http://cesiumjs.org/Cesium/Apps/Sandcastle/index.html?src=KML.html) and the [reference documentation](http://cesiumjs.org/Cesium/Build/Documentation/KmlDataSource.html) for more details.
- `InfoBox` sanitization now relies on [iframe sandboxing](http://www.html5rocks.com/en/tutorials/security/sandboxed-iframes/). This allows for much more content to be displayed in the InfoBox (and still be secure).
- Added `InfoBox.frame` which is the instance of the iframe that is used to host description content. Sanitization can be controlled via the frame's `sandbox` attribute. See the above link for additional information.
- Worked around a bug in Safari that caused most of Cesium to be broken. Cesium should now work much better on Safari for both desktop and mobile.
- Fixed incorrect ellipse texture coordinates. [#2363](https://github.com/CesiumGS/cesium/issues/2363) and [#2465](https://github.com/CesiumGS/cesium/issues/2465)
- Fixed a bug that would cause incorrect geometry for long Corridors and Polyline Volumes. [#2513](https://github.com/CesiumGS/cesium/issues/2513)
- Fixed a bug in imagery loading that could cause some or all of the globe to be missing when using an imagery layer that does not cover the entire globe.
- Fixed a bug that caused `ElipseOutlineGeometry` and `CircleOutlineGeometry` to be extruded to the ground when they should have instead been drawn at height. [#2499](https://github.com/CesiumGS/cesium/issues/2499).
- Fixed a bug that prevented per-vertex colors from working with `PolylineGeometry` and `SimplePolylineGeometry` when used asynchronously. [#2516](https://github.com/CesiumGS/cesium/issues/2516)
- Fixed a bug that would caused duplicate graphics if non-time-dynamic `Entity` objects were modified in quick succession. [#2514](https://github.com/CesiumGS/cesium/issues/2514).
- Fixed a bug where `camera.flyToBoundingSphere` would ignore range if the bounding sphere radius was 0. [#2519](https://github.com/CesiumGS/cesium/issues/2519)
- Fixed some styling issues with `InfoBox` and `BaseLayerPicker` caused by using Bootstrap with Cesium. [#2487](https://github.com/CesiumGS/cesium/issues/2479)
- Added support for rendering a water effect on Quantized-Mesh terrain tiles.
- Added `pack` and `unpack` functions to `Matrix2` and `Matrix3`.
- Added camera-terrain collision detection/response when the camera reference frame is set.
- Added `ScreenSpaceCameraController.enableCollisionDetection` to enable/disable camera collision detection with terrain.
- Added `CzmlDataSource.load` and `GeoJsonDataSource.load` to make it easy to create and load data in a single line.
- Added the ability to pass a `Promise` to a `DataSource` to `DataSourceCollection.add`. The `DataSource` will not actually be added until the promise resolves.
- Added the ability to pass a `Promise` to a target to `viewer.zoomTo` and `viewer.flyTo`.
- All `CzmlDataSource` and `GeoJsonDataSource` loading functions now return `Promise` instances that resolve to the instances after data is loaded.
- Error handling in all `CzmlDataSource` and `GeoJsonDataSource` loading functions is now more consistent. Rather than a mix of exceptions and `Promise` rejections, all errors are raised via `Promise` rejections.
- In addition to addresses, the `Geocoder` widget now allows input of longitude, latitude, and an optional height in degrees and meters. Example: `-75.596, 40.038, 1000` or `-75.596 40.038`.

### 1.6 - 2015-02-02

- Breaking changes
  - `Rectangle.intersectWith` was deprecated in Cesium 1.5. Use `Rectangle.intersection`, which is the same but returns `undefined` when two rectangles do not intersect.
  - `Rectangle.isEmpty` was deprecated in Cesium 1.5.
  - The `sourceUri` parameter to `GeoJsonDatasource.load` was deprecated in Cesium 1.4 and has been removed. Use options.sourceUri instead.
  - `PolygonGraphics.positions` created by `GeoJSONDataSource` now evaluate to a `PolygonHierarchy` object instead of an array of positions.
- Deprecated
  - `Camera.tilt` was deprecated in Cesium 1.6. It will be removed in Cesium 1.7. Use `Camera.pitch`.
  - `Camera.heading` and `Camera.tilt` were deprecated in Cesium 1.6. They will become read-only in Cesium 1.7. Use `Camera.setView`.
  - `Camera.setPositionCartographic` was deprecated in Cesium 1.6. It will be removed in Cesium 1.7. Use `Camera.setView`.
  - The `direction` and `up` options to `Camera.flyTo` have been deprecated in Cesium 1.6. They will be removed in Cesium 1.8. Use the `orientation` option.
  - `Camera.flyToRectangle` has been deprecated in Cesium 1.6. They will be removed in Cesium 1.8. Use `Camera.flyTo`.
  - `Camera.setTransform` was deprecated in Cesium 1.6. It will be removed in Cesium 1.8. Use `Camera.lookAtTransform`.
  - `Camera.transform` was deprecated in Cesium 1.6. It will be removed in Cesium 1.8. Use `Camera.lookAtTransform`.
  - The `eye`, `target`, and `up` parameters to `Camera.lookAt` were deprecated in Cesium 1.6. It will be removed in Cesium 1.8. Use the `target` and `offset`.
  - `PolygonGraphics.positions` was deprecated and replaced with `PolygonGraphics.hierarchy`, whose value is a `PolygonHierarchy` instead of an array of positions. `PolygonGraphics.positions` will be removed in Cesium 1.8.
  - The `Model.readyToRender` event was deprecated and will be removed in Cesium 1.9. Use the new `Model.readyPromise` instead.
  - `ColorMaterialProperty.fromColor(color)` has been deprecated and will be removed in Cesium 1.9. The constructor can now take a Color directly, for example `new ColorMaterialProperty(color)`.
  - `DataSourceDisplay` methods `getScene` and `getDataSources` have been deprecated and replaced with `scene` and `dataSources` properties. They will be removed in Cesium 1.9.
  - The `Entity` constructor taking a single string value for the id has been deprecated. The constructor now takes an options object which allows you to provide any and all `Entity` related properties at construction time. Support for the deprecated behavior will be removed in Cesium 1.9.
  - The `EntityCollection.entities` and `CompositeEntityCollect.entities` properties have both been renamed to `values`. Support for the deprecated behavior will be removed in Cesium 1.9.
- Fixed an issue which caused order independent translucency to be broken on many video cards. Disabling order independent translucency should no longer be necessary.
- `GeoJsonDataSource` now supports polygons with holes.
- Many Sandcastle examples have been rewritten to make use of the newly improved Entity API.
- Instead of throwing an exception when there are not enough unique positions to define a geometry, creating a `Primitive` will succeed, but not render. [#2375](https://github.com/CesiumGS/cesium/issues/2375)
- Improved performance of asynchronous geometry creation (as much as 20% faster in some use cases). [#2342](https://github.com/CesiumGS/cesium/issues/2342)
- Fixed picking in 2D. [#2447](https://github.com/CesiumGS/cesium/issues/2447)
- Added `viewer.entities` which allows you to easily create and manage `Entity` instances without a corresponding `DataSource`. This is just a shortcut to `viewer.dataSourceDisplay.defaultDataSource.entities`
- Added `viewer.zoomTo` and `viewer.flyTo` which takes an entity, array of entities, `EntityCollection`, or `DataSource` as a parameter and zooms or flies to the corresponding visualization.
- Setting `viewer.trackedEntity` to `undefined` will now restore the camera controls to their default states.
- When you track an entity by clicking on the track button in the `InfoBox`, you can now stop tracking by clicking the button a second time.
- Added `Quaternion.fromHeadingPitchRoll` to create a rotation from heading, pitch, and roll angles.
- Added `Transforms.headingPitchRollToFixedFrame` to create a local frame from a position and heading/pitch/roll angles.
- Added `Transforms.headingPitchRollQuaternion` which is the quaternion rotation from `Transforms.headingPitchRollToFixedFrame`.
- Added `Color.fromAlpha` and `Color.withAlpha` to make it easy to create translucent colors from constants, i.e. `var translucentRed = Color.RED.withAlpha(0.95)`.
- Added `PolylineVolumeGraphics` and `Entity.polylineVolume`
- Added `Camera.lookAtTransform` which sets the camera position and orientation given a transformation matrix defining a reference frame and either a cartesian offset or heading/pitch/range from the center of that frame.
- Added `Camera.setView` (which use heading, pitch, and roll) and `Camera.roll`.
- Added an orientation option to `Camera.flyTo` that can be either direction and up unit vectors or heading, pitch and roll angles.
- Added `BillboardGraphics.imageSubRegion`, to enable custom texture atlas use for `Entity` instances.
- Added `CheckerboardMaterialProperty` to enable use of the checkerboard material with the entity API.
- Added `PolygonHierarchy` to make defining polygons with holes clearer.
- Added `PolygonGraphics.hierarchy` for supporting polygons with holes via data sources.
- Added `BoundingSphere.fromBoundingSpheres`, which creates a `BoundingSphere` that encloses the specified array of BoundingSpheres.
- Added `Model.readyPromise` and `Primitive.readyPromise` which are promises that resolve when the primitives are ready.
- `ConstantProperty` can now hold any value; previously it was limited to values that implemented `equals` and `clones` functions, as well as a few special cases.
- Fixed a bug in `EllipsoidGeodesic` that caused it to modify the `height` of the positions passed to the constructor or to to `setEndPoints`.
- `WebMapTileServiceImageryProvider` now supports RESTful requests (by accepting a tile-URL template).
- Fixed a bug that caused `Camera.roll` to be around 180 degrees, indicating the camera was upside-down, when in the Southern hemisphere.
- The object returned by `Primitive.getGeometryInstanceAttributes` now contains the instance's bounding sphere and repeated calls will always now return the same object instance.
- Fixed a bug that caused dynamic geometry outlines widths to not work on implementations that support them.
- The `SelectionIndicator` widget now works for all entity visualization and uses the center of visualization instead of entity.position. This produces more accurate results, especially for shapes, volumes, and models.
- Added `CustomDataSource` which makes it easy to create and manage a group of entities without having to manually implement the DataSource interface in a new class.
- Added `DataSourceDisplay.defaultDataSource` which is an instance of `CustomDataSource` and allows you to easily add custom entities to the display.
- Added `Camera.viewBoundingSphere` and `Camera.flyToBoundingSphere`, which as the names imply, sets or flies to a view that encloses the provided `BoundingSphere`
- For constant `Property` values, there is no longer a need to create an instance of `ConstantProperty` or `ConstantPositionProperty`, you can now assign a value directly to the corresponding property. The same is true for material images and colors.
- All Entity and related classes can now be assigned using anonymous objects as well as be passed template objects. The correct underlying instance is created for you automatically. For a more detailed overview of changes to the Entity API, see [this forum thread](https://community.cesium.com/t/cesium-in-2015-entity-api/1863) for details.

### 1.5 - 2015-01-05

- Breaking changes
  - Removed `GeometryPipeline.wrapLongitude`, which was deprecated in 1.4. Use `GeometryPipeline.splitLongitude` instead.
  - Removed `GeometryPipeline.combine`, which was deprecated in 1.4. Use `GeometryPipeline.combineInstances` instead.
- Deprecated
  - `viewerEntityMixin` was deprecated. It will be removed in Cesium 1.6. Its functionality is now directly part of the `Viewer` widget.
  - `Rectangle.intersectWith` was deprecated. It will be removed in Cesium 1.6. Use `Rectangle.intersection`, which is the same but returns `undefined` when two rectangles do not intersect.
  - `Rectangle.isEmpty` was deprecated. It will be removed in Cesium 1.6.
- Improved GeoJSON, TopoJSON, and general polygon loading performance.
- Added caching to `Model` to save memory and improve loading speed when several models with the same url are created.
- Added `ModelNode.show` for per-node show/hide.
- Added the following properties to `Viewer` and `CesiumWidget`: `imageryLayers`, `terrainProvider`, and `camera`. This avoids the need to access `viewer.scene` in some cases.
- Dramatically improved the quality of font outlines.
- Added `BoxGraphics` and `Entity.box`.
- Added `CorridorGraphics` and `Entity.corridor`.
- Added `CylinderGraphics` and `Entity.cylinder`.
- Fixed imagery providers whose rectangle crosses the IDL. Added `Rectangle.computeWidth`, `Rectangle.computeHeight`, `Rectangle.width`, and `Rectangle.height`. [#2195](https://github.com/CesiumGS/cesium/issues/2195)
- `ConstantProperty` now accepts `HTMLElement` instances as valid values.
- `BillboardGraphics.image` and `ImageMaterialProperty.image` now accept `Property` instances that represent an `Image` or `Canvas` in addition to a url.
- Fixed a bug in `PolylineGeometry` that would cause gaps in the line. [#2136](https://github.com/CesiumGS/cesium/issues/2136)
- Fixed `upsampleQuantizedTerrainMesh` rounding errors that had occasionally led to missing terrain skirt geometry in upsampled tiles.
- Added `Math.mod` which computes `m % n` but also works when `m` is negative.

### 1.4 - 2014-12-01

- Breaking changes
  - Types implementing `TerrainProvider` are now required to implement the `getTileDataAvailable` function. Backwards compatibility for this was deprecated in Cesium 1.2.
- Deprecated
  - The `sourceUri` parameter to `GeoJsonDatasource.load` was deprecated and will be removed in Cesium 1.6 on February 3, 2015 ([#2257](https://github.com/CesiumGS/cesium/issues/2257)). Use `options.sourceUri` instead.
  - `GeometryPipeline.wrapLongitude` was deprecated. It will be removed in Cesium 1.5 on January 2, 2015. Use `GeometryPipeline.splitLongitude`. ([#2272](https://github.com/CesiumGS/cesium/issues/2272))
  - `GeometryPipeline.combine` was deprecated. It will be removed in Cesium 1.5. Use `GeometryPipeline.combineInstances`.
- Added support for touch events on Internet Explorer 11 using the [Pointer Events API](http://www.w3.org/TR/pointerevents/).
- Added geometry outline width support to the `DataSource` layer. This is exposed via the new `outlineWidth` property on `EllipseGraphics`, `EllipsoidGraphics`, `PolygonGraphics`, `RectangleGraphics`, and `WallGraphics`.
- Added `outlineWidth` support to CZML geometry packets.
- Added `stroke-width` support to the GeoJSON simple-style implementation.
- Added the ability to specify global GeoJSON default styling. See the [documentation](http://cesiumjs.org/Cesium/Build/Documentation/GeoJsonDataSource.html) for details.
- Added `CallbackProperty` to support lazy property evaluation as well as make custom properties easier to create.
- Added an options parameter to `GeoJsonDataSource.load`, `GeoJsonDataSource.loadUrl`, and `GeoJsonDataSource.fromUrl` to allow for basic per-instance styling. [Sandcastle example](http://cesiumjs.org/Cesium/Apps/Sandcastle/index.html?src=GeoJSON%20and%20TopoJSON.html&label=Showcases).
- Improved GeoJSON loading performance.
- Improved point visualization performance for all DataSources.
- Improved the performance and memory usage of `EllipseGeometry`, `EllipseOutlineGeometry`, `CircleGeometry`, and `CircleOutlineGeometry`.
- Added `tileMatrixLabels` option to `WebMapTileServiceImageryProvider`.
- Fixed a bug in `PolylineGeometry` that would cause the geometry to be split across the IDL for 3D only scenes. [#1197](https://github.com/CesiumGS/cesium/issues/1197)
- Added `modelMatrix` and `cull` options to `Primitive` constructor.
- The `translation` parameter to `Matrix4.fromRotationTranslation` now defaults to `Cartesian3.ZERO`.
- Fixed `ModelNode.matrix` when a node is targeted for animation.
- `Camera.tilt` now clamps to [-pi / 2, pi / 2] instead of [0, pi / 2].
- Fixed an issue that could lead to poor performance on lower-end GPUs like the Intel HD 3000.
- Added `distanceSquared` to `Cartesian2`, `Cartesian3`, and `Cartesian4`.
- Added `Matrix4.multiplyByMatrix3`.
- Fixed a bug in `Model` where the WebGL shader optimizer in Linux was causing mesh loading to fail.

### 1.3 - 2014-11-03

- Worked around a shader compilation regression in Firefox 33 and 34 by falling back to a less precise shader on those browsers. [#2197](https://github.com/CesiumGS/cesium/issues/2197)
- Added support to the `CesiumTerrainProvider` for terrain tiles with more than 64K vertices, which is common for sub-meter terrain.
- Added `Primitive.compressVertices`. When true (default), geometry vertices are compressed to save GPU memory.
- Added `culture` option to `BingMapsImageryProvider` constructor.
- Reduced the amount of GPU memory used by billboards and labels.
- Fixed a bug that caused non-base imagery layers with a limited `rectangle` to be stretched to the edges of imagery tiles. [#416](https://github.com/CesiumGS/cesium/issues/416)
- Fixed rendering polylines with duplicate positions. [#898](https://github.com/CesiumGS/cesium/issues/898)
- Fixed a bug in `Globe.pick` that caused it to return incorrect results when using terrain data with vertex normals. The bug manifested itself as strange behavior when navigating around the surface with the mouse as well as incorrect results when using `Camera.viewRectangle`.
- Fixed a bug in `sampleTerrain` that could cause it to produce undefined heights when sampling for a position very near the edge of a tile.
- `ReferenceProperty` instances now retain their last value if the entity being referenced is removed from the target collection. The reference will be automatically reattached if the target is reintroduced.
- Upgraded topojson from 1.6.8 to 1.6.18.
- Upgraded Knockout from version 3.1.0 to 3.2.0.
- Upgraded CodeMirror, used by SandCastle, from 2.24 to 4.6.

### 1.2 - 2014-10-01

- Deprecated
  - Types implementing the `TerrainProvider` interface should now include the new `getTileDataAvailable` function. The function will be required starting in Cesium 1.4.
- Fixed model orientations to follow the same Z-up convention used throughout Cesium. There was also an orientation issue fixed in the [online model converter](http://cesiumjs.org/convertmodel.html). If you are having orientation issues after updating, try reconverting your models.
- Fixed a bug in `Model` where the wrong animations could be used when the model was created from glTF JSON instead of a url to a glTF file. [#2078](https://github.com/CesiumGS/cesium/issues/2078)
- Fixed a bug in `GeoJsonDataSource` which was causing polygons with height values to be drawn onto the surface.
- Fixed a bug that could cause a crash when quickly adding and removing imagery layers.
- Eliminated imagery artifacts at some zoom levels due to Mercator reprojection.
- Added support for the GeoJSON [simplestyle specification](https://github.com/mapbox/simplestyle-spec). ([Sandcastle example](http://cesiumjs.org/Cesium/Apps/Sandcastle/index.html?src=GeoJSON%20simplestyle.html))
- Added `GeoJsonDataSource.fromUrl` to make it easy to add a data source in less code.
- Added `PinBuilder` class for easy creation of map pins. ([Sandcastle example](http://cesiumjs.org/Cesium/Apps/Sandcastle/index.html?src=PinBuilder.html))
- Added `Color.brighten` and `Color.darken` to make it easy to brighten or darker a color instance.
- Added a constructor option to `Scene`, `CesiumWidget`, and `Viewer` to disable order independent translucency.
- Added support for WKID 102113 (equivalent to 102100) to `ArcGisMapServerImageryProvider`.
- Added `TerrainProvider.getTileDataAvailable` to improve tile loading performance when camera starts near globe.
- Added `Globe.showWaterEffect` to enable/disable the water effect for supported terrain providers.
- Added `Globe.baseColor` to set the color of the globe when no imagery is available.
- Changed default `GeoJSON` Point feature graphics to use `BillboardGraphics` with a blue map pin instead of color `PointGraphics`.
- Cesium now ships with a version of the [maki icon set](https://www.mapbox.com/maki/) for use with `PinBuilder` and GeoJSON simplestyle support.
- Cesium now ships with a default web.config file to simplify IIS deployment.

### 1.1 - 2014-09-02

- Added a new imagery provider, `WebMapTileServiceImageryProvider`, for accessing tiles on a WMTS 1.0.0 server.
- Added an optional `pickFeatures` function to the `ImageryProvider` interface. With supporting imagery providers, such as `WebMapServiceImageryProvider`, it can be used to determine the rasterized features under a particular location.
- Added `ImageryLayerCollection.pickImageryLayerFeatures`. It determines the rasterized imagery layer features intersected by a given pick ray by querying supporting layers using `ImageryProvider.pickFeatures`.
- Added `tileWidth`, `tileHeight`, `minimumLevel`, and `tilingScheme` parameters to the `WebMapServiceImageryProvider` constructor.
- Added `id` property to `Scene` which is a readonly unique identifier associated with each instance.
- Added `FeatureDetection.supportsWebWorkers`.
- Greatly improved the performance of time-varying polylines when using DataSources.
- `viewerEntityMixin` now automatically queries for imagery layer features on click and shows their properties in the `InfoBox` panel.
- Fixed a bug in terrain and imagery loading that could cause an inconsistent frame rate when moving around the globe, especially on a faster internet connection.
- Fixed a bug that caused `SceneTransforms.wgs84ToWindowCoordinates` to incorrectly return `undefined` when in 2D.
- Fixed a bug in `ImageryLayer` that caused layer images to be rendered twice for each terrain tile that existed prior to adding the imagery layer.
- Fixed a bug in `Camera.pickEllipsoid` that caused it to return the back side of the ellipsoid when near the surface.
- Fixed a bug which prevented `loadWithXhr` from working with older browsers, such as Internet Explorer 9.

### 1.0 - 2014-08-01

- Breaking changes ([why so many?](https://community.cesium.com/t/moving-towards-cesium-1-0/1209))

  - All `Matrix2`, `Matrix3`, `Matrix4` and `Quaternion` functions that take a `result` parameter now require the parameter, except functions starting with `from`.
  - Removed `Billboard.imageIndex` and `BillboardCollection.textureAtlas`. Instead, use `Billboard.image`.

    - Code that looked like:

            var billboards = new Cesium.BillboardCollection();
            var textureAtlas = new Cesium.TextureAtlas({
                scene : scene,
                images : images // array of loaded images
            });
            billboards.textureAtlas = textureAtlas;
            billboards.add({
                imageIndex : 0,
                position : //...
            });

    - should now look like:

            var billboards = new Cesium.BillboardCollection();
            billboards.add({
                image : '../images/Cesium_Logo_overlay.png',
                position : //...
            });

  - Updated the [Model Converter](http://cesiumjs.org/convertmodel.html) and `Model` to support [glTF 0.8](https://github.com/KhronosGroup/glTF/blob/schema-8/specification/README.md). See the [forum post](https://community.cesium.com/t/cesium-and-gltf-version-compatibility/1343) for full details.
  - `Model` primitives are now rotated to be `Z`-up to match Cesium convention; glTF stores models with `Y` up.
  - `SimplePolylineGeometry` and `PolylineGeometry` now curve to follow the ellipsoid surface by default. To disable this behavior, set the option `followSurface` to `false`.
  - Renamed `DynamicScene` layer to `DataSources`. The following types were also renamed:
    - `DynamicBillboard` -> `BillboardGraphics`
    - `DynamicBillboardVisualizer` -> `BillboardVisualizer`
    - `CompositeDynamicObjectCollection` -> `CompositeEntityCollection`
    - `DynamicClock` -> `DataSourceClock`
    - `DynamicEllipse` -> `EllipseGraphics`
    - `DynamicEllipsoid` -> `EllipsoidGraphics`
    - `DynamicObject` -> `Entity`
    - `DynamicObjectCollection` -> `EntityCollection`
    - `DynamicObjectView` -> `EntityView`
    - `DynamicLabel` -> `LabelGraphics`
    - `DynamicLabelVisualizer` -> `LabelVisualizer`
    - `DynamicModel` -> `ModelGraphics`
    - `DynamicModelVisualizer` -> `ModelVisualizer`
    - `DynamicPath` -> `PathGraphics`
    - `DynamicPathVisualizer` -> `PathVisualizer`
    - `DynamicPoint` -> `PointGraphics`
    - `DynamicPointVisualizer` -> `PointVisualizer`
    - `DynamicPolygon` -> `PolygonGraphics`
    - `DynamicPolyline` -> `PolylineGraphics`
    - `DynamicRectangle` -> `RectangleGraphics`
    - `DynamicWall` -> `WallGraphics`
    - `viewerDynamicObjectMixin` -> `viewerEntityMixin`
  - Removed `DynamicVector` and `DynamicVectorVisualizer`.
  - Renamed `DataSource.dynamicObjects` to `DataSource.entities`.
  - `EntityCollection.getObjects()` and `CompositeEntityCollection.getObjects()` are now properties named `EntityCollection.entities` and `CompositeEntityCollection.entities`.
  - Renamed `Viewer.trackedObject` and `Viewer.selectedObject` to `Viewer.trackedEntity` and `Viewer.selectedEntity` when using the `viewerEntityMixin`.
  - Renamed functions for consistency:
    - `BoundingSphere.getPlaneDistances` -> `BoundingSphere.computePlaneDistances`
    - `Cartesian[2,3,4].getMaximumComponent` -> `Cartesian[2,3,4].maximumComponent`
    - `Cartesian[2,3,4].getMinimumComponent` -> `Cartesian[2,3,4].minimumComponent`
    - `Cartesian[2,3,4].getMaximumByComponent` -> `Cartesian[2,3,4].maximumByComponent`
    - `Cartesian[2,3,4].getMinimumByComponent` -> `Cartesian[2,3,4].minimumByComponent`
    - `CubicRealPolynomial.realRoots` -> `CubicRealPolynomial.computeRealRoots`
    - `CubicRealPolynomial.discriminant` -> `CubicRealPolynomial.computeDiscriminant`
    - `JulianDate.getTotalDays` -> `JulianDate.totalDyas`
    - `JulianDate.getSecondsDifference` -> `JulianDate.secondsDifference`
    - `JulianDate.getDaysDifference` -> `JulianDate.daysDifference`
    - `JulianDate.getTaiMinusUtc` -> `JulianDate.computeTaiMinusUtc`
    - `Matrix3.getEigenDecompostion` -> `Matrix3.computeEigenDecomposition`
    - `Occluder.getVisibility` -> `Occluder.computeVisibility`
    - `Occluder.getOccludeePoint` -> `Occluder.computerOccludeePoint`
    - `QuadraticRealPolynomial.discriminant` -> `QuadraticRealPolynomial.computeDiscriminant`
    - `QuadraticRealPolynomial.realRoots` -> `QuadraticRealPolynomial.computeRealRoots`
    - `QuarticRealPolynomial.discriminant` -> `QuarticRealPolynomial.computeDiscriminant`
    - `QuarticRealPolynomial.realRoots` -> `QuarticRealPolynomial.computeRealRoots`
    - `Quaternion.getAxis` -> `Quaternion.computeAxis`
    - `Quaternion.getAngle` -> `Quaternion.computeAngle`
    - `Quaternion.innerQuadrangle` -> `Quaternion.computeInnerQuadrangle`
    - `Rectangle.getSouthwest` -> `Rectangle.southwest`
    - `Rectangle.getNorthwest` -> `Rectangle.northwest`
    - `Rectangle.getSoutheast` -> `Rectangle.southeast`
    - `Rectangle.getNortheast` -> `Rectangle.northeast`
    - `Rectangle.getCenter` -> `Rectangle.center`
    - `CullingVolume.getVisibility` -> `CullingVolume.computeVisibility`
  - Replaced `PerspectiveFrustum.fovy` with `PerspectiveFrustum.fov` which will change the field of view angle in either the `X` or `Y` direction depending on the aspect ratio.
  - Removed the following from the Cesium API: `Transforms.earthOrientationParameters`, `EarthOrientationParameters`, `EarthOrientationParametersSample`, `Transforms.iau2006XysData`, `Iau2006XysData`, `Iau2006XysSample`, `IauOrientationAxes`, `TimeConstants`, `Scene.frameState`, `FrameState`, `EncodedCartesian3`, `EllipsoidalOccluder`, `TextureAtlas`, and `FAR`. These are still available but are not part of the official API and may change in future versions.
  - Removed `DynamicObject.vertexPositions`. Use `DynamicWall.positions`, `DynamicPolygon.positions`, and `DynamicPolyline.positions` instead.
  - Removed `defaultPoint`, `defaultLine`, and `defaultPolygon` from `GeoJsonDataSource`.
  - Removed `Primitive.allow3DOnly`. Set the `Scene` constructor option `scene3DOnly` instead.
  - `SampledProperty` and `SampledPositionProperty` no longer extrapolate outside of their sample data time range by default.
  - Changed the following functions to properties:
    - `TerrainProvider.hasWaterMask`
    - `CesiumTerrainProvider.hasWaterMask`
    - `ArcGisImageServerTerrainProvider.hasWaterMask`
    - `EllipsoidTerrainProvider.hasWaterMask`
    - `VRTheWorldTerrainProvider.hasWaterMask`
  - Removed `ScreenSpaceCameraController.ellipsoid`. The behavior that depended on the ellipsoid is now determined based on the scene state.
  - Sandcastle examples now automatically wrap the example code in RequireJS boilerplate. To upgrade any custom examples, copy the code into an existing example (such as Hello World) and save a new file.
  - Removed `CustomSensorVolume`, `RectangularPyramidSensorVolume`, `DynamicCone`, `DynamicConeVisualizerUsingCustomSensor`, `DynamicPyramid` and `DynamicPyramidVisualizer`. This will be moved to a plugin in early August. [#1887](https://github.com/CesiumGS/cesium/issues/1887)
  - If `Primitive.modelMatrix` is changed after creation, it only affects primitives with one instance and only in 3D mode.
  - `ImageryLayer` properties `alpha`, `brightness`, `contrast`, `hue`, `saturation`, and `gamma` may no longer be functions. If you need to change these values each frame, consider moving your logic to an event handler for `Scene.preRender`.
  - Removed `closeTop` and `closeBottom` options from `RectangleGeometry`.
  - CZML changes:
    - CZML is now versioned using the <major>.<minor> scheme. For example, any CZML 1.0 implementation will be able to load any 1.<minor> document (with graceful degradation). Major version number increases will be reserved for breaking changes. We fully expect these major version increases to happen, as CZML is still in development, but we wanted to give developers a stable target to work with.
    - A `"1.0"` version string is required to be on the document packet, which is required to be the first packet in a CZML file. Previously the `document` packet was optional; it is now mandatory. The simplest document packet is:
      ```
      {
        "id":"document",
        "version":"1.0"
      }
      ```
    - The `vertexPositions` property has been removed. There is now a `positions` property directly on objects that use it, currently `polyline`, `polygon`, and `wall`.
    - `cone`, `pyramid`, and `vector` have been removed from the core CZML schema. They are now treated as extensions maintained by Analytical Graphics and have been renamed to `agi_conicSensor`, `agi_customPatternSensor`, and `agi_vector` respectively.
    - The `orientation` property has been changed to match Cesium convention. To update existing CZML documents, conjugate the quaternion values.
    - `pixelOffset` now uses the top-left of the screen as the origin; previously it was the bottom-left. To update existing documents, negate the `y` value.
    - Removed `color`, `outlineColor`, and `outlineWidth` properties from `polyline` and `path`. There is a new `material` property that allows you to specify a variety of materials, such as `solidColor`, `polylineOutline` and `polylineGlow`.
    - See the [CZML Schema](https://github.com/CesiumGS/cesium/wiki/CZML-Content) for more details. We plan on greatly improving this document in the coming weeks.

- Added camera collision detection with terrain to the default mouse interaction.
- Modified the default camera tilt mouse behavior to tilt about the point clicked, taking into account terrain.
- Modified the default camera mouse behavior to look about the camera's position when the sky is clicked.
- Cesium can now render an unlimited number of imagery layers, no matter how few texture units are supported by the hardware.
- Added support for rendering terrain lighting with oct-encoded per-vertex normals. Added `CesiumTerrainProvider.requestVertexNormals` to request per vertex normals. Added `hasVertexNormals` property to all terrain providers to indicate whether or not vertex normals are included in the requested terrain tiles.
- Added `Globe.getHeight` and `Globe.pick` for finding the terrain height at a given Cartographic coordinate and picking the terrain with a ray.
- Added `scene3DOnly` options to `Viewer`, `CesiumWidget`, and `Scene` constructors. This setting optimizes memory usage and performance for 3D mode at the cost of losing the ability to use 2D or Columbus View.
- Added `forwardExtrapolationType`, `forwardExtrapolationDuration`, `backwardExtrapolationType`, and `backwardExtrapolationDuration` to `SampledProperty` and `SampledPositionProperty` which allows the user to specify how a property calculates its value when outside the range of its sample data.
- Prevent primitives from flashing off and on when modifying static DataSources.
- Added the following methods to `IntersectionTests`: `rayTriangle`, `lineSegmentTriangle`, `raySphere`, and `lineSegmentSphere`.
- Matrix types now have `add` and `subtract` functions.
- `Matrix3` type now has a `fromCrossProduct` function.
- Added `CesiumMath.signNotZero`, `CesiumMath.toSNorm` and `CesiumMath.fromSNorm` functions.
- DataSource & CZML models now default to North-East-Down orientation if none is provided.
- `TileMapServiceImageryProvider` now works with tilesets created by tools that better conform to the TMS specification. In particular, a profile of `global-geodetic` or `global-mercator` is now supported (in addition to the previous `geodetic` and `mercator`) and in these profiles it is assumed that the X coordinates of the bounding box correspond to the longitude direction.
- `EntityCollection` and `CompositeEntityCollection` now include the array of modified entities as the last parameter to their `onCollectionChanged` event.
- `RectangleGeometry`, `RectangleOutlineGeometry` and `RectanglePrimitive` can cross the international date line.

## Beta Releases

### b30 - 2014-07-01

- Breaking changes ([why so many?](https://community.cesium.com/t/moving-towards-cesium-1-0/1209))

  - CZML property references now use a `#` symbol to separate identifier from property path. `objectId.position` should now be `objectId#position`.
  - All `Cartesian2`, `Cartesian3`, `Cartesian4`, `TimeInterval`, and `JulianDate` functions that take a `result` parameter now require the parameter (except for functions starting with `from`).
  - Modified `Transforms.pointToWindowCoordinates` and `SceneTransforms.wgs84ToWindowCoordinates` to return window coordinates with origin at the top left corner.
  - `Billboard.pixelOffset` and `Label.pixelOffset` now have their origin at the top left corner.
  - Replaced `CameraFlightPath.createAnimation` with `Camera.flyTo` and replaced `CameraFlightPath.createAnimationRectangle` with `Camera.flyToRectangle`. Code that looked like:

            scene.animations.add(Cesium.CameraFlightPath.createAnimation(scene, {
                destination : Cesium.Cartesian3.fromDegrees(-117.16, 32.71, 15000.0)
            }));

    should now look like:

            scene.camera.flyTo({
                destination : Cesium.Cartesian3.fromDegrees(-117.16, 32.71, 15000.0)
            });

  - In `Camera.flyTo` and `Camera.flyToRectangle`:
    - `options.duration` is now in seconds, not milliseconds.
    - Renamed `options.endReferenceFrame` to `options.endTransform`.
    - Renamed `options.onComplete` to `options.complete`.
    - Renamed `options.onCancel` to `options.cancel`.
  - The following are now in seconds, not milliseconds.
    - `Scene.morphToColumbusView`, `Scene.morphTo2D`, and `Scene.morphTo3D` parameter `duration`.
    - `HomeButton` constructor parameter `options.duration`, `HomeButtonViewModel` constructor parameter `duration`, and `HomeButtonViewModel.duration`.
    - `SceneModePicker` constructor parameter `duration`, `SceneModePickerViewModel` constructor parameter `duration`, and `SceneModePickerViewModel.duration`.
    - `Geocoder` and `GeocoderViewModel` constructor parameter `options.flightDuration` and `GeocoderViewModel.flightDuration`.
    - `ScreenSpaceCameraController.bounceAnimationTime`.
    - `FrameRateMonitor` constructor parameter `options.samplingWindow`, `options.quietPeriod`, and `options.warmupPeriod`.
  - Refactored `JulianDate` to be in line with other Core types.
    - Most functions now take result parameters.
    - The default constructor no longer creates a date at the current time, use `JulianDate.now()` instead.
    - Removed `JulianDate.getJulianTimeFraction` and `JulianDate.compareTo`
    - `new JulianDate()` -> `JulianDate.now()`
    - `date.getJulianDayNumber()` -> `date.dayNumber`
    - `date.getSecondsOfDay()` -> `secondsOfDay`
    - `date.getTotalDays()` -> `JulianDate.getTotalDays(date)`
    - `date.getSecondsDifference(arg1, arg2)` -> `JulianDate.getSecondsDifference(arg2, arg1)` (Note, order of arguments flipped)
    - `date.getDaysDifference(arg1, arg2)` -> `JulianDate.getDaysDifference(arg2, arg1)` (Note, order of arguments flipped)
    - `date.getTaiMinusUtc()` -> `JulianDate.getTaiMinusUtc(date)`
    - `date.addSeconds(seconds)` -> `JulianDate.addSeconds(date, seconds)`
    - `date.addMinutes(minutes)` -> `JulianDate.addMinutes(date, minutes)`
    - `date.addHours(hours)` -> `JulianDate.addHours(date, hours)`
    - `date.addDays(days)` -> `JulianDate.addDays(date, days)`
    - `date.lessThan(right)` -> `JulianDate.lessThan(left, right)`
    - `date.lessThanOrEquals(right)` -> `JulianDate.lessThanOrEquals(left, right)`
    - `date.greaterThan(right)` -> `JulianDate.greaterThan(left, right)`
    - `date.greaterThanOrEquals(right)` -> `JulianDate.greaterThanOrEquals(left, right)`
  - Refactored `TimeInterval` to be in line with other Core types.

    - The constructor no longer requires parameters and now takes a single options parameter. Code that looked like:

            new TimeInterval(startTime, stopTime, true, true, data);

    should now look like:

            new TimeInterval({
                start : startTime,
                stop : stopTime,
                isStartIncluded : true,
                isStopIncluded : true,
                data : data
            });

    - `TimeInterval.fromIso8601` now takes a single options parameter. Code that looked like:

            TimeInterval.fromIso8601(intervalString, true, true, data);

    should now look like:

            TimeInterval.fromIso8601({
                iso8601 : intervalString,
                isStartIncluded : true,
                isStopIncluded : true,
                data : data
            });

    - `interval.intersect(otherInterval)` -> `TimeInterval.intersect(interval, otherInterval)`
    - `interval.contains(date)` -> `TimeInterval.contains(interval, date)`

  - Removed `TimeIntervalCollection.intersectInterval`.
  - `TimeIntervalCollection.findInterval` now takes a single options parameter instead of individual parameters. Code that looked like:

            intervalCollection.findInterval(startTime, stopTime, false, true);

    should now look like:

            intervalCollection.findInterval({
                start : startTime,
                stop : stopTime,
                isStartIncluded : false,
                isStopIncluded : true
            });

  - `TimeIntervalCollection.empty` was renamed to `TimeIntervalCollection.isEmpty`
  - Removed `Scene.animations` and `AnimationCollection` from the public Cesium API.
  - Replaced `color`, `outlineColor`, and `outlineWidth` in `DynamicPath` with a `material` property.
  - `ModelAnimationCollection.add` and `ModelAnimationCollection.addAll` renamed `options.startOffset` to `options.delay`. Also renamed `ModelAnimation.startOffset` to `ModelAnimation.delay`.
  - Replaced `Scene.scene2D.projection` property with read-only `Scene.mapProjection`. Set this with the `mapProjection` option for the `Viewer`, `CesiumWidget`, or `Scene` constructors.
  - Moved Fresnel, Reflection, and Refraction materials to the [Materials Pack Plugin](https://github.com/CesiumGS/cesium-materials-pack).
  - Renamed `Simon1994PlanetaryPositions` functions `ComputeSunPositionInEarthInertialFrame` and `ComputeMoonPositionInEarthInertialFrame` to `computeSunPositionInEarthInertialFrame` and `computeMoonPositionInEarthInertialFrame`, respectively.
  - `Scene` constructor function now takes an `options` parameter instead of individual parameters.
  - `CesiumWidget.showErrorPanel` now takes a `message` parameter in between the previous `title` and `error` parameters.
  - Removed `Camera.createCorrectPositionAnimation`.
  - Moved `LeapSecond.leapSeconds` to `JulianDate.leapSeconds`.
  - `Event.removeEventListener` no longer throws `DeveloperError` if the `listener` does not exist; it now returns `false`.
  - Enumeration values of `SceneMode` have better correspondence with mode names to help with debugging.
  - The build process now requires [Node.js](http://nodejs.org/) to be installed on the system.

- Cesium now supports Internet Explorer 11.0.9 on desktops. For the best results, use the new [IE Developer Channel](http://devchannel.modern.ie/) for development.
- `ReferenceProperty` can now handle sub-properties, for example, `myObject#billboard.scale`.
- `DynamicObject.id` can now include period characters.
- Added `PolylineGlowMaterialProperty` which enables data sources to use the PolylineGlow material.
- Fixed support for embedded resources in glTF models.
- Added `HermitePolynomialApproximation.interpolate` for performing interpolation when derivative information is available.
- `SampledProperty` and `SampledPositionProperty` can now store derivative information for each sample value. This allows for more accurate interpolation when using `HermitePolynomialApproximation`.
- Added `FrameRateMonitor` to monitor the frame rate achieved by a `Scene` and to raise a `lowFrameRate` event when it falls below a configurable threshold.
- Added `PerformanceWatchdog` widget and `viewerPerformanceWatchdogMixin`.
- `Viewer` and `CesiumWidget` now provide more user-friendly error messages when an initialization or rendering error occurs.
- `Viewer` and `CesiumWidget` now take a new optional parameter, `creditContainer`.
- `Viewer` can now optionally be constructed with a `DataSourceCollection`. Previously, it always created one itself internally.
- Fixed a problem that could rarely lead to the camera's `tilt` property being `NaN`.
- `GeoJsonDataSource` no longer uses the `name` or `title` property of the feature as the dynamic object's name if the value of the property is null.
- Added `TimeIntervalCollection.isStartIncluded` and `TimeIntervalCollection.isStopIncluded`.
- Added `Cesium.VERSION` to the combined `Cesium.js` file.
- Made general improvements to the [reference documentation](http://cesiumjs.org/refdoc.html).
- Updated third-party [Tween.js](https://github.com/sole/tween.js/) from r7 to r13.
- Updated third-party JSDoc 3.3.0-alpha5 to 3.3.0-alpha9.
- The development web server has been rewritten in Node.js, and is now included as part of each release.

### b29 - 2014-06-02

- Breaking changes ([why so many?](https://community.cesium.com/t/moving-towards-cesium-1-0/1209))

  - Replaced `Scene.createTextureAtlas` with `new TextureAtlas`.
  - Removed `CameraFlightPath.createAnimationCartographic`. Code that looked like:

           var flight = CameraFlightPath.createAnimationCartographic(scene, {
               destination : cartographic
           });
           scene.animations.add(flight);

    should now look like:

           var flight = CameraFlightPath.createAnimation(scene, {
               destination : ellipsoid.cartographicToCartesian(cartographic)
           });
           scene.animations.add(flight);

  - Removed `CesiumWidget.onRenderLoopError` and `Viewer.renderLoopError`. They have been replaced by `Scene.renderError`.
  - Renamed `CompositePrimitive` to `PrimitiveCollection` and added an `options` parameter to the constructor function.
  - Removed `Shapes.compute2DCircle`, `Shapes.computeCircleBoundary` and `Shapes.computeEllipseBoundary`. Instead, use `CircleOutlineGeometry` and `EllipseOutlineGeometry`. See the [tutorial](http://cesiumjs.org/2013/11/04/Geometry-and-Appearances/).
  - Removed `PolylinePipeline`, `PolygonPipeline`, `Tipsify`, `FrustumCommands`, and all `Renderer` types (except noted below) from the public Cesium API. These are still available but are not part of the official API and may change in future versions. `Renderer` types in particular are likely to change.
  - For AMD users only:
    - Moved `PixelFormat` from `Renderer` to `Core`.
    - Moved the following from `Renderer` to `Scene`: `TextureAtlas`, `TextureAtlasBuilder`, `BlendEquation`, `BlendFunction`, `BlendingState`, `CullFace`, `DepthFunction`, `StencilFunction`, and `StencilOperation`.
    - Moved the following from `Scene` to `Core`: `TerrainProvider`, `ArcGisImageServerTerrainProvider`, `CesiumTerrainProvider`, `EllipsoidTerrainProvider`, `VRTheWorldTerrainProvider`, `TerrainData`, `HeightmapTerrainData`, `QuantizedMeshTerrainData`, `TerrainMesh`, `TilingScheme`, `GeographicTilingScheme`, `WebMercatorTilingScheme`, `sampleTerrain`, `TileProviderError`, `Credit`.
  - Removed `TilingScheme.createRectangleOfLevelZeroTiles`, `GeographicTilingScheme.createLevelZeroTiles` and `WebMercatorTilingScheme.createLevelZeroTiles`.
  - Removed `CameraColumbusViewMode`.
  - Removed `Enumeration`.

- Added new functions to `Cartesian3`: `fromDegrees`, `fromRadians`, `fromDegreesArray`, `fromRadiansArray`, `fromDegreesArray3D` and `fromRadiansArray3D`. Added `fromRadians` to `Cartographic`.
- Fixed dark lighting in 3D and Columbus View when viewing a primitive edge on. ([#592](https://github.com/CesiumGS/cesium/issues/592))
- Improved Internet Explorer 11.0.8 support including workarounds for rendering labels, billboards, and the sun.
- Improved terrain and imagery rendering performance when very close to the surface.
- Added `preRender` and `postRender` events to `Scene`.
- Added `Viewer.targetFrameRate` and `CesiumWidget.targetFrameRate` to allow for throttling of the requestAnimationFrame rate.
- Added `Viewer.resolutionScale` and `CesiumWidget.resolutionScale` to allow the scene to be rendered at a resolution other than the canvas size.
- `Camera.transform` now works consistently across scene modes.
- Fixed a bug that prevented `sampleTerrain` from working with STK World Terrain in Firefox.
- `sampleTerrain` no longer fails when used with a `TerrainProvider` that is not yet ready.
- Fixed problems that could occur when using `ArcGisMapServerImageryProvider` to access a tiled MapServer of non-global extent.
- Added `interleave` option to `Primitive` constructor.
- Upgraded JSDoc from 3.0 to 3.3.0-alpha5. The Cesium reference documentation now has a slightly different look and feel.
- Upgraded Dojo from 1.9.1 to 1.9.3. NOTE: Dojo is only used in Sandcastle and not required by Cesium.

### b28 - 2014-05-01

- Breaking changes ([why so many?](https://community.cesium.com/t/breaking-changes/1132)):
  - Renamed and moved `Scene.primitives.centralBody` moved to `Scene.globe`.
  - Removed `CesiumWidget.centralBody` and `Viewer.centralBody`. Use `CesiumWidget.scene.globe` and `Viewer.scene.globe`.
  - Renamed `CentralBody` to `Globe`.
  - Replaced `Model.computeWorldBoundingSphere` with `Model.boundingSphere`.
  - Refactored visualizers, removing `setDynamicObjectCollection`, `getDynamicObjectCollection`, `getScene`, and `removeAllPrimitives` which are all superfluous after the introduction of `DataSourceDisplay`. The affected classes are:
    - `DynamicBillboardVisualizer`
    - `DynamicConeVisualizerUsingCustomSensor`
    - `DynamicLabelVisualizer`
    - `DynamicModelVisualizer`
    - `DynamicPathVisualizer`
    - `DynamicPointVisualizer`
    - `DynamicPyramidVisualizer`
    - `DynamicVectorVisualizer`
    - `GeometryVisualizer`
  - Renamed Extent to Rectangle
    - `Extent` -> `Rectangle`
    - `ExtentGeometry` -> `RectangleGeomtry`
    - `ExtentGeometryOutline` -> `RectangleGeometryOutline`
    - `ExtentPrimitive` -> `RectanglePrimitive`
    - `BoundingRectangle.fromExtent` -> `BoundingRectangle.fromRectangle`
    - `BoundingSphere.fromExtent2D` -> `BoundingSphere.fromRectangle2D`
    - `BoundingSphere.fromExtentWithHeights2D` -> `BoundingSphere.fromRectangleWithHeights2D`
    - `BoundingSphere.fromExtent3D` -> `BoundingSphere.fromRectangle3D`
    - `EllipsoidalOccluder.computeHorizonCullingPointFromExtent` -> `EllipsoidalOccluder.computeHorizonCullingPointFromRectangle`
    - `Occluder.computeOccludeePointFromExtent` -> `Occluder.computeOccludeePointFromRectangle`
    - `Camera.getExtentCameraCoordinates` -> `Camera.getRectangleCameraCoordinates`
    - `Camera.viewExtent` -> `Camera.viewRectangle`
    - `CameraFlightPath.createAnimationExtent` -> `CameraFlightPath.createAnimationRectangle`
    - `TilingScheme.extentToNativeRectangle` -> `TilingScheme.rectangleToNativeRectangle`
    - `TilingScheme.tileXYToNativeExtent` -> `TilingScheme.tileXYToNativeRectangle`
    - `TilingScheme.tileXYToExtent` -> `TilingScheme.tileXYToRectangle`
  - Converted `DataSource` get methods into properties.
    - `getName` -> `name`
    - `getClock` -> `clock`
    - `getChangedEvent` -> `changedEvent`
    - `getDynamicObjectCollection` -> `dynamicObjects`
    - `getErrorEvent` -> `errorEvent`
  - `BaseLayerPicker` has been extended to support terrain selection ([#1607](https://github.com/CesiumGS/cesium/pull/1607)).
    - The `BaseLayerPicker` constructor function now takes the container element and an options object instead of a CentralBody and ImageryLayerCollection.
    - The `BaseLayerPickerViewModel` constructor function now takes an options object instead of a `CentralBody` and `ImageryLayerCollection`.
    - `ImageryProviderViewModel` -> `ProviderViewModel`
    - `BaseLayerPickerViewModel.selectedName` -> `BaseLayerPickerViewModel.buttonTooltip`
    - `BaseLayerPickerViewModel.selectedIconUrl` -> `BaseLayerPickerViewModel.buttonImageUrl`
    - `BaseLayerPickerViewModel.selectedItem` -> `BaseLayerPickerViewModel.selectedImagery`
    - `BaseLayerPickerViewModel.imageryLayers`has been removed and replaced with `BaseLayerPickerViewModel.centralBody`
  - Renamed `TimeIntervalCollection.clear` to `TimeIntervalColection.removeAll`
  - `Context` is now private.
    - Removed `Scene.context`. Instead, use `Scene.drawingBufferWidth`, `Scene.drawingBufferHeight`, `Scene.maximumAliasedLineWidth`, and `Scene.createTextureAtlas`.
    - `Billboard.computeScreenSpacePosition`, `Label.computeScreenSpacePosition`, `SceneTransforms.clipToWindowCoordinates` and `SceneTransforms.clipToDrawingBufferCoordinates` take a `Scene` parameter instead of a `Context`.
    - `Camera` constructor takes `Scene` as parameter instead of `Context`
  - Types implementing the `ImageryProvider` interface arenow require a `hasAlphaChannel` property.
  - Removed `checkForChromeFrame` since Chrome Frame is no longer supported by Google. See [Google's official announcement](http://blog.chromium.org/2013/06/retiring-chrome-frame.html).
  - Types implementing `DataSource` no longer need to implement `getIsTimeVarying`.
- Added a `NavigationHelpButton` widget that, when clicked, displays information about how to navigate around the globe with the mouse. The new button is enabled by default in the `Viewer` widget.
- Added `Model.minimumPixelSize` property so models remain visible when the viewer zooms out.
- Added `DynamicRectangle` to support DataSource provided `RectangleGeometry`.
- Added `DynamicWall` to support DataSource provided `WallGeometry`.
- Improved texture upload performance and reduced memory usage when using `BingMapsImageryProvider` and other imagery providers that return false from `hasAlphaChannel`.
- Added the ability to offset the grid in the `GridMaterial`.
- `GeometryVisualizer` now creates geometry asynchronously to prevent locking up the browser.
- Add `Clock.canAnimate` to prevent time from advancing, even while the clock is animating.
- `Viewer` now prevents time from advancing if asynchronous geometry is being processed in order to avoid showing an incomplete picture. This can be disabled via the `Viewer.allowDataSourcesToSuspendAnimation` settings.
- Added ability to modify glTF material parameters using `Model.getMaterial`, `ModelMaterial`, and `ModelMesh.material`.
- Added `asynchronous` and `ready` properties to `Model`.
- Added `Cartesian4.fromColor` and `Color.fromCartesian4`.
- Added `getScale` and `getMaximumScale` to `Matrix2`, `Matrix3`, and `Matrix4`.
- Upgraded Knockout from version 3.0.0 to 3.1.0.
- Upgraded TopoJSON from version 1.1.4 to 1.6.8.

### b27 - 2014-04-01

- Breaking changes:

  - All `CameraController` functions have been moved up to the `Camera`. Removed `CameraController`. For example, code that looked like:

           scene.camera.controller.viewExtent(extent);

    should now look like:

           scene.camera.viewExtent(extent);

  - Finished replacing getter/setter functions with properties:
    - `ImageryLayer`
      - `getImageryProvider` -> `imageryProvider`
      - `getExtent` -> `extent`
    - `Billboard`, `Label`
      - `getShow`, `setShow` -> `show`
      - `getPosition`, `setPosition` -> `position`
      - `getPixelOffset`, `setPixelOffset` -> `pixelOffset`
      - `getTranslucencyByDistance`, `setTranslucencyByDistance` -> `translucencyByDistance`
      - `getPixelOffsetScaleByDistance`, `setPixelOffsetScaleByDistance` -> `pixelOffsetScaleByDistance`
      - `getEyeOffset`, `setEyeOffset` -> `eyeOffset`
      - `getHorizontalOrigin`, `setHorizontalOrigin` -> `horizontalOrigin`
      - `getVerticalOrigin`, `setVerticalOrigin` -> `verticalOrigin`
      - `getScale`, `setScale` -> `scale`
      - `getId` -> `id`
    - `Billboard`
      - `getScaleByDistance`, `setScaleByDistance` -> `scaleByDistance`
      - `getImageIndex`, `setImageIndex` -> `imageIndex`
      - `getColor`, `setColor` -> `color`
      - `getRotation`, `setRotation` -> `rotation`
      - `getAlignedAxis`, `setAlignedAxis` -> `alignedAxis`
      - `getWidth`, `setWidth` -> `width`
      - `getHeight` `setHeight` -> `height`
    - `Label`
      - `getText`, `setText` -> `text`
      - `getFont`, `setFont` -> `font`
      - `getFillColor`, `setFillColor` -> `fillColor`
      - `getOutlineColor`, `setOutlineColor` -> `outlineColor`
      - `getOutlineWidth`, `setOutlineWidth` -> `outlineWidth`
      - `getStyle`, `setStyle` -> `style`
    - `Polygon`
      - `getPositions`, `setPositions` -> `positions`
    - `Polyline`
      - `getShow`, `setShow` -> `show`
      - `getPositions`, `setPositions` -> `positions`
      - `getMaterial`, `setMeterial` -> `material`
      - `getWidth`, `setWidth` -> `width`
      - `getLoop`, `setLoop` -> `loop`
      - `getId` -> `id`
    - `Occluder`
      - `getPosition` -> `position`
      - `getRadius` -> `radius`
      - `setCameraPosition` -> `cameraPosition`
    - `LeapSecond`
      - `getLeapSeconds`, `setLeapSeconds` -> `leapSeconds`
    - `Fullscreen`
      - `getFullscreenElement` -> `element`
      - `getFullscreenChangeEventName` -> `changeEventName`
      - `getFullscreenErrorEventName` -> `errorEventName`
      - `isFullscreenEnabled` -> `enabled`
      - `isFullscreen` -> `fullscreen`
    - `Event`
      - `getNumberOfListeners` -> `numberOfListeners`
    - `EllipsoidGeodesic`
      - `getSurfaceDistance` -> `surfaceDistance`
      - `getStart` -> `start`
      - `getEnd` -> `end`
      - `getStartHeading` -> `startHeading`
      - `getEndHeading` -> `endHeading`
    - `AnimationCollection`
      - `getAll` -> `all`
    - `CentralBodySurface`
      - `getTerrainProvider`, `setTerrainProvider` -> `terrainProvider`
    - `Credit`
      - `getText` -> `text`
      - `getImageUrl` -> `imageUrl`
      - `getLink` -> `link`
    - `TerrainData`, `HightmapTerrainData`, `QuanitzedMeshTerrainData`
      - `getWaterMask` -> `waterMask`
    - `Tile`
      - `getChildren` -> `children`
    - `Buffer`
      - `getSizeInBytes` -> `sizeInBytes`
      - `getUsage` -> `usage`
      - `getVertexArrayDestroyable`, `setVertexArrayDestroyable` -> `vertexArrayDestroyable`
    - `CubeMap`
      - `getPositiveX` -> `positiveX`
      - `getNegativeX` -> `negativeX`
      - `getPositiveY` -> `positiveY`
      - `getNegativeY` -> `negativeY`
      - `getPositiveZ` -> `positiveZ`
      - `getNegativeZ` -> `negativeZ`
    - `CubeMap`, `Texture`
      - `getSampler`, `setSampler` -> `sampler`
      - `getPixelFormat` -> `pixelFormat`
      - `getPixelDatatype` -> `pixelDatatype`
      - `getPreMultiplyAlpha` -> `preMultiplyAlpha`
      - `getFlipY` -> `flipY`
      - `getWidth` -> `width`
      - `getHeight` -> `height`
    - `CubeMapFace`
      - `getPixelFormat` -> `pixelFormat`
      - `getPixelDatatype` -> `pixelDatatype`
    - `Framebuffer`
      - `getNumberOfColorAttachments` -> `numberOfColorAttachments`
      - `getDepthTexture` -> `depthTexture`
      - `getDepthRenderbuffer` -> `depthRenderbuffer`
      - `getStencilRenderbuffer` -> `stencilRenderbuffer`
      - `getDepthStencilTexture` -> `depthStencilTexture`
      - `getDepthStencilRenderbuffer` -> `depthStencilRenderbuffer`
      - `hasDepthAttachment` -> `hasdepthAttachment`
    - `Renderbuffer`
      - `getFormat` -> `format`
      - `getWidth` -> `width`
      - `getHeight` -> `height`
    - `ShaderProgram`
      - `getVertexAttributes` -> `vertexAttributes`
      - `getNumberOfVertexAttributes` -> `numberOfVertexAttributes`
      - `getAllUniforms` -> `allUniforms`
      - `getManualUniforms` -> `manualUniforms`
    - `Texture`
      - `getDimensions` -> `dimensions`
    - `TextureAtlas`
      - `getBorderWidthInPixels` -> `borderWidthInPixels`
      - `getTextureCoordinates` -> `textureCoordinates`
      - `getTexture` -> `texture`
      - `getNumberOfImages` -> `numberOfImages`
      - `getGUID` -> `guid`
    - `VertexArray`
      - `getNumberOfAttributes` -> `numberOfAttributes`
      - `getIndexBuffer` -> `indexBuffer`
  - Finished removing prototype functions. (Use 'static' versions of these functions instead):
    - `BoundingRectangle`
      - `union`, `expand`
    - `BoundingSphere`
      - `union`, `expand`, `getPlaneDistances`, `projectTo2D`
    - `Plane`
      - `getPointDistance`
    - `Ray`
      - `getPoint`
    - `Spherical`
      - `normalize`
    - `Extent`
      - `validate`, `getSouthwest`, `getNorthwest`, `getNortheast`, `getSoutheast`, `getCenter`, `intersectWith`, `contains`, `isEmpty`, `subsample`
  - `DataSource` now has additional required properties, `isLoading` and `loadingEvent` as well as a new optional `update` method which will be called each frame.
  - Renamed `Stripe` material uniforms `lightColor` and `darkColor` to `evenColor` and `oddColor`.
  - Replaced `SceneTransitioner` with new functions and properties on the `Scene`: `morphTo2D`, `morphToColumbusView`, `morphTo3D`, `completeMorphOnUserInput`, `morphStart`, `morphComplete`, and `completeMorph`.
  - Removed `TexturePool`.

- Improved visual quality for translucent objects with [Weighted Blended Order-Independent Transparency](http://cesiumjs.org/2014/03/14/Weighted-Blended-Order-Independent-Transparency/).
- Fixed extruded polygons rendered in the southern hemisphere. [#1490](https://github.com/CesiumGS/cesium/issues/1490)
- Fixed Primitive picking that have a closed appearance drawn on the surface. [#1333](https://github.com/CesiumGS/cesium/issues/1333)
- Added `StripeMaterialProperty` for supporting the `Stripe` material in DynamicScene.
- `loadArrayBuffer`, `loadBlob`, `loadJson`, `loadText`, and `loadXML` now support loading data from data URIs.
- The `debugShowBoundingVolume` property on primitives now works across all scene modes.
- Eliminated the use of a texture pool for Earth surface imagery textures. The use of the pool was leading to mipmapping problems in current versions of Google Chrome where some tiles would show imagery from entirely unrelated parts of the globe.

### b26 - 2014-03-03

- Breaking changes:
  - Replaced getter/setter functions with properties:
    - `Scene`
      - `getCanvas` -> `canvas`
      - `getContext` -> `context`
      - `getPrimitives` -> `primitives`
      - `getCamera` -> `camera`
      - `getScreenSpaceCameraController` -> `screenSpaceCameraController`
      - `getFrameState` -> `frameState`
      - `getAnimations` -> `animations`
    - `CompositePrimitive`
      - `getCentralBody`, `setCentralBody` -> `centralBody`
      - `getLength` -> `length`
    - `Ellipsoid`
      - `getRadii` -> `radii`
      - `getRadiiSquared` -> `radiiSquared`
      - `getRadiiToTheFourth` -> `radiiToTheFourth`
      - `getOneOverRadii` -> `oneOverRadii`
      - `getOneOverRadiiSquared` -> `oneOverRadiiSquared`
      - `getMinimumRadius` -> `minimumRadius`
      - `getMaximumRadius` -> `maximumRadius`
    - `CentralBody`
      - `getEllipsoid` -> `ellipsoid`
      - `getImageryLayers` -> `imageryLayers`
    - `EllipsoidalOccluder`
      - `getEllipsoid` -> `ellipsoid`
      - `getCameraPosition`, `setCameraPosition` -> `cameraPosition`
    - `EllipsoidTangentPlane`
      - `getEllipsoid` -> `ellipsoid`
      - `getOrigin` -> `origin`
    - `GeographicProjection`
      - `getEllipsoid` -> `ellipsoid`
    - `WebMercatorProjection`
      - `getEllipsoid` -> `ellipsoid`
    - `SceneTransitioner`
      - `getScene` -> `scene`
      - `getEllipsoid` -> `ellipsoid`
    - `ScreenSpaceCameraController`
      - `getEllipsoid`, `setEllipsoid` -> `ellipsoid`
    - `SkyAtmosphere`
      - `getEllipsoid` -> `ellipsoid`
    - `TilingScheme`, `GeographicTilingScheme`, `WebMercatorTilingSheme`
      - `getEllipsoid` -> `ellipsoid`
      - `getExtent` -> `extent`
      - `getProjection` -> `projection`
    - `ArcGisMapServerImageryProvider`, `BingMapsImageryProvider`, `GoogleEarthImageryProvider`, `GridImageryProvider`, `OpenStreetMapImageryProvider`, `SingleTileImageryProvider`, `TileCoordinatesImageryProvider`, `TileMapServiceImageryProvider`, `WebMapServiceImageryProvider`
      - `getProxy` -> `proxy`
      - `getTileWidth` -> `tileWidth`
      - `getTileHeight` -> `tileHeight`
      - `getMaximumLevel` -> `maximumLevel`
      - `getMinimumLevel` -> `minimumLevel`
      - `getTilingScheme` -> `tilingScheme`
      - `getExtent` -> `extent`
      - `getTileDiscardPolicy` -> `tileDiscardPolicy`
      - `getErrorEvent` -> `errorEvent`
      - `isReady` -> `ready`
      - `getCredit` -> `credit`
    - `ArcGisMapServerImageryProvider`, `BingMapsImageryProvider`, `GoogleEarthImageryProvider`, `OpenStreetMapImageryProvider`, `SingleTileImageryProvider`, `TileMapServiceImageryProvider`, `WebMapServiceImageryProvider`
      - `getUrl` -> `url`
    - `ArcGisMapServerImageryProvider`
      - `isUsingPrecachedTiles` - > `usingPrecachedTiles`
    - `BingMapsImageryProvider`
      - `getKey` -> `key`
      - `getMapStyle` -> `mapStyle`
    - `GoogleEarthImageryProvider`
      - `getPath` -> `path`
      - `getChannel` -> `channel`
      - `getVersion` -> `version`
      - `getRequestType` -> `requestType`
    - `WebMapServiceImageryProvider`
      - `getLayers` -> `layers`
    - `CesiumTerrainProvider`, `EllipsoidTerrainProvider`, `ArcGisImageServerTerrainProvider`, `VRTheWorldTerrainProvider`
      - `getErrorEvent` -> `errorEvent`
      - `getCredit` -> `credit`
      - `getTilingScheme` -> `tilingScheme`
      - `isReady` -> `ready`
    - `TimeIntervalCollection`
      - `getChangedEvent` -> `changedEvent`
      - `getStart` -> `start`
      - `getStop` -> `stop`
      - `getLength` -> `length`
      - `isEmpty` -> `empty`
    - `DataSourceCollection`, `ImageryLayerCollection`, `LabelCollection`, `PolylineCollection`, `SensorVolumeCollection`
      - `getLength` -> `length`
    - `BillboardCollection`
      - `getLength` -> `length`
      - `getTextureAtlas`, `setTextureAtlas` -> `textureAtlas`
      - `getDestroyTextureAtlas`, `setDestroyTextureAtlas` -> `destroyTextureAtlas`
  - Removed `Scene.getUniformState()`. Use `scene.context.getUniformState()`.
  - Visualizers no longer create a `dynamicObject` property on the primitives they create. Instead, they set the `id` property that is standard for all primitives.
  - The `propertyChanged` on DynamicScene objects has been renamed to `definitionChanged`. Also, the event is now raised in the case of an existing property being modified as well as having a new property assigned (previously only property assignment would raise the event).
  - The `visualizerTypes` parameter to the `DataSouceDisplay` has been changed to a callback function that creates an array of visualizer instances.
  - `DynamicDirectionsProperty` and `DynamicVertexPositionsProperty` were both removed, they have been superseded by `PropertyArray` and `PropertyPositionArray`, which make it easy for DataSource implementations to create time-dynamic arrays.
  - `VisualizerCollection` has been removed. It is superseded by `DataSourceDisplay`.
  - `DynamicEllipsoidVisualizer`, `DynamicPolygonVisualizer`, and `DynamicPolylineVisualizer` have been removed. They are superseded by `GeometryVisualizer` and corresponding `GeometryUpdater` implementations; `EllipsoidGeometryUpdater`, `PolygonGeometryUpdater`, `PolylineGeometryUpdater`.
  - Modified `CameraFlightPath` functions to take place in the camera's current reference frame. The arguments to the function now need to be given in world coordinates and an optional reference frame can be given when the flight is completed.
  - `PixelDatatype` properties are now JavaScript numbers, not `Enumeration` instances.
  - `combine` now takes two objects instead of an array, and defaults to copying shallow references. The `allowDuplicates` parameter has been removed. In the event of duplicate properties, the first object's properties will be used.
  - Removed `FeatureDetection.supportsCrossOriginImagery`. This check was only useful for very old versions of WebKit.
- Added `Model` for drawing 3D models using glTF. See the [tutorial](http://cesiumjs.org/2014/03/03/Cesium-3D-Models-Tutorial/) and [Sandcastle example](http://cesiumjs.org/Cesium/Apps/Sandcastle/index.html?src=3D%20Models.html&label=Showcases).
- DynamicScene now makes use of [Geometry and Appearances](http://cesiumjs.org/2013/11/04/Geometry-and-Appearances/), which provides a tremendous improvements to DataSource visualization (CZML, GeoJSON, etc..). Extruded geometries are now supported and in many use cases performance is an order of magnitude faster.
- Added new `SelectionIndicator` and `InfoBox` widgets to `Viewer`, activated by `viewerDynamicObjectMixin`.
- `CesiumTerrainProvider` now supports mesh-based terrain like the tiles created by [STK Terrain Server](https://community.cesium.com/t/stk-terrain-server-beta/1017).
- Fixed rendering artifact on translucent objects when zooming in or out.
- Added `CesiumInspector` widget for graphics debugging. In Cesium Viewer, it is enabled by using the query parameter `inspector=true`. Also see the [Sandcastle example](http://cesiumjs.org/Cesium/Apps/Sandcastle/index.html?src=Cesium%20Inspector.html&label=Showcases).
- Improved compatibility with Internet Explorer 11.
- `DynamicEllipse`, `DynamicPolygon`, and `DynamicEllipsoid` now have properties matching their geometry counterpart, i.e. `EllipseGeometry`, `EllipseOutlineGeometry`, etc. These properties are also available in CZML.
- Added a `definitionChanged` event to the `Property` interface as well as most `DynamicScene` objects. This makes it easy for a client to observe when new data is loaded into a property or object.
- Added an `isConstant` property to the `Property` interface. Constant properties do not change in regards to simulation time, i.e. `Property.getValue` will always return the same result for all times.
- `ConstantProperty` is now mutable; it's value can be updated via `ConstantProperty.setValue`.
- Improved the quality of imagery near the poles when the imagery source uses a `GeographicTilingScheme`.
- `OpenStreetMapImageryProvider` now supports imagery with a minimum level.
- `BingMapsImageryProvider` now uses HTTPS by default for metadata and tiles when the document is loaded over HTTPS.
- Added the ability for imagery providers to specify view-dependent attribution to be display in the `CreditDisplay`.
- View-dependent imagery source attribution is now added to the `CreditDisplay` by the `BingMapsImageryProvider`.
- Fixed viewing an extent. [#1431](https://github.com/CesiumGS/cesium/issues/1431)
- Fixed camera tilt in ICRF. [#544](https://github.com/CesiumGS/cesium/issues/544)
- Fixed developer error when zooming in 2D. If the zoom would create an invalid frustum, nothing is done. [#1432](https://github.com/CesiumGS/cesium/issues/1432)
- Fixed `WallGeometry` bug that failed by removing positions that were less close together by less than 6 decimal places. [#1483](https://github.com/CesiumGS/cesium/pull/1483)
- Fixed `EllipsoidGeometry` texture coordinates. [#1454](https://github.com/CesiumGS/cesium/issues/1454)
- Added a loop property to `Polyline`s to join the first and last point. [#960](https://github.com/CesiumGS/cesium/issues/960)
- Use `performance.now()` instead of `Date.now()`, when available, to limit time spent loading terrain and imagery tiles. This results in more consistent frame rates while loading tiles on some systems.
- `RequestErrorEvent` now includes the headers that were returned with the error response.
- Added `AssociativeArray`, which is a helper class for maintaining a hash of objects that also needs to be iterated often.
- Added `TimeIntervalCollection.getChangedEvent` which returns an event that will be raised whenever intervals are updated.
- Added a second parameter to `Material.fromType` to override default uniforms. [#1522](https://github.com/CesiumGS/cesium/pull/1522)
- Added `Intersections2D` class containing operations on 2D triangles.
- Added `czm_inverseViewProjection` and `czm_inverseModelViewProjection` automatic GLSL uniform.

### b25 - 2014-02-03

- Breaking changes:
  - The `Viewer` constructor argument `options.fullscreenElement` now matches the `FullscreenButton` default of `document.body`, it was previously the `Viewer` container itself.
  - Removed `Viewer.objectTracked` event; `Viewer.trackedObject` is now an ES5 Knockout observable that can be subscribed to directly.
  - Replaced `PerformanceDisplay` with `Scene.debugShowFramesPerSecond`.
  - `Asphalt`, `Blob`, `Brick`, `Cement`, `Erosion`, `Facet`, `Grass`, `TieDye`, and `Wood` materials were moved to the [Materials Pack Plugin](https://github.com/CesiumGS/cesium-materials-pack).
  - Renamed `GeometryPipeline.createAttributeIndices` to `GeometryPipeline.createAttributeLocations`.
  - Renamed `attributeIndices` property to `attributeLocations` when calling `Context.createVertexArrayFromGeometry`.
  - `PerformanceDisplay` requires a DOM element as a parameter.
- Fixed globe rendering in the current Canary version of Google Chrome.
- `Viewer` now monitors the clock settings of the first added `DataSource` for changes, and also now has a constructor option `automaticallyTrackFirstDataSourceClock` which will turn off this behavior.
- The `DynamicObjectCollection` created by `CzmlDataSource` now sends a single `collectionChanged` event after CZML is loaded; previously it was sending an event every time an object was created or removed during the load process.
- Added `ScreenSpaceCameraController.enableInputs` to fix issue with inputs not being restored after overlapping camera flights.
- Fixed picking in 2D with rotated map. [#1337](https://github.com/CesiumGS/cesium/issues/1337)
- `TileMapServiceImageryProvider` can now handle casing differences in tilemapresource.xml.
- `OpenStreetMapImageryProvider` now supports imagery with a minimum level.
- Added `Quaternion.fastSlerp` and `Quaternion.fastSquad`.
- Upgraded Tween.js to version r12.

### b24 - 2014-01-06

- Breaking changes:

  - Added `allowTextureFilterAnisotropic` (default: `true`) and `failIfMajorPerformanceCaveat` (default: `true`) properties to the `contextOptions` property passed to `Viewer`, `CesiumWidget`, and `Scene` constructors and moved the existing properties to a new `webgl` sub-property. For example, code that looked like:

           var viewer = new Viewer('cesiumContainer', {
               contextOptions : {
                 alpha : true
               }
           });

    should now look like:

           var viewer = new Viewer('cesiumContainer', {
               contextOptions : {
                 webgl : {
                   alpha : true
                 }
               }
           });

  - The read-only `Cartesian3` objects must now be cloned to camera properties instead of assigned. For example, code that looked like:

          camera.up = Cartesian3.UNIT_Z;

    should now look like:

          Cartesian3.clone(Cartesian3.UNIT_Z, camera.up);

  - The CSS files for individual widgets, e.g. `BaseLayerPicker.css`, no longer import other CSS files. Most applications should import `widgets.css` (and optionally `lighter.css`).
  - `SvgPath` has been replaced by a Knockout binding: `cesiumSvgPath`.
  - `DynamicObject.availability` is now a `TimeIntervalCollection` instead of a `TimeInterval`.
  - Removed prototype version of `BoundingSphere.transform`.
  - `Matrix4.multiplyByPoint` now returns a `Cartesian3` instead of a `Cartesian4`.

- The minified, combined `Cesium.js` file now omits certain `DeveloperError` checks, to increase performance and reduce file size. When developing your application, we recommend using the unminified version locally for early error detection, then deploying the minified version to production.
- Fixed disabling `CentralBody.enableLighting`.
- Fixed `Geocoder` flights when following an object.
- The `Viewer` widget now clears `Geocoder` input when the user clicks the home button.
- The `Geocoder` input type has been changed to `search`, which improves usability (particularly on mobile devices). There were also some other minor styling improvements.
- Added `CentralBody.maximumScreenSpaceError`.
- Added `translateEventTypes`, `zoomEventTypes`, `rotateEventTypes`, `tiltEventTypes`, and `lookEventTypes` properties to `ScreenSpaceCameraController` to change the default mouse inputs.
- Added `Billboard.setPixelOffsetScaleByDistance`, `Label.setPixelOffsetScaleByDistance`, `DynamicBillboard.pixelOffsetScaleByDistance`, and `DynamicLabel.pixelOffsetScaleByDistance` to control minimum/maximum pixelOffset scaling based on camera distance.
- Added `BoundingSphere.transformsWithoutScale`.
- Added `fromArray` function to `Matrix2`, `Matrix3` and `Matrix4`.
- Added `Matrix4.multiplyTransformation`, `Matrix4.multiplyByPointAsVector`.

### b23 - 2013-12-02

- Breaking changes:

  - Changed the `CatmulRomSpline` and `HermiteSpline` constructors from taking an array of structures to a structure of arrays. For example, code that looked like:

           var controlPoints = [
               { point: new Cartesian3(1235398.0, -4810983.0, 4146266.0), time: 0.0},
               { point: new Cartesian3(1372574.0, -5345182.0, 4606657.0), time: 1.5},
               { point: new Cartesian3(-757983.0, -5542796.0, 4514323.0), time: 3.0},
               { point: new Cartesian3(-2821260.0, -5248423.0, 4021290.0), time: 4.5},
               { point: new Cartesian3(-2539788.0, -4724797.0, 3620093.0), time: 6.0}
           ];
           var spline = new HermiteSpline(controlPoints);

    should now look like:

           var spline = new HermiteSpline({
               times : [ 0.0, 1.5, 3.0, 4.5, 6.0 ],
               points : [
                   new Cartesian3(1235398.0, -4810983.0, 4146266.0),
                   new Cartesian3(1372574.0, -5345182.0, 4606657.0),
                   new Cartesian3(-757983.0, -5542796.0, 4514323.0),
                   new Cartesian3(-2821260.0, -5248423.0, 4021290.0),
                   new Cartesian3(-2539788.0, -4724797.0, 3620093.0)
               ]
           });

  - `loadWithXhr` now takes an options object, and allows specifying HTTP method and data to send with the request.
  - Renamed `SceneTransitioner.onTransitionStart` to `SceneTransitioner.transitionStart`.
  - Renamed `SceneTransitioner.onTransitionComplete` to `SceneTransitioner.transitionComplete`.
  - Renamed `CesiumWidget.onRenderLoopError` to `CesiumWidget.renderLoopError`.
  - Renamed `SceneModePickerViewModel.onTransitionStart` to `SceneModePickerViewModel.transitionStart`.
  - Renamed `Viewer.onRenderLoopError` to `Viewer.renderLoopError`.
  - Renamed `Viewer.onDropError` to `Viewer.dropError`.
  - Renamed `CesiumViewer.onDropError` to `CesiumViewer.dropError`.
  - Renamed `viewerDragDropMixin.onDropError` to `viewerDragDropMixin.dropError`.
  - Renamed `viewerDynamicObjectMixin.onObjectTracked` to `viewerDynamicObjectMixin.objectTracked`.
  - `PixelFormat`, `PrimitiveType`, `IndexDatatype`, `TextureWrap`, `TextureMinificationFilter`, and `TextureMagnificationFilter` properties are now JavaScript numbers, not `Enumeration` instances.
  - Replaced `sizeInBytes` properties on `IndexDatatype` with `IndexDatatype.getSizeInBytes`.

- Added `perPositionHeight` option to `PolygonGeometry` and `PolygonOutlineGeometry`.
- Added `QuaternionSpline` and `LinearSpline`.
- Added `Quaternion.log`, `Quaternion.exp`, `Quaternion.innerQuadrangle`, and `Quaternion.squad`.
- Added `Matrix3.inverse` and `Matrix3.determinant`.
- Added `ObjectOrientedBoundingBox`.
- Added `Ellipsoid.transformPositionFromScaledSpace`.
- Added `Math.nextPowerOfTwo`.
- Renamed our main website from [cesium.agi.com](http://cesium.agi.com/) to [cesiumjs.org](http://cesiumjs.org/).

### b22 - 2013-11-01

- Breaking changes:
  - Reversed the rotation direction of `Matrix3.fromQuaternion` to be consistent with graphics conventions. Mirrored change in `Quaternion.fromRotationMatrix`.
  - The following prototype functions were removed:
    - From `Matrix2`, `Matrix3`, and `Matrix4`: `toArray`, `getColumn`, `setColumn`, `getRow`, `setRow`, `multiply`, `multiplyByVector`, `multiplyByScalar`, `negate`, and `transpose`.
    - From `Matrix4`: `getTranslation`, `getRotation`, `inverse`, `inverseTransformation`, `multiplyByTranslation`, `multiplyByUniformScale`, `multiplyByPoint`. For example, code that previously looked like `matrix.toArray();` should now look like `Matrix3.toArray(matrix);`.
  - Replaced `DynamicPolyline` `color`, `outlineColor`, and `outlineWidth` properties with a single `material` property.
  - Renamed `DynamicBillboard.nearFarScalar` to `DynamicBillboard.scaleByDistance`.
  - All data sources must now implement `DataSource.getName`, which returns a user-readable name for the data source.
  - CZML `document` objects are no longer added to the `DynamicObjectCollection` created by `CzmlDataSource`. Use the `CzmlDataSource` interface to access the data instead.
  - `TimeInterval.equals`, and `TimeInterval.equalsEpsilon` now compare interval data as well.
  - All SVG files were deleted from `Widgets/Images` and replaced by a new `SvgPath` class.
  - The toolbar widgets (Home, SceneMode, BaseLayerPicker) and the fullscreen button now depend on `CesiumWidget.css` for global Cesium button styles.
  - The toolbar widgets expect their `container` to be the toolbar itself now, no need for separate containers for each widget on the bar.
  - `Property` implementations are now required to implement a prototype `equals` function.
  - `ConstantProperty` and `TimeIntervalCollectionProperty` no longer take a `clone` function and instead require objects to implement prototype `clone` and `equals` functions.
  - The `SkyBox` constructor now takes an `options` argument with a `sources` property, instead of directly taking `sources`.
  - Replaced `SkyBox.getSources` with `SkyBox.sources`.
  - The `bearing` property of `DynamicEllipse` is now called `rotation`.
  - CZML `ellipse.bearing` property is now `ellipse.rotation`.
- Added a `Geocoder` widget that allows users to enter an address or the name of a landmark and zoom to that location. It is enabled by default in applications that use the `Viewer` widget.
- Added `GoogleEarthImageryProvider`.
- Added `Moon` for drawing the moon, and `IauOrientationAxes` for computing the Moon's orientation.
- Added `Material.translucent` property. Set this property or `Appearance.translucent` for correct rendering order. Translucent geometries are rendered after opaque geometries.
- Added `enableLighting`, `lightingFadeOutDistance`, and `lightingFadeInDistance` properties to `CentralBody` to configure lighting.
- Added `Billboard.setTranslucencyByDistance`, `Label.setTranslucencyByDistance`, `DynamicBillboard.translucencyByDistance`, and `DynamicLabel.translucencyByDistance` to control minimum/maximum translucency based on camera distance.
- Added `PolylineVolumeGeometry` and `PolylineVolumeGeometryOutline`.
- Added `Shapes.compute2DCircle`.
- Added `Appearances` tab to Sandcastle with an example for each geometry appearance.
- Added `Scene.drillPick` to return list of objects each containing 1 primitive at a screen space position.
- Added `PolylineOutlineMaterialProperty` for use with `DynamicPolyline.material`.
- Added the ability to use `Array` and `JulianDate` objects as custom CZML properties.
- Added `DynamicObject.name` and corresponding CZML support. This is a non-unique, user-readable name for the object.
- Added `DynamicObject.parent` and corresponding CZML support. This allows for `DataSource` objects to present data hierarchically.
- Added `DynamicPoint.scaleByDistance` to control minimum/maximum point size based on distance from the camera.
- The toolbar widgets (Home, SceneMode, BaseLayerPicker) and the fullscreen button can now be styled directly with user-supplied CSS.
- Added `skyBox` to the `CesiumWidget` and `Viewer` constructors for changing the default stars.
- Added `Matrix4.fromTranslationQuaternionRotationScale` and `Matrix4.multiplyByScale`.
- Added `Matrix3.getEigenDecomposition`.
- Added utility function `getFilenameFromUri`, which given a URI with or without query parameters, returns the last segment of the URL.
- Added prototype versions of `equals` and `equalsEpsilon` method back to `Cartesian2`, `Cartesian3`, `Cartesian4`, and `Quaternion`.
- Added prototype equals function to `NearFarScalar`, and `TimeIntervalCollection`.
- Added `FrameState.events`.
- Added `Primitive.allowPicking` to save memory when picking is not needed.
- Added `debugShowBoundingVolume`, for debugging primitive rendering, to `Primitive`, `Polygon`, `ExtentPrimitive`, `EllipsoidPrimitive`, `BillboardCollection`, `LabelCollection`, and `PolylineCollection`.
- Added `DebugModelMatrixPrimitive` for debugging primitive's `modelMatrix`.
- Added `options` argument to the `EllipsoidPrimitive` constructor.
- Upgraded Knockout from version 2.3.0 to 3.0.0.
- Upgraded RequireJS to version 2.1.9, and Almond to 0.2.6.
- Added a user-defined `id` to all primitives for use with picking. For example:

            primitives.add(new Polygon({
                id : {
                    // User-defined object returned by Scene.pick
                },
                // ...
            }));
            // ...
            var p = scene.pick(/* ... */);
            if (defined(p) && defined(p.id)) {
               // Use properties and functions in p.id
            }

### b21 - 2013-10-01

- Breaking changes:

  - Cesium now prints a reminder to the console if your application uses Bing Maps imagery and you do not supply a Bing Maps key for your application. This is a reminder that you should create a Bing Maps key for your application as soon as possible and prior to deployment. You can generate a Bing Maps key by visiting [https://www.bingmapsportal.com/](https://www.bingmapsportal.com/). Set the `BingMapsApi.defaultKey` property to the value of your application's key before constructing the `CesiumWidget` or any other types that use the Bing Maps API.

           BingMapsApi.defaultKey = 'my-key-generated-with-bingmapsportal.com';

  - `Scene.pick` now returns an object with a `primitive` property, not the primitive itself. For example, code that looked like:

           var primitive = scene.pick(/* ... */);
           if (defined(primitive)) {
              // Use primitive
           }

    should now look like:

           var p = scene.pick(/* ... */);
           if (defined(p) && defined(p.primitive)) {
              // Use p.primitive
           }

  - Removed `getViewMatrix`, `getInverseViewMatrix`, `getInverseTransform`, `getPositionWC`, `getDirectionWC`, `getUpWC` and `getRightWC` from `Camera`. Instead, use the `viewMatrix`, `inverseViewMatrix`, `inverseTransform`, `positionWC`, `directionWC`, `upWC`, and `rightWC` properties.
  - Removed `getProjectionMatrix` and `getInfiniteProjectionMatrix` from `PerspectiveFrustum`, `PerspectiveOffCenterFrustum` and `OrthographicFrustum`. Instead, use the `projectionMatrix` and `infiniteProjectionMatrix` properties.
  - The following prototype functions were removed:

    - From `Quaternion`: `conjugate`, `magnitudeSquared`, `magnitude`, `normalize`, `inverse`, `add`, `subtract`, `negate`, `dot`, `multiply`, `multiplyByScalar`, `divideByScalar`, `getAxis`, `getAngle`, `lerp`, `slerp`, `equals`, `equalsEpsilon`
    - From `Cartesian2`, `Cartesian3`, and `Cartesian4`: `getMaximumComponent`, `getMinimumComponent`, `magnitudeSquared`, `magnitude`, `normalize`, `dot`, `multiplyComponents`, `add`, `subtract`, `multiplyByScalar`, `divideByScalar`, `negate`, `abs`, `lerp`, `angleBetween`, `mostOrthogonalAxis`, `equals`, and `equalsEpsilon`.
    - From `Cartesian3`: `cross`

    Code that previously looked like `quaternion.magnitude();` should now look like `Quaternion.magnitude(quaternion);`.

  - `DynamicObjectCollection` and `CompositeDynamicObjectCollection` have been largely re-written, see the documentation for complete details. Highlights include:
    - `getObject` has been renamed `getById`.
    - `removeObject` has been renamed `removeById`.
    - `collectionChanged` event added for notification of objects being added or removed.
  - `DynamicScene` graphics object (`DynamicBillboard`, etc...) have had their static `mergeProperties` and `clean` functions removed.
  - `UniformState.update` now takes a context as its first parameter.
  - `Camera` constructor now takes a context instead of a canvas.
  - `SceneTransforms.clipToWindowCoordinates` now takes a context instead of a canvas.
  - Removed `canvasDimensions` from `FrameState`.
  - Removed `context` option from `Material` constructor and parameter from `Material.fromType`.
  - Renamed `TextureWrap.CLAMP` to `TextureWrap.CLAMP_TO_EDGE`.

- Added `Geometries` tab to Sandcastle with an example for each geometry type.
- Added `CorridorOutlineGeometry`.
- Added `PolylineGeometry`, `PolylineColorAppearance`, and `PolylineMaterialAppearance`.
- Added `colors` option to `SimplePolylineGeometry` for per vertex or per segment colors.
- Added proper support for browser zoom.
- Added `propertyChanged` event to `DynamicScene` graphics objects for receiving change notifications.
- Added prototype `clone` and `merge` functions to `DynamicScene` graphics objects.
- Added `width`, `height`, and `nearFarScalar` properties to `DynamicBillboard` for controlling the image size.
- Added `heading` and `tilt` properties to `CameraController`.
- Added `Scene.sunBloom` to enable/disable the bloom filter on the sun. The bloom filter should be disabled for better frame rates on mobile devices.
- Added `getDrawingBufferWidth` and `getDrawingBufferHeight` to `Context`.
- Added new built-in GLSL functions `czm_getLambertDiffuse` and `czm_getSpecular`.
- Added support for [EXT_frag_depth](http://www.khronos.org/registry/webgl/extensions/EXT_frag_depth/).
- Improved graphics performance.
  - An Everest terrain view went from 135-140 to over 150 frames per second.
  - Rendering over a thousand polylines in the same collection with different materials went from 20 to 40 frames per second.
- Improved runtime generation of GLSL shaders.
- Made sun size accurate.
- Fixed bug in triangulation that fails on complex polygons. Instead, it makes a best effort to render what it can. [#1121](https://github.com/CesiumGS/cesium/issues/1121)
- Fixed geometries not closing completely. [#1093](https://github.com/CesiumGS/cesium/issues/1093)
- Fixed `EllipsoidTangentPlane.projectPointOntoPlane` for tangent planes on an ellipsoid other than the unit sphere.
- `CompositePrimitive.add` now returns the added primitive. This allows us to write more concise code.

        var p = new Primitive(/* ... */);
        primitives.add(p);
        return p;

  becomes

        return primitives.add(new Primitive(/* ... */));

### b20 - 2013-09-03

_This releases fixes 2D and other issues with Chrome 29.0.1547.57 ([#1002](https://github.com/CesiumGS/cesium/issues/1002) and [#1047](https://github.com/CesiumGS/cesium/issues/1047))._

- Breaking changes:

  - The `CameraFlightPath` functions `createAnimation`, `createAnimationCartographic`, and `createAnimationExtent` now take `scene` as their first parameter instead of `frameState`.
  - Completely refactored the `DynamicScene` property system to vastly improve the API. See [#1080](https://github.com/CesiumGS/cesium/pull/1080) for complete details.
    - Removed `CzmlBoolean`, `CzmlCartesian2`, `CzmlCartesian3`, `CzmlColor`, `CzmlDefaults`, `CzmlDirection`, `CzmlHorizontalOrigin`, `CzmlImage`, `CzmlLabelStyle`, `CzmlNumber`, `CzmlPosition`, `CzmlString`, `CzmlUnitCartesian3`, `CzmlUnitQuaternion`, `CzmlUnitSpherical`, and `CzmlVerticalOrigin` since they are no longer needed.
    - Removed `DynamicProperty`, `DynamicMaterialProperty`, `DynamicDirectionsProperty`, and `DynamicVertexPositionsProperty`; replacing them with an all new system of properties.
      - `Property` - base interface for all properties.
      - `CompositeProperty` - a property composed of other properties.
      - `ConstantProperty` - a property whose value never changes.
      - `SampledProperty` - a property whose value is interpolated from a set of samples.
      - `TimeIntervalCollectionProperty` - a property whose value changes based on time interval.
      - `MaterialProperty` - base interface for all material properties.
      - `CompositeMaterialProperty` - a `CompositeProperty` for materials.
      - `ColorMaterialProperty` - a property that maps to a color material. (replaces `DynamicColorMaterial`)
      - `GridMaterialProperty` - a property that maps to a grid material. (replaces `DynamicGridMaterial`)
      - `ImageMaterialProperty` - a property that maps to an image material. (replaces `DynamicImageMaterial`)
      - `PositionProperty`- base interface for all position properties.
      - `CompositePositionProperty` - a `CompositeProperty` for positions.
      - `ConstantPositionProperty` - a `PositionProperty` whose value does not change in respect to the `ReferenceFrame` in which is it defined.
      - `SampledPositionProperty` - a `SampledProperty` for positions.
      - `TimeIntervalCollectionPositionProperty` - A `TimeIntervalCollectionProperty` for positions.
  - Removed `processCzml`, use `CzmlDataSource` instead.
  - `Source/Widgets/Viewer/lighter.css` was deleted, use `Source/Widgets/lighter.css` instead.
  - Replaced `ExtentGeometry` parameters for extruded extent to make them consistent with other geometries.
    - `options.extrudedOptions.height` -> `options.extrudedHeight`
    - `options.extrudedOptions.closeTop` -> `options.closeBottom`
    - `options.extrudedOptions.closeBottom` -> `options.closeTop`
  - Geometry constructors no longer compute vertices or indices. Use the type's `createGeometry` method. For example, code that looked like:

          var boxGeometry = new BoxGeometry({
            minimumCorner : min,
            maximumCorner : max,
            vertexFormat : VertexFormat.POSITION_ONLY
          });

    should now look like:

          var box = new BoxGeometry({
              minimumCorner : min,
              maximumCorner : max,
              vertexFormat : VertexFormat.POSITION_ONLY
          });
          var geometry = BoxGeometry.createGeometry(box);

  - Removed `createTypedArray` and `createArrayBufferView` from each of the `ComponentDatatype` enumerations. Instead, use `ComponentDatatype.createTypedArray` and `ComponentDatatype.createArrayBufferView`.
  - `DataSourceDisplay` now requires a `DataSourceCollection` to be passed into its constructor.
  - `DeveloperError` and `RuntimeError` no longer contain an `error` property. Call `toString`, or check the `stack` property directly instead.
  - Replaced `createPickFragmentShaderSource` with `createShaderSource`.
  - Renamed `PolygonPipeline.earClip2D` to `PolygonPipeline.triangulate`.

- Added outline geometries. [#1021](https://github.com/CesiumGS/cesium/pull/1021).
- Added `CorridorGeometry`.
- Added `Billboard.scaleByDistance` and `NearFarScalar` to control billboard minimum/maximum scale based on camera distance.
- Added `EllipsoidGeodesic`.
- Added `PolylinePipeline.scaleToSurface`.
- Added `PolylinePipeline.scaleToGeodeticHeight`.
- Added the ability to specify a `minimumTerrainLevel` and `maximumTerrainLevel` when constructing an `ImageryLayer`. The layer will only be shown for terrain tiles within the specified range.
- Added `Math.setRandomNumberSeed` and `Math.nextRandomNumber` for generating repeatable random numbers.
- Added `Color.fromRandom` to generate random and partially random colors.
- Added an `onCancel` callback to `CameraFlightPath` functions that will be executed if the flight is canceled.
- Added `Scene.debugShowFrustums` and `Scene.debugFrustumStatistics` for rendering debugging.
- Added `Packable` and `PackableForInterpolation` interfaces to aid interpolation and in-memory data storage. Also made most core Cesium types implement them.
- Added `InterpolationAlgorithm` interface to codify the base interface already being used by `LagrangePolynomialApproximation`, `LinearApproximation`, and `HermitePolynomialApproximation`.
- Improved the performance of polygon triangulation using an O(n log n) algorithm.
- Improved geometry batching performance by moving work to a web worker.
- Improved `WallGeometry` to follow the curvature of the earth.
- Improved visual quality of closed translucent geometries.
- Optimized polyline bounding spheres.
- `Viewer` now automatically sets its clock to that of the first added `DataSource`, regardless of how it was added to the `DataSourceCollection`. Previously, this was only done for dropped files by `viewerDragDropMixin`.
- `CesiumWidget` and `Viewer` now display an HTML error panel if an error occurs while rendering, which can be disabled with a constructor option.
- `CameraFlightPath` now automatically disables and restores mouse input for the flights it generates.
- Fixed broken surface rendering in Columbus View when using the `EllipsoidTerrainProvider`.
- Fixed triangulation for polygons that cross the international date line.
- Fixed `EllipsoidPrimitive` rendering for some oblate ellipsoids. [#1067](https://github.com/CesiumGS/cesium/pull/1067).
- Fixed Cesium on Nexus 4 with Android 4.3.
- Upgraded Knockout from version 2.2.1 to 2.3.0.

### b19 - 2013-08-01

- Breaking changes:
  - Replaced tessellators and meshes with geometry. In particular:
    - Replaced `CubeMapEllipsoidTessellator` with `EllipsoidGeometry`.
    - Replaced `BoxTessellator` with `BoxGeometry`.
    - Replaced `ExtentTessletaor` with `ExtentGeometry`.
    - Removed `PlaneTessellator`. It was incomplete and not used.
    - Renamed `MeshFilters` to `GeometryPipeline`.
    - Renamed `MeshFilters.toWireframeInPlace` to `GeometryPipeline.toWireframe`.
    - Removed `MeshFilters.mapAttributeIndices`. It was not used.
    - Renamed `Context.createVertexArrayFromMesh` to `Context.createVertexArrayFromGeometry`. Likewise, renamed `mesh` constructor property to `geometry`.
  - Renamed `ComponentDatatype.*.toTypedArray` to `ComponentDatatype.*.createTypedArray`.
  - Removed `Polygon.configureExtent`. Use `ExtentPrimitive` instead.
  - Removed `Polygon.bufferUsage`. It is no longer needed.
  - Removed `height` and `textureRotationAngle` arguments from `Polygon` `setPositions` and `configureFromPolygonHierarchy` functions. Use `Polygon` `height` and `textureRotationAngle` properties.
  - Renamed `PolygonPipeline.cleanUp` to `PolygonPipeline.removeDuplicates`.
  - Removed `PolygonPipeline.wrapLongitude`. Use `GeometryPipeline.wrapLongitude` instead.
  - Added `surfaceHeight` parameter to `BoundingSphere.fromExtent3D`.
  - Added `surfaceHeight` parameter to `Extent.subsample`.
  - Renamed `pointInsideTriangle2D` to `pointInsideTriangle`.
  - Renamed `getLogo` to `getCredit` for `ImageryProvider` and `TerrainProvider`.
- Added Geometry and Appearances [#911](https://github.com/CesiumGS/cesium/pull/911).
- Added property `intersectionWidth` to `DynamicCone`, `DynamicPyramid`, `CustomSensorVolume`, and `RectangularPyramidSensorVolume`.
- Added `ExtentPrimitive`.
- Added `PolylinePipeline.removeDuplicates`.
- Added `barycentricCoordinates` to compute the barycentric coordinates of a point in a triangle.
- Added `BoundingSphere.fromEllipsoid`.
- Added `BoundingSphere.projectTo2D`.
- Added `Extent.fromDegrees`.
- Added `czm_tangentToEyeSpaceMatrix` built-in GLSL function.
- Added debugging aids for low-level rendering: `DrawCommand.debugShowBoundingVolume` and `Scene.debugCommandFilter`.
- Added extrusion to `ExtentGeometry`.
- Added `Credit` and `CreditDisplay` for displaying credits on the screen.
- Improved performance and visual quality of `CustomSensorVolume` and `RectangularPyramidSensorVolume`.
- Improved the performance of drawing polygons created with `configureFromPolygonHierarchy`.

### b18 - 2013-07-01

- Breaking changes:
  - Removed `CesiumViewerWidget` and replaced it with a new `Viewer` widget with mixin architecture. This new widget does not depend on Dojo and is part of the combined Cesium.js file. It is intended to be a flexible base widget for easily building robust applications. ([#838](https://github.com/CesiumGS/cesium/pull/838))
  - Changed all widgets to use ECMAScript 5 properties. All public observable properties now must be accessed and assigned as if they were normal properties, instead of being called as functions. For example:
    - `clockViewModel.shouldAnimate()` -> `clockViewModel.shouldAnimate`
    - `clockViewModel.shouldAnimate(true);` -> `clockViewModel.shouldAnimate = true;`
  - `ImageryProviderViewModel.fromConstants` has been removed. Use the `ImageryProviderViewModel` constructor directly.
  - Renamed the `transitioner` property on `CesiumWidget`, `HomeButton`, and `ScreenModePicker` to `sceneTrasitioner` to be consistent with property naming convention.
  - `ImageryProvider.loadImage` now requires that the calling imagery provider instance be passed as its first parameter.
  - Removed the Dojo-based `checkForChromeFrame` function, and replaced it with a new standalone version that returns a promise to signal when the asynchronous check has completed.
  - Removed `Assets/Textures/NE2_LR_LC_SR_W_DR_2048.jpg`. If you were previously using this image with `SingleTileImageryProvider`, consider instead using `TileMapServiceImageryProvider` with a URL of `Assets/Textures/NaturalEarthII`.
  - The `Client CZML` SandCastle demo has been removed, largely because it is redundant with the Simple CZML demo.
  - The `Two Viewer Widgets` SandCastle demo has been removed. We will add back a multi-scene example when we have a good architecture for it in place.
  - Changed static `clone` functions in all objects such that if the object being cloned is undefined, the function will return undefined instead of throwing an exception.
- Fix resizing issues in `CesiumWidget` ([#608](https://github.com/CesiumGS/cesium/issues/608), [#834](https://github.com/CesiumGS/cesium/issues/834)).
- Added initial support for [GeoJSON](http://www.geojson.org/) and [TopoJSON](https://github.com/mbostock/topojson). ([#890](https://github.com/CesiumGS/cesium/pull/890), [#906](https://github.com/CesiumGS/cesium/pull/906))
- Added rotation, aligned axis, width, and height properties to `Billboard`s.
- Improved the performance of "missing tile" checking, especially for Bing imagery.
- Improved the performance of terrain and imagery refinement, especially when using a mixture of slow and fast imagery sources.
- `TileMapServiceImageryProvider` now supports imagery with a minimum level. This improves compatibility with tile sets generated by MapTiler or gdal2tiles.py using their default settings.
- Added `Context.getAntialias`.
- Improved test robustness on Mac.
- Upgraded RequireJS to version 2.1.6, and Almond to 0.2.5.
- Fixed artifacts that showed up on the edges of imagery tiles on a number of GPUs.
- Fixed an issue in `BaseLayerPicker` where destroy wasn't properly cleaning everything up.
- Added the ability to unsubscribe to `Timeline` update event.
- Added a `screenSpaceEventHandler` property to `CesiumWidget`. Also added a `sceneMode` option to the constructor to set the initial scene mode.
- Added `useDefaultRenderLoop` property to `CesiumWidget` that allows the default render loop to be disabled so that a custom render loop can be used.
- Added `CesiumWidget.onRenderLoopError` which is an `Event` that is raised if an exception is generated inside of the default render loop.
- `ImageryProviderViewModel.creationCommand` can now return an array of ImageryProvider instances, which allows adding multiple layers when a single item is selected in the `BaseLayerPicker` widget.

### b17 - 2013-06-03

- Breaking changes:
  - Replaced `Uniform.getFrameNumber` and `Uniform.getTime` with `Uniform.getFrameState`, which returns the full frame state.
  - Renamed `Widgets/Fullscreen` folder to `Widgets/FullscreenButton` along with associated objects/files.
    - `FullscreenWidget` -> `FullscreenButton`
    - `FullscreenViewModel` -> `FullscreenButtonViewModel`
  - Removed `addAttribute`, `removeAttribute`, and `setIndexBuffer` from `VertexArray`. They were not used.
- Added support for approximating local vertical, local horizontal (LVLH) reference frames when using `DynamicObjectView` in 3D. The object automatically selects LVLH or EastNorthUp based on the object's velocity.
- Added support for CZML defined vectors via new `CzmlDirection`, `DynamicVector`, and `DynamicVectorVisualizer` objects.
- Added `SceneTransforms.wgs84ToWindowCoordinates`. [#746](https://github.com/CesiumGS/cesium/issues/746).
- Added `fromElements` to `Cartesian2`, `Cartesian3`, and `Cartesian4`.
- Added `DrawCommand.cull` to avoid redundant visibility checks.
- Added `czm_morphTime` automatic GLSL uniform.
- Added support for [OES_vertex_array_object](http://www.khronos.org/registry/webgl/extensions/OES_vertex_array_object/), which improves rendering performance.
- Added support for floating-point textures.
- Added `IntersectionTests.trianglePlaneIntersection`.
- Added `computeHorizonCullingPoint`, `computeHorizonCullingPointFromVertices`, and `computeHorizonCullingPointFromExtent` methods to `EllipsoidalOccluder` and used them to build a more accurate horizon occlusion test for terrain rendering.
- Added sun visualization. See `Sun` and `Scene.sun`.
- Added a new `HomeButton` widget for returning to the default view of the current scene mode.
- Added `Command.beforeExecute` and `Command.afterExecute` events to enable additional processing when a command is executed.
- Added rotation parameter to `Polygon.configureExtent`.
- Added camera flight to extents. See new methods `CameraController.getExtentCameraCoordinates` and `CameraFlightPath.createAnimationExtent`.
- Improved the load ordering of terrain and imagery tiles, so that relevant detail is now more likely to be loaded first.
- Improved appearance of the Polyline arrow material.
- Fixed polyline clipping artifact. [#728](https://github.com/CesiumGS/cesium/issues/728).
- Fixed polygon crossing International Date Line for 2D and Columbus view. [#99](https://github.com/CesiumGS/cesium/issues/99).
- Fixed issue for camera flights when `frameState.mode === SceneMode.MORPHING`.
- Fixed ISO8601 date parsing when UTC offset is specified in the extended format, such as `2008-11-10T14:00:00+02:30`.

### b16 - 2013-05-01

- Breaking changes:

  - Removed the color, outline color, and outline width properties of polylines. Instead, use materials for polyline color and outline properties. Code that looked like:

           var polyline = polylineCollection.add({
               positions : positions,
               color : new Color(1.0, 1.0, 1.0, 1.0),
               outlineColor : new Color(1.0, 0.0, 0.0, 1.0),
               width : 1.0,
               outlineWidth : 3.0
           });

    should now look like:

           var outlineMaterial = Material.fromType(context, Material.PolylineOutlineType);
           outlineMaterial.uniforms.color = new Color(1.0, 1.0, 1.0, 1.0);
           outlineMaterial.uniforms.outlineColor = new Color(1.0, 0.0, 0.0, 1.0);
           outlineMaterial.uniforms.outlinewidth = 2.0;

           var polyline = polylineCollection.add({
               positions : positions,
               width : 3.0,
               material : outlineMaterial
           });

  - `CzmlCartographic` has been removed and all cartographic values are converted to Cartesian internally during CZML processing. This improves performance and fixes interpolation of cartographic source data. The Cartographic representation can still be retrieved if needed.
  - Removed `ComplexConicSensorVolume`, which was not documented and did not work on most platforms. It will be brought back in a future release. This does not affect CZML, which uses a custom sensor to approximate a complex conic.
  - Replaced `computeSunPosition` with `Simon1994PlanetaryPosition`, which has functions to calculate the position of the sun and the moon more accurately.
  - Removed `Context.createClearState`. These properties are now part of `ClearCommand`.
  - `RenderState` objects returned from `Context.createRenderState` are now immutable.
  - Removed `positionMC` from `czm_materialInput`. It is no longer used by any materials.

- Added wide polylines that work with and without ANGLE.
- Polylines now use materials to describe their surface appearance. See the [Fabric](https://github.com/CesiumGS/cesium/wiki/Fabric) wiki page for more details on how to create materials.
- Added new `PolylineOutline`, `PolylineGlow`, `PolylineArrow`, and `Fade` materials.
- Added `czm_pixelSizeInMeters` automatic GLSL uniform.
- Added `AnimationViewModel.snapToTicks`, which when set to true, causes the shuttle ring on the Animation widget to snap to the defined tick values, rather than interpolate between them.
- Added `Color.toRgba` and `Color.fromRgba` to convert to/from numeric unsigned 32-bit RGBA values.
- Added `GridImageryProvider` for custom rendering effects and debugging.
- Added new `Grid` material.
- Made `EllipsoidPrimitive` double-sided.
- Improved rendering performance by minimizing WebGL state calls.
- Fixed an error in Web Worker creation when loading Cesium.js from a different origin.
- Fixed `EllipsoidPrimitive` picking and picking objects with materials that have transparent parts.
- Fixed imagery smearing artifacts on mobile devices and other devices without high-precision fragment shaders.

### b15 - 2013-04-01

- Breaking changes:
  - `Billboard.computeScreenSpacePosition` now takes `Context` and `FrameState` arguments instead of a `UniformState` argument.
  - Removed `clampToPixel` property from `BillboardCollection` and `LabelCollection`. This option is no longer needed due to overall LabelCollection visualization improvements.
  - Removed `Widgets/Dojo/CesiumWidget` and replaced it with `Widgets/CesiumWidget`, which has no Dojo dependancies.
  - `destroyObject` no longer deletes properties from the object being destroyed.
  - `darker.css` files have been deleted and the `darker` theme is now the default style for widgets. The original theme is now known as `lighter` and is in corresponding `lighter.css` files.
  - CSS class names have been standardized to avoid potential collisions. All widgets now follow the same pattern, `cesium-<widget>-<className>`.
  - Removed `view2D`, `view3D`, and `viewColumbus` properties from `CesiumViewerWidget`. Use the `sceneTransitioner` property instead.
- Added `BoundingSphere.fromCornerPoints`.
- Added `fromArray` and `distance` functions to `Cartesian2`, `Cartesian3`, and `Cartesian4`.
- Added `DynamicPath.resolution` property for setting the maximum step size, in seconds, to take when sampling a position for path visualization.
- Added `TileCoordinatesImageryProvider` that renders imagery with tile X, Y, Level coordinates on the surface of the globe. This is mostly useful for debugging.
- Added `DynamicEllipse` and `DynamicObject.ellipse` property to render CZML ellipses on the globe.
- Added `sampleTerrain` function to sample the terrain height of a list of `Cartographic` positions.
- Added `DynamicObjectCollection.removeObject` and handling of the new CZML `delete` property.
- Imagery layers with an `alpha` of exactly 0.0 are no longer rendered. Previously these invisible layers were rendered normally, which was a waste of resources. Unlike the `show` property, imagery tiles in a layer with an `alpha` of 0.0 are still downloaded, so the layer will become visible more quickly when its `alpha` is increased.
- Added `onTransitionStart` and `onTransitionComplete` events to `SceneModeTransitioner`.
- Added `SceneModePicker`; a new widget for morphing between scene modes.
- Added `BaseLayerPicker`; a new widget for switching among pre-configured base layer imagery providers.

### b14 - 2013-03-01

- Breaking changes:
  - Major refactoring of both animation and widgets systems as we move to an MVVM-like architecture for user interfaces.
    - New `Animation` widget for controlling playback.
    - AnimationController.js has been deleted.
    - `ClockStep.SYSTEM_CLOCK_DEPENDENT` was renamed to `ClockStep.SYSTEM_CLOCK_MULTIPLIER`.
    - `ClockStep.SYSTEM_CLOCK` was added to have the clock always match the system time.
    - `ClockRange.LOOP` was renamed to `ClockRange.LOOP_STOP` and now only loops in the forward direction.
    - `Clock.reverseTick` was removed, simply negate `Clock.multiplier` and pass it to `Clock.tick`.
    - `Clock.shouldAnimate` was added to indicate if `Clock.tick` should actually advance time.
    - The Timeline widget was moved into the Widgets/Timeline subdirectory.
    - `Dojo/TimelineWidget` was removed. You should use the non-toolkit specific Timeline widget directly.
  - Removed `CesiumViewerWidget.fullScreenElement`, instead use the `CesiumViewerWidget.fullscreen.viewModel.fullScreenElement` observable property.
  - `IntersectionTests.rayPlane` now takes the new `Plane` type instead of separate `planeNormal` and `planeD` arguments.
  - Renamed `ImageryProviderError` to `TileProviderError`.
- Added support for global terrain visualization via `CesiumTerrainProvider`, `ArcGisImageServerTerrainProvider`, and `VRTheWorldTerrainProvider`. See the [Terrain Tutorial](http://cesiumjs.org/2013/02/15/Cesium-Terrain-Tutorial/) for more information.
- Added `FullscreenWidget` which is a simple, single-button widget that toggles fullscreen mode of the specified element.
- Added interactive extent drawing to the `Picking` Sandcastle example.
- Added `HeightmapTessellator` to create a mesh from a heightmap.
- Added `JulianDate.equals`.
- Added `Plane` for representing the equation of a plane.
- Added a line segment-plane intersection test to `IntersectionTests`.
- Improved the lighting used in 2D and Columbus View modes. In general, the surface lighting in these modes should look just like it does in 3D.
- Fixed an issue where a `PolylineCollection` with a model matrix other than the identity would be incorrectly rendered in 2D and Columbus view.
- Fixed an issue in the `ScreenSpaceCameraController` where disabled mouse events can cause the camera to be moved after being re-enabled.

### b13 - 2013-02-01

- Breaking changes:
  - The combined `Cesium.js` file and other required files are now created in `Build/Cesium` and `Build/CesiumUnminified` folders.
  - The Web Worker files needed when using the combined `Cesium.js` file are now in a `Workers` subdirectory.
  - Removed `erosion` property from `Polygon`, `ComplexConicSensorVolume`, `RectangularPyramidSensorVolume`, and `ComplexConicSensorVolume`. Use the new `Erosion` material. See the Sandbox Animation example.
  - Removed `setRectangle` and `getRectangle` methods from `ViewportQuad`. Use the new `rectangle` property.
  - Removed `time` parameter from `Scene.initializeFrame`. Instead, pass the time to `Scene.render`.
- Added new `RimLighting` and `Erosion` materials. See the [Fabric](https://github.com/CesiumGS/cesium/wiki/Fabric) wiki page.
- Added `hue` and `saturation` properties to `ImageryLayer`.
- Added `czm_hue` and `czm_saturation` to adjust the hue and saturation of RGB colors.
- Added `JulianDate.getDaysDifference` method.
- Added `Transforms.computeIcrfToFixedMatrix` and `computeFixedToIcrfMatrix`.
- Added `EarthOrientationParameters`, `EarthOrientationParametersSample`, `Iau2006XysData`, and `Iau2006XysDataSample` classes to `Core`.
- CZML now supports the ability to specify positions in the International Celestial Reference Frame (ICRF), and inertial reference frame.
- Fixed globe rendering on the Nexus 4 running Google Chrome Beta.
- `ViewportQuad` now supports the material system. See the [Fabric](https://github.com/CesiumGS/cesium/wiki/Fabric) wiki page.
- Fixed rendering artifacts in `EllipsoidPrimitive`.
- Fixed an issue where streaming CZML would fail when changing material types.
- Updated Dojo from 1.7.2 to 1.8.4. Reminder: Cesium does not depend on Dojo but uses it for reference applications.

### b12a - 2013-01-18

- Breaking changes:

  - Renamed the `server` property to `url` when constructing a `BingMapsImageryProvider`. Likewise, renamed `BingMapsImageryProvider.getServer` to `BingMapsImageryProvider.getUrl`. Code that looked like

           var bing = new BingMapsImageryProvider({
               server : 'dev.virtualearth.net'
           });

    should now look like:

           var bing = new BingMapsImageryProvider({
               url : 'http://dev.virtualearth.net'
           });

  - Renamed `toCSSColor` to `toCssColorString`.
  - Moved `minimumZoomDistance` and `maximumZoomDistance` from the `CameraController` to the `ScreenSpaceCameraController`.

- Added `fromCssColorString` to `Color` to create a `Color` instance from any CSS value.
- Added `fromHsl` to `Color` to create a `Color` instance from H, S, L values.
- Added `Scene.backgroundColor`.
- Added `textureRotationAngle` parameter to `Polygon.setPositions` and `Polygon.configureFromPolygonHierarchy` to rotate textures on polygons.
- Added `Matrix3.fromRotationX`, `Matrix3.fromRotationY`, `Matrix3.fromRotationZ`, and `Matrix2.fromRotation`.
- Added `fromUniformScale` to `Matrix2`, `Matrix3`, and `Matrix4`.
- Added `fromScale` to `Matrix2`.
- Added `multiplyByUniformScale` to `Matrix4`.
- Added `flipY` property when calling `Context.createTexture2D` and `Context.createCubeMap`.
- Added `MeshFilters.encodePosition` and `EncodedCartesian3.encode`.
- Fixed jitter artifacts with polygons.
- Fixed camera tilt close to the `minimumZoomDistance`.
- Fixed a bug that could lead to blue tiles when zoomed in close to the North and South poles.
- Fixed a bug where removing labels would remove the wrong label and ultimately cause a crash.
- Worked around a bug in Firefox 18 preventing typed arrays from being transferred to or from Web Workers.
- Upgraded RequireJS to version 2.1.2, and Almond to 0.2.3.
- Updated the default Bing Maps API key.

### b12 - 2013-01-03

- Breaking changes:
  - Renamed `EventHandler` to `ScreenSpaceEventHandler`.
  - Renamed `MouseEventType` to `ScreenSpaceEventType`.
  - Renamed `MouseEventType.MOVE` to `ScreenSpaceEventType.MOUSE_MOVE`.
  - Renamed `CameraEventHandler` to `CameraEventAggregator`.
  - Renamed all `*MouseAction` to `*InputAction` (including get, set, remove, etc).
  - Removed `Camera2DController`, `CameraCentralBodyController`, `CameraColumbusViewController`, `CameraFlightController`, `CameraFreeLookController`, `CameraSpindleController`, and `CameraControllerCollection`. Common ways to modify the camera are through the `CameraController` object of the `Camera` and will work in all scene modes. The default camera handler is the `ScreenSpaceCameraController` object on the `Scene`.
  - Changed default Natural Earth imagery to a 2K version of [Natural Earth II with Shaded Relief, Water, and Drainages](http://www.naturalearthdata.com/downloads/10m-raster-data/10m-natural-earth-2/). The previously used version did not include lakes and rivers. This replaced `Source/Assets/Textures/NE2_50M_SR_W_2048.jpg` with `Source/Assets/Textures/NE2_LR_LC_SR_W_DR_2048.jpg`.
- Added pinch-zoom, pinch-twist, and pinch-tilt for touch-enabled browsers (particularly mobile browsers).
- Improved rendering support on Nexus 4 and Nexus 7 using Firefox.
- Improved camera flights.
- Added Sandbox example using NASA's new [Black Marble](http://www.nasa.gov/mission_pages/NPP/news/earth-at-night.html) night imagery.
- Added constrained z-axis by default to the Cesium widgets.
- Upgraded Jasmine from version 1.1.0 to 1.3.0.
- Added `JulianDate.toIso8601`, which creates an ISO8601 compliant representation of a JulianDate.
- The `Timeline` widget now properly displays leap seconds.

### b11 - 2012-12-03

- Breaking changes:
  - Widget render loop now started by default. Startup code changed, see Sandcastle examples.
  - Changed `Timeline.makeLabel` to take a `JulianDate` instead of a JavaScript date parameter.
  - Default Earth imagery has been moved to a new package `Assets`. Images used by `Sandcastle` examples have been moved to the Sandcastle folder, and images used by the Dojo widgets are now self-contained in the `Widgets` package.
  - `positionToEyeEC` in `czm_materialInput` is no longer normalized by default.
  - `FullScreen` and related functions have been renamed to `Fullscreen` to match the W3C standard name.
  - `Fullscreen.isFullscreenEnabled` was incorrectly implemented in certain browsers. `isFullscreenEnabled` now correctly determines whether the browser will allow an element to go fullscreen. A new `isFullscreen` function is available to determine if the browser is currently in fullscreen mode.
  - `Fullscreen.getFullScreenChangeEventName` and `Fullscreen.getFullScreenChangeEventName` now return the proper event name, suitable for use with the `addEventListener` API, instead prefixing them with "on".
  - Removed `Scene.setSunPosition` and `Scene.getSunPosition`. The sun position used for lighting is automatically computed based on the scene's time.
  - Removed a number of rendering options from `CentralBody`, including the ground atmosphere, night texture, specular map, cloud map, cloud shadows, and bump map. These features weren't really production ready and had a disproportionate cost in terms of shader complexity and compilation time. They may return in a more polished form in a future release.
  - Removed `affectedByLighting` property from `Polygon`, `EllipsoidPrimitive`, `RectangularPyramidSensorVolume`, `CustomSensorVolume`, and `ComplexConicSensorVolume`.
  - Removed `DistanceIntervalMaterial`. This was not documented.
  - `Matrix2.getElementIndex`, `Matrix3.getElementIndex`, and `Matrix4.getElementIndex` functions have had their parameters swapped and now take row first and column second. This is consistent with other class constants, such as Matrix2.COLUMN1ROW2.
  - Replaced `CentralBody.showSkyAtmosphere` with `Scene.skyAtmosphere` and `SkyAtmosphere`. This has no impact for those using the Cesium widget.
- Improved lighting in Columbus view and on polygons, ellipsoids, and sensors.
- Fixed atmosphere rendering artifacts and improved Columbus view transition.
- Fixed jitter artifacts with billboards and polylines.
- Added `TileMapServiceImageryProvider`. See the Imagery Layers `Sandcastle` example.
- Added `Water` material. See the Materials `Sandcastle` example.
- Added `SkyBox` to draw stars. Added `CesiumWidget.showSkyBox` and `CesiumViewerWidget.showSkyBox`.
- Added new `Matrix4` functions: `Matrix4.multiplyByTranslation`, `multiplyByPoint`, and `Matrix4.fromScale`. Added `Matrix3.fromScale`.
- Added `EncodedCartesian3`, which is used to eliminate jitter when drawing primitives.
- Added new automatic GLSL uniforms: `czm_frameNumber`, `czm_temeToPseudoFixed`, `czm_entireFrustum`, `czm_inverseModel`, `czm_modelViewRelativeToEye`, `czm_modelViewProjectionRelativeToEye`, `czm_encodedCameraPositionMCHigh`, and `czm_encodedCameraPositionMCLow`.
- Added `czm_translateRelativeToEye` and `czm_luminance` GLSL functions.
- Added `shininess` to `czm_materialInput`.
- Added `QuadraticRealPolynomial`, `CubicRealPolynomial`, and `QuarticRealPolynomial` for finding the roots of quadratic, cubic, and quartic polynomials.
- Added `IntersectionTests.grazingAltitudeLocation` for finding a point on a ray nearest to an ellipsoid.
- Added `mostOrthogonalAxis` function to `Cartesian2`, `Cartesian3`, and `Cartesian4`.
- Changed CesiumViewerWidget default behavior so that zooming to an object now requires a single left-click, rather than a double-click.
- Updated third-party [Tween.js](https://github.com/sole/tween.js/).

### b10 - 2012-11-02

- Breaking changes:
  - Renamed `Texture2DPool` to `TexturePool`.
  - Renamed `BingMapsTileProvider` to `BingMapsImageryProvider`.
  - Renamed `SingleTileProvider` to `SingleTileImageryProvider`.
  - Renamed `ArcGISTileProvider` to `ArcGisMapServerImageryProvider`.
  - Renamed `EquidistantCylindrdicalProjection` to `GeographicProjection`.
  - Renamed `MercatorProjection` to `WebMercatorProjection`.
  - `CentralBody.dayTileProvider` has been removed. Instead, add one or more imagery providers to the collection returned by `CentralBody.getImageryLayers()`.
  - The `description.generateTextureCoords` parameter passed to `ExtentTessellator.compute` is now called `description.generateTextureCoordinates`.
  - Renamed `bringForward`, `sendBackward`, `bringToFront`, and `sendToBack` methods on `CompositePrimitive` to `raise`, `lower`, `raiseToTop`, and `lowerToBottom`, respectively.
  - `Cache` and `CachePolicy` are no longer used and have been removed.
  - Fixed problem with Dojo widget startup, and removed "postSetup" callback in the process. See Sandcastle examples and update your startup code.
- `CentralBody` now allows imagery from multiple sources to be layered and alpha blended on the globe. See the new `Imagery Layers` and `Map Projections` Sandcastle examples.
- Added `WebMapServiceImageryProvider`.
- Improved middle mouse click behavior to always tilt in the same direction.
- Added `getElementIndex` to `Matrix2`, `Matrix3`, and `Matrix4`.

### b9 - 2012-10-01

- Breaking changes:
  - Removed the `render` and `renderForPick` functions of primitives. The primitive `update` function updates a list of commands for the renderer. For more details, see the [Data Driven Renderer](https://github.com/CesiumGS/cesium/wiki/Data-Driven-Renderer-Details).
  - Removed `Context.getViewport` and `Context.setViewport`. The viewport defaults to the size of the canvas if a primitive does not override the viewport property in the render state.
  - `shallowEquals` has been removed.
  - Passing `undefined` to any of the set functions on `Billboard` now throws an exception.
  - Passing `undefined` to any of the set functions on `Polyline` now throws an exception.
  - `PolygonPipeline.scaleToGeodeticHeight` now takes ellipsoid as the last parameter, instead of the first. It also now defaults to `Ellipsoid.WGS84` if no parameter is provided.
- The new Sandcastle live editor and demo gallery replace the Sandbox and Skeleton examples.
- Improved picking performance and accuracy.
- Added EllipsoidPrimitive for visualizing ellipsoids and spheres. Currently, this is only supported in 3D, not 2D or Columbus view.
- Added `DynamicEllipsoid` and `DynamicEllipsoidVisualizer` which use the new `EllipsoidPrimitive` to implement ellipsoids in CZML.
- `Extent` functions now take optional result parameters. Also added `getCenter`, `intersectWith`, and `contains` functions.
- Add new utility class, `DynamicObjectView` for tracking a DynamicObject with the camera across scene modes; also hooked up CesiumViewerWidget to use it.
- Added `enableTranslate`, `enableZoom`, and `enableRotate` properties to `Camera2DController` to selectively toggle camera behavior. All values default to `true`.
- Added `Camera2DController.setPositionCartographic` to simplify moving the camera programmatically when in 2D mode.
- Improved near/far plane distances and eliminated z-fighting.
- Added `Matrix4.multiplyByTranslation`, `Matrix4.fromScale`, and `Matrix3.fromScale`.

### b8 - 2012-09-05

- Breaking changes:

  - Materials are now created through a centralized Material class using a JSON schema called [Fabric](https://github.com/CesiumGS/cesium/wiki/Fabric). For example, change:

          polygon.material = new BlobMaterial({repeat : 10.0});

    to:

          polygon.material = Material.fromType(context, 'Blob');
          polygon.material.repeat = 10.0;

    or:

          polygon.material = new Material({
              context : context,
              fabric : {
                  type : 'Blob',
                  uniforms : {
                      repeat : 10.0
                  }
              }
          });

  - `Label.computeScreenSpacePosition` now requires the current scene state as a parameter.
  - Passing `undefined` to any of the set functions on `Label` now throws an exception.
  - Renamed `agi_` prefix on GLSL identifiers to `czm_`.
  - Replaced `ViewportQuad` properties `vertexShader` and `fragmentShader` with optional constructor arguments.
  - Changed the GLSL automatic uniform `czm_viewport` from an `ivec4` to a `vec4` to reduce casting.
  - `Billboard` now defaults to an image index of `-1` indicating no texture, previously billboards defaulted to `0` indicating the first texture in the atlas. For example, change:

          billboards.add({
              position : { x : 1.0, y : 2.0, z : 3.0 },
          });

    to:

          billboards.add({
              position : { x : 1.0, y : 2.0, z : 3.0 },
              imageIndex : 0
          });

  - Renamed `SceneState` to `FrameState`.
  - `SunPosition` was changed from a static object to a function `computeSunPosition`; which now returns a `Cartesian3` with the computed position. It was also optimized for performance and memory pressure. For example, change:

          var result = SunPosition.compute(date);
          var position = result.position;

        to:

          var position = computeSunPosition(date);

- All `Quaternion` operations now have static versions that work with any objects exposing `x`, `y`, `z` and `w` properties.
- Added support for nested polygons with holes. See `Polygon.configureFromPolygonHierarchy`.
- Added support to the renderer for view frustum and central body occlusion culling. All built-in primitives, such as `BillboardCollection`, `Polygon`, `PolylineCollection`, etc., can be culled. See the advanced examples in the Sandbox for details.
- Added `writeTextToCanvas` function which handles sizing the resulting canvas to fit the desired text.
- Added support for CZML path visualization via the `DynamicPath` and `DynamicPathVisualizer` objects. See the [CZML wiki](https://github.com/CesiumGS/cesium/wiki/CZML-Guide) for more details.
- Added support for [WEBGL_depth_texture](http://www.khronos.org/registry/webgl/extensions/WEBGL_depth_texture/). See `Framebuffer.setDepthTexture`.
- Added `CesiumMath.isPowerOfTwo`.
- Added `affectedByLighting` to `ComplexConicSensorVolume`, `CustomSensorVolume`, and `RectangularPyramidSensorVolume` to turn lighting on/off for these objects.
- CZML `Polygon`, `Cone`, and `Pyramid` objects are no longer affected by lighting.
- Added `czm_viewRotation` and `czm_viewInverseRotation` automatic GLSL uniforms.
- Added a `clampToPixel` property to `BillboardCollection` and `LabelCollection`. When true, it aligns all billboards and text to a pixel in screen space, providing a crisper image at the cost of jumpier motion.
- `Ellipsoid` functions now take optional result parameters.

### b7 - 2012-08-01

- Breaking changes:

  - Removed keyboard input handling from `EventHandler`.
  - `TextureAtlas` takes an object literal in its constructor instead of separate parameters. Code that previously looked like:

          context.createTextureAtlas(images, pixelFormat, borderWidthInPixels);

    should now look like:

          context.createTextureAtlas({images : images, pixelFormat : pixelFormat, borderWidthInPixels : borderWidthInPixels});

  - `Camera.pickEllipsoid` returns the picked position in world coordinates and the ellipsoid parameter is optional. Prefer the new `Scene.pickEllipsoid` method. For example, change

          var position = camera.pickEllipsoid(ellipsoid, windowPosition);

    to:

          var position = scene.pickEllipsoid(windowPosition, ellipsoid);

  - `Camera.getPickRay` now returns the new `Ray` type instead of an object with position and direction properties.
  - `Camera.viewExtent` now takes an `Extent` argument instead of west, south, east and north arguments. Prefer `Scene.viewExtent` over `Camera.viewExtent`. `Scene.viewExtent` will work in any `SceneMode`. For example, change

          camera.viewExtent(ellipsoid, west, south, east, north);

    to:

          scene.viewExtent(extent, ellipsoid);

  - `CameraSpindleController.mouseConstrainedZAxis` has been removed. Instead, use `CameraSpindleController.constrainedAxis`. Code that previously looked like:

          spindleController.mouseConstrainedZAxis = true;

    should now look like:

          spindleController.constrainedAxis = Cartesian3.UNIT_Z;

  - The `Camera2DController` constructor and `CameraControllerCollection.add2D` now require a projection instead of an ellipsoid.
  - `Chain` has been removed. `when` is now included as a more complete CommonJS Promises/A implementation.
  - `Jobs.downloadImage` was replaced with `loadImage` to provide a promise that will asynchronously load an image.
  - `jsonp` now returns a promise for the requested data, removing the need for a callback parameter.
  - JulianDate.getTimeStandard() has been removed, dates are now always stored internally as TAI.
  - LeapSeconds.setLeapSeconds now takes an array of LeapSecond instances instead of JSON.
  - TimeStandard.convertUtcToTai and TimeStandard.convertTaiToUtc have been removed as they are no longer needed.
  - `Cartesian3.prototype.getXY()` was replaced with `Cartesian2.fromCartesian3`. Code that previously looked like `cartesian3.getXY();` should now look like `Cartesian2.fromCartesian3(cartesian3);`.
  - `Cartesian4.prototype.getXY()` was replaced with `Cartesian2.fromCartesian4`. Code that previously looked like `cartesian4.getXY();` should now look like `Cartesian2.fromCartesian4(cartesian4);`.
  - `Cartesian4.prototype.getXYZ()` was replaced with `Cartesian3.fromCartesian4`. Code that previously looked like `cartesian4.getXYZ();` should now look like `Cartesian3.fromCartesian4(cartesian4);`.
  - `Math.angleBetween` was removed because it was a duplicate of `Cartesian3.angleBetween`. Simply replace calls of the former to the later.
  - `Cartographic3` was renamed to `Cartographic`.
  - `Cartographic2` was removed; use `Cartographic` instead.
  - `Ellipsoid.toCartesian` was renamed to `Ellipsoid.cartographicToCartesian`.
  - `Ellipsoid.toCartesians` was renamed to `Ellipsoid.cartographicArrayToCartesianArray`.
  - `Ellipsoid.toCartographic2` was renamed to `Ellipsoid.cartesianToCartographic`.
  - `Ellipsoid.toCartographic2s` was renamed to `Ellipsoid.cartesianArrayToCartographicArray`.
  - `Ellipsoid.toCartographic3` was renamed to `Ellipsoid.cartesianToCartographic`.
  - `Ellipsoid.toCartographic3s` was renamed to `Ellipsoid.cartesianArrayToCartographicArray`.
  - `Ellipsoid.cartographicDegreesToCartesian` was removed. Code that previously looked like `ellipsoid.cartographicDegreesToCartesian(new Cartographic(45, 50, 10))` should now look like `ellipsoid.cartographicToCartesian(Cartographic.fromDegrees(45, 50, 10))`.
  - `Math.cartographic3ToRadians`, `Math.cartographic2ToRadians`, `Math.cartographic2ToDegrees`, and `Math.cartographic3ToDegrees` were removed. These functions are no longer needed because Cartographic instances are always represented in radians.
  - All functions starting with `multiplyWith` now start with `multiplyBy` to be consistent with functions starting with `divideBy`.
  - The `multiplyWithMatrix` function on each `Matrix` type was renamed to `multiply`.
  - All three Matrix classes have been largely re-written for consistency and performance. The `values` property has been eliminated and Matrices are no longer immutable. Code that previously looked like `matrix = matrix.setColumn0Row0(12);` now looks like `matrix[Matrix2.COLUMN0ROW0] = 12;`. Code that previously looked like `matrix.setColumn3(cartesian3);` now looked like `matrix.setColumn(3, cartesian3, matrix)`.
  - 'Polyline' is no longer externally creatable. To create a 'Polyline' use the 'PolylineCollection.add' method.

          Polyline polyline = new Polyline();

    to

          PolylineCollection polylineCollection = new PolylineCollection();
          Polyline polyline = polylineCollection.add();

- All `Cartesian2` operations now have static versions that work with any objects exposing `x` and `y` properties.
- All `Cartesian3` operations now have static versions that work with any objects exposing `x`, `y`, and `z` properties.
- All `Cartesian4` operations now have static versions that work with any objects exposing `x`, `y`, `z` and `w` properties.
- All `Cartographic` operations now have static versions that work with any objects exposing `longitude`, `latitude`, and `height` properties.
- All `Matrix` classes are now indexable like arrays.
- All `Matrix` operations now have static versions of all prototype functions and anywhere we take a Matrix instance as input can now also take an Array or TypedArray.
- All `Matrix`, `Cartesian`, and `Cartographic` operations now take an optional result parameter for object re-use to reduce memory pressure.
- Added `Cartographic.fromDegrees` to make creating Cartographic instances from values in degrees easier.
- Added `addImage` to `TextureAtlas` so images can be added to a texture atlas after it is constructed.
- Added `Scene.pickEllipsoid`, which picks either the ellipsoid or the map depending on the current `SceneMode`.
- Added `Event`, a new utility class which makes it easy for objects to expose event properties.
- Added `TextureAtlasBuilder`, a new utility class which makes it easy to build a TextureAtlas asynchronously.
- Added `Clock`, a simple clock for keeping track of simulated time.
- Added `LagrangePolynomialApproximation`, `HermitePolynomialApproximation`, and `LinearApproximation` interpolation algorithms.
- Added `CoordinateConversions`, a new static class where most coordinate conversion methods will be stored.
- Added `Spherical` coordinate type
- Added a new DynamicScene layer for time-dynamic, data-driven visualization. This include CZML processing. For more details see https://github.com/CesiumGS/cesium/wiki/Architecture and https://github.com/CesiumGS/cesium/wiki/CZML-in-Cesium.
- Added a new application, Cesium Viewer, for viewing CZML files and otherwise exploring the globe.
- Added a new Widgets directory, to contain common re-usable Cesium related controls.
- Added a new Timeline widget to the Widgets directory.
- Added a new Widgets/Dojo directory, to contain dojo-specific widgets.
- Added new Timeline and Cesium dojo widgets.
- Added `CameraCentralBodyController` as the new default controller to handle mouse input.
  - The left mouse button rotates around the central body.
  - The right mouse button and mouse wheel zoom in and out.
  - The middle mouse button rotates around the point clicked on the central body.
- Added `computeTemeToPseudoFixedMatrix` function to `Transforms`.
- Added 'PolylineCollection' to manage numerous polylines. 'PolylineCollection' dramatically improves rendering speed when using polylines.

### b6a - 2012-06-20

- Breaking changes:
  - Changed `Tipsify.tipsify` and `Tipsify.calculateACMR` to accept an object literal instead of three separate arguments. Supplying a maximum index and cache size is now optional.
  - `CentralBody` no longer requires a camera as the first parameter.
- Added `CentralBody.northPoleColor` and `CentralBody.southPoleColor` to fill in the poles if they are not covered by a texture.
- Added `Polygon.configureExtent` to create a polygon defined by west, south, east, and north values.
- Added functions to `Camera` to provide position and directions in world coordinates.
- Added `showThroughEllipsoid` to `CustomSensorVolume` and `RectangularPyramidSensorVolume` to allow sensors to draw through Earth.
- Added `affectedByLighting` to `CentralBody` and `Polygon` to turn lighting on/off for these objects.

### b5 - 2012-05-15

- Breaking changes:

  - Renamed Geoscope to Cesium. To update your code, change all `Geoscope.*` references to `Cesium.*`, and reference Cesium.js instead of Geoscope.js.
  - `CompositePrimitive.addGround` was removed; use `CompositePrimitive.add` instead. For example, change

          primitives.addGround(polygon);

    to:

          primitives.add(polygon);

  - Moved `eastNorthUpToFixedFrame` and `northEastDownToFixedFrame` functions from `Ellipsoid` to a new `Transforms` object. For example, change

          var m = ellipsoid.eastNorthUpToFixedFrame(p);

    to:

          var m = Cesium.Transforms.eastNorthUpToFixedFrame(p, ellipsoid);

  - Label properties `fillStyle` and `strokeStyle` were renamed to `fillColor` and `outlineColor`; they are also now color objects instead of strings. The label `Color` property has been removed.

    For example, change

          label.setFillStyle("red");
          label.setStrokeStyle("#FFFFFFFF");

    to:

          label.setFillColor({ red : 1.0, blue : 0.0, green : 0.0, alpha : 1.0 });
          label.setOutlineColor({ red : 1.0, blue : 1.0, green : 1.0, alpha : 1.0 });

  - Renamed `Tipsify.Tipsify` to `Tipsify.tipsify`.
  - Renamed `Tipsify.CalculateACMR` to `Tipsify.calculateACMR`.
  - Renamed `LeapSecond.CompareLeapSecondDate` to `LeapSecond.compareLeapSecondDate`.
  - `Geoscope.JSONP.get` is now `Cesium.jsonp`. `Cesium.jsonp` now takes a url, a callback function, and an options object. The previous 2nd and 4th parameters are now specified using the options object.
  - `TWEEN` is no longer globally defined, and is instead available as `Cesium.Tween`.
  - Chain.js functions such as `run` are now moved to `Cesium.Chain.run`, etc.
  - `Geoscope.CollectionAlgorithms.binarySearch` is now `Cesium.binarySearch`.
  - `Geoscope.ContainmentTests.pointInsideTriangle2D` is now `Cesium.pointInsideTriangle2D`.
  - Static constructor methods prefixed with "createFrom", now start with "from":

          Matrix2.createfromColumnMajorArray

    becomes

          Matrix2.fromColumnMajorArray

  - The `JulianDate` constructor no longer takes a `Date` object, use the new from methods instead:

          new JulianDate(new Date());

    becomes

          JulianDate.fromDate(new Date("January 1, 2011 12:00:00 EST"));
          JulianDate.fromIso8601("2012-04-24T18:08Z");
          JulianDate.fromTotalDays(23452.23);

  - `JulianDate.getDate` is now `JulianDate.toDate()` and returns a new instance each time.
  - `CentralBody.logoOffsetX` and `logoOffsetY` have been replaced with `CentralBody.logoOffset`, a `Cartesian2`.
  - TileProviders now take a proxy object instead of a string, to allow more control over how proxy URLs are built. Construct a DefaultProxy, passing the previous proxy URL, to get the previous behavior.
  - `Ellipsoid.getScaledWgs84()` has been removed since it is not needed.
  - `getXXX()` methods which returned a new instance of what should really be a constant are now exposed as frozen properties instead. This should improve performance and memory pressure.

    - `Cartsian2/3/4.getUnitX()` -> `Cartsian2/3/4.UNIT_X`
    - `Cartsian2/3/4.getUnitY()` -> `Cartsian2/3/4.UNIT_Y`
    - `Cartsian2/3/4.getUnitZ()` -> `Cartsian3/4.UNIT_Z`
    - `Cartsian2/3/4.getUnitW()` -> `Cartsian4.UNIT_W`
    - `Matrix/2/3/4.getIdentity()` -> `Matrix/2/3/4.IDENTITY`
    - `Quaternion.getIdentity()` -> `Quaternion.IDENTITY`
    - `Ellipsoid.getWgs84()` -> `Ellipsoid.WGS84`
    - `Ellipsoid.getUnitSphere()` -> `Ellipsoid.UNIT_SPHERE`
    - `Cartesian2/3/4/Cartographic.getZero()` -> `Cartesian2/3/4/Cartographic.ZERO`

- Added `PerformanceDisplay` which can be added to a scene to display frames per second (FPS).
- Labels now correctly allow specifying fonts by non-pixel CSS units such as points, ems, etc.
- Added `Shapes.computeEllipseBoundary` and updated `Shapes.computeCircleBoundary` to compute boundaries using arc-distance.
- Added `fileExtension` and `credit` properties to `OpenStreetMapTileProvider` construction.
- Night lights no longer disappear when `CentralBody.showGroundAtmosphere` is `true`.

### b4 - 2012-03-01

- Breaking changes:

  - Replaced `Geoscope.SkyFromSpace` object with `CentralBody.showSkyAtmosphere` property.
  - For mouse click and double click events, replaced `event.x` and `event.y` with `event.position`.
  - For mouse move events, replaced `movement.startX` and `startY` with `movement.startPosition`. Replaced `movement.endX` and `movement.endY` with `movement.endPosition`.
  - `Scene.Pick` now takes a `Cartesian2` with the origin at the upper-left corner of the canvas. For example, code that looked like:

          scene.pick(movement.endX, scene.getCanvas().clientHeight - movement.endY);

    becomes:

          scene.pick(movement.endPosition);

- Added `SceneTransitioner` to switch between 2D and 3D views. See the new Skeleton 2D example.
- Added `CentralBody.showGroundAtmosphere` to show an atmosphere on the ground.
- Added `Camera.pickEllipsoid` to get the point on the globe under the mouse cursor.
- Added `Polygon.height` to draw polygons at a constant altitude above the ellipsoid.

### b3 - 2012-02-06

- Breaking changes:
  - Replaced `Geoscope.Constants` and `Geoscope.Trig` with `Geoscope.Math`.
  - `Polygon`
    - Replaced `setColor` and `getColor` with a `material.color` property.
    - Replaced `setEllipsoid` and `getEllipsoid` with an `ellipsoid` property.
    - Replaced `setGranularity` and `getGranularity` with a `granularity` property.
  - `Polyline`
    - Replaced `setColor`/`getColor` and `setOutlineColor`/`getOutlineColor` with `color` and `outline` properties.
    - Replaced `setWidth`/`getWidth` and `setOutlineWidth`/`getOutlineWidth` with `width` and `outlineWidth` properties.
  - Removed `Geoscope.BillboardCollection.bufferUsage`. It is now automatically determined.
  - Removed `Geoscope.Label` set/get functions for `shadowOffset`, `shadowBlur`, `shadowColor`. These are no longer supported.
  - Renamed `Scene.getTransitions` to `Scene.getAnimations`.
  - Renamed `SensorCollection` to `SensorVolumeCollection`.
  - Replaced `ComplexConicSensorVolume.material` with separate materials for each surface: `outerMaterial`, `innerMaterial`, and `capMaterial`.
  - Material renames
    - `TranslucentSensorVolumeMaterial` to `ColorMaterial`.
    - `DistanceIntervalSensorVolumeMaterial` to `DistanceIntervalMaterial`.
    - `TieDyeSensorVolumeMaterial` to `TieDyeMaterial`.
    - `CheckerboardSensorVolumeMaterial` to `CheckerboardMaterial`.
    - `PolkaDotSensorVolumeMaterial` to `DotMaterial`.
    - `FacetSensorVolumeMaterial` to `FacetMaterial`.
    - `BlobSensorVolumeMaterial` to `BlobMaterial`.
  - Added new materials:
    - `VerticalStripeMaterial`
    - `HorizontalStripeMaterial`
    - `DistanceIntervalMaterial`
  - Added polygon material support via the new `Polygon.material` property.
  - Added clock angle support to `ConicSensorVolume` via the new `maximumClockAngle` and `minimumClockAngle` properties.
  - Added a rectangular sensor, `RectangularPyramidSensorVolume`.
  - Changed custom sensor to connect direction points using the sensor's radius; previously, points were connected with a line.
  - Improved performance and memory usage of `BillboardCollection` and `LabelCollection`.
  - Added more mouse events.
  - Added Sandbox examples for new features.

### b2 - 2011-12-01

- Added complex conic and custom sensor volumes, and various materials to change their appearance. See the new Sensor folder in the Sandbox.
- Added modelMatrix property to primitives to render them in a local reference frame. See the polyline example in the Sandbox.
- Added eastNorthUpToFixedFrame() and northEastDownToFixedFrame() to Ellipsoid to create local reference frames.
- Added CameraFlightController to zoom smoothly from one point to another. See the new camera examples in the Sandbox.
- Added row and column assessors to Matrix2, Matrix3, and Matrix4.
- Added Scene, which reduces the amount of code required to use Geoscope. See the Skeleton. We recommend using this instead of explicitly calling update() and render() for individual or composite primitives. Existing code will need minor changes:

  - Calls to Context.pick() should be replaced with Scene.pick().
  - Primitive constructors no longer require a context argument.
  - Primitive update() and render() functions now require a context argument. However, when using the new Scene object, these functions do not need to be called directly.
  - TextureAtlas should no longer be created directly; instead, call Scene.getContext().createTextureAtlas().
  - Other breaking changes:

    - Camera get/set functions, e.g., getPosition/setPosition were replaced with properties, e.g., position.
    - Replaced CompositePrimitive, Polygon, and Polyline getShow/setShow functions with a show property.
    - Replaced Polyline, Polygon, BillboardCollection, and LabelCollection getBufferUsage/setBufferUsage functions with a bufferUsage property.
    - Changed colors used by billboards, labels, polylines, and polygons. Previously, components were named r, g, b, and a. They are now red, green, blue, and alpha. Previously, each component's range was [0, 255]. The range is now [0, 1] floating point. For example,

            color : { r : 0, g : 255, b : 0, a : 255 }

      becomes:

            color : { red : 0.0, green : 1.0, blue : 0.0, alpha : 1.0 }

### b1 - 2011-09-19

- Added `Shapes.computeCircleBoundary` to compute circles. See the Sandbox.
- Changed the `EventHandler` constructor function to take the Geoscope canvas, which ensures the mouse position is correct regardless of the canvas' position on the page. Code that previously looked like:

        var handler = new Geoscope.EventHandler();

  should now look like:

        var handler = new Geoscope.EventHandler(canvas);

- Context.Pick no longer requires clamping the x and y arguments. Code that previously looked like:

        var pickedObject = context.pick(primitives, us, Math.max(x, 0.0),
            Math.max(context.getCanvas().clientHeight - y, 0.0));

  can now look like:

        var pickedObject = context.pick(primitives, us, x, context.getCanvas().clientHeight - y);

- Changed Polyline.setWidth and Polyline.setOutlineWidth to clamp the width to the WebGL implementation limit instead of throwing an exception. Code that previously looked like:

        var maxWidth = context.getMaximumAliasedLineWidth();
        polyline.setWidth(Math.min(5, maxWidth));
        polyline.setOutlineWidth(Math.min(10, maxWidth));

  can now look like:

        polyline.setWidth(5);
        polyline.setOutlineWidth(10);

- Improved the Sandbox:
  - Code in the editor is now evaluated as you type for quick prototyping.
  - Highlighting a Geoscope type in the editor and clicking the doc button in the toolbar now brings up the reference help for that type.
- BREAKING CHANGE: The `Context` constructor-function now takes an element instead of an ID. Code that previously looked like:

        var context = new Geoscope.Context("glCanvas");
        var canvas = context.getCanvas();

  should now look like:

        var canvas = document.getElementById("glCanvas");
        var context = new Geoscope.Context(canvas);

### b0 - 2011-08-31

- Added new Sandbox and Skeleton examples. The sandbox contains example code for common tasks. The skeleton is a bare-bones application for building upon. Most sandbox code examples can be copy and pasted directly into the skeleton.
- Added `Geoscope.Polygon` for drawing polygons on the globe.
- Added `Context.pick` to pick objects in one line of code.
- Added `bringForward`, `bringToFront`, `sendBackward`, and `sendToBack` functions to `CompositePrimitive` to control the render-order for ground primitives.
- Added `getShow`/`setShow` functions to `Polyline` and `CompositePrimitive`.
- Added new camera control and event types including `CameraFreeLookEventHandler`, `CameraSpindleEventHandler`, and `EventHandler`.
- Replaced `Ellipsoid.toCartesian3` with `Ellipsoid.toCartesian`.
- update and `updateForPick` functions no longer require a `UniformState` argument.

## Alpha Releases

### a6 - 2011-08-05

- Added support for lines using `Geoscope.Polyline`. See the Sandbox example.
- Made `CompositePrimitive`, `LabelCollection`, and `BillboardCollection` have consistent function names, including a new `contains()` function.
- Improved reference documentation layout.

### a5 - 2011-07-22

- Flushed out `CompositePrimitive`, `TimeStandard`, and `LeapSecond` types.
- Improved support for browsers using ANGLE (Windows Only).

### a4 - 2011-07-15

- Added `Geoscope.TimeStandard` for handling TAI and UTC time standards.
- Added `Geoscope.Quaternion`, which is a foundation for future camera control.
- Added initial version of `Geoscope.PrimitiveCollection` to simplify rendering.
- Prevented billboards/labels near the surface from getting cut off by the globe.
- See the Sandbox for example code.
- Added more reference documentation for labels.

### a3 - 2011-07-08

- Added `Geoscope.LabelCollection` for drawing text.
- Added `Geoscope.JulianDate` and `Geoscope.TimeConstants` for proper time handling.
- See the Sandbox example for how to use the new labels and Julian date.

### a2 - 2011-07-01

- Added `Geoscope.ViewportQuad` and `Geoscope.Rectangle` (foundations for 2D map).
- Improved the visual quality of cloud shadows.

### a1 - 2011-06-24

- Added `SunPosition` type to compute the sun position for a julian date.
- Simplified picking. See the mouse move event in the Sandbox example.
- `Cartographic2` and `Cartographic3` are now mutable types.
- Added reference documentation for billboards.

### a0 - 2011-06-17

- Initial Release.<|MERGE_RESOLUTION|>--- conflicted
+++ resolved
@@ -1,21 +1,19 @@
 # Change Log
 
 ### 1.78 - 2021-02-01
-
-<<<<<<< HEAD
-##### Fixes :wrench:
-
-- Fixed an issue where certain inputs to EllipsoidGeodesic would result in a surfaceDistance of NaN. [#9316](https://github.com/CesiumGS/cesium/pull/9316)
-=======
-##### Deprecated :hourglass_flowing_sand:
-
-- `Cesium3DTileset.url` has been deprecated and will be removed in Cesium 1.79. Instead, use `Cesium3DTileset.resource.url` to retrieve the url value.
 
 ##### Additions :tada:
 
 - Added `BillboardCollection.show`, `EntityCluster.show`, `LabelCollection.show`, `PointPrimitiveCollection.show`, and `PolylineCollection.show` for a convenient way to control show of the entire collection [#9307](https://github.com/CesiumGS/cesium/pull/9307)
 - `TaskProcessor` now accepts an absolute URL in addition to a worker name as it's first parameter. This makes it possible to use custom web workers with Cesium's task processing system without copying them to Cesium's Workers directory.
->>>>>>> 8f365809
+
+##### Fixes :wrench:
+
+- Fixed an issue where certain inputs to EllipsoidGeodesic would result in a surfaceDistance of NaN. [#9316](https://github.com/CesiumGS/cesium/pull/9316)
+
+##### Deprecated :hourglass_flowing_sand:
+
+- `Cesium3DTileset.url` has been deprecated and will be removed in Cesium 1.79. Instead, use `Cesium3DTileset.resource.url` to retrieve the url value.
 
 ### 1.77 - 2021-01-04
 
