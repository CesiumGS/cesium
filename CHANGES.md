--- conflicted
+++ resolved
@@ -1,22 +1,15 @@
 # Change Log
 
-<<<<<<< HEAD
-### Next Release
-
-##### Fixes :wrench:
-
+### 1.85 - 2021-09-01
+
+##### Additions :tada:
+
+- `BingMapsGeocoderService` now takes an optional [Culture Code](https://docs.microsoft.com/en-us/bingmaps/rest-services/common-parameters-and-types/supported-culture-codes) for localizing results.
+
+##### Fixes :wrench:
+
+- Fixed several crashes related to point cloud eye dome lighting. [#9719](https://github.com/CesiumGS/cesium/pull/9719)
 - Fixed inaccurate view rectangle from `computeViewRectangle` with different camera directions when horizon is in view. [#9665](https://github.com/CesiumGS/cesium/pull/9665)
-=======
-### 1.85 - 2021-09-01
-
-##### Additions :tada:
-
-- `BingMapsGeocoderService` now takes an optional [Culture Code](https://docs.microsoft.com/en-us/bingmaps/rest-services/common-parameters-and-types/supported-culture-codes) for localizing results.
-
-##### Fixes :wrench:
-
-- Fixed several crashes related to point cloud eye dome lighting. [#9719](https://github.com/CesiumGS/cesium/pull/9719)
->>>>>>> afbf8fdc
 
 ### 1.84 - 2021-08-02
 
