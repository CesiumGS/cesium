--- conflicted
+++ resolved
@@ -107,35 +107,6 @@
         }).toThrowDeveloperError();
     });
 
-<<<<<<< HEAD
-    it('adds objectTracked event', function() {
-        viewer = new Viewer(container);
-        viewer.extend(viewerDynamicObjectMixin);
-        expect(viewer.hasOwnProperty('objectTracked')).toEqual(true);
-    });
-
-    it('objectTracked is raised by trackObject', function() {
-        viewer = new Viewer(container);
-        viewer.extend(viewerDynamicObjectMixin);
-
-        var dynamicObject = new DynamicObject();
-        dynamicObject.position = new ConstantProperty(new Cartesian3(123456, 123456, 123456));
-
-        var spyListener = jasmine.createSpy('listener');
-        viewer.objectTracked.addEventListener(spyListener);
-
-        viewer.trackedObject = dynamicObject;
-
-        waitsFor(function() {
-            return spyListener.wasCalled;
-        });
-
-        runs(function() {
-            expect(spyListener).toHaveBeenCalledWith(viewer, dynamicObject);
-
-            viewer.objectTracked.removeEventListener(spyListener);
-        });
-    });
     it('throws if selectedObject property already added by another mixin.', function() {
         var viewer = new Viewer(container);
         viewer.selectedObject = true;
@@ -145,8 +116,6 @@
         viewer.destroy();
     });
 
-=======
->>>>>>> 79dd857a
     it('returns to home when a tracked object is removed', function() {
         viewer = new Viewer(container);
 
