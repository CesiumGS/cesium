/**
 This is a version of Jasmine's boot.js modified to work with specs defined with ES6.  The original comments from boot.js follow.

 Starting with version 2.0, this file "boots" Jasmine, performing all of the necessary initialization before executing the loaded environment and all of a project's specs. This file should be loaded after `jasmine.js` and `jasmine_html.js`, but before any project source files or spec files are loaded. Thus this file can also be used to customize Jasmine for a project.

 If a project is using Jasmine via the standalone distribution, this file can be customized directly. If a project is using Jasmine via the [Ruby gem][jasmine-gem], this file can be copied into the support directory via `jasmine copy_boot_js`. Other environments (e.g., Python) will have different mechanisms.

 The location of `boot.js` can be specified and/or overridden in `jasmine.yml`.

 [jasmine-gem]: http://github.com/pivotal/jasmine-gem
 */

<<<<<<< HEAD
import * as Cesium from '../Source/Cesium.js';
import addDefaultMatchers from './addDefaultMatchers.js';
import equalsMethodEqualityTester from './equalsMethodEqualityTester.js';

        // set this for uniform test resolution across devices
        window.devicePixelRatio = 1;

=======
// Use a pragma so we can remove this code when building specs for running in ES5

//>>includeStart('debug', pragmas.debug);
import * as Cesium from '../Source/Cesium.js';
//>>includeEnd('debug');

import addDefaultMatchers from './addDefaultMatchers.js';
import equalsMethodEqualityTester from './equalsMethodEqualityTester.js';

        // set this for uniform test resolution across devices
        window.devicePixelRatio = 1;

>>>>>>> eb168515
        function getQueryParameter(name) {
            var match = new RegExp('[?&]' + name + '=([^&]*)').exec(window.location.search);
            return match && decodeURIComponent(match[1].replace(/\+/g, ' '));
        }

<<<<<<< HEAD
        var built = getQueryParameter('built');
=======
>>>>>>> eb168515
        var release = getQueryParameter('release');

        /*global jasmineRequire,jasmine,exports,specs*/

        var when = Cesium.when;

        /**
         * ## Require &amp; Instantiate
         *
         * Require Jasmine's core files. Specifically, this requires and attaches all of Jasmine's code to the `jasmine` reference.
         */
        window.jasmine = jasmineRequire.core(jasmineRequire);

        window.specsUsingRelease = release;

        /**
         * Since this is being run in a browser and the results should populate to an HTML page, require the HTML-specific Jasmine code, injecting the same reference.
         */
        jasmineRequire.html(jasmine);

        /**
         * Create the Jasmine environment. This is used to run all specs in a project.
         */
        var env = jasmine.getEnv();

        /**
         * ## The Global Interface
         *
         * Build up the functions that will be exposed as the Jasmine public interface. A project can customize, rename or alias any of these functions as desired, provided the implementation remains unchanged.
         */
        var jasmineInterface = jasmineRequire['interface'](jasmine, env);

        /**
         * Helper function for readability below.
         */
        function extend(destination, source) {
            for (var property in source) {
                if (source.hasOwnProperty(property)) {
                    destination[property] = source[property];
                }
            }
            return destination;
        }

        /**
         * Add all of the Jasmine global/public interface to the proper global, so a project can use the public interface directly. For example, calling `describe` in specs instead of `jasmine.getEnv().describe`.
         */
        if (typeof window === 'undefined' && typeof exports === 'object') {
            extend(exports, jasmineInterface);
        } else {
            extend(window, jasmineInterface);
        }

        // Override beforeEach(), afterEach(), beforeAll(), afterAll(), and it() to automatically
        // call done() when a returned promise resolves.
        var originalIt = window.it;

        window.it = function(description, f, timeout, categories) {
            originalIt(description, function(done) {
                var result = f();
                when(result, function() {
                    done();
                }, function(e) {
                    done.fail('promise rejected: ' + e.toString());
                });
            }, timeout, categories);
        };

        var originalFit = window.fit;

        window.fit = function(description, f, timeout, categories) {
            originalFit(description, function(done) {
                var result = f();
                when(result, function() {
                    done();
                }, function(e) {
                    done.fail('promise rejected: ' + e.toString());
                });
            }, timeout, categories);
        };

        var originalBeforeEach = window.beforeEach;

        window.beforeEach = function(f) {
            originalBeforeEach(function(done) {
                var result = f();
                when(result, function() {
                    done();
                }, function(e) {
                    done.fail('promise rejected: ' + e.toString());
                });
            });
        };

        var originalAfterEach = window.afterEach;

        window.afterEach = function(f) {
            originalAfterEach(function(done) {
                var result = f();
                when(result, function() {
                    done();
                }, function(e) {
                    done.fail('promise rejected: ' + e.toString());
                });
            });
        };

        var originalBeforeAll = window.beforeAll;

        window.beforeAll = function(f) {
            originalBeforeAll(function(done) {
                var result = f();
                when(result, function() {
                    done();
                }, function(e) {
                    done.fail('promise rejected: ' + e.toString());
                });
            });
        };

        var originalAfterAll = window.afterAll;

        window.afterAll = function(f) {
            originalAfterAll(function(done) {
                var result = f();
                when(result, function() {
                    done();
                }, function(e) {
                    done.fail('promise rejected: ' + e.toString());
                });
            });
        };

        /**
         * ## Runner Parameters
         *
         * More browser specific code - wrap the query string in an object and to allow for getting/setting parameters from the runner user interface.
         */

        var queryString = Cesium.queryToObject(window.location.search.substring(1));

        if (queryString.webglValidation !== undefined) {
            window.webglValidation = true;
        }

        if (queryString.webglStub !== undefined) {
            window.webglStub = true;
        }

        var queryStringForSpecFocus = Cesium.clone(queryString);
        if (queryStringForSpecFocus.category === 'none') {
            delete queryStringForSpecFocus.category;
        }

        var catchingExceptions = queryString['catch'];
        env.catchExceptions(typeof catchingExceptions === 'undefined' ? true : catchingExceptions);

        /**
         * ## Reporters
         * The `HtmlReporter` builds all of the HTML UI for the runner page. This reporter paints the dots, stars, and x's for specs, as well as all spec names and all failures (if any).
         */
        var htmlReporter = new jasmine.HtmlReporter({
            env: env,
            onRaiseExceptionsClick: function() {
                queryString['catch'] = !env.catchingExceptions();
            },
            addToExistingQueryString: function(key, value) {
                queryStringForSpecFocus[key] = value;
                return '?' + Cesium.objectToQuery(queryStringForSpecFocus);
            },
            getContainer: function() {
                return document.body;
            },
            createElement: function() {
                return document.createElement.apply(document, arguments);
            },
            createTextNode: function() {
                return document.createTextNode.apply(document, arguments);
            },
            timer: new jasmine.Timer()
        });

        /**
         * The `jsApiReporter` also receives spec results, and is used by any environment that needs to extract the results  from JavaScript.
         */
        env.addReporter(jasmineInterface.jsApiReporter);
        env.addReporter(htmlReporter);

        var categoryString = queryString.category;

        var categories;
        if (categoryString) {
            categories = categoryString.split(',');
        }

        var notCategoryString = queryString.not;

        var notCategories;
        if (notCategoryString) {
            notCategories = notCategoryString.split(',');
        }

        /**
         * Filter which specs will be run by matching the start of the full name against the `spec` query param.
         */
        var specFilter = new jasmine.HtmlSpecFilter({
            filterString: function() {
                return queryString.spec;
            }
        });

        env.specFilter = function(spec) {
            if (!specFilter.matches(spec.getFullName())) {
                return false;
            }

            // If we're not filtering by category, include this spec.
            if (!categories && !notCategories) {
                return true;
            }

            // At least one of this spec's categories must match one of the selected categories.
            var keep = false;
            var toCheck;
            var i;

            if (categories && categories.indexOf('All') < 0) {
                toCheck = spec;
                while (!keep && toCheck) {
                    if (toCheck.categories) {
                        if (categories.indexOf(toCheck.categories) >= 0) {
                            keep = true;
                        }

                        for (i = 0; !keep && i < toCheck.categories.length; ++i) {
                            if (categories.indexOf(toCheck.categories[i]) >= 0) {
                                keep = true;
                            }
                        }
                    }

                    toCheck = toCheck.parentSuite;
                }
            } else {
                keep = true;
            }

            if (notCategories) {
                toCheck = spec;
                while (keep && toCheck) {
                    if (toCheck.categories) {
                        if (notCategories.indexOf(toCheck.categories) >= 0) {
                            keep = false;
                        }

                        for (i = 0; keep && i < toCheck.categories.length; ++i) {
                            if (categories.indexOf(toCheck.categories[i]) >= 0) {
                                keep = false;
                            }
                        }
                    }

                    toCheck = toCheck.parentSuite;
                }
            }

            return keep;
        };

        /**
         * Setting up timing functions to be able to be overridden. Certain browsers (Safari, IE 8, phantomjs) require this hack.
         */
        window.setTimeout = window.setTimeout;
        window.setInterval = window.setInterval;
        window.clearTimeout = window.clearTimeout;
        window.clearInterval = window.clearInterval;

        /**
         * ## Execution
         *
         * Load the modules via AMD, and then run all of the loaded specs. This includes initializing the `HtmlReporter` instance and then executing the loaded Jasmine environment.
         */

        jasmine.DEFAULT_TIMEOUT_INTERVAL = 30000;
<<<<<<< HEAD

        htmlReporter.initialize();

        var release = getQueryParameter('release');
        env.beforeEach(function() { addDefaultMatchers(!release).call(env); });
        env.beforeEach(function() { env.addCustomEqualityTester(equalsMethodEqualityTester); });

        import('./SpecList.js').then(function() {
            env.execute();
        })
=======

        htmlReporter.initialize();

        var release = getQueryParameter('release');
        env.beforeEach(function() { addDefaultMatchers(!release).call(env); });
        env.beforeEach(function() { env.addCustomEqualityTester(equalsMethodEqualityTester); });

        //>>includeStart('debug', pragmas.debug);
        import('./SpecList.js').then(function() {
            env.execute();
        })
        //>>includeEnd('debug');
>>>>>>> eb168515
<|MERGE_RESOLUTION|>--- conflicted
+++ resolved
@@ -10,15 +10,6 @@
  [jasmine-gem]: http://github.com/pivotal/jasmine-gem
  */
 
-<<<<<<< HEAD
-import * as Cesium from '../Source/Cesium.js';
-import addDefaultMatchers from './addDefaultMatchers.js';
-import equalsMethodEqualityTester from './equalsMethodEqualityTester.js';
-
-        // set this for uniform test resolution across devices
-        window.devicePixelRatio = 1;
-
-=======
 // Use a pragma so we can remove this code when building specs for running in ES5
 
 //>>includeStart('debug', pragmas.debug);
@@ -31,16 +22,11 @@
         // set this for uniform test resolution across devices
         window.devicePixelRatio = 1;
 
->>>>>>> eb168515
         function getQueryParameter(name) {
             var match = new RegExp('[?&]' + name + '=([^&]*)').exec(window.location.search);
             return match && decodeURIComponent(match[1].replace(/\+/g, ' '));
         }
 
-<<<<<<< HEAD
-        var built = getQueryParameter('built');
-=======
->>>>>>> eb168515
         var release = getQueryParameter('release');
 
         /*global jasmineRequire,jasmine,exports,specs*/
@@ -325,18 +311,6 @@
          */
 
         jasmine.DEFAULT_TIMEOUT_INTERVAL = 30000;
-<<<<<<< HEAD
-
-        htmlReporter.initialize();
-
-        var release = getQueryParameter('release');
-        env.beforeEach(function() { addDefaultMatchers(!release).call(env); });
-        env.beforeEach(function() { env.addCustomEqualityTester(equalsMethodEqualityTester); });
-
-        import('./SpecList.js').then(function() {
-            env.execute();
-        })
-=======
 
         htmlReporter.initialize();
 
@@ -348,5 +322,4 @@
         import('./SpecList.js').then(function() {
             env.execute();
         })
-        //>>includeEnd('debug');
->>>>>>> eb168515
+        //>>includeEnd('debug');