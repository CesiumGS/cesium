<<<<<<< HEAD
defineSuite([
        'Scene/UrlTemplateImageryProvider',
        'Core/DefaultProxy',
        'Core/Ellipsoid',
        'Core/GeographicTilingScheme',
        'Core/Math',
        'Core/Rectangle',
        'Core/RequestScheduler',
        'Core/Resource',
        'Core/WebMercatorProjection',
        'Core/WebMercatorTilingScheme',
        'Scene/GetFeatureInfoFormat',
        'Scene/Imagery',
        'Scene/ImageryLayer',
        'Scene/ImageryProvider',
        'Scene/ImageryState',
        'Specs/pollToPromise',
        'ThirdParty/when',
        'Scene/GetFeatureInfoFormat'
    ], function(
        UrlTemplateImageryProvider,
        DefaultProxy,
        Ellipsoid,
        GeographicTilingScheme,
        CesiumMath,
        Rectangle,
        RequestScheduler,
        Resource,
        WebMercatorProjection,
        WebMercatorTilingScheme,
        GetFeatureInfoFormat,
        Imagery,
        ImageryLayer,
        ImageryProvider,
        ImageryState,
        pollToPromise,
        when) {
    'use strict';
=======
import { Ellipsoid } from '../../Source/Cesium.js';
import { GeographicTilingScheme } from '../../Source/Cesium.js';
import { Math as CesiumMath } from '../../Source/Cesium.js';
import { Rectangle } from '../../Source/Cesium.js';
import { RequestScheduler } from '../../Source/Cesium.js';
import { Resource } from '../../Source/Cesium.js';
import { WebMercatorProjection } from '../../Source/Cesium.js';
import { WebMercatorTilingScheme } from '../../Source/Cesium.js';
import { GetFeatureInfoFormat } from '../../Source/Cesium.js';
import { Imagery } from '../../Source/Cesium.js';
import { ImageryLayer } from '../../Source/Cesium.js';
import { ImageryProvider } from '../../Source/Cesium.js';
import { ImageryState } from '../../Source/Cesium.js';
import { UrlTemplateImageryProvider } from '../../Source/Cesium.js';
import pollToPromise from '../pollToPromise.js';
import { when } from '../../Source/Cesium.js';

describe('Scene/UrlTemplateImageryProvider', function() {
>>>>>>> 9267fc75

    beforeEach(function() {
        RequestScheduler.clearForSpecs();
    });

    afterEach(function() {
        Resource._Implementations.createImage = Resource._DefaultImplementations.createImage;
    });

    it('conforms to ImageryProvider interface', function() {
        expect(UrlTemplateImageryProvider).toConformToInterface(ImageryProvider);
    });

    it('requires the url to be specified', function() {
        function createWithoutUrl() {
            return new UrlTemplateImageryProvider({});
        }
        expect(createWithoutUrl).toThrowDeveloperError();
    });

    it('resolves readyPromise', function() {
        var provider = new UrlTemplateImageryProvider({
            url: 'made/up/tms/server/'
        });

        return provider.readyPromise.then(function(result) {
            expect(result).toBe(true);
            expect(provider.ready).toBe(true);
        });
    });

    it('resolves readyPromise with Resource', function() {
        var resource = new Resource({
            url : 'made/up/tms/server/'
        });

        var provider = new UrlTemplateImageryProvider({
            url: resource
        });

        return provider.readyPromise.then(function(result) {
            expect(result).toBe(true);
            expect(provider.ready).toBe(true);
        });
    });

    it('returns valid value for hasAlphaChannel', function() {
        var provider = new UrlTemplateImageryProvider({
            url: 'made/up/tms/server/'
        });

        return pollToPromise(function() {
            return provider.ready;
        }).then(function() {
            expect(typeof provider.hasAlphaChannel).toBe('boolean');
        });
    });

    it('requestImage returns a promise for an image and loads it for cross-origin use', function() {
        var provider = new UrlTemplateImageryProvider({
            url: 'made/up/tms/server/{Z}/{X}/{reverseY}'
        });

        expect(provider.url).toEqual('made/up/tms/server/{Z}/{X}/{reverseY}');

        return pollToPromise(function() {
            return provider.ready;
        }).then(function() {
            expect(provider.tileWidth).toEqual(256);
            expect(provider.tileHeight).toEqual(256);
            expect(provider.maximumLevel).toBeUndefined();
            expect(provider.minimumLevel).toBe(0);
            expect(provider.tilingScheme).toBeInstanceOf(WebMercatorTilingScheme);
            expect(provider.rectangle).toEqual(new WebMercatorTilingScheme().rectangle);

            spyOn(Resource._Implementations, 'createImage').and.callFake(function(url, crossOrigin, deferred) {
                // Just return any old image.
                Resource._DefaultImplementations.createImage('Data/Images/Red16x16.png', crossOrigin, deferred);
            });

            return provider.requestImage(0, 0, 0).then(function(image) {
                expect(Resource._Implementations.createImage).toHaveBeenCalled();
                expect(image).toBeImageOrImageBitmap();
            });
        });
    });

    it('when no credit is supplied, the provider has no logo', function() {
        var provider = new UrlTemplateImageryProvider({
            url: 'made/up/tms/server'
        });
        expect(provider.credit).toBeUndefined();
    });

    it('turns the supplied credit into a logo', function() {
        var providerWithCredit = new UrlTemplateImageryProvider({
            url: 'made/up/gms/server',
            credit: 'Thanks to our awesome made up source of this imagery!'
        });
        expect(providerWithCredit.credit).toBeDefined();
    });

    it('rectangle passed to constructor does not affect tile numbering', function() {
        var rectangle = new Rectangle(0.1, 0.2, 0.3, 0.4);
        var provider = new UrlTemplateImageryProvider({
            url: 'made/up/tms/server/{z}/{x}/{reverseY}',
            rectangle: rectangle
        });

        return pollToPromise(function() {
            return provider.ready;
        }).then(function() {
            expect(provider.tileWidth).toEqual(256);
            expect(provider.tileHeight).toEqual(256);
            expect(provider.maximumLevel).toBeUndefined();
            expect(provider.minimumLevel).toBe(0);
            expect(provider.tilingScheme).toBeInstanceOf(WebMercatorTilingScheme);
            expect(provider.rectangle).toEqualEpsilon(rectangle, CesiumMath.EPSILON14);
            expect(provider.tileDiscardPolicy).toBeUndefined();

            spyOn(Resource._Implementations, 'createImage').and.callFake(function(url, crossOrigin, deferred) {
                expect(url).toContain('/0/0/0');

                // Just return any old image.
                Resource._DefaultImplementations.createImage('Data/Images/Red16x16.png', crossOrigin, deferred);
            });

            return provider.requestImage(0, 0, 0).then(function(image) {
                expect(Resource._Implementations.createImage).toHaveBeenCalled();
                expect(image).toBeImageOrImageBitmap();
            });
        });
    });

    it('uses minimumLevel and maximumLevel passed to constructor', function() {
        var provider = new UrlTemplateImageryProvider({
            url: 'made/up/tms/server',
            minimumLevel: 1,
            maximumLevel: 5
        });

        return pollToPromise(function() {
            return provider.ready;
        }).then(function() {
            expect(provider.minimumLevel).toEqual(1);
            expect(provider.maximumLevel).toEqual(5);
        });
    });

    it('raises error event when image cannot be loaded', function() {
        var provider = new UrlTemplateImageryProvider({
            url: 'made/up/tms/server'
        });

        var layer = new ImageryLayer(provider);

        var tries = 0;
        provider.errorEvent.addEventListener(function(error) {
            expect(error.timesRetried).toEqual(tries);
            ++tries;
            if (tries < 3) {
                error.retry = true;
            }
            setTimeout(function() {
                RequestScheduler.update();
            }, 1);
        });

        Resource._Implementations.createImage = function(url, crossOrigin, deferred) {
            if (tries === 2) {
                // Succeed after 2 tries
                Resource._DefaultImplementations.createImage('Data/Images/Red16x16.png', crossOrigin, deferred);
            } else {
                // fail
                setTimeout(function() {
                    deferred.reject();
                }, 1);
            }
        };

        return pollToPromise(function() {
            return provider.ready;
        }).then(function() {
            var imagery = new Imagery(layer, 0, 0, 0);
            imagery.addReference();
            layer._requestImagery(imagery);
            RequestScheduler.update();

            return pollToPromise(function() {
                return imagery.state === ImageryState.RECEIVED;
            }).then(function() {
                expect(imagery.image).toBeImageOrImageBitmap();
                expect(tries).toEqual(2);
                imagery.releaseReference();
            });
        });
    });

    it('evaluation of pattern X Y reverseX reverseY Z reverseZ', function() {
        var provider = new UrlTemplateImageryProvider({
            url: 'made/up/tms/server/{z}/{reverseZ}/{reverseY}/{y}/{reverseX}/{x}.PNG',
            tilingScheme: new GeographicTilingScheme(),
            maximumLevel: 6
        });

        return pollToPromise(function() {
            return provider.ready;
        }).then(function() {
            spyOn(Resource._Implementations, 'createImage').and.callFake(function(url, crossOrigin, deferred) {
                expect(url).toEqual('made/up/tms/server/2/3/2/1/4/3.PNG');

                // Just return any old image.
                Resource._DefaultImplementations.createImage('Data/Images/Red16x16.png', crossOrigin, deferred);
            });

            return provider.requestImage(3, 1, 2).then(function(image) {
                expect(Resource._Implementations.createImage).toHaveBeenCalled();
                expect(image).toBeImageOrImageBitmap();
            });
        });
    });

    it('evaluation of schema zero padding for X Y Z as 0000', function() {
        var provider = new UrlTemplateImageryProvider({
            url: 'made/up/tms/server/{z}/{reverseZ}/{reverseY}/{y}/{reverseX}/{x}.PNG',
            urlSchemeZeroPadding: {
                '{x}'        : '0000',
                '{y}'        : '0000',
                '{z}'        : '0000'
            },
            tilingScheme: new GeographicTilingScheme(),
            maximumLevel: 6
        });

        return pollToPromise(function() {
            return provider.ready;
        }).then(function() {
            spyOn(Resource._Implementations, 'createImage').and.callFake(function(url, crossOrigin, deferred) {
                expect(url).toEqual('made/up/tms/server/0002/3/2/0001/4/0003.PNG');

                // Just return any old image.
                Resource._DefaultImplementations.createImage('Data/Images/Red16x16.png', crossOrigin, deferred);
            });

            return provider.requestImage(3, 1, 2).then(function(image) {
                expect(Resource._Implementations.createImage).toHaveBeenCalled();
                expect(image).toBeImageOrImageBitmap();
            });
        });
    });

    it('evaluation of schema zero padding for reverseX reverseY reverseZ as 0000', function() {
        var provider = new UrlTemplateImageryProvider({
            url: 'made/up/tms/server/{z}/{reverseZ}/{reverseY}/{y}/{reverseX}/{x}.PNG',
            urlSchemeZeroPadding: {
                '{reverseX}' : '0000',
                '{reverseY}' : '0000',
                '{reverseZ}' : '0000'
            },
            tilingScheme: new GeographicTilingScheme(),
            maximumLevel: 6
        });

        return pollToPromise(function() {
            return provider.ready;
        }).then(function() {
            spyOn(Resource._Implementations, 'createImage').and.callFake(function(url, crossOrigin, deferred) {
                expect(url).toEqual('made/up/tms/server/2/0003/0002/1/0004/3.PNG');

                // Just return any old image.
                Resource._DefaultImplementations.createImage('Data/Images/Red16x16.png', crossOrigin, deferred);
            });

            return provider.requestImage(3, 1, 2).then(function(image) {
                expect(Resource._Implementations.createImage).toHaveBeenCalled();
                expect(image).toBeImageOrImageBitmap();
            });
        });
    });

    it('evaluation of schema zero padding for x y z as 0000 and large x and y', function() {
        var provider = new UrlTemplateImageryProvider({
            url: 'made/up/tms/server/{z}/{reverseZ}/{reverseY}/{y}/{reverseX}/{x}.PNG',
            urlSchemeZeroPadding: {
                '{x}' : '0000',
                '{y}' : '0000',
                '{z}' : '0000'
            },
            tilingScheme: new GeographicTilingScheme(),
            maximumLevel: 6
        });

        return pollToPromise(function() {
            return provider.ready;
        }).then(function() {
            spyOn(Resource._Implementations, 'createImage').and.callFake(function(url, crossOrigin, deferred) {
                expect(url).toEqual('made/up/tms/server/0005/0/21/0010/51/0012.PNG');

                // Just return any old image.
                Resource._DefaultImplementations.createImage('Data/Images/Red16x16.png', crossOrigin, deferred);
            });

            return provider.requestImage(12, 10, 5).then(function(image) {
                expect(Resource._Implementations.createImage).toHaveBeenCalled();
                expect(image).toBeImageOrImageBitmap();
            });
        });
    });

    it('evaluates pattern northDegrees', function() {
        var provider = new UrlTemplateImageryProvider({
            url: '{northDegrees}',
            tilingScheme: new GeographicTilingScheme()
        });

        return pollToPromise(function() {
            return provider.ready;
        }).then(function() {
            spyOn(Resource._Implementations, 'createImage').and.callFake(function(url, crossOrigin, deferred) {
                expect(url).toEqualEpsilon(45.0, CesiumMath.EPSILON11);

                // Just return any old image.
                Resource._DefaultImplementations.createImage('Data/Images/Red16x16.png', crossOrigin, deferred);
            });

            return provider.requestImage(3, 1, 2).then(function(image) {
                expect(Resource._Implementations.createImage).toHaveBeenCalled();
                expect(image).toBeImageOrImageBitmap();
            });
        });
    });

    it('evaluates pattern southDegrees', function() {
        var provider = new UrlTemplateImageryProvider({
            url: '{southDegrees}',
            tilingScheme: new GeographicTilingScheme()
        });

        return pollToPromise(function() {
            return provider.ready;
        }).then(function() {
            spyOn(Resource._Implementations, 'createImage').and.callFake(function(url, crossOrigin, deferred) {
                expect(url).toEqualEpsilon(0.0, CesiumMath.EPSILON11);

                // Just return any old image.
                Resource._DefaultImplementations.createImage('Data/Images/Red16x16.png', crossOrigin, deferred);
            });

            return provider.requestImage(3, 1, 2).then(function(image) {
                expect(Resource._Implementations.createImage).toHaveBeenCalled();
                expect(image).toBeImageOrImageBitmap();
            });
        });
    });

    it('evaluates pattern eastDegrees', function() {
        var provider = new UrlTemplateImageryProvider({
            url: '{eastDegrees}',
            tilingScheme: new GeographicTilingScheme()
        });

        return pollToPromise(function() {
            return provider.ready;
        }).then(function() {
            spyOn(Resource._Implementations, 'createImage').and.callFake(function(url, crossOrigin, deferred) {
                expect(url).toEqualEpsilon(0.0, CesiumMath.EPSILON11);

                // Just return any old image.
                Resource._DefaultImplementations.createImage('Data/Images/Red16x16.png', crossOrigin, deferred);
            });

            return provider.requestImage(3, 1, 2).then(function(image) {
                expect(Resource._Implementations.createImage).toHaveBeenCalled();
                expect(image).toBeImageOrImageBitmap();
            });
        });
    });

    it('evaluates pattern westDegrees', function() {
        var provider = new UrlTemplateImageryProvider({
            url: '{westDegrees}',
            tilingScheme: new GeographicTilingScheme()
        });

        return pollToPromise(function() {
            return provider.ready;
        }).then(function() {
            spyOn(Resource._Implementations, 'createImage').and.callFake(function(url, crossOrigin, deferred) {
                expect(url).toEqualEpsilon(-45.0, CesiumMath.EPSILON11);

                // Just return any old image.
                Resource._DefaultImplementations.createImage('Data/Images/Red16x16.png', crossOrigin, deferred);
            });

            return provider.requestImage(3, 1, 2).then(function(image) {
                expect(Resource._Implementations.createImage).toHaveBeenCalled();
                expect(image).toBeImageOrImageBitmap();
            });
        });
    });

    it('evaluates pattern northProjected', function() {
        var provider = new UrlTemplateImageryProvider({
            url: '{northProjected}',
            tilingScheme: new WebMercatorTilingScheme()
        });

        return pollToPromise(function() {
            return provider.ready;
        }).then(function() {
            spyOn(Resource._Implementations, 'createImage').and.callFake(function(url, crossOrigin, deferred) {
                expect(url).toEqualEpsilon(Math.PI * Ellipsoid.WGS84.maximumRadius / 2.0, CesiumMath.EPSILON11);

                // Just return any old image.
                Resource._DefaultImplementations.createImage('Data/Images/Red16x16.png', crossOrigin, deferred);
            });

            return provider.requestImage(3, 1, 2).then(function(image) {
                expect(Resource._Implementations.createImage).toHaveBeenCalled();
                expect(image).toBeImageOrImageBitmap();
            });
        });
    });

    it('evaluates pattern southProjected', function() {
        var provider = new UrlTemplateImageryProvider({
            url: '{southProjected}'
        });

        return pollToPromise(function() {
            return provider.ready;
        }).then(function() {
            spyOn(Resource._Implementations, 'createImage').and.callFake(function(url, crossOrigin, deferred) {
                expect(url).toEqualEpsilon(Math.PI * Ellipsoid.WGS84.maximumRadius / 2.0, CesiumMath.EPSILON11);

                // Just return any old image.
                Resource._DefaultImplementations.createImage('Data/Images/Red16x16.png', crossOrigin, deferred);
            });

            return provider.requestImage(3, 0, 2).then(function(image) {
                expect(Resource._Implementations.createImage).toHaveBeenCalled();
                expect(image).toBeImageOrImageBitmap();
            });
        });
    });

    it('evaluates pattern eastProjected', function() {
        var provider = new UrlTemplateImageryProvider({
            url: '{eastProjected}'
        });

        return pollToPromise(function() {
            return provider.ready;
        }).then(function() {
            spyOn(Resource._Implementations, 'createImage').and.callFake(function(url, crossOrigin, deferred) {
                expect(url).toEqualEpsilon(-Math.PI * Ellipsoid.WGS84.maximumRadius / 2.0, CesiumMath.EPSILON11);

                // Just return any old image.
                Resource._DefaultImplementations.createImage('Data/Images/Red16x16.png', crossOrigin, deferred);
            });

            return provider.requestImage(0, 1, 2).then(function(image) {
                expect(Resource._Implementations.createImage).toHaveBeenCalled();
                expect(image).toBeImageOrImageBitmap();
            });
        });
    });

    it('evaluates pattern westProjected', function() {
        var provider = new UrlTemplateImageryProvider({
            url: '{westProjected}'
        });

        return pollToPromise(function() {
            return provider.ready;
        }).then(function() {
            spyOn(Resource._Implementations, 'createImage').and.callFake(function(url, crossOrigin, deferred) {
                expect(url).toEqualEpsilon(-Math.PI * Ellipsoid.WGS84.maximumRadius / 2.0, CesiumMath.EPSILON11);

                // Just return any old image.
                Resource._DefaultImplementations.createImage('Data/Images/Red16x16.png', crossOrigin, deferred);
            });

            return provider.requestImage(1, 1, 2).then(function(image) {
                expect(Resource._Implementations.createImage).toHaveBeenCalled();
                expect(image).toBeImageOrImageBitmap();
            });
        });
    });

    it('evalutes multiple coordinate patterns', function() {
        var provider = new UrlTemplateImageryProvider({
            url: '{westDegrees} {westProjected} {southProjected} {southDegrees} {eastProjected} {eastDegrees} {northDegrees} {northProjected}'
        });

        return pollToPromise(function() {
            return provider.ready;
        }).then(function() {
            spyOn(Resource._Implementations, 'createImage').and.callFake(function(url, crossOrigin, deferred) {
                expect(url).toEqual(
                    '-90 ' +
                    (-Math.PI * Ellipsoid.WGS84.maximumRadius / 2.0) + ' ' +
                    '0 ' +
                    '0 ' +
                    '0 ' +
                    '0 ' +
                    CesiumMath.toDegrees(WebMercatorProjection.mercatorAngleToGeodeticLatitude(Math.PI / 2)) + ' ' +
                    (Math.PI * Ellipsoid.WGS84.maximumRadius / 2.0));

                // Just return any old image.
                Resource._DefaultImplementations.createImage('Data/Images/Red16x16.png', crossOrigin, deferred);
            });

            return provider.requestImage(1, 1, 2).then(function(image) {
                expect(Resource._Implementations.createImage).toHaveBeenCalled();
                expect(image).toBeImageOrImageBitmap();
            });
        });
    });

    it('evaluates pattern s', function() {
        var provider = new UrlTemplateImageryProvider({
            url: '{s}'
        });

        return pollToPromise(function() {
            return provider.ready;
        }).then(function() {
            spyOn(Resource._Implementations, 'createImage').and.callFake(function(url, crossOrigin, deferred) {
                expect(['a', 'b', 'c'].indexOf(url)).toBeGreaterThanOrEqualTo(0);

                // Just return any old image.
                Resource._DefaultImplementations.createImage('Data/Images/Red16x16.png', crossOrigin, deferred);
            });

            return provider.requestImage(3, 1, 2).then(function(image) {
                expect(Resource._Implementations.createImage).toHaveBeenCalled();
                expect(image).toBeImageOrImageBitmap();
            });
        });
    });

    it('uses custom subdomain string', function() {
        var provider = new UrlTemplateImageryProvider({
            url: '{s}',
            subdomains: '123'
        });

        return pollToPromise(function() {
            return provider.ready;
        }).then(function() {
            spyOn(Resource._Implementations, 'createImage').and.callFake(function(url, crossOrigin, deferred) {
                expect(['1', '2', '3'].indexOf(url)).toBeGreaterThanOrEqualTo(0);

                // Just return any old image.
                Resource._DefaultImplementations.createImage('Data/Images/Red16x16.png', crossOrigin, deferred);
            });

            return provider.requestImage(3, 1, 2).then(function(image) {
                expect(Resource._Implementations.createImage).toHaveBeenCalled();
                expect(image).toBeImageOrImageBitmap();
            });
        });
    });

    it('uses custom subdomain array', function() {
        var provider = new UrlTemplateImageryProvider({
            url: '{s}',
            subdomains: ['foo', 'bar']
        });

        return pollToPromise(function() {
            return provider.ready;
        }).then(function() {
            spyOn(Resource._Implementations, 'createImage').and.callFake(function(url, crossOrigin, deferred) {
                expect(['foo', 'bar'].indexOf(url)).toBeGreaterThanOrEqualTo(0);

                // Just return any old image.
                Resource._DefaultImplementations.createImage('Data/Images/Red16x16.png', crossOrigin, deferred);
            });

            return provider.requestImage(3, 1, 2).then(function(image) {
                expect(Resource._Implementations.createImage).toHaveBeenCalled();
                expect(image).toBeImageOrImageBitmap();
            });
        });
    });

    it('uses custom tags', function() {
        var provider = new UrlTemplateImageryProvider({
            url: 'made/up/tms/server/{custom1}/{custom2}/{z}/{y}/{x}.PNG',
            tilingScheme: new GeographicTilingScheme(),
            maximumLevel: 6,
            customTags: {
                custom1: function() { return 'foo';},
                custom2: function() { return 'bar';}
            }
        });

        return pollToPromise(function() {
            return provider.ready;
        }).then(function() {
            spyOn(Resource._Implementations, 'createImage').and.callFake(function(url, crossOrigin, deferred) {
                expect(url).toEqual('made/up/tms/server/foo/bar/2/1/3.PNG');

                // Just return any old image.
                Resource._DefaultImplementations.createImage('Data/Images/Red16x16.png', crossOrigin, deferred);
            });

            return provider.requestImage(3, 1, 2).then(function(image) {
                expect(Resource._Implementations.createImage).toHaveBeenCalled();
                expect(image).toBeImageOrImageBitmap();
            });
        });
    });

    describe('pickFeatures', function() {
        it('returns undefined when enablePickFeatures is false', function() {
            var provider = new UrlTemplateImageryProvider({
                url: 'foo/bar',
                pickFeaturesUrl: 'foo/bar',
                getFeatureInfoFormats: [
                    new GetFeatureInfoFormat('json', 'application/json'),
                    new GetFeatureInfoFormat('xml', 'text/xml')
                ],
                enablePickFeatures: false
            });

            return pollToPromise(function() {
                return provider.ready;
            }).then(function() {
                expect(provider.pickFeatures(0, 0, 0, 0.0, 0.0)).toBeUndefined();
            });
        });

        it('does not return undefined when enablePickFeatures is subsequently set to true', function() {
            var provider = new UrlTemplateImageryProvider({
                url: 'foo/bar',
                pickFeaturesUrl: 'foo/bar',
                getFeatureInfoFormats: [
                    new GetFeatureInfoFormat('json', 'application/json'),
                    new GetFeatureInfoFormat('xml', 'text/xml')
                ],
                enablePickFeatures: false
            });

            provider.enablePickFeatures = true;

            return pollToPromise(function() {
                return provider.ready;
            }).then(function() {
                expect(provider.pickFeatures(0, 0, 0, 0.0, 0.0)).not.toBeUndefined();
            });
        });

        it('returns undefined when enablePickFeatures is initialized as true and set to false', function() {
            var provider = new UrlTemplateImageryProvider({
                url: 'foo/bar',
                pickFeaturesUrl: 'foo/bar',
                getFeatureInfoFormats: [
                    new GetFeatureInfoFormat('json', 'application/json'),
                    new GetFeatureInfoFormat('xml', 'text/xml')
                ],
                enablePickFeatures: true
            });

            provider.enablePickFeatures = false;

            return pollToPromise(function() {
                return provider.ready;
            }).then(function() {
                expect(provider.pickFeatures(0, 0, 0, 0.0, 0.0)).toBeUndefined();
            });
        });
    });

    it('throws if tileWidth called before provider is ready', function() {
        var provider = new UrlTemplateImageryProvider(when.defer());

        expect(function() {
            return provider.tileWidth();
        }).toThrowDeveloperError();
    });

    it('throws if tileHeight called before provider is ready', function() {
        var provider = new UrlTemplateImageryProvider(when.defer());

        expect(function() {
            return provider.tileHeight();
        }).toThrowDeveloperError();
    });

    it('throws if maximumLevel called before provider is ready', function() {
        var provider = new UrlTemplateImageryProvider(when.defer());

        expect(function() {
            return provider.maximumLevel();
        }).toThrowDeveloperError();
    });

    it('throws if minimumLevel called before provider is ready', function() {
        var provider = new UrlTemplateImageryProvider(when.defer());

        expect(function() {
            return provider.minimumLevel();
        }).toThrowDeveloperError();
    });

    it('throws if tilingScheme called before provider is ready', function() {
        var provider = new UrlTemplateImageryProvider(when.defer());

        expect(function() {
            return provider.tilingScheme();
        }).toThrowDeveloperError();
    });

    it('throws if rectangle called before provider is ready', function() {
        var provider = new UrlTemplateImageryProvider(when.defer());

        expect(function() {
            return provider.rectangle();
        }).toThrowDeveloperError();
    });

    it('throws if tileDiscardPolicy called before provider is ready', function() {
        var provider = new UrlTemplateImageryProvider(when.defer());

        expect(function() {
            return provider.tileDiscardPolicy();
        }).toThrowDeveloperError();
    });

    it('throws if credit called before provider is ready', function() {
        var provider = new UrlTemplateImageryProvider(when.defer());

        expect(function() {
            return provider.credit();
        }).toThrowDeveloperError();
    });

    it('throws if hasAlphaChannel called before provider is ready', function() {
        var provider = new UrlTemplateImageryProvider(when.defer());

        expect(function() {
            return provider.hasAlphaChannel();
        }).toThrowDeveloperError();
    });

    it('throws if getTileCredits called before provider is ready', function() {
        var provider = new UrlTemplateImageryProvider(when.defer());

        expect(function() {
            return provider.getTileCredits();
        }).toThrowDeveloperError();
    });

    it('throws if requestImage called before provider is ready', function() {
        var provider = new UrlTemplateImageryProvider(when.defer());

        expect(function() {
            return provider.requestImage();
        }).toThrowDeveloperError();
    });

    it('throws if pickFeatures called before provider is ready', function() {
        var provider = new UrlTemplateImageryProvider(when.defer());

        expect(function() {
            return provider.pickFeatures();
        }).toThrowDeveloperError();
    });
});<|MERGE_RESOLUTION|>--- conflicted
+++ resolved
@@ -1,43 +1,3 @@
-<<<<<<< HEAD
-defineSuite([
-        'Scene/UrlTemplateImageryProvider',
-        'Core/DefaultProxy',
-        'Core/Ellipsoid',
-        'Core/GeographicTilingScheme',
-        'Core/Math',
-        'Core/Rectangle',
-        'Core/RequestScheduler',
-        'Core/Resource',
-        'Core/WebMercatorProjection',
-        'Core/WebMercatorTilingScheme',
-        'Scene/GetFeatureInfoFormat',
-        'Scene/Imagery',
-        'Scene/ImageryLayer',
-        'Scene/ImageryProvider',
-        'Scene/ImageryState',
-        'Specs/pollToPromise',
-        'ThirdParty/when',
-        'Scene/GetFeatureInfoFormat'
-    ], function(
-        UrlTemplateImageryProvider,
-        DefaultProxy,
-        Ellipsoid,
-        GeographicTilingScheme,
-        CesiumMath,
-        Rectangle,
-        RequestScheduler,
-        Resource,
-        WebMercatorProjection,
-        WebMercatorTilingScheme,
-        GetFeatureInfoFormat,
-        Imagery,
-        ImageryLayer,
-        ImageryProvider,
-        ImageryState,
-        pollToPromise,
-        when) {
-    'use strict';
-=======
 import { Ellipsoid } from '../../Source/Cesium.js';
 import { GeographicTilingScheme } from '../../Source/Cesium.js';
 import { Math as CesiumMath } from '../../Source/Cesium.js';
@@ -56,7 +16,6 @@
 import { when } from '../../Source/Cesium.js';
 
 describe('Scene/UrlTemplateImageryProvider', function() {
->>>>>>> 9267fc75
 
     beforeEach(function() {
         RequestScheduler.clearForSpecs();
