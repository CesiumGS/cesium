--- conflicted
+++ resolved
@@ -1957,24 +1957,6 @@
 
             expect(
               Math.abs(getGlyphBillboardVertexTranslate(label, 0).x)
-<<<<<<< HEAD
-            ).toBeLessThanOrEqualTo(Math.abs(offset0.x));
-            expect(
-              Math.abs(getGlyphBillboardVertexTranslate(label, 0).y)
-            ).toBeLessThanOrEqualTo(Math.abs(offset0.y));
-            expect(
-              Math.abs(getGlyphBillboardVertexTranslate(label, 1).x)
-            ).toBeLessThanOrEqualTo(Math.abs(offset1.x));
-            expect(
-              Math.abs(getGlyphBillboardVertexTranslate(label, 1).y)
-            ).toBeLessThanOrEqualTo(Math.abs(offset1.y));
-            expect(
-              Math.abs(getGlyphBillboardVertexTranslate(label, 2).x)
-            ).toBeLessThanOrEqualTo(Math.abs(offset2.x));
-            expect(
-              Math.abs(getGlyphBillboardVertexTranslate(label, 2).y)
-            ).toBeLessThanOrEqualTo(Math.abs(offset2.y));
-=======
             ).toBeLessThanOrEqual(Math.abs(offset0.x));
             expect(
               Math.abs(getGlyphBillboardVertexTranslate(label, 0).y)
@@ -1991,7 +1973,6 @@
             expect(
               Math.abs(getGlyphBillboardVertexTranslate(label, 2).y)
             ).toBeLessThanOrEqual(Math.abs(offset2.y));
->>>>>>> 862d73ad
           });
         });
 
@@ -2348,11 +2329,7 @@
           expected.center,
           CesiumMath.EPSILON8
         );
-<<<<<<< HEAD
-        expect(actual.radius).toBeGreaterThanOrEqualTo(expected.radius);
-=======
         expect(actual.radius).toBeGreaterThanOrEqual(expected.radius);
->>>>>>> 862d73ad
         scene.screenSpaceCameraController.enableCollisionDetection = originalEnableCollisionDetection;
       });
     });
