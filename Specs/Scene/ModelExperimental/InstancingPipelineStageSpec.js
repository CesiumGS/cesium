import {
  Axis,
  Cartesian3,
  combine,
  GltfLoader,
  I3dmLoader,
  InstancingPipelineStage,
  Matrix4,
  Math as CesiumMath,
  ModelExperimentalUtility,
  ModelExperimentalStatistics,
  Resource,
  ResourceCache,
  ShaderBuilder,
  _shadersInstancingStageCommon,
  _shadersLegacyInstancingStageVS,
} from "../../../Source/Cesium.js";
import createScene from "../../createScene.js";
import waitForLoaderProcess from "../../waitForLoaderProcess.js";
import ShaderBuilderTester from "../../ShaderBuilderTester.js";

describe("Scene/ModelExperimental/InstancingPipelineStage", function () {
  const scratchMatrix4 = new Matrix4();

  const boxInstanced =
    "./Data/Models/GltfLoader/BoxInstanced/glTF/box-instanced.gltf";
  const boxInstancedTranslation =
    "./Data/Models/GltfLoader/BoxInstancedTranslation/glTF/box-instanced-translation.gltf";
  const boxInstancedTranslationMinMax =
    "./Data/Models/GltfLoader/BoxInstancedTranslationWithMinMax/glTF/box-instanced-translation-min-max.gltf";
  const i3dmInstancedOrientation =
    "./Data/Cesium3DTiles/Instanced/InstancedOrientation/instancedOrientation.i3dm";

  let scene;
  let scene2D;
  const gltfLoaders = [];

  beforeAll(function () {
    scene = createScene();
    scene2D = createScene();
    scene2D.morphTo2D(0.0);
  });

  afterAll(function () {
    scene = createScene();
    scene2D.destroyForSpecs();
  });

  afterEach(function () {
    const gltfLoadersLength = gltfLoaders.length;
    for (let i = 0; i < gltfLoadersLength; ++i) {
      const gltfLoader = gltfLoaders[i];
      if (!gltfLoader.isDestroyed()) {
        gltfLoader.destroy();
      }
    }
    gltfLoaders.length = 0;
    ResourceCache.clearForSpecs();
  });

  function mockRenderResources() {
    return {
      attributeIndex: 1,
      attributes: [],
      instancingTranslationMax: undefined,
      instancingTranslationMin: undefined,
      shaderBuilder: new ShaderBuilder(),
      model: {
        _resources: [],
      },
    };
  }

  function mockRenderResourcesFor2D() {
    return {
      attributeIndex: 1,
      attributes: [],
      instancingTranslationMax: undefined,
      instancingTranslationMin: undefined,
      shaderBuilder: new ShaderBuilder(),
      model: {
        _projectTo2D: true,
        _resources: [],
        computedScale: 1,
        sceneGraph: {
          computedModelMatrix: Matrix4.IDENTITY,
          axisCorrectionMatrix: Matrix4.IDENTITY,
        },
      },
      runtimeNode: {
        computedTransform: Matrix4.IDENTITY,
      },
    };
  }

  function getOptions(gltfPath, options) {
    const resource = new Resource({
      url: gltfPath,
    });

    return combine(options, {
      gltfResource: resource,
      incrementallyLoadTexture: false,
    });
  }

  function getI3dmOptions(gltfPath, options) {
    const resource = new Resource({
      url: gltfPath,
    });

    return combine(options, {
      i3dmResource: resource,
      incrementallyLoadTexture: false,
    });
  }

  function loadGltf(gltfPath, options) {
    const gltfLoader = new GltfLoader(getOptions(gltfPath, options));
    gltfLoaders.push(gltfLoader);
    gltfLoader.load();

    return waitForLoaderProcess(gltfLoader, scene);
  }

  function loadI3dm(i3dmPath) {
    const result = Resource.fetchArrayBuffer(i3dmPath);

    return result.then(function (arrayBuffer) {
      const i3dmLoader = new I3dmLoader(
        getI3dmOptions(i3dmPath, { arrayBuffer: arrayBuffer })
      );
      gltfLoaders.push(i3dmLoader);
      i3dmLoader.load();
      return waitForLoaderProcess(i3dmLoader, scene);
    });
  }

  it("correctly computes instancing TRANSLATION min and max from typed arrays", function () {
<<<<<<< HEAD
    const renderResources = mockRenderResources();
=======
    const renderResources = {
      attributeIndex: 1,
      attributes: [],
      instancingTranslationMax: undefined,
      instancingTranslationMin: undefined,
      shaderBuilder: new ShaderBuilder(),
      model: {
        _resources: [],
        statistics: new ModelExperimentalStatistics(),
      },
    };
>>>>>>> b70e22d2

    return loadGltf(boxInstanced).then(function (gltfLoader) {
      const components = gltfLoader.components;
      const node = components.nodes[0];

      scene.renderForSpecs();
      InstancingPipelineStage.process(renderResources, node, scene.frameState);

      expect(renderResources.instancingTranslationMax).toEqual(
        new Cartesian3(2, 2, 0)
      );
      expect(renderResources.instancingTranslationMin).toEqual(
        new Cartesian3(-2, -2, 0)
      );
      expect(renderResources.attributes.length).toBe(4);

      // Matrices are stored as 3 vec4s, so this is
      // 4 matrices * 12 floats/matrix * 4 bytes/float = 192
      const matrixSize = 192;
      // 4 floats
      const featureIdSize = 16;
      expect(renderResources.model.statistics.geometryByteLength).toBe(
        matrixSize + featureIdSize
      );
    });
  });

  it("sets instancing TRANSLATION min and max from attributes", function () {
<<<<<<< HEAD
    const renderResources = mockRenderResources();
=======
    const renderResources = {
      attributeIndex: 1,
      attributes: [],
      instancingTranslationMax: undefined,
      instancingTranslationMin: undefined,
      shaderBuilder: new ShaderBuilder(),
      model: {
        _resources: [],
        statistics: new ModelExperimentalStatistics(),
      },
    };
>>>>>>> b70e22d2

    return loadGltf(boxInstancedTranslationMinMax).then(function (gltfLoader) {
      const components = gltfLoader.components;
      const node = components.nodes[0];

      InstancingPipelineStage.process(renderResources, node, scene.frameState);

      expect(renderResources.instancingTranslationMax).toEqual(
        new Cartesian3(2, 2, 0)
      );
      expect(renderResources.instancingTranslationMin).toEqual(
        new Cartesian3(-2, -2, 0)
      );
      expect(renderResources.attributes.length).toBe(1);

      expect(renderResources.model.statistics.geometryByteLength).toBe(0);
    });
  });

  it("creates instancing matrices vertex attributes when ROTATION is present", function () {
<<<<<<< HEAD
    const renderResources = mockRenderResources();
=======
    const renderResources = {
      attributeIndex: 1,
      attributes: [],
      instancingTranslationMax: undefined,
      instancingTranslationMin: undefined,
      shaderBuilder: new ShaderBuilder(),
      model: {
        _resources: [],
        statistics: new ModelExperimentalStatistics(),
      },
    };
>>>>>>> b70e22d2

    return loadGltf(boxInstanced).then(function (gltfLoader) {
      const components = gltfLoader.components;
      const node = components.nodes[0];

      scene.renderForSpecs();
      InstancingPipelineStage.process(renderResources, node, scene.frameState);

      expect(renderResources.instancingTranslationMax).toEqual(
        new Cartesian3(2, 2, 0)
      );
      expect(renderResources.instancingTranslationMin).toEqual(
        new Cartesian3(-2, -2, 0)
      );
      expect(renderResources.attributes.length).toBe(4);

<<<<<<< HEAD
      const shaderBuilder = renderResources.shaderBuilder;
      ShaderBuilderTester.expectHasVertexDefines(shaderBuilder, [
        "HAS_INSTANCING",
        "HAS_INSTANCE_MATRICES",
      ]);
      ShaderBuilderTester.expectHasFragmentDefines(shaderBuilder, [
        "HAS_INSTANCING",
        "HAS_INSTANCE_MATRICES",
      ]);
      ShaderBuilderTester.expectHasAttributes(shaderBuilder, undefined, [
        "attribute vec4 a_instancingTransformRow0;",
        "attribute vec4 a_instancingTransformRow1;",
        "attribute vec4 a_instancingTransformRow2;",
        "attribute float a_instanceFeatureId_0;",
      ]);

      expect(renderResources.model._resources.length).toEqual(2);
=======
      const attributeLines = renderResources.shaderBuilder._attributeLines;
      const vertexDefineLines =
        renderResources.shaderBuilder._vertexShaderParts.defineLines;
      const fragmentDefineLines =
        renderResources.shaderBuilder._fragmentShaderParts.defineLines;

      expect(vertexDefineLines[0]).toEqual("HAS_INSTANCING");
      expect(vertexDefineLines[0]).toEqual("HAS_INSTANCING");
      expect(vertexDefineLines[1]).toEqual("HAS_INSTANCE_MATRICES");
      expect(fragmentDefineLines[1]).toEqual("HAS_INSTANCE_MATRICES");
      expect(attributeLines[0]).toEqual(
        "attribute vec4 a_instancingTransformRow0;"
      );
      expect(attributeLines[1]).toEqual(
        "attribute vec4 a_instancingTransformRow1;"
      );
      expect(attributeLines[2]).toEqual(
        "attribute vec4 a_instancingTransformRow2;"
      );

      // Matrices are stored as 3 vec4s, so this is
      // 4 matrices * 12 floats/matrix * 4 bytes/float = 192
      const matrixSize = 192;
      // 4 floats
      const featureIdSize = 16;
      expect(renderResources.model.statistics.geometryByteLength).toBe(
        matrixSize + featureIdSize
      );
>>>>>>> b70e22d2
    });
  });

  it("creates instance matrices vertex attributes when TRANSLATION min and max are not present", function () {
<<<<<<< HEAD
    const renderResources = mockRenderResources();
=======
    const renderResources = {
      attributeIndex: 1,
      attributes: [],
      instancingTranslationMax: undefined,
      instancingTranslationMin: undefined,
      shaderBuilder: new ShaderBuilder(),
      model: {
        _resources: [],
        statistics: new ModelExperimentalStatistics(),
      },
    };
>>>>>>> b70e22d2

    return loadGltf(boxInstancedTranslation).then(function (gltfLoader) {
      const components = gltfLoader.components;
      const node = components.nodes[0];

      scene.renderForSpecs();
      InstancingPipelineStage.process(renderResources, node, scene.frameState);

      expect(renderResources.instancingTranslationMax).toEqual(
        new Cartesian3(2, 2, 0)
      );
      expect(renderResources.instancingTranslationMin).toEqual(
        new Cartesian3(-2, -2, 0)
      );
      expect(renderResources.attributes.length).toBe(3);

      const shaderBuilder = renderResources.shaderBuilder;
      ShaderBuilderTester.expectHasVertexDefines(shaderBuilder, [
        "HAS_INSTANCING",
        "HAS_INSTANCE_MATRICES",
      ]);
      ShaderBuilderTester.expectHasFragmentDefines(shaderBuilder, [
        "HAS_INSTANCING",
        "HAS_INSTANCE_MATRICES",
      ]);
      ShaderBuilderTester.expectHasAttributes(shaderBuilder, undefined, [
        "attribute vec4 a_instancingTransformRow0;",
        "attribute vec4 a_instancingTransformRow1;",
        "attribute vec4 a_instancingTransformRow2;",
      ]);

      expect(renderResources.model._resources.length).toEqual(1);
    });
  });

  it("creates instancing matrices vertex attributes for 2D", function () {
    const renderResources = mockRenderResourcesFor2D();
    return loadGltf(boxInstanced, {
      loadAttributesFor2D: true,
    }).then(function (gltfLoader) {
      const components = gltfLoader.components;
      renderResources.model.sceneGraph.components = components;
      const node = components.nodes[0];
      renderResources.runtimeNode.node = node;

      scene2D.renderForSpecs();
      InstancingPipelineStage.process(
        renderResources,
        node,
        scene2D.frameState
      );

      expect(renderResources.instancingTranslationMax).toEqual(
        new Cartesian3(2, 2, 0)
      );
      expect(renderResources.instancingTranslationMin).toEqual(
        new Cartesian3(-2, -2, 0)
      );
      expect(renderResources.instancingReferencePoint2D).toBeDefined();
      expect(renderResources.attributes.length).toBe(7);

<<<<<<< HEAD
      const shaderBuilder = renderResources.shaderBuilder;
      ShaderBuilderTester.expectHasVertexDefines(shaderBuilder, [
        "HAS_INSTANCING",
        "HAS_INSTANCE_MATRICES",
        "USE_2D_INSTANCING",
      ]);
      ShaderBuilderTester.expectHasFragmentDefines(shaderBuilder, [
        "HAS_INSTANCING",
        "HAS_INSTANCE_MATRICES",
      ]);

      ShaderBuilderTester.expectHasAttributes(shaderBuilder, undefined, [
        "attribute vec4 a_instancingTransformRow0;",
        "attribute vec4 a_instancingTransformRow1;",
        "attribute vec4 a_instancingTransformRow2;",
        "attribute vec4 a_instancingTransform2DRow0;",
        "attribute vec4 a_instancingTransform2DRow1;",
        "attribute vec4 a_instancingTransform2DRow2;",
        "attribute float a_instanceFeatureId_0;",
      ]);

      ShaderBuilderTester.expectHasVertexUniforms(shaderBuilder, [
        "uniform mat4 u_modelView2D;",
      ]);

      const translationMatrix = Matrix4.fromTranslation(
        renderResources.instancingReferencePoint2D,
        scratchMatrix4
      );
      const expectedMatrix = Matrix4.multiplyTransformation(
        scene2D.context.uniformState.view,
        translationMatrix,
        scratchMatrix4
      );
      const uniformMap = renderResources.uniformMap;
      expect(uniformMap.u_modelView2D()).toEqual(expectedMatrix);
=======
      expect(renderResources.model._resources.length).toEqual(1);

      // Matrices are stored as 3 vec4s, so this is
      // 4 matrices * 12 floats/matrix * 4 bytes/float = 192
      const matrixSize = 192;
      // 4 floats
      const featureIdSize = 0;
      expect(renderResources.model.statistics.geometryByteLength).toBe(
        matrixSize + featureIdSize
      );
>>>>>>> b70e22d2
    });
  });

  it("correctly creates transform matrices", function () {
<<<<<<< HEAD
    const renderResources = mockRenderResources();
=======
    const renderResources = {
      attributeIndex: 1,
      attributes: [],
      instancingTranslationMax: undefined,
      instancingTranslationMin: undefined,
      shaderBuilder: new ShaderBuilder(),
      model: {
        _resources: [],
        statistics: new ModelExperimentalStatistics(),
      },
    };
>>>>>>> b70e22d2

    return loadGltf(boxInstanced).then(function (gltfLoader) {
      const components = gltfLoader.components;
      const node = components.nodes[0];

      const expectedTransformsTypedArray = new Float32Array([
        0.5999999642372131,
        0,
        0,
        -2,
        0,
        0.4949747323989868,
        -0.7071067094802856,
        2,
        0,
        0.49497467279434204,
        0.7071067690849304,
        0,
        0.7071068286895752,
        4.174155421310388e-8,
        0.3535534143447876,
        -2,
        0.5,
        0.7071068286895752,
        -0.2500000298023224,
        -2,
        -0.5000000596046448,
        0.7071068286895752,
        0.25,
        0,
        0.375,
        -0.10000001639127731,
        0.3535534143447876,
        2,
        0.6401650905609131,
        0.029289301484823227,
        -0.2500000298023224,
        -2,
        0.10983504354953766,
        0.1707106977701187,
        0.25,
        0,
        0.4898979365825653,
        -0.3674234449863434,
        0.44999992847442627,
        2,
        0.5277916193008423,
        0.028420301154255867,
        -0.6749999523162842,
        2,
        0.3484765887260437,
        0.4734894633293152,
        0.3897113800048828,
        0,
      ]);
      const transforms = InstancingPipelineStage._getInstanceTransformsAsMatrices(
        node.instances,
        node.instances.attributes[0].count,
        renderResources
      );
      const transformsTypedArray = InstancingPipelineStage._transformsToTypedArray(
        transforms
      );

      expect(transformsTypedArray.length).toEqual(
        expectedTransformsTypedArray.length
      );
      for (let i = 0; i < expectedTransformsTypedArray.length; i++) {
        expect(transformsTypedArray[i]).toEqualEpsilon(
          expectedTransformsTypedArray[i],
          CesiumMath.EPSILON10
        );
      }

      expect(renderResources.model.statistics.geometryByteLength).toBe(0);
    });
  });

  it("creates TRANSLATION vertex attributes", function () {
<<<<<<< HEAD
    const renderResources = mockRenderResources();
=======
    const renderResources = {
      attributeIndex: 1,
      attributes: [],
      instancingTranslationMax: undefined,
      instancingTranslationMin: undefined,
      shaderBuilder: new ShaderBuilder(),
      model: {
        _resources: [],
        statistics: new ModelExperimentalStatistics(),
      },
    };
>>>>>>> b70e22d2

    return loadGltf(boxInstancedTranslationMinMax).then(function (gltfLoader) {
      const components = gltfLoader.components;
      const node = components.nodes[0];

      scene.renderForSpecs();
      InstancingPipelineStage.process(renderResources, node, scene.frameState);

      expect(renderResources.instancingTranslationMax).toEqual(
        new Cartesian3(2, 2, 0)
      );
      expect(renderResources.instancingTranslationMin).toEqual(
        new Cartesian3(-2, -2, 0)
      );
      expect(renderResources.attributes.length).toBe(1);

      const shaderBuilder = renderResources.shaderBuilder;
      ShaderBuilderTester.expectHasVertexDefines(shaderBuilder, [
        "HAS_INSTANCING",
        "HAS_INSTANCE_TRANSLATION",
      ]);
      ShaderBuilderTester.expectHasFragmentDefines(shaderBuilder, [
        "HAS_INSTANCING",
        "HAS_INSTANCE_TRANSLATION",
      ]);

      ShaderBuilderTester.expectHasAttributes(shaderBuilder, undefined, [
        "attribute vec3 a_instanceTranslation;",
      ]);
    });
  });

  it("creates TRANSLATION vertex attributes for 2D", function () {
    const renderResources = mockRenderResourcesFor2D();

    return loadGltf(boxInstancedTranslationMinMax, {
      loadAttributesFor2D: true,
    }).then(function (gltfLoader) {
      const components = gltfLoader.components;
      renderResources.model.sceneGraph.components = components;
      const node = components.nodes[0];
      renderResources.runtimeNode.node = node;

      scene2D.renderForSpecs();
      InstancingPipelineStage.process(
        renderResources,
        node,
        scene2D.frameState
      );

      expect(renderResources.instancingTranslationMax).toEqual(
        new Cartesian3(2, 2, 0)
      );
<<<<<<< HEAD
      expect(renderResources.instancingTranslationMin).toEqual(
        new Cartesian3(-2, -2, 0)
      );
      expect(renderResources.instancingReferencePoint2D).toBeDefined();
      expect(renderResources.attributes.length).toBe(2);

      const shaderBuilder = renderResources.shaderBuilder;
      ShaderBuilderTester.expectHasVertexDefines(shaderBuilder, [
        "HAS_INSTANCING",
        "HAS_INSTANCE_TRANSLATION",
        "USE_2D_INSTANCING",
      ]);
      ShaderBuilderTester.expectHasFragmentDefines(shaderBuilder, [
        "HAS_INSTANCING",
        "HAS_INSTANCE_TRANSLATION",
      ]);

      ShaderBuilderTester.expectHasAttributes(shaderBuilder, undefined, [
        "attribute vec3 a_instanceTranslation;",
        "attribute vec3 a_instanceTranslation2D;",
      ]);

      ShaderBuilderTester.expectHasVertexUniforms(shaderBuilder, [
        "uniform mat4 u_modelView2D;",
      ]);

      const translationMatrix = Matrix4.fromTranslation(
        renderResources.instancingReferencePoint2D,
        scratchMatrix4
      );
      const expectedMatrix = Matrix4.multiplyTransformation(
        scene2D.context.uniformState.view,
        translationMatrix,
        scratchMatrix4
      );
      const uniformMap = renderResources.uniformMap;
      expect(uniformMap.u_modelView2D()).toEqual(expectedMatrix);
=======

      expect(renderResources.model.statistics.geometryByteLength).toBe(0);
>>>>>>> b70e22d2
    });
  });

  it("adds uniforms for legacy instancing path", function () {
    const renderResources = {
      attributeIndex: 1,
      attributes: [],
      instancingTranslationMax: undefined,
      instancingTranslationMin: undefined,
      shaderBuilder: new ShaderBuilder(),
      model: {
        _resources: [],
        statistics: new ModelExperimentalStatistics(),
        modelMatrix: Matrix4.fromUniformScale(2.0),
        sceneGraph: {
          axisCorrectionMatrix: ModelExperimentalUtility.getAxisCorrectionMatrix(
            Axis.Y,
            Axis.Z,
            new Matrix4()
          ),
        },
      },
      uniformMap: {},
      runtimeNode: {
        computedTransform: Matrix4.fromTranslation(
          new Cartesian3(0.0, 2.0, 0.0)
        ),
      },
    };

    return loadI3dm(i3dmInstancedOrientation, {
      i3dmResource: Resource.createIfNeeded(i3dmInstancedOrientation),
    }).then(function (i3dmLoader) {
      const components = i3dmLoader.components;
      const node = components.nodes[0];
      const shaderBuilder = renderResources.shaderBuilder;
      const runtimeNode = renderResources.runtimeNode;

      // Add the loaded components to the mocked render resources, as the
      // uniform callbacks need to access this.
      renderResources.model.sceneGraph.components = components;

      scene.renderForSpecs();
      InstancingPipelineStage.process(renderResources, node, scene.frameState);

      ShaderBuilderTester.expectHasVertexDefines(shaderBuilder, [
        "HAS_INSTANCING",
        "HAS_INSTANCE_MATRICES",
        "USE_LEGACY_INSTANCING",
      ]);

      ShaderBuilderTester.expectHasVertexUniforms(shaderBuilder, [
        "uniform mat4 u_instance_modifiedModelView;",
        "uniform mat4 u_instance_nodeTransform;",
      ]);

      ShaderBuilderTester.expectVertexLinesEqual(shaderBuilder, [
        _shadersInstancingStageCommon,
        _shadersLegacyInstancingStageVS,
      ]);

      const model = renderResources.model;
      const sceneGraph = model.sceneGraph;

      // For i3dm, the model view matrix chain has to be broken up so the shader
      // can insert the instancing transform attribute.
      //
      // modifiedModelView = view * modelMatrix * rtcTransform
      const view = scene.frameState.context.uniformState.view3D;
      const modelMatrix = model.modelMatrix;
      const rtcTransform = components.transform;
      let expectedModelView = Matrix4.multiplyTransformation(
        view,
        modelMatrix,
        new Matrix4()
      );
      expectedModelView = Matrix4.multiplyTransformation(
        expectedModelView,
        rtcTransform,
        expectedModelView
      );

      const uniformMap = renderResources.uniformMap;
      expect(uniformMap.u_instance_modifiedModelView()).toEqualEpsilon(
        expectedModelView,
        CesiumMath.EPSILON8
      );

      // The second part of the matrix.
      //
      // nodeTransform = axisCorrection * computedTransform
      const axisCorrection = sceneGraph.axisCorrectionMatrix;
      const computedTransform = runtimeNode.computedTransform;
      const expectedNodeTransform = Matrix4.multiplyTransformation(
        axisCorrection,
        computedTransform,
        new Matrix4()
      );
      expect(uniformMap.u_instance_nodeTransform()).toEqualEpsilon(
        expectedNodeTransform,
        CesiumMath.EPSILON8
      );

      // matrices are stored as 3 vec4s, so this is
      // 25 matrices * 12 floats/matrix * 4 bytes/float = 1200
      const matrixSize = 1200;
      // 25 floats
      const featureIdSize = 100;
      expect(renderResources.model.statistics.geometryByteLength).toBe(
        matrixSize + featureIdSize
      );
    });
  });
});<|MERGE_RESOLUTION|>--- conflicted
+++ resolved
@@ -67,6 +67,7 @@
       shaderBuilder: new ShaderBuilder(),
       model: {
         _resources: [],
+        statistics: new ModelExperimentalStatistics(),
       },
     };
   }
@@ -86,6 +87,7 @@
           computedModelMatrix: Matrix4.IDENTITY,
           axisCorrectionMatrix: Matrix4.IDENTITY,
         },
+        statistics: new ModelExperimentalStatistics(),
       },
       runtimeNode: {
         computedTransform: Matrix4.IDENTITY,
@@ -137,21 +139,7 @@
   }
 
   it("correctly computes instancing TRANSLATION min and max from typed arrays", function () {
-<<<<<<< HEAD
     const renderResources = mockRenderResources();
-=======
-    const renderResources = {
-      attributeIndex: 1,
-      attributes: [],
-      instancingTranslationMax: undefined,
-      instancingTranslationMin: undefined,
-      shaderBuilder: new ShaderBuilder(),
-      model: {
-        _resources: [],
-        statistics: new ModelExperimentalStatistics(),
-      },
-    };
->>>>>>> b70e22d2
 
     return loadGltf(boxInstanced).then(function (gltfLoader) {
       const components = gltfLoader.components;
@@ -180,21 +168,7 @@
   });
 
   it("sets instancing TRANSLATION min and max from attributes", function () {
-<<<<<<< HEAD
     const renderResources = mockRenderResources();
-=======
-    const renderResources = {
-      attributeIndex: 1,
-      attributes: [],
-      instancingTranslationMax: undefined,
-      instancingTranslationMin: undefined,
-      shaderBuilder: new ShaderBuilder(),
-      model: {
-        _resources: [],
-        statistics: new ModelExperimentalStatistics(),
-      },
-    };
->>>>>>> b70e22d2
 
     return loadGltf(boxInstancedTranslationMinMax).then(function (gltfLoader) {
       const components = gltfLoader.components;
@@ -215,21 +189,7 @@
   });
 
   it("creates instancing matrices vertex attributes when ROTATION is present", function () {
-<<<<<<< HEAD
     const renderResources = mockRenderResources();
-=======
-    const renderResources = {
-      attributeIndex: 1,
-      attributes: [],
-      instancingTranslationMax: undefined,
-      instancingTranslationMin: undefined,
-      shaderBuilder: new ShaderBuilder(),
-      model: {
-        _resources: [],
-        statistics: new ModelExperimentalStatistics(),
-      },
-    };
->>>>>>> b70e22d2
 
     return loadGltf(boxInstanced).then(function (gltfLoader) {
       const components = gltfLoader.components;
@@ -246,7 +206,6 @@
       );
       expect(renderResources.attributes.length).toBe(4);
 
-<<<<<<< HEAD
       const shaderBuilder = renderResources.shaderBuilder;
       ShaderBuilderTester.expectHasVertexDefines(shaderBuilder, [
         "HAS_INSTANCING",
@@ -264,26 +223,6 @@
       ]);
 
       expect(renderResources.model._resources.length).toEqual(2);
-=======
-      const attributeLines = renderResources.shaderBuilder._attributeLines;
-      const vertexDefineLines =
-        renderResources.shaderBuilder._vertexShaderParts.defineLines;
-      const fragmentDefineLines =
-        renderResources.shaderBuilder._fragmentShaderParts.defineLines;
-
-      expect(vertexDefineLines[0]).toEqual("HAS_INSTANCING");
-      expect(vertexDefineLines[0]).toEqual("HAS_INSTANCING");
-      expect(vertexDefineLines[1]).toEqual("HAS_INSTANCE_MATRICES");
-      expect(fragmentDefineLines[1]).toEqual("HAS_INSTANCE_MATRICES");
-      expect(attributeLines[0]).toEqual(
-        "attribute vec4 a_instancingTransformRow0;"
-      );
-      expect(attributeLines[1]).toEqual(
-        "attribute vec4 a_instancingTransformRow1;"
-      );
-      expect(attributeLines[2]).toEqual(
-        "attribute vec4 a_instancingTransformRow2;"
-      );
 
       // Matrices are stored as 3 vec4s, so this is
       // 4 matrices * 12 floats/matrix * 4 bytes/float = 192
@@ -293,26 +232,11 @@
       expect(renderResources.model.statistics.geometryByteLength).toBe(
         matrixSize + featureIdSize
       );
->>>>>>> b70e22d2
     });
   });
 
   it("creates instance matrices vertex attributes when TRANSLATION min and max are not present", function () {
-<<<<<<< HEAD
     const renderResources = mockRenderResources();
-=======
-    const renderResources = {
-      attributeIndex: 1,
-      attributes: [],
-      instancingTranslationMax: undefined,
-      instancingTranslationMin: undefined,
-      shaderBuilder: new ShaderBuilder(),
-      model: {
-        _resources: [],
-        statistics: new ModelExperimentalStatistics(),
-      },
-    };
->>>>>>> b70e22d2
 
     return loadGltf(boxInstancedTranslation).then(function (gltfLoader) {
       const components = gltfLoader.components;
@@ -345,6 +269,15 @@
       ]);
 
       expect(renderResources.model._resources.length).toEqual(1);
+
+      // Matrices are stored as 3 vec4s, so this is
+      // 4 matrices * 12 floats/matrix * 4 bytes/float = 192
+      const matrixSize = 192;
+      // 4 floats
+      const featureIdSize = 0;
+      expect(renderResources.model.statistics.geometryByteLength).toBe(
+        matrixSize + featureIdSize
+      );
     });
   });
 
@@ -374,7 +307,6 @@
       expect(renderResources.instancingReferencePoint2D).toBeDefined();
       expect(renderResources.attributes.length).toBe(7);
 
-<<<<<<< HEAD
       const shaderBuilder = renderResources.shaderBuilder;
       ShaderBuilderTester.expectHasVertexDefines(shaderBuilder, [
         "HAS_INSTANCING",
@@ -411,37 +343,11 @@
       );
       const uniformMap = renderResources.uniformMap;
       expect(uniformMap.u_modelView2D()).toEqual(expectedMatrix);
-=======
-      expect(renderResources.model._resources.length).toEqual(1);
-
-      // Matrices are stored as 3 vec4s, so this is
-      // 4 matrices * 12 floats/matrix * 4 bytes/float = 192
-      const matrixSize = 192;
-      // 4 floats
-      const featureIdSize = 0;
-      expect(renderResources.model.statistics.geometryByteLength).toBe(
-        matrixSize + featureIdSize
-      );
->>>>>>> b70e22d2
     });
   });
 
   it("correctly creates transform matrices", function () {
-<<<<<<< HEAD
     const renderResources = mockRenderResources();
-=======
-    const renderResources = {
-      attributeIndex: 1,
-      attributes: [],
-      instancingTranslationMax: undefined,
-      instancingTranslationMin: undefined,
-      shaderBuilder: new ShaderBuilder(),
-      model: {
-        _resources: [],
-        statistics: new ModelExperimentalStatistics(),
-      },
-    };
->>>>>>> b70e22d2
 
     return loadGltf(boxInstanced).then(function (gltfLoader) {
       const components = gltfLoader.components;
@@ -521,21 +427,7 @@
   });
 
   it("creates TRANSLATION vertex attributes", function () {
-<<<<<<< HEAD
     const renderResources = mockRenderResources();
-=======
-    const renderResources = {
-      attributeIndex: 1,
-      attributes: [],
-      instancingTranslationMax: undefined,
-      instancingTranslationMin: undefined,
-      shaderBuilder: new ShaderBuilder(),
-      model: {
-        _resources: [],
-        statistics: new ModelExperimentalStatistics(),
-      },
-    };
->>>>>>> b70e22d2
 
     return loadGltf(boxInstancedTranslationMinMax).then(function (gltfLoader) {
       const components = gltfLoader.components;
@@ -565,6 +457,8 @@
       ShaderBuilderTester.expectHasAttributes(shaderBuilder, undefined, [
         "attribute vec3 a_instanceTranslation;",
       ]);
+
+      expect(renderResources.model.statistics.geometryByteLength).toBe(0);
     });
   });
 
@@ -589,7 +483,6 @@
       expect(renderResources.instancingTranslationMax).toEqual(
         new Cartesian3(2, 2, 0)
       );
-<<<<<<< HEAD
       expect(renderResources.instancingTranslationMin).toEqual(
         new Cartesian3(-2, -2, 0)
       );
@@ -627,10 +520,8 @@
       );
       const uniformMap = renderResources.uniformMap;
       expect(uniformMap.u_modelView2D()).toEqual(expectedMatrix);
-=======
 
       expect(renderResources.model.statistics.geometryByteLength).toBe(0);
->>>>>>> b70e22d2
     });
   });
 
