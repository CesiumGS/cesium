--- conflicted
+++ resolved
@@ -106,20 +106,6 @@
       ResourceCache.clearForSpecs();
     });
 
-    function mockRenderResources() {
-      return {
-        attributes: [],
-        shaderBuilder: new ShaderBuilder(),
-        attributeIndex: 1,
-        model: {
-          type: ModelExperimentalType.TILE_GLTF,
-        },
-        runtimeNode: {
-          node: {},
-        },
-      };
-    }
-
     function verifyFeatureStruct(shaderBuilder) {
       ShaderBuilderTester.expectHasVertexStruct(
         shaderBuilder,
@@ -154,10 +140,6 @@
       return waitForLoaderProcess(gltfLoader, scene);
     }
 
-<<<<<<< HEAD
-    it("processes POSITION attribute from primitive", function () {
-      const renderResources = mockRenderResources();
-=======
     function mockRenderResources(primitive) {
       const count = defined(primitive.indices)
         ? primitive.indices.count
@@ -172,13 +154,15 @@
           type: ModelExperimentalType.TILE_GLTF,
           statistics: new ModelExperimentalStatistics(),
         },
+        runtimeNode: {
+          node: {},
+        },
         runtimePrimitive: {},
       };
     }
 
     it("processes POSITION attribute from primitive", function () {
       const renderResources = mockRenderResources(positionOnlyPrimitive);
->>>>>>> b70e22d2
 
       GeometryPipelineStage.process(
         renderResources,
@@ -246,11 +230,6 @@
     });
 
     it("processes POSITION, NORMAL and TEXCOORD attributes from primitive", function () {
-<<<<<<< HEAD
-      const renderResources = mockRenderResources();
-
-=======
->>>>>>> b70e22d2
       return loadGltf(boxTextured).then(function (gltfLoader) {
         const components = gltfLoader.components;
         const primitive = components.nodes[1].primitives[0];
@@ -362,17 +341,6 @@
     });
 
     it("processes POSITION attribute from primitive for 2D", function () {
-<<<<<<< HEAD
-      const renderResources = mockRenderResources();
-      renderResources.model._projectTo2D = true;
-
-      const runtimePrimitive = {
-        positionBuffer2D: {},
-      };
-      renderResources.runtimePrimitive = runtimePrimitive;
-
-=======
->>>>>>> b70e22d2
       return loadGltf(boxTextured).then(function (gltfLoader) {
         const components = gltfLoader.components;
         const primitive = components.nodes[1].primitives[0];
@@ -461,11 +429,6 @@
     });
 
     it("processes POSITION, NORMAL, TEXCOORD and TANGENT attributes from primitive", function () {
-<<<<<<< HEAD
-      const renderResources = mockRenderResources();
-
-=======
->>>>>>> b70e22d2
       return loadGltf(boomBoxSpecularGlossiness).then(function (gltfLoader) {
         const components = gltfLoader.components;
         const primitive = components.nodes[0].primitives[0];
@@ -608,11 +571,6 @@
     });
 
     it("processes multiple TEXCOORD attributes from primitive", function () {
-<<<<<<< HEAD
-      const renderResources = mockRenderResources();
-
-=======
->>>>>>> b70e22d2
       return loadGltf(microcosm).then(function (gltfLoader) {
         const components = gltfLoader.components;
         const primitive = components.nodes[0].primitives[0];
@@ -732,11 +690,6 @@
     });
 
     it("processes POSITION, NORMAL, TEXCOORD and COLOR attributes from primitive", function () {
-<<<<<<< HEAD
-      const renderResources = mockRenderResources();
-
-=======
->>>>>>> b70e22d2
       return loadGltf(boxVertexColors).then(function (gltfLoader) {
         const components = gltfLoader.components;
         const primitive = components.nodes[2].primitives[0];
@@ -878,11 +831,6 @@
     });
 
     it("promotes vec3 vertex colors to vec4 in the shader", function () {
-<<<<<<< HEAD
-      const renderResources = mockRenderResources();
-
-=======
->>>>>>> b70e22d2
       return loadGltf(pointCloudRGB).then(function (gltfLoader) {
         const components = gltfLoader.components;
         const primitive = components.nodes[0].primitives[0];
@@ -981,11 +929,7 @@
     });
 
     it("processes custom vertex attribute from primitive", function () {
-<<<<<<< HEAD
-      const renderResources = mockRenderResources();
-=======
       const renderResources = mockRenderResources(customAttributePrimitive);
->>>>>>> b70e22d2
 
       GeometryPipelineStage.process(
         renderResources,
@@ -1071,11 +1015,6 @@
     });
 
     it("processes POSITION, NORMAL and _FEATURE_ID_n attributes from primitive", function () {
-<<<<<<< HEAD
-      const renderResources = mockRenderResources();
-
-=======
->>>>>>> b70e22d2
       return loadGltf(buildingsMetadata).then(function (gltfLoader) {
         const components = gltfLoader.components;
         const primitive = components.nodes[1].primitives[0];
@@ -1172,11 +1111,6 @@
     });
 
     it("sets PRIMITIVE_TYPE_POINTS for point primitive types", function () {
-<<<<<<< HEAD
-      const renderResources = mockRenderResources();
-
-=======
->>>>>>> b70e22d2
       return loadGltf(weather).then(function (gltfLoader) {
         const components = gltfLoader.components;
         const primitive = components.nodes[0].primitives[0];
@@ -1257,11 +1191,6 @@
     });
 
     it("prepares Draco model for dequantization stage", function () {
-<<<<<<< HEAD
-      const renderResources = mockRenderResources();
-
-=======
->>>>>>> b70e22d2
       return loadGltf(dracoMilkTruck).then(function (gltfLoader) {
         const components = gltfLoader.components;
         const primitive = components.nodes[0].primitives[0];
@@ -1355,11 +1284,6 @@
     // The tangents in this model aren't quantized, but they still should not
     // cause the model to crash.
     it("prepares Draco model with tangents for dequantization stage", function () {
-<<<<<<< HEAD
-      const renderResources = mockRenderResources();
-
-=======
->>>>>>> b70e22d2
       return loadGltf(dracoBoxWithTangents).then(function (gltfLoader) {
         const components = gltfLoader.components;
         const primitive = components.nodes[0].primitives[0];
@@ -1478,17 +1402,6 @@
     });
 
     it("processes Draco model for 2D", function () {
-<<<<<<< HEAD
-      const renderResources = mockRenderResources();
-      renderResources.model._projectTo2D = true;
-
-      const runtimePrimitive = {
-        positionBuffer2D: {},
-      };
-      renderResources.runtimePrimitive = runtimePrimitive;
-
-=======
->>>>>>> b70e22d2
       return loadGltf(dracoMilkTruck).then(function (gltfLoader) {
         const components = gltfLoader.components;
         const primitive = components.nodes[0].primitives[0];
@@ -1601,11 +1514,6 @@
     });
 
     it("processes model with matrix attributes", function () {
-<<<<<<< HEAD
-      const renderResources = mockRenderResources();
-
-=======
->>>>>>> b70e22d2
       return loadGltf(boxTexturedWithPropertyAttributes).then(function (
         gltfLoader
       ) {
@@ -1774,14 +1682,14 @@
     });
 
     it("processes POSITION attribute for instanced model for 2D", function () {
-      const renderResources = mockRenderResources();
-      renderResources.model._projectTo2D = true;
-
       return loadGltf(boxInstancedTranslationUrl).then(function (gltfLoader) {
         const components = gltfLoader.components;
         const node = components.nodes[0];
+        const primitive = node.primitives[0];
+        const renderResources = mockRenderResources(primitive);
+
         renderResources.runtimeNode.node = node;
-        const primitive = node.primitives[0];
+        renderResources.model._projectTo2D = true;
 
         GeometryPipelineStage.process(
           renderResources,
