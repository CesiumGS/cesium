import {
  BatchTexturePipelineStage,
  ShaderBuilder,
} from "../../../Source/Cesium.js";
import ShaderBuilderTester from "../../ShaderBuilderTester.js";

describe("Scene/ModelExperimental/BatchTexturePipelineStage", function () {
  function expectUniformMap(uniformMap, expected) {
    for (var key in expected) {
      if (expected.hasOwnProperty(key)) {
        var expectedValue = expected[key];
        var uniformFunction = uniformMap[key];
        expect(uniformFunction).toBeDefined();
        expect(uniformFunction()).toEqual(expectedValue);
      }
    }
  }

  function verifyBatchTextureUniforms(featureTable, uniformMap) {
    var expectedUniforms = {
      model_featuresLength: featureTable.featuresLength,
      model_batchTexture: featureTable.batchTexture.batchTexture,
      model_textureDimensions: featureTable.batchTexture.textureDimensions,
      model_textureStep: featureTable.batchTexture.textureStep,
    };

    expectUniformMap(uniformMap, expectedUniforms);
  }

  function verifyBatchTextureShaders(shaderBuilder) {
    ShaderBuilderTester.expectHasVertexDefines(shaderBuilder, [
      "MULTILINE_BATCH_TEXTURE",
    ]);

    ShaderBuilderTester.expectHasFragmentDefines(shaderBuilder, [
      "MULTILINE_BATCH_TEXTURE",
    ]);

    ShaderBuilderTester.expectHasVertexUniforms(shaderBuilder, [
      "uniform float model_featuresLength;",
      "uniform sampler2D model_batchTexture;",
      "uniform vec4 model_textureStep;",
      "uniform vec2 model_textureDimensions;",
    ]);

    ShaderBuilderTester.expectHasFragmentUniforms(shaderBuilder, [
      "uniform float model_featuresLength;",
      "uniform sampler2D model_batchTexture;",
      "uniform vec4 model_textureStep;",
      "uniform vec2 model_textureDimensions;",
    ]);
  }

  it("sets up batch textures from ModelExperimental", function () {
    var renderResources = {
      shaderBuilder: new ShaderBuilder(),
<<<<<<< HEAD
      model: {
        featureTableId: "mockFeatureTable",
        featureTables: {
          mockFeatureTable: {
=======
      featureTableId: 0,
      model: {
        featureTables: [
          {
>>>>>>> 48d78827
            featuresLength: 10,
            batchTexture: {
              batchTexture: 0,
              textureDimensions: {
                y: 2,
              },
              textureStep: 2,
            },
          },
        ],
      },
    };

    BatchTexturePipelineStage.process(renderResources, {}, {});
    verifyBatchTextureShaders(renderResources.shaderBuilder);
    verifyBatchTextureUniforms(
      renderResources.model.featureTables[0],
      renderResources.uniformMap
    );
  });
<<<<<<< HEAD
=======

  it("sets up batch textures from Cesium3DTileContent", function () {
    var renderResources = {
      shaderBuilder: new ShaderBuilder(),
      featureTableId: 0,
      model: {
        content: {
          featureTables: [
            {
              featuresLength: 10,
              batchTexture: {
                batchTexture: 0,
                textureDimensions: {
                  y: 2,
                },
                textureStep: 2,
              },
            },
          ],
        },
      },
    };

    BatchTexturePipelineStage.process(renderResources, {}, {});
    verifyBatchTextureShaders(renderResources.shaderBuilder);
    verifyBatchTextureUniforms(
      renderResources.model.content.featureTables[0],
      renderResources.uniformMap
    );
  });
>>>>>>> 48d78827
});<|MERGE_RESOLUTION|>--- conflicted
+++ resolved
@@ -54,17 +54,10 @@
   it("sets up batch textures from ModelExperimental", function () {
     var renderResources = {
       shaderBuilder: new ShaderBuilder(),
-<<<<<<< HEAD
-      model: {
-        featureTableId: "mockFeatureTable",
-        featureTables: {
-          mockFeatureTable: {
-=======
       featureTableId: 0,
       model: {
         featureTables: [
           {
->>>>>>> 48d78827
             featuresLength: 10,
             batchTexture: {
               batchTexture: 0,
@@ -85,37 +78,4 @@
       renderResources.uniformMap
     );
   });
-<<<<<<< HEAD
-=======
-
-  it("sets up batch textures from Cesium3DTileContent", function () {
-    var renderResources = {
-      shaderBuilder: new ShaderBuilder(),
-      featureTableId: 0,
-      model: {
-        content: {
-          featureTables: [
-            {
-              featuresLength: 10,
-              batchTexture: {
-                batchTexture: 0,
-                textureDimensions: {
-                  y: 2,
-                },
-                textureStep: 2,
-              },
-            },
-          ],
-        },
-      },
-    };
-
-    BatchTexturePipelineStage.process(renderResources, {}, {});
-    verifyBatchTextureShaders(renderResources.shaderBuilder);
-    verifyBatchTextureUniforms(
-      renderResources.model.content.featureTables[0],
-      renderResources.uniformMap
-    );
-  });
->>>>>>> 48d78827
 });