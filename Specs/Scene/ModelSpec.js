/*global defineSuite*/
defineSuite([
        'Scene/Model',
        'Core/Cartesian2',
        'Core/Cartesian3',
        'Core/Cartesian4',
        'Core/CesiumTerrainProvider',
        'Core/clone',
        'Core/combine',
        'Core/defaultValue',
        'Core/defined',
        'Core/defineProperties',
        'Core/DistanceDisplayCondition',
        'Core/Ellipsoid',
        'Core/Event',
        'Core/FeatureDetection',
        'Core/HeadingPitchRange',
        'Core/JulianDate',
        'Core/loadArrayBuffer',
        'Core/loadJson',
        'Core/Math',
        'Core/Matrix3',
        'Core/Matrix4',
        'Core/PrimitiveType',
        'Core/Transforms',
        'Renderer/RenderState',
        'Renderer/ShaderSource',
        'Renderer/WebGLConstants',
        'Scene/HeightReference',
        'Scene/ModelAnimationLoop',
        'Specs/createScene',
        'Specs/pollToPromise',
        'ThirdParty/when'
    ], function(
        Model,
        Cartesian2,
        Cartesian3,
        Cartesian4,
        CesiumTerrainProvider,
        clone,
        combine,
        defaultValue,
        defined,
        defineProperties,
        DistanceDisplayCondition,
        Ellipsoid,
        Event,
        FeatureDetection,
        HeadingPitchRange,
        JulianDate,
        loadArrayBuffer,
        loadJson,
        CesiumMath,
        Matrix3,
        Matrix4,
        PrimitiveType,
        Transforms,
        RenderState,
        ShaderSource,
        WebGLConstants,
        HeightReference,
        ModelAnimationLoop,
        createScene,
        pollToPromise,
        when) {
    'use strict';

    var boxUrl = './Data/Models/Box/CesiumBoxTest.gltf';
    var boxNoTechniqueUrl = './Data/Models/Box/CesiumBoxTest-NoTechnique.gltf';
    var boxNoIndicesUrl = './Data/Models/Box-NoIndices/box-noindices.gltf';
    var texturedBoxUrl = './Data/Models/Box-Textured/CesiumTexturedBoxTest.gltf';
    var texturedBoxSeparateUrl = './Data/Models/Box-Textured-Separate/CesiumTexturedBoxTest.gltf';
    var texturedBoxCustomUrl = './Data/Models/Box-Textured-Custom/CesiumTexturedBoxTest.gltf';
    var texturedBoxKhrBinaryUrl = './Data/Models/Box-Textured-Binary/CesiumTexturedBoxTest.glb';
    var boxRtcUrl = './Data/Models/Box-RTC/Box.gltf';
    var cesiumAirUrl = './Data/Models/CesiumAir/Cesium_Air.gltf';
    var cesiumAir_0_8Url = './Data/Models/CesiumAir/Cesium_Air_0_8.gltf';
    var animBoxesUrl = './Data/Models/anim-test-1-boxes/anim-test-1-boxes.gltf';
    var riggedFigureUrl = './Data/Models/rigged-figure-test/rigged-figure-test.gltf';
    var riggedSimpleUrl = './Data/Models/rigged-simple/rigged-simple.gltf';
    var boxConstantUrl = './Data/Models/MaterialsCommon/BoxConstant.gltf';
    var boxLambertUrl = './Data/Models/MaterialsCommon/BoxLambert.gltf';
    var boxBlinnUrl = './Data/Models/MaterialsCommon/BoxBlinn.gltf';
    var boxPhongUrl = './Data/Models/MaterialsCommon/BoxPhong.gltf';
    var boxNoLightUrl = './Data/Models/MaterialsCommon/BoxNoLight.gltf';
    var boxAmbientLightUrl = './Data/Models/MaterialsCommon/BoxAmbientLight.gltf';
    var boxDirectionalLightUrl = './Data/Models/MaterialsCommon/BoxDirectionalLight.gltf';
    var boxPointLightUrl = './Data/Models/MaterialsCommon/BoxPointLight.gltf';
    var boxSpotLightUrl = './Data/Models/MaterialsCommon/BoxSpotLight.gltf';
    var boxTransparentUrl = './Data/Models/MaterialsCommon/BoxTransparent.gltf';
    var boxColorUrl = './Data/Models/Box-Color/Box-Color.gltf';
    var boxUint32Indices = './Data/Models/Box-Uint32Indices/Box-Uint32Indices.gltf';
    var boxQuantizedUrl = './Data/Models/WEB3DQuantizedAttributes/Box-Quantized.gltf';
    var boxColorQuantizedUrl = './Data/Models/WEB3DQuantizedAttributes/Box-Color-Quantized.gltf';
    var boxScalarQuantizedUrl = './Data/Models/WEB3DQuantizedAttributes/Box-Scalar-Quantized.gltf';
    var milkTruckQuantizedUrl = './Data/Models/WEB3DQuantizedAttributes/CesiumMilkTruck-Quantized.gltf';
    var milkTruckQuantizedMismatchUrl = './Data/Models/WEB3DQuantizedAttributes/CesiumMilkTruck-Mismatch-Quantized.gltf';
    var duckQuantizedUrl = './Data/Models/WEB3DQuantizedAttributes/Duck-Quantized.gltf';
    var riggedSimpleQuantizedUrl = './Data/Models/WEB3DQuantizedAttributes/RiggedSimple-Quantized.gltf';
    var CesiumManUrl = './Data/Models/MaterialsCommon/Cesium_Man.gltf';

    var texturedBoxModel;
    var cesiumAirModel;
    var animBoxesModel;
    var riggedFigureModel;

    var scene;
    var primitives;

    beforeAll(function() {
        scene = createScene();
        primitives = scene.primitives;

        var modelPromises = [];
        modelPromises.push(loadModel(texturedBoxUrl).then(function(model) {
            texturedBoxModel = model;
        }));
        modelPromises.push(loadModel(cesiumAirUrl, {
            minimumPixelSize : 1,
            maximumScale : 200,
            asynchronous : false
        }).then(function(model) {
            cesiumAirModel = model;
        }));
        modelPromises.push(loadModel(animBoxesUrl, {
            scale : 2.0
        }).then(function(model) {
            animBoxesModel = model;
        }));
        modelPromises.push(loadModel(riggedFigureUrl).then(function(model) {
            riggedFigureModel = model;
        }));

        return when.all(modelPromises);
    });

    afterAll(function() {
        scene.destroyForSpecs();
    });

    beforeEach(function() {
        scene.morphTo3D(0.0);
    });

    function addZoomTo(model) {
        model.zoomTo = function() {
            var camera = scene.camera;
            var center = Matrix4.multiplyByPoint(model.modelMatrix, model.boundingSphere.center, new Cartesian3());
            var r = 4.0 * Math.max(model.boundingSphere.radius, camera.frustum.near);
            camera.lookAt(center, new HeadingPitchRange(0.0, 0.0, r));
        };
    }

    function loadModel(url, options) {
        options = combine(options, {
            modelMatrix : Transforms.eastNorthUpToFixedFrame(Cartesian3.fromDegrees(0.0, 0.0, 100.0)),
            url : url,
            id : url,
            show : false
        });

        var model = primitives.add(Model.fromGltf(options));
        addZoomTo(model);

        return pollToPromise(function() {
            // Render scene to progressively load the model
            scene.renderForSpecs();
            return model.ready;
        }, { timeout: 10000 }).then(function() {
            return model;
        });
    }

    function loadModelJson(gltf, options) {
        options = combine(options, {
            modelMatrix : Transforms.eastNorthUpToFixedFrame(Cartesian3.fromDegrees(0.0, 0.0, 100.0)),
            gltf : gltf,
            show : false
        });

        var model = primitives.add(new Model(options));
        addZoomTo(model);

        return pollToPromise(function() {
            // Render scene to progressively load the model
            scene.renderForSpecs();
            return model.ready;
        }, { timeout: 10000 }).then(function() {
            return model;
        });
    }

    function verifyRender(model) {
        expect(model.ready).toBe(true);
        expect(scene.renderForSpecs()).toEqual([0, 0, 0, 255]);
        model.show = true;
        model.zoomTo();
        var pixelColor = scene.renderForSpecs();
        expect(pixelColor).not.toEqual([0, 0, 0, 255]);
        model.show = false;
        return pixelColor;
    }

    it('fromGltf throws without options', function() {
        expect(function() {
            Model.fromGltf();
        }).toThrowDeveloperError();
    });

    it('fromGltf throws without options.url', function() {
        expect(function() {
            Model.fromGltf({});
        }).toThrowDeveloperError();
    });

    it('sets model properties', function() {
        var modelMatrix = Transforms.eastNorthUpToFixedFrame(Cartesian3.fromDegrees(0.0, 0.0, 100.0));

        expect(texturedBoxModel.gltf).toBeDefined();
        expect(texturedBoxModel.basePath).toEqual('./Data/Models/Box-Textured/');
        expect(texturedBoxModel.show).toEqual(false);
        expect(texturedBoxModel.modelMatrix).toEqual(modelMatrix);
        expect(texturedBoxModel.scale).toEqual(1.0);
        expect(texturedBoxModel.minimumPixelSize).toEqual(0.0);
        expect(texturedBoxModel.maximumScale).toBeUndefined();
        expect(texturedBoxModel.id).toEqual(texturedBoxUrl);
        expect(texturedBoxModel.allowPicking).toEqual(true);
        expect(texturedBoxModel.activeAnimations).toBeDefined();
        expect(texturedBoxModel.ready).toEqual(true);
        expect(texturedBoxModel.asynchronous).toEqual(true);
        expect(texturedBoxModel.releaseGltfJson).toEqual(false);
        expect(texturedBoxModel.cacheKey).toEndWith('Data/Models/Box-Textured/CesiumTexturedBoxTest.gltf');
        expect(texturedBoxModel.debugShowBoundingVolume).toEqual(false);
        expect(texturedBoxModel.debugWireframe).toEqual(false);
        expect(texturedBoxModel.distanceDisplayCondition).toBeUndefined();
    });

    it('renders', function() {
        verifyRender(texturedBoxModel);
    });

    it('renders in CV', function() {
        scene.morphToColumbusView(0.0);
        verifyRender(texturedBoxModel);
    });

    it('renders in 2D', function() {
        scene.morphTo2D(0.0);
        verifyRender(texturedBoxModel);
    });

    it('renders in 2D over the IDL', function() {
        return when(loadModel(texturedBoxUrl)).then(function(model) {
            model.modelMatrix = Transforms.eastNorthUpToFixedFrame(Cartesian3.fromDegrees(180.0, 0.0, 100.0));
            scene.morphTo2D(0.0);
            verifyRender(model);
        });
    });

    it('resolves readyPromise', function() {
        return texturedBoxModel.readyPromise.then(function(model) {
            verifyRender(model);
        });
    });

    it('rejects readyPromise on error', function() {
        var invalidGltf = clone(texturedBoxModel.gltf, true);
        invalidGltf.shaders.CesiumTexturedBoxTest0FS.uri = 'invalid.glsl';

        var model = primitives.add(new Model({
            gltf : invalidGltf
        }));

        scene.renderForSpecs();

        return model.readyPromise.then(function(model) {
            fail('should not resolve');
        }).otherwise(function(error) {
            expect(model.ready).toEqual(false);
            primitives.remove(model);
        });
    });

    it('renders from glTF', function() {
        // Simulate using procedural glTF as opposed to loading it from a file
        return loadModelJson(texturedBoxModel.gltf).then(function(model) {
            verifyRender(model);
            primitives.remove(model);
        });
    });

    it('Applies the right render state', function() {
        spyOn(RenderState, 'fromCache').and.callThrough();

        // Simulate using procedural glTF as opposed to loading it from a file
        return loadModelJson(texturedBoxModel.gltf).then(function(model) {
            var rs = {
                frontFace : WebGLConstants.CCW,
                cull : {
                    enabled : true,
                    face : WebGLConstants.BACK
                },
                lineWidth : 1.0,
                polygonOffset : {
                    enabled : false,
                    factor : 0.0,
                    units : 0.0
                },
                depthRange : {
                    near : 0.0,
                    far : 1.0
                },
                depthTest : {
                    enabled : true,
                    func : WebGLConstants.LESS
                },
                colorMask : {
                    red : true,
                    green : true,
                    blue : true,
                    alpha : true
                },
                depthMask : true,
                blending : {
                    enabled : false,
                    color : {
                        red : 0.0,
                        green : 0.0,
                        blue : 0.0,
                        alpha : 0.0
                    },
                    equationRgb : WebGLConstants.FUNC_ADD,
                    equationAlpha : WebGLConstants.FUNC_ADD,
                    functionSourceRgb : WebGLConstants.ONE,
                    functionSourceAlpha : WebGLConstants.ONE,
                    functionDestinationRgb : WebGLConstants.ZERO,
                    functionDestinationAlpha : WebGLConstants.ZERO
                }
            };

            expect(RenderState.fromCache).toHaveBeenCalledWith(rs);
            primitives.remove(model);
        });
    });

    it('renders bounding volume', function() {
        texturedBoxModel.debugShowBoundingVolume = true;
        verifyRender(texturedBoxModel);
        texturedBoxModel.debugShowBoundingVolume = false;
    });

    it('renders in wireframe', function() {
        expect(scene.renderForSpecs()).toEqual([0, 0, 0, 255]);

        texturedBoxModel.show = true;
        texturedBoxModel.debugWireframe = true;
        texturedBoxModel.zoomTo();
        scene.renderForSpecs();

        var commands = texturedBoxModel._nodeCommands;
        var length = commands.length;
        for (var i = 0; i < length; ++i) {
            expect(commands[i].command.primitiveType).toEqual(PrimitiveType.LINES);
        }

        texturedBoxModel.show = false;
        texturedBoxModel.debugWireframe = false;
    });

    it('renders with distance display condition', function() {
        expect(scene.renderForSpecs()).toEqual([0, 0, 0, 255]);

        var center = Matrix4.getTranslation(texturedBoxModel.modelMatrix, new Cartesian3());
        var near = 10.0;
        var far = 100.0;

        texturedBoxModel.show = true;
        texturedBoxModel.distanceDisplayCondition = new DistanceDisplayCondition(near, far);

        var frameState = scene.frameState;
        var commands = frameState.commandList;

        frameState.camera.lookAt(center, new HeadingPitchRange(0.0, 0.0, far + 10.0));
        frameState.camera.lookAtTransform(Matrix4.IDENTITY);
        frameState.commandList = [];
        texturedBoxModel.update(frameState);
        expect(frameState.commandList.length).toEqual(0);

        frameState.camera.lookAt(center, new HeadingPitchRange(0.0, 0.0, (far + near) * 0.5));
        frameState.camera.lookAtTransform(Matrix4.IDENTITY);
        frameState.commandList = [];
        texturedBoxModel.update(frameState);
        expect(frameState.commandList.length).toBeGreaterThan(0);

        frameState.camera.lookAt(center, new HeadingPitchRange(0.0, 0.0, near - 1.0));
        frameState.camera.lookAtTransform(Matrix4.IDENTITY);
        frameState.commandList = [];
        texturedBoxModel.update(frameState);
        expect(frameState.commandList.length).toEqual(0);

        scene.frameState.commandList = commands;
        texturedBoxModel.show = false;
        texturedBoxModel.distanceDisplayCondition = undefined;
    });

    it('distanceDisplayCondition throws when ner >= far', function() {
        expect(function() {
            texturedBoxModel.distanceDisplayCondition = new DistanceDisplayCondition(100.0, 10.0);
        }).toThrowDeveloperError();
    });

    it('getNode throws when model is not loaded', function() {
        var m = new Model();
        expect(function() {
            return m.getNode('gltf-node-name');
        }).toThrowDeveloperError();
    });

    it('getNode throws when name is not provided', function() {
        expect(function() {
            return texturedBoxModel.getNode();
        }).toThrowDeveloperError();
    });

    it('getNode returns undefined when node does not exist', function() {
        expect(texturedBoxModel.getNode('name-of-node-that-does-not-exist')).not.toBeDefined();
    });

    it('getNode returns a node', function() {
        var node = texturedBoxModel.getNode('Mesh');
        expect(node).toBeDefined();
        expect(node.name).toEqual('Mesh');
        expect(node.id).toEqual('Geometry-mesh002Node');
        expect(node.show).toEqual(true);

        // Change node transform and render
        expect(texturedBoxModel._cesiumAnimationsDirty).toEqual(false);
        node.matrix = Matrix4.fromUniformScale(1.01, new Matrix4());
        expect(texturedBoxModel._cesiumAnimationsDirty).toEqual(true);

        verifyRender(texturedBoxModel);

        expect(texturedBoxModel._cesiumAnimationsDirty).toEqual(false);

        node.matrix = Matrix4.fromUniformScale(1.0, new Matrix4());
    });

    it('getMesh throws when model is not loaded', function() {
        var m = new Model();
        expect(function() {
            return m.getMesh('gltf-mesh-name');
        }).toThrowDeveloperError();
    });

    it('getMesh throws when name is not provided', function() {
        expect(function() {
            return texturedBoxModel.getMesh();
        }).toThrowDeveloperError();
    });

    it('getMesh returns undefined when mesh does not exist', function() {
        expect(texturedBoxModel.getMesh('name-of-mesh-that-does-not-exist')).not.toBeDefined();
    });

    it('getMesh returns a mesh', function() {
        var mesh = texturedBoxModel.getMesh('Mesh');
        expect(mesh).toBeDefined();
        expect(mesh.name).toEqual('Mesh');
        expect(mesh.id).toEqual('Geometry-mesh002');
        expect(mesh.materials[0].name).toEqual('Texture');
    });

    it('getMaterial throws when model is not loaded', function() {
        var m = new Model();
        expect(function() {
            return m.getMaterial('gltf-material-name');
        }).toThrowDeveloperError();
    });

    it('getMaterial throws when name is not provided', function() {
        expect(function() {
            return texturedBoxModel.getMaterial();
        }).toThrowDeveloperError();
    });

    it('getMaterial returns undefined when mesh does not exist', function() {
        expect(texturedBoxModel.getMaterial('name-of-material-that-does-not-exist')).not.toBeDefined();
    });

    it('getMaterial returns a material', function() {
        var material = texturedBoxModel.getMaterial('Texture');
        expect(material).toBeDefined();
        expect(material.name).toEqual('Texture');
        expect(material.id).toEqual('Effect-Texture');
    });

    it('ModelMaterial.setValue throws when name is not provided', function() {
        var material = texturedBoxModel.getMaterial('Texture');
        expect(function() {
            material.setValue();
        }).toThrowDeveloperError();
    });

    it('ModelMaterial.setValue sets a scalar parameter', function() {
        var material = texturedBoxModel.getMaterial('Texture');
        material.setValue('shininess', 12.34);
        expect(material.getValue('shininess')).toEqual(12.34);
    });

    it('ModelMaterial.setValue sets a Cartesian4 parameter', function() {
        var material = texturedBoxModel.getMaterial('Texture');
        var specular = new Cartesian4(0.25, 0.5, 0.75, 1.0);
        material.setValue('specular', specular);
        expect(material.getValue('specular')).toEqual(specular);
    });

    it('ModelMaterial.getValue throws when name is not provided', function() {
        var material = texturedBoxModel.getMaterial('Texture');
        expect(function() {
            material.getValue();
        }).toThrowDeveloperError();
    });

    it('ModelMaterial.getValue returns undefined when parameter does not exist', function() {
        var material = texturedBoxModel.getMaterial('Texture');
        expect(material.getValue('name-of-parameter-that-does-not-exist')).not.toBeDefined();
    });

    it('boundingSphere throws when model is not loaded', function() {
        var m = new Model();
        expect(function() {
            return m.boundingSphere;
        }).toThrowDeveloperError();
    });

    it('boundingSphere returns the bounding sphere', function() {
        var boundingSphere = texturedBoxModel.boundingSphere;
        expect(boundingSphere.center).toEqualEpsilon(new Cartesian3(0.0, 0.0, 0.0), CesiumMath.EPSILON3);
        expect(boundingSphere.radius).toEqualEpsilon(0.866, CesiumMath.EPSILON3);
    });

    it('boundingSphere returns the bounding sphere when scale property is set', function() {
        var originalScale = texturedBoxModel.scale;
        texturedBoxModel.scale = 10;

        var boundingSphere = texturedBoxModel.boundingSphere;
        expect(boundingSphere.center).toEqualEpsilon(new Cartesian3(0.0, 0.0, 0.0), CesiumMath.EPSILON3);
        expect(boundingSphere.radius).toEqualEpsilon(8.66, CesiumMath.EPSILON3);

        texturedBoxModel.scale = originalScale;
    });

    it('boundingSphere returns the bounding sphere when maximumScale is reached', function() {
        var originalScale = texturedBoxModel.scale;
        var originalMaximumScale = texturedBoxModel.maximumScale;
        texturedBoxModel.scale = 20;
        texturedBoxModel.maximumScale = 10;

        var boundingSphere = texturedBoxModel.boundingSphere;
        expect(boundingSphere.center).toEqualEpsilon(new Cartesian3(0.0, 0.0, 0.0), CesiumMath.EPSILON3);
        expect(boundingSphere.radius).toEqualEpsilon(8.66, CesiumMath.EPSILON3);

        texturedBoxModel.scale = originalScale;
        texturedBoxModel.maximumScale = originalMaximumScale;
    });

    it('boundingSphere returns the bounding sphere when modelMatrix has non-uniform scale', function() {
        var originalMatrix = Matrix4.clone(texturedBoxModel.modelMatrix);
        Matrix4.multiplyByScale(texturedBoxModel.modelMatrix, new Cartesian3(2, 5, 10), texturedBoxModel.modelMatrix);

        var boundingSphere = texturedBoxModel.boundingSphere;
        expect(boundingSphere.center).toEqualEpsilon(new Cartesian3(0.0, 0.0, 0.0), CesiumMath.EPSILON3);
        expect(boundingSphere.radius).toEqualEpsilon(8.66, CesiumMath.EPSILON3);

        texturedBoxModel.modelMatrix = originalMatrix;
    });

    it('destroys', function() {
        return loadModel(boxUrl).then(function(m) {
            expect(m.isDestroyed()).toEqual(false);
            primitives.remove(m);
            expect(m.isDestroyed()).toEqual(true);
        });
    });

    ///////////////////////////////////////////////////////////////////////////

    it('Throws because of invalid extension', function() {
        return loadJson(boxUrl).then(function(gltf) {
            gltf.extensionsRequired = ['NOT_supported_extension'];
            var model = primitives.add(new Model({
                gltf : gltf
            }));

            expect(function() {
                scene.renderForSpecs();
            }).toThrowRuntimeError();
            primitives.remove(model);
        });
    });

    it('Throws because of invalid extension', function() {
        return loadJson(boxUrl).then(function(gltf) {
            gltf.extensionsRequired = ['CESIUM_binary_glTF'];
            var model = primitives.add(new Model({
                gltf : gltf
            }));

            expect(function() {
                scene.renderForSpecs();
            }).toThrowRuntimeError();
            primitives.remove(model);
        });
    });

    it('loads a glTF v0.8 model', function() {
        return loadModel(cesiumAir_0_8Url, {
            minimumPixelSize : 1
        }).then(function(m) {
            // 0.8 models had a number version. Verify it is converted to a string.
            expect(m.gltf.asset.version).toEqual('0.8');

            // Verify that rotation is converted from
            // Axis-Angle (1,0,0,0) to Quaternion (0,0,0,1)
            var rotation = m.gltf.nodes['Geometry-mesh005Node'].rotation;
            expect(rotation).toEqual([0.0, 0.0, 0.0, 1.0]);

            verifyRender(m);
            primitives.remove(m);
        });
    });

    it('loads a glTF model that doesn\'t have a technique', function() {
        return loadModel(boxNoTechniqueUrl).then(function(m) {
            verifyRender(m);
            primitives.remove(m);
        });
    });

    it('loads a glTF model that doesn\'t have indices', function() {
        return loadModel(boxNoIndicesUrl).then(function(m) {
            verifyRender(m);
            primitives.remove(m);
        });
    });

    it('renders texturedBoxCustom (all uniform semantics)', function() {
        return loadModel(texturedBoxCustomUrl).then(function(m) {
            verifyRender(m);
            primitives.remove(m);
        });
    });

    it('renders a model with the KHR_binary_glTF extension', function() {
        return loadModel(texturedBoxKhrBinaryUrl).then(function(m) {
            verifyRender(m);
            primitives.remove(m);
        });
    });

    it('loads a model with the KHR_binary_glTF extension as an ArrayBuffer using new Model', function() {
        return loadArrayBuffer(texturedBoxKhrBinaryUrl).then(function(arrayBuffer) {
            return loadModelJson(arrayBuffer).then(function(model) {
                verifyRender(model);
                primitives.remove(model);
            });
        });
    });

    it('loads a model with the KHR_binary_glTF extension as an Uint8Array using new Model', function() {
        return loadArrayBuffer(texturedBoxKhrBinaryUrl).then(function(arrayBuffer) {
            return loadModelJson(new Uint8Array(arrayBuffer)).then(function(model) {
                verifyRender(model);
                primitives.remove(model);
            });
        });
    });

    it('Throws because of an invalid Binary glTF header - magic', function() {
        var arrayBuffer = new ArrayBuffer(16);
        expect(function() {
            return new Model({
                gltf : arrayBuffer
            });
        }).toThrowDeveloperError();
    });

    it('Throws because of an invalid Binary glTF header - version', function() {
        var arrayBuffer = new ArrayBuffer(16);
        var bytes = new Uint8Array(arrayBuffer);
        bytes[0] = 'g'.charCodeAt(0);
        bytes[1] = 'l'.charCodeAt(0);
        bytes[2] = 'T'.charCodeAt(0);
        bytes[3] = 'F'.charCodeAt(0);

        expect(function() {
            return new Model({
                gltf : arrayBuffer
            });
        }).toThrowDeveloperError();
    });

    it('renders a model with the CESIUM_RTC extension', function() {
        return loadModel(boxRtcUrl, {
            modelMatrix : Matrix4.IDENTITY,
            minimumPixelSize : 1
        }).then(function(m) {
            var bs = m.boundingSphere;
            expect(bs.center.equalsEpsilon(new Cartesian3(6378137.0, 0.0, 0.0), CesiumMath.EPSILON14));
            var radius = Math.sqrt(0.5 * 0.5 * 3);
            expect(bs.radius).toEqualEpsilon(radius, CesiumMath.EPSILON14);

            verifyRender(m);
            primitives.remove(m);
        });
    });

    it('renders textured box with external resources: .glsl, .bin, and .png files', function() {
        return loadModel(texturedBoxSeparateUrl).then(function(m) {
            verifyRender(m);
            primitives.remove(m);
        });
    });

    ///////////////////////////////////////////////////////////////////////////

    it('loads cesiumAir', function() {
        expect(cesiumAirModel.minimumPixelSize).toEqual(1);
        expect(cesiumAirModel.maximumScale).toEqual(200);
        expect(cesiumAirModel.asynchronous).toEqual(false);
    });

    it('renders cesiumAir (has translucency)', function() {
        verifyRender(cesiumAirModel);
    });

    it('renders cesiumAir with per-node show (root)', function() {
        expect(scene.renderForSpecs()).toEqual([0, 0, 0, 255]);

        var commands = cesiumAirModel._nodeCommands;
        var i;
        var length;

        cesiumAirModel.show = true;
        cesiumAirModel.zoomTo();

        cesiumAirModel.getNode('Cesium_Air').show = false;
        expect(scene.renderForSpecs()).toEqual([0, 0, 0, 255]);

        length = commands.length;
        for (i = 0; i < length; ++i) {
            expect(commands[i].show).toEqual(false);
        }

        cesiumAirModel.getNode('Cesium_Air').show = true;
        expect(scene.renderForSpecs()).not.toEqual([0, 0, 0, 255]);

        length = commands.length;
        for (i = 0; i < length; ++i) {
            expect(commands[i].show).toEqual(true);
        }

        cesiumAirModel.show = false;
    });

    it('renders cesiumAir with per-node show (non-root)', function() {
        cesiumAirModel.show = true;
        cesiumAirModel.zoomTo();

        var commands = cesiumAirModel._nodeCommands;
        var i;
        var length;

        var commandsPropFalse = 0;
        var commandsPropTrue = 0;

        cesiumAirModel.getNode('Prop').show = false;
        scene.renderForSpecs();

        length = commands.length;
        for (i = 0; i < length; ++i) {
            commandsPropFalse += commands[i].show ? 1 : 0;
        }

        cesiumAirModel.getNode('Prop').show = true;
        scene.renderForSpecs();

        length = commands.length;
        for (i = 0; i < length; ++i) {
            commandsPropTrue += commands[i].show ? 1 : 0;
        }

        cesiumAirModel.show = false;

        // Prop node has one mesh with two primitives
        expect(commandsPropFalse).toEqual(commandsPropTrue - 2);
    });

    it('picks cesiumAir', function() {
        if (FeatureDetection.isInternetExplorer()) {
            // Workaround IE 11.0.9.  This test fails when all tests are ran without a breakpoint here.
            return;
        }

        cesiumAirModel.show = true;
        cesiumAirModel.zoomTo();

        var pick = scene.pick(new Cartesian2(0, 0));
        expect(pick.primitive).toEqual(cesiumAirModel);
        expect(pick.id).toEqual(cesiumAirUrl);
        expect(pick.node).toBeDefined();
        expect(pick.mesh).toBeDefined();

        cesiumAirModel.show = false;
    });

    it('cesiumAir is picked with a new pick id', function() {
        if (FeatureDetection.isInternetExplorer()) {
            // Workaround IE 11.0.9.  This test fails when all tests are ran without a breakpoint here.
            return;
        }

        var oldId = cesiumAirModel.id;
        cesiumAirModel.id = 'id';
        cesiumAirModel.show = true;
        cesiumAirModel.zoomTo();

        var pick = scene.pick(new Cartesian2(0, 0));
        expect(pick.primitive).toEqual(cesiumAirModel);
        expect(pick.id).toEqual('id');

        cesiumAirModel.id = oldId;
        cesiumAirModel.show = false;
    });

    it('cesiumAir is not picked (show === false)', function() {
        cesiumAirModel.zoomTo();

        var pick = scene.pick(new Cartesian2(0, 0));
        expect(pick).not.toBeDefined();
    });

    ///////////////////////////////////////////////////////////////////////////

    it('renders animBoxes without animation', function() {
        verifyRender(animBoxesModel);
    });

    it('adds and removes all animations', function() {
        var animations = animBoxesModel.activeAnimations;
        expect(animations.length).toEqual(0);

        var spyAdd = jasmine.createSpy('listener');
        animations.animationAdded.addEventListener(spyAdd);
        var a = animations.addAll();
        expect(animations.length).toEqual(2);
        expect(spyAdd.calls.count()).toEqual(2);
        expect(spyAdd.calls.argsFor(0)[0]).toBe(animBoxesModel);
        expect(spyAdd.calls.argsFor(0)[1]).toBe(a[0]);
        expect(spyAdd.calls.argsFor(1)[0]).toBe(animBoxesModel);
        expect(spyAdd.calls.argsFor(1)[1]).toBe(a[1]);
        animations.animationAdded.removeEventListener(spyAdd);

        expect(animations.contains(a[0])).toEqual(true);
        expect(animations.get(0)).toEqual(a[0]);
        expect(animations.contains(a[1])).toEqual(true);
        expect(animations.get(1)).toEqual(a[1]);

        var spyRemove = jasmine.createSpy('listener');
        animations.animationRemoved.addEventListener(spyRemove);
        animations.removeAll();
        expect(animations.length).toEqual(0);
        expect(spyRemove.calls.count()).toEqual(2);
        expect(spyRemove.calls.argsFor(0)[0]).toBe(animBoxesModel);
        expect(spyRemove.calls.argsFor(0)[1]).toBe(a[0]);
        expect(spyRemove.calls.argsFor(1)[0]).toBe(animBoxesModel);
        expect(spyRemove.calls.argsFor(1)[1]).toBe(a[1]);
        animations.animationRemoved.removeEventListener(spyRemove);
    });

    it('addAll throws when model is not loaded', function() {
        var m = new Model();
        expect(function() {
            return m.activeAnimations.addAll();
        }).toThrowDeveloperError();
    });

    it('addAll throws when speedup is less than or equal to zero.', function() {
        expect(function() {
            return animBoxesModel.activeAnimations.addAll({
                speedup : 0.0
            });
        }).toThrowDeveloperError();
    });

    it('adds and removes an animation', function() {
        var animations = animBoxesModel.activeAnimations;
        expect(animations.length).toEqual(0);

        var spyAdd = jasmine.createSpy('listener');
        animations.animationAdded.addEventListener(spyAdd);
        var a = animations.add({
            name : 'animation_1'
        });
        expect(a).toBeDefined();
        expect(a.name).toEqual('animation_1');
        expect(a.startTime).not.toBeDefined();
        expect(a.delay).toEqual(0.0);
        expect(a.stopTime).not.toBeDefined();
        expect(a.removeOnStop).toEqual(false);
        expect(a.speedup).toEqual(1.0);
        expect(a.reverse).toEqual(false);
        expect(a.loop).toEqual(ModelAnimationLoop.NONE);
        expect(a.start).toBeDefined();
        expect(a.update).toBeDefined();
        expect(a.stop).toBeDefined();
        expect(spyAdd).toHaveBeenCalledWith(animBoxesModel, a);
        animations.animationAdded.removeEventListener(spyAdd);

        expect(animations.contains(a)).toEqual(true);
        expect(animations.get(0)).toEqual(a);

        var spyRemove = jasmine.createSpy('listener');
        animations.animationRemoved.addEventListener(spyRemove);
        expect(animations.remove(a)).toEqual(true);
        expect(animations.remove(a)).toEqual(false);
        expect(animations.remove()).toEqual(false);
        expect(animations.contains(a)).toEqual(false);
        expect(animations.length).toEqual(0);
        expect(spyRemove).toHaveBeenCalledWith(animBoxesModel, a);
        animations.animationRemoved.removeEventListener(spyRemove);
    });

    it('add throws when model is not loaded', function() {
        var m = new Model();
        expect(function() {
            return m.activeAnimations.add({
                name : 'animation_1'
            });
        }).toThrowDeveloperError();
    });

    it('add throws when name is invalid.', function() {
        expect(function() {
            return animBoxesModel.activeAnimations.add({
                name : 'animation-does-not-exist'
            });
        }).toThrowDeveloperError();
    });

    it('add throws when speedup is less than or equal to zero.', function() {
        expect(function() {
            return animBoxesModel.activeAnimations.add({
                name : 'animation_1',
                speedup : 0.0
            });
        }).toThrowDeveloperError();
    });

    it('get throws without an index', function() {
        var m = new Model();
        expect(function() {
            return m.activeAnimations.get();
        }).toThrowDeveloperError();
    });

    it('contains(undefined) returns false', function() {
        expect(animBoxesModel.activeAnimations.contains(undefined)).toEqual(false);
    });

    it('raises animation start, update, and stop events when removeOnStop is true', function() {
        var time = JulianDate.fromDate(new Date('January 1, 2014 12:00:00 UTC'));
        var animations = animBoxesModel.activeAnimations;
        var a = animations.add({
            name : 'animation_1',
            startTime : time,
            removeOnStop : true
        });

        var spyStart = jasmine.createSpy('listener');
        a.start.addEventListener(spyStart);

        var spyUpdate = jasmine.createSpy('listener');
        a.update.addEventListener(spyUpdate);

        var stopped = false;
        a.stop.addEventListener(function(model, animation) {
            stopped = true;
        });
        var spyStop = jasmine.createSpy('listener');
        a.stop.addEventListener(spyStop);

        animBoxesModel.show = true;

        return pollToPromise(function() {
            scene.renderForSpecs(time);
            time = JulianDate.addSeconds(time, 1.0, time, new JulianDate());
            return stopped;
        }, { timeout : 10000 }).then(function() {
            expect(spyStart).toHaveBeenCalledWith(animBoxesModel, a);

            expect(spyUpdate.calls.count()).toEqual(4);
            expect(spyUpdate.calls.argsFor(0)[0]).toBe(animBoxesModel);
            expect(spyUpdate.calls.argsFor(0)[1]).toBe(a);
            expect(spyUpdate.calls.argsFor(0)[2]).toEqualEpsilon(0.0, CesiumMath.EPSILON14);
            expect(spyUpdate.calls.argsFor(1)[2]).toEqualEpsilon(1.0, CesiumMath.EPSILON14);
            expect(spyUpdate.calls.argsFor(2)[2]).toEqualEpsilon(2.0, CesiumMath.EPSILON14);
            expect(spyUpdate.calls.argsFor(3)[2]).toEqualEpsilon(3.0, CesiumMath.EPSILON14);

            expect(spyStop).toHaveBeenCalledWith(animBoxesModel, a);
            expect(animations.length).toEqual(0);
            animBoxesModel.show = false;
        });
    });

    it('Animates with a delay', function() {
        var time = JulianDate.fromDate(new Date('January 1, 2014 12:00:00 UTC'));

        var animations = animBoxesModel.activeAnimations;
        var a = animations.add({
            name : 'animation_1',
            startTime : time,
            delay : 1.0
        });

        var spyStart = jasmine.createSpy('listener');
        a.start.addEventListener(spyStart);

        animBoxesModel.show = true;
        scene.renderForSpecs(time); // Does not fire start
        scene.renderForSpecs(JulianDate.addSeconds(time, 1.0, new JulianDate()));

        expect(spyStart.calls.count()).toEqual(1);

        expect(animations.remove(a)).toEqual(true);
        animBoxesModel.show = false;
    });

    it('Animates with an explicit stopTime', function() {
        var time = JulianDate.fromDate(new Date('January 1, 2014 12:00:00 UTC'));
        var stopTime = JulianDate.fromDate(new Date('January 1, 2014 12:00:01 UTC'));

        var animations = animBoxesModel.activeAnimations;
        var a = animations.add({
            name : 'animation_1',
            startTime : time,
            stopTime : stopTime
        });

        var spyUpdate = jasmine.createSpy('listener');
        a.update.addEventListener(spyUpdate);

        animBoxesModel.show = true;
        scene.renderForSpecs(time);
        scene.renderForSpecs(JulianDate.addSeconds(time, 1.0, new JulianDate()));
        scene.renderForSpecs(JulianDate.addSeconds(time, 2.0, new JulianDate())); // Does not fire update

        expect(spyUpdate.calls.count()).toEqual(2);
        expect(spyUpdate.calls.argsFor(0)[2]).toEqualEpsilon(0.0, CesiumMath.EPSILON14);
        expect(spyUpdate.calls.argsFor(1)[2]).toEqualEpsilon(1.0, CesiumMath.EPSILON14);
        expect(animations.remove(a)).toEqual(true);
        animBoxesModel.show = false;
    });

    it('Animates with a speedup', function() {
        var time = JulianDate.fromDate(new Date('January 1, 2014 12:00:00 UTC'));
        var animations = animBoxesModel.activeAnimations;
        var a = animations.add({
            name : 'animation_1',
            startTime : time,
            speedup : 1.5
        });

        var spyUpdate = jasmine.createSpy('listener');
        a.update.addEventListener(spyUpdate);

        animBoxesModel.show = true;
        scene.renderForSpecs(time);
        scene.renderForSpecs(JulianDate.addSeconds(time, 1.0, new JulianDate()));
        scene.renderForSpecs(JulianDate.addSeconds(time, 2.0, new JulianDate()));

        expect(spyUpdate.calls.count()).toEqual(3);
        expect(spyUpdate.calls.argsFor(0)[2]).toEqualEpsilon(0.0, CesiumMath.EPSILON14);
        expect(spyUpdate.calls.argsFor(1)[2]).toEqualEpsilon(1.5, CesiumMath.EPSILON14);
        expect(spyUpdate.calls.argsFor(2)[2]).toEqualEpsilon(3.0, CesiumMath.EPSILON14);
        expect(animations.remove(a)).toEqual(true);
        animBoxesModel.show = false;
    });

    it('Animates in reverse', function() {
        var time = JulianDate.fromDate(new Date('January 1, 2014 12:00:00 UTC'));
        var animations = animBoxesModel.activeAnimations;
        var a = animations.add({
            name : 'animation_1',
            startTime : time,
            reverse : true
        });

        var spyUpdate = jasmine.createSpy('listener');
        a.update.addEventListener(spyUpdate);

        animBoxesModel.show = true;
        scene.renderForSpecs(time);
        scene.renderForSpecs(JulianDate.addSeconds(time, 1.0, new JulianDate()));
        scene.renderForSpecs(JulianDate.addSeconds(time, 2.0, new JulianDate()));
        scene.renderForSpecs(JulianDate.addSeconds(time, 3.0, new JulianDate()));

        expect(spyUpdate.calls.count()).toEqual(4);
        expect(spyUpdate.calls.argsFor(0)[2]).toEqualEpsilon(3.708, CesiumMath.EPSILON3);
        expect(spyUpdate.calls.argsFor(1)[2]).toEqualEpsilon(2.708, CesiumMath.EPSILON3);
        expect(spyUpdate.calls.argsFor(2)[2]).toEqualEpsilon(1.708, CesiumMath.EPSILON3);
        expect(spyUpdate.calls.argsFor(3)[2]).toEqualEpsilon(0.708, CesiumMath.EPSILON3);
        expect(animations.remove(a)).toEqual(true);
        animBoxesModel.show = false;
    });

    it('Animates with REPEAT', function() {
        var time = JulianDate.fromDate(new Date('January 1, 2014 12:00:00 UTC'));
        var animations = animBoxesModel.activeAnimations;
        var a = animations.add({
            name : 'animation_1',
            startTime : time,
            loop : ModelAnimationLoop.REPEAT
        });

        var spyUpdate = jasmine.createSpy('listener');
        a.update.addEventListener(spyUpdate);

        animBoxesModel.show = true;
        for (var i = 0; i < 8; ++i) {
            scene.renderForSpecs(JulianDate.addSeconds(time, i, new JulianDate()));
        }

        expect(spyUpdate.calls.count()).toEqual(8);
        expect(spyUpdate.calls.argsFor(0)[2]).toEqualEpsilon(0.0, CesiumMath.EPSILON3);
        expect(spyUpdate.calls.argsFor(1)[2]).toEqualEpsilon(1.0, CesiumMath.EPSILON3);
        expect(spyUpdate.calls.argsFor(2)[2]).toEqualEpsilon(2.0, CesiumMath.EPSILON3);
        expect(spyUpdate.calls.argsFor(3)[2]).toEqualEpsilon(3.0, CesiumMath.EPSILON3);
        expect(spyUpdate.calls.argsFor(4)[2]).toEqualEpsilon(0.291, CesiumMath.EPSILON3); // Repeat with duration of ~3.7
        expect(spyUpdate.calls.argsFor(5)[2]).toEqualEpsilon(1.291, CesiumMath.EPSILON3);
        expect(spyUpdate.calls.argsFor(6)[2]).toEqualEpsilon(2.291, CesiumMath.EPSILON3);
        expect(spyUpdate.calls.argsFor(7)[2]).toEqualEpsilon(3.291, CesiumMath.EPSILON3);
        expect(animations.remove(a)).toEqual(true);
        animBoxesModel.show = false;
    });

    it('Animates with MIRRORED_REPEAT', function() {
        var time = JulianDate.fromDate(new Date('January 1, 2014 12:00:00 UTC'));
        var animations = animBoxesModel.activeAnimations;
        var a = animations.add({
            name : 'animation_1',
            startTime : time,
            loop : ModelAnimationLoop.MIRRORED_REPEAT
        });

        var spyUpdate = jasmine.createSpy('listener');
        a.update.addEventListener(spyUpdate);

        animBoxesModel.show = true;
        for (var i = 0; i < 8; ++i) {
            scene.renderForSpecs(JulianDate.addSeconds(time, i, new JulianDate()));
        }

        expect(spyUpdate.calls.count()).toEqual(8);
        expect(spyUpdate.calls.argsFor(0)[2]).toEqualEpsilon(0.0, CesiumMath.EPSILON3);
        expect(spyUpdate.calls.argsFor(1)[2]).toEqualEpsilon(1.0, CesiumMath.EPSILON3);
        expect(spyUpdate.calls.argsFor(2)[2]).toEqualEpsilon(2.0, CesiumMath.EPSILON3);
        expect(spyUpdate.calls.argsFor(3)[2]).toEqualEpsilon(3.0, CesiumMath.EPSILON3);
        expect(spyUpdate.calls.argsFor(4)[2]).toEqualEpsilon(3.416, CesiumMath.EPSILON3); // Mirror repeat with duration of 3.6
        expect(spyUpdate.calls.argsFor(5)[2]).toEqualEpsilon(2.416, CesiumMath.EPSILON3);
        expect(spyUpdate.calls.argsFor(6)[2]).toEqualEpsilon(1.416, CesiumMath.EPSILON3);
        expect(spyUpdate.calls.argsFor(7)[2]).toEqualEpsilon(0.416, CesiumMath.EPSILON3);
        expect(animations.remove(a)).toEqual(true);
        animBoxesModel.show = false;
    });

    it('Animates and renders', function() {
        return loadModel(animBoxesUrl, {
            scale : 2.0
        }).then(function(m) {
            var node = m.getNode('inner_box');
            var time = JulianDate.fromDate(new Date('January 1, 2014 12:00:00 UTC'));
            var animations = m.activeAnimations;
            var a = animations.add({
                name : 'animation_1',
                startTime : time
            });

            expect(node.matrix).toEqual(Matrix4.IDENTITY);
            var previousMatrix = Matrix4.clone(node.matrix);

            m.zoomTo();

            for (var i = 1; i < 4; ++i) {
                var t = JulianDate.addSeconds(time, i, new JulianDate());
                expect(scene.renderForSpecs(t)).toEqual([0, 0, 0, 255]);

                m.show = true;
                expect(scene.renderForSpecs(t)).not.toEqual([0, 0, 0, 255]);
                m.show = false;

                expect(node.matrix).not.toEqual(previousMatrix);
                previousMatrix = Matrix4.clone(node.matrix);
            }

            expect(animations.remove(a)).toEqual(true);
            primitives.remove(m);
        });
    });

    it('does not animate when there are no animations', function() {
        var animations = animBoxesModel.activeAnimations;
        expect(animations.length).toEqual(0);
        expect(animations.update()).toEqual(false);
    });

    ///////////////////////////////////////////////////////////////////////////

    it('renders riggedFigure without animation', function() {
        verifyRender(riggedFigureModel);
    });

    it('renders riggedFigure with animation (skinning)', function() {
        var time = JulianDate.fromDate(new Date('January 1, 2014 12:00:00 UTC'));
        var animations = riggedFigureModel.activeAnimations;
        animations.addAll({
            startTime : time
        });

        riggedFigureModel.zoomTo();

        for (var i = 0; i < 6; ++i) {
            var t = JulianDate.addSeconds(time, 0.25 * i, new JulianDate());
            expect(scene.renderForSpecs(t)).toEqual([0, 0, 0, 255]);

            riggedFigureModel.show = true;
            expect(scene.renderForSpecs(t)).not.toEqual([0, 0, 0, 255]);
            riggedFigureModel.show = false;
        }

        animations.removeAll();
        riggedFigureModel.show = false;
    });

    it('renders riggedSimple', function() {
        return loadModel(riggedSimpleUrl).then(function(m) {
            expect(m).toBeDefined();
            verifyRender(m);
        });
    });

    it('should load a model where WebGL shader optimizer removes an attribute (linux)', function() {
        var url = './Data/Models/test-shader-optimize/test-shader-optimize.gltf';
        return loadModel(url).then(function(m) {
            expect(m).toBeDefined();
            primitives.remove(m);
        });
    });

    it('releaseGltfJson releases glTF JSON when constructed with fromGltf', function() {
        return loadModel(boxUrl, {
            releaseGltfJson : true
        }).then(function(m) {
            expect(m.releaseGltfJson).toEqual(true);
            expect(m.gltf).not.toBeDefined();

            verifyRender(m);
            primitives.remove(m);
        });
    });

    it('releaseGltfJson releases glTF JSON when constructed with Model constructor function', function() {
        return loadModelJson(texturedBoxModel.gltf, {
            releaseGltfJson : true,
            incrementallyLoadTextures : false,
            asynchronous : true
        }).then(function(m) {
            expect(m.releaseGltfJson).toEqual(true);
            expect(m.gltf).not.toBeDefined();

            verifyRender(m);
            primitives.remove(m);
        });
    });

    it('Models are cached with fromGltf (1/2)', function() {
        var key = 'a-cache-key';

        // This cache for this model is initially empty
        var gltfCache = Model._gltfCache;
        expect(gltfCache[key]).not.toBeDefined();

        var modelRendererResourceCache = scene.context.cache.modelRendererResourceCache;
        expect(modelRendererResourceCache[key]).not.toBeDefined();

        // Use a custom cache key to avoid conflicting with previous tests
        var promise = loadModel(boxUrl, {
            cacheKey : key
        });

        expect(gltfCache[key]).toBeDefined();
        expect(gltfCache[key].count).toEqual(1);
        expect(gltfCache[key].ready).toEqual(false);

        // This is a cache hit, but the JSON request is still pending.
        // In the test below, the cache hit occurs after the request completes.
        var promise2 = loadModel(boxUrl, {
            cacheKey : key
        });

        expect(gltfCache[key].count).toEqual(2);

        return when.all([promise, promise2], function(models) {
            var m = models[0];
            var m2 = models[1];

            // Render scene to progressively load the model
            scene.renderForSpecs();

            // glTF JSON cache set ready once the JSON was downloaded
            expect(gltfCache[key].ready).toEqual(true);

            expect(modelRendererResourceCache[key]).toBeDefined();
            expect(modelRendererResourceCache[key].count).toEqual(2);
            expect(modelRendererResourceCache[key].ready).toEqual(true);

            verifyRender(m);
            verifyRender(m2);

            primitives.remove(m);
            expect(gltfCache[key].count).toEqual(1);
            expect(modelRendererResourceCache[key].count).toEqual(1);

            primitives.remove(m2);
            expect(gltfCache[key]).not.toBeDefined();
            expect(modelRendererResourceCache[key]).not.toBeDefined();
        });
    });

    it('Models are cached with fromGltf (2/2)', function() {
        var key = 'a-cache-key';

        // This cache for this model is initially empty
        var gltfCache = Model._gltfCache;
        expect(gltfCache[key]).not.toBeDefined();

        // Use a custom cache key to avoid conflicting with previous tests
        var promise = loadModel(boxUrl, {
            cacheKey : key
        });

        expect(gltfCache[key]).toBeDefined();
        expect(gltfCache[key].count).toEqual(1);
        expect(gltfCache[key].ready).toEqual(false);

        return promise.then(function(m) {
            // Render scene to progressively load the model
            scene.renderForSpecs();

            // Cache hit after JSON request completed.
            var m2;
            loadModel(boxUrl, {
                cacheKey : key
            }).then(function(model) {
                m2 = model;
            });

            expect(gltfCache[key].ready).toEqual(true);
            expect(gltfCache[key].count).toEqual(2);

            verifyRender(m);
            verifyRender(m2);

            primitives.remove(m);
            expect(gltfCache[key].count).toEqual(1);

            primitives.remove(m2);
            expect(gltfCache[key]).not.toBeDefined();
        });
    });

    it('Cache with a custom cacheKey the Model Constructor (1/2)', function() {
        var key = 'a-cache-key';

        // This cache for this model is initially empty
        var gltfCache = Model._gltfCache;
        expect(gltfCache[key]).not.toBeDefined();

        var modelRendererResourceCache = scene.context.cache.modelRendererResourceCache;
        expect(modelRendererResourceCache[key]).not.toBeDefined();

        var m = primitives.add(new Model({
            gltf : texturedBoxModel.gltf,
            modelMatrix : Transforms.eastNorthUpToFixedFrame(Cartesian3.fromDegrees(0.0, 0.0, 100.0)),
            show : false,
            cacheKey : key,
            incrementallyLoadTextures : false,
            asynchronous : true
        }));
        addZoomTo(m);

        expect(gltfCache[key]).toBeDefined();
        expect(gltfCache[key].count).toEqual(1);
        expect(gltfCache[key].ready).toEqual(true);

        return pollToPromise(function() {
            // Render scene to progressively load the model
            scene.renderForSpecs();

            expect(modelRendererResourceCache[key]).toBeDefined();
            expect(modelRendererResourceCache[key].count).toEqual(1);
            expect(modelRendererResourceCache[key].ready).toEqual(m.ready);

            return m.ready;
        }, { timeout : 10000 }).then(function() {
            verifyRender(m);

            primitives.remove(m);
            expect(gltfCache[key]).not.toBeDefined();
            expect(modelRendererResourceCache[key]).not.toBeDefined();
        });
    });

    it('Cache with a custom cacheKey when using the Model Constructor (2/2)', function() {
        var key = 'a-cache-key';
        var key3 = 'another-cache-key';

        // This cache for these keys is initially empty
        var gltfCache = Model._gltfCache;
        expect(gltfCache[key]).not.toBeDefined();
        expect(gltfCache[key3]).not.toBeDefined();

        var modelRendererResourceCache = scene.context.cache.modelRendererResourceCache;
        expect(modelRendererResourceCache[key]).not.toBeDefined();
        expect(modelRendererResourceCache[key3]).not.toBeDefined();

        var m = primitives.add(new Model({
            gltf : texturedBoxModel.gltf,
            modelMatrix : Transforms.eastNorthUpToFixedFrame(Cartesian3.fromDegrees(0.0, 0.0, 100.0)),
            show : false,
            cacheKey : key,
            asynchronous : true
        }));
        addZoomTo(m);

        expect(gltfCache[key]).toBeDefined();
        expect(gltfCache[key].count).toEqual(1);
        expect(gltfCache[key].ready).toEqual(true);

        // Should be cache hit.  Not need to provide glTF.
        var m2 = primitives.add(new Model({
            modelMatrix : Transforms.eastNorthUpToFixedFrame(Cartesian3.fromDegrees(0.0, 0.0, 100.0)),
            show : false,
            cacheKey : key,
            asynchronous : true
        }));
        addZoomTo(m2);

        expect(gltfCache[key].count).toEqual(2);

        // Should be cache miss.
        var m3 = primitives.add(new Model({
            gltf : texturedBoxModel.gltf,
            modelMatrix : Transforms.eastNorthUpToFixedFrame(Cartesian3.fromDegrees(0.0, 0.0, 100.0)),
            show : false,
            cacheKey : key3,
            asynchronous : true
        }));
        addZoomTo(m3);

        expect(gltfCache[key3]).toBeDefined();
        expect(gltfCache[key3].count).toEqual(1);
        expect(gltfCache[key3].ready).toEqual(true);

        return pollToPromise(function() {
            // Render scene to progressively load the model
            scene.renderForSpecs();

            if (m.ready && m2.ready && m3.ready) {
                expect(modelRendererResourceCache[key]).toBeDefined();
                expect(modelRendererResourceCache[key].count).toEqual(2);

                expect(modelRendererResourceCache[key3]).toBeDefined();
                expect(modelRendererResourceCache[key3].count).toEqual(1);

                return true;
            }

            return false;
        }, { timeout : 10000 }).then(function() {
            verifyRender(m);
            verifyRender(m2);
            verifyRender(m3);

            primitives.remove(m);
            primitives.remove(m2);
            expect(gltfCache[key]).not.toBeDefined();
            expect(modelRendererResourceCache[key]).not.toBeDefined();

            primitives.remove(m3);
            expect(gltfCache[key3]).not.toBeDefined();
            expect(modelRendererResourceCache[key3]).not.toBeDefined();
        });
    });

    it('Loads with incrementallyLoadTextures set to true', function() {
        return loadModelJson(texturedBoxModel.gltf, {
            incrementallyLoadTextures : true
        }).then(function(m) {
            // Get the rendered color of the model before textures are loaded
            var loadedColor = verifyRender(m);

            pollToPromise(function() {
                // Render scene to progressively load textures
                scene.renderForSpecs();
                // Textures have finished loading
                return (m.pendingTextureLoads === 0);
            }, { timeout : 10000 }).then(function() {
                var finishedColor = verifyRender(m);
                expect(finishedColor).not.toEqual(loadedColor);
                primitives.remove(m);
            });
        });
    });

    it('Loads with incrementallyLoadTextures set to false', function() {
        return loadModelJson(texturedBoxModel.gltf, {
            incrementallyLoadTextures : false
        }).then(function(m) {
            // Get the rendered color of the model before textures are loaded
            var loadedColor = verifyRender(m);

            pollToPromise(function() {
                // Render scene to progressively load textures (they should already be loaded)
                scene.renderForSpecs();
                // Textures have finished loading
                return !defined(m._loadResources);
            }, { timeout : 10000 }).then(function() {
                var finishedColor = verifyRender(m);
                expect(finishedColor).toEqual(loadedColor);
                primitives.remove(m);
            });
        });
    });

    it('loads a glTF with KHR_materials_common using the constant lighting model', function() {
        return loadModel(boxConstantUrl).then(function(m) {
            verifyRender(m);
            primitives.remove(m);
        });
    });

    it('loads a glTF with KHR_materials_common using the lambert lighting model', function() {
        return loadModel(boxLambertUrl).then(function(m) {
            verifyRender(m);
            primitives.remove(m);
        });
    });

    it('loads a glTF with KHR_materials_common using the blinn lighting model', function() {
        return loadModel(boxBlinnUrl).then(function(m) {
            verifyRender(m);
            primitives.remove(m);
        });
    });

    it('loads a glTF with KHR_materials_common using the phong lighting model', function() {
        return loadModel(boxPhongUrl).then(function(m) {
            verifyRender(m);
            primitives.remove(m);
        });
    });

    it('loads a glTF with KHR_materials_common using a black ambient/directional light', function() {
        return loadModel(boxNoLightUrl).then(function(m) {
            // Verify that we render a black model because lighting is completely off
            expect(m.ready).toBe(true);
            expect(scene.renderForSpecs()).toEqual([0, 0, 0, 255]);
            m.show = true;
            m.zoomTo();
            expect(scene.renderForSpecs()).toEqual([0, 0, 0, 255]);
            m.show = false;

            primitives.remove(m);
        });
    });

    it('loads a glTF with KHR_materials_common using an ambient light', function() {
        return loadModel(boxAmbientLightUrl).then(function(m) {
            verifyRender(m);
            primitives.remove(m);
        });
    });

    it('loads a glTF with KHR_materials_common using a directional light', function() {
        return loadModel(boxDirectionalLightUrl).then(function(m) {
            verifyRender(m);
            primitives.remove(m);
        });
    });

    it('loads a glTF with KHR_materials_common using a point light', function() {
        return loadModel(boxPointLightUrl).then(function(m) {
            verifyRender(m);
            primitives.remove(m);
        });
    });

    it('loads a glTF with KHR_materials_common using a spot light', function() {
        return loadModel(boxSpotLightUrl).then(function(m) {
            verifyRender(m);
            primitives.remove(m);
        });
    });

    it('loads a glTF with KHR_materials_common that has skinning', function() {
        return loadModel(CesiumManUrl).then(function(m) {
            verifyRender(m);
            primitives.remove(m);
        });
    });

    it('loads a glTF with KHR_materials_common that has transparency', function() {
        return loadModel(boxTransparentUrl).then(function(m) {
            verifyRender(m);
            primitives.remove(m);
        });
    });

    it('loads a glTF with WEB3D_quantized_attributes POSITION and NORMAL', function() {
        return loadModel(boxQuantizedUrl).then(function(m) {
            verifyRender(m);
            primitives.remove(m);
        });
    });

    it('loads a glTF with WEB3D_quantized_attributes and accessor.normalized', function() {
        return loadModel(boxQuantizedUrl).then(function(m) {
            verifyRender(m);
            var gltf = m.gltf;
            var accessors = gltf.accessors;
            var normalAccessor = accessors.accessor_25;
            var positionAccessor = accessors.accessor_23;
            normalAccessor.normalized = true;
            positionAccessor.normalized = true;
            var decodeMatrixArray = normalAccessor.extensions.WEB3D_quantized_attributes.decodeMatrix;
            var decodeMatrix = new Matrix4();
            Matrix4.unpack(decodeMatrixArray, 0, decodeMatrix);
            Matrix4.multiplyByUniformScale(decodeMatrix, 65535.0, decodeMatrix);
            Matrix4.pack(decodeMatrix, decodeMatrixArray);
            decodeMatrixArray = positionAccessor.extensions.WEB3D_quantized_attributes.decodeMatrix;
            Matrix4.unpack(decodeMatrixArray, 0, decodeMatrix);
            Matrix4.multiplyByUniformScale(decodeMatrix, 65535.0, decodeMatrix);
            Matrix4.pack(decodeMatrix, decodeMatrixArray);
            primitives.remove(m);
            return loadModelJson(gltf, {}).then(function(m) {
                verifyRender(m);
                primitives.remove(m);
            });
        });
    });

    it('loads a glTF with WEB3D_quantized_attributes POSITION and NORMAL where primitives with different accessors use the same shader', function() {
        return loadModel(milkTruckQuantizedUrl).then(function(m) {
            verifyRender(m);
            primitives.remove(m);
        });
    });

    it('loads a glTF with WEB3D_quantized_attributes POSITION, TEXCOORD and NORMAL where one primitive is quantized and the other is not, but both use the same shader', function() {
        return loadModel(milkTruckQuantizedMismatchUrl).then(function(m) {
            verifyRender(m);
            primitives.remove(m);
        });
    });

    it('loads a glTF with WEB3D_quantized_attributes TEXCOORD', function() {
        return loadModel(duckQuantizedUrl).then(function(m) {
            verifyRender(m);
            primitives.remove(m);
        });
    });

    it('loads a glTF with WEB3D_quantized_attributes JOINT and WEIGHT', function() {
        return loadModel(riggedSimpleQuantizedUrl).then(function(m) {
            verifyRender(m);
            primitives.remove(m);
        });
    });

    function testBoxSideColors(m) {
        var rotateX = Matrix3.fromRotationX(CesiumMath.toRadians(90.0));
        var rotateY = Matrix3.fromRotationY(CesiumMath.toRadians(90.0));
        var rotateZ = Matrix3.fromRotationZ(CesiumMath.toRadians(90.0));

        // Each side of the cube should be a different color
        var oldPixelColor = scene.renderForSpecs();
        expect(oldPixelColor).not.toEqual([0, 0, 0, 255]);
        for(var i = 0; i < 6; i++) {
            var rotate = rotateZ;
            if (i % 3 === 0) {
                rotate = rotateX;
            }
            else if ((i-1) % 3 === 0) {
                rotate = rotateY;
            }
            Matrix4.multiplyByMatrix3(m.modelMatrix, rotate, m.modelMatrix);

            var pixelColor = scene.renderForSpecs();
            expect(pixelColor).not.toEqual([0, 0, 0, 255]);
            expect(pixelColor).not.toEqual(oldPixelColor);
            oldPixelColor = pixelColor;
        }
    }

    it('loads a gltf with normalized color attributes', function() {
         return loadModel(boxColorUrl).then(function(m) {
             expect(m.ready).toBe(true);
             expect(scene.renderForSpecs()).toEqual([0, 0, 0, 255]);
             m.show = true;
             m.zoomTo();
             testBoxSideColors(m);
             primitives.remove(m);
         });
    });

    it('loads a gltf with uint32 indices', function() {
        var context = scene.context;
        if (context._elementIndexUint) {
            return loadModel(boxUint32Indices).then(function(m) {
                verifyRender(m);
                primitives.remove(m);
            });
        }
    });

    it('throws runtime error when loading a gltf with uint32 indices if OES_element_index_uint is disabled', function() {
        var context = scene.context;
        var uint32Supported = context._elementIndexUint;
        context._elementIndexUint = false;
        return loadModel(boxUint32Indices).otherwise(function(e) {
            expect(e).toBeDefined();
            context._elementIndexUint = uint32Supported;
        });
    });

<<<<<<< HEAD
    it('loads a gltf with no material using the default glTf material', function() {
        return loadModel(boxUrl).then(function(m) {
            verifyRender(m);
            var gltf = m.gltf;
            delete gltf.meshes['Geometry-mesh002'].primitives[0].material;
            primitives.remove(m);
            return loadModelJson(gltf).then(function(m) {
                expect(m.gltf.meshes['Geometry-mesh002'].primitives[0].material).toBeDefined();
                verifyRender(m);
                primitives.remove(m);
            });
        });
    });

=======
>>>>>>> 95e541e0
    it('loads a gltf with WEB3D_quantized_attributes COLOR', function() {
        return loadModel(boxColorQuantizedUrl).then(function(m) {
            expect(m.ready).toBe(true);
            expect(scene.renderForSpecs()).toEqual([0, 0, 0, 255]);
            m.show = true;
            m.zoomTo();
            testBoxSideColors(m);
            primitives.remove(m);
        });
    });

    it('loads a gltf with WEB3D_quantized_attributes SCALAR attribute', function() {
        return loadModel(boxScalarQuantizedUrl).then(function(m) {
            verifyRender(m);
            primitives.remove(m);
        });
    });

    it('loads with custom vertex attributes, vertexShader, fragmentShader, and uniform map', function() {
        function vertexShaderLoaded(vs) {
            var renamedSource = ShaderSource.replaceMain(vs, 'czm_old_main');
            var newMain =
                'attribute vec4 a_color;\n' +
                'varying vec4 v_color;\n' +
                'void main()\n' +
                '{\n' +
                '    czm_old_main();\n' +
                '    v_color = a_color;\n' +
                '}';
            return renamedSource + '\n' + newMain;
        }

        function fragmentShaderLoaded(fs) {
            fs = 'uniform float u_value;\n' +
                 'varying vec4 v_color;\n' +
                 'void main()\n' +
                 '{\n' +
                 '    gl_FragColor = u_value * v_color;\n' +
                 '}';
            return fs;
        }

        function uniformMapLoaded(uniformMap) {
            return combine(uniformMap, {
                u_value : function() {
                    return 1.0;
                }
            });
        }

        var precreatedAttributes = {
            a_color : {
                index                  : 0, // updated in Model
                componentsPerAttribute : 4,
                value                  : [1.0, 1.0, 1.0, 1.0]
            }
        };

        var options = {
            precreatedAttributes : precreatedAttributes,
            vertexShaderLoaded : vertexShaderLoaded,
            fragmentShaderLoaded : fragmentShaderLoaded,
            uniformMapLoaded : uniformMapLoaded
        };

        return loadModelJson(texturedBoxModel.gltf, options).then(function(model) {
            var pixelColor = verifyRender(model);
            expect(pixelColor).toEqual([255, 255, 255, 255]);
            primitives.remove(model);
        });
    });

    it('loads with custom pickFragmentShader and pickUniformMap', function() {
        function pickFragmentShaderLoaded(fs) {
            return ShaderSource.createPickFragmentShaderSource(fs, 'uniform');
        }

        var pickId = scene.context.createPickId({
            custom : 'custom'
        });

        function pickUniformMapLoaded(uniformMap) {
            return combine(uniformMap, {
                czm_pickColor : function() {
                    return pickId.color;
                }
            });
        }

        var options = {
            pickFragmentShaderLoaded : pickFragmentShaderLoaded,
            pickUniformMapLoaded : pickUniformMapLoaded
        };

        return loadModelJson(texturedBoxModel.gltf, options).then(function(model) {
            model.show = true;
            var pick = scene.pick(new Cartesian2(0, 0));
            expect(pick.custom).toEqual('custom');
            primitives.remove(model);
        });
    });

    it('does not issue draw commands when ignoreCommands is true', function() {
        return loadModel(texturedBoxUrl, {
            ignoreCommands : true
        }).then(function(m) {
            expect(m.ready).toBe(true);
            m.show = true;

            m.zoomTo();
            m.update(scene.frameState);
            expect(scene.frameState.commandList.length).toEqual(0);

            m.show = false;
            primitives.remove(m);
        });
    });

    it('does not issue draw commands when the model is out of view and cull is true', function() {
        return loadModel(texturedBoxUrl, {
            cull : true
        }).then(function(m) {
            expect(m.ready).toBe(true);
            m.show = true;

            // Look at the model
            m.zoomTo();
            scene.renderForSpecs();
            expect(scene._frustumCommandsList.length).not.toEqual(0);

            // Move the model out of view
            m.modelMatrix = Matrix4.fromTranslation(new Cartesian3(100000.0, 0.0, 0.0));
            scene.renderForSpecs();
            expect(scene._frustumCommandsList.length).toEqual(0);

            m.show = false;
            primitives.remove(m);
        });
    });

    it('issues draw commands when the model is out of view and cull is false', function() {
        return loadModel(texturedBoxUrl, {
            cull : false
        }).then(function(m) {
            expect(m.ready).toBe(true);
            m.show = true;

            // Look at the model
            m.zoomTo();
            scene.renderForSpecs();
            expect(scene._frustumCommandsList.length).not.toEqual(0);

            // Move the model out of view
            m.modelMatrix = Matrix4.fromTranslation(new Cartesian3(10000000000.0, 0.0, 0.0));
            scene.renderForSpecs();
            expect(scene._frustumCommandsList.length).not.toEqual(0);

            m.show = false;
            primitives.remove(m);
        });
    });

    describe('height referenced model', function() {
        function createMockGlobe() {
            var globe = {
                callback : undefined,
                removedCallback : false,
                ellipsoid : Ellipsoid.WGS84,
                update : function() {},
                getHeight : function() {
                    return 0.0;
                },
                _surface : {
                    tileProvider : {
                        ready : true
                    },
                    _tileLoadQueue : {},
                    _debug : {
                        tilesWaitingForChildren : 0
                    }
                },
                destroy : function() {}
            };

            globe.beginFrame = function() {
            };

            globe.endFrame = function() {
            };

            globe.terrainProviderChanged = new Event();
            defineProperties(globe, {
                terrainProvider : {
                    set : function(value) {
                        this.terrainProviderChanged.raiseEvent(value);
                    }
                }
            });

            globe._surface.updateHeight = function(position, callback) {
                globe.callback = callback;
                return function() {
                    globe.removedCallback = true;
                    globe.callback = undefined;
                };
            };

            return globe;
        }

        it('explicitly constructs a model with height reference', function() {
            scene.globe = createMockGlobe();
            return loadModelJson(texturedBoxModel.gltf, {
                heightReference : HeightReference.CLAMP_TO_GROUND,
                scene : scene
            }).then(function(model) {
                expect(model.heightReference).toEqual(HeightReference.CLAMP_TO_GROUND);
                primitives.remove(model);
            });
        });

        it('set model height reference property', function() {
            scene.globe = createMockGlobe();
            return loadModelJson(texturedBoxModel.gltf, {
                scene : scene
            }).then(function(model) {
                model.heightReference = HeightReference.CLAMP_TO_GROUND;
                expect(model.heightReference).toEqual(HeightReference.CLAMP_TO_GROUND);
                primitives.remove(model);
            });
        });

        it('creating with a height reference creates a height update callback', function() {
            scene.globe = createMockGlobe();
            return loadModelJson(texturedBoxModel.gltf, {
                heightReference : HeightReference.CLAMP_TO_GROUND,
                position : Cartesian3.fromDegrees(-72.0, 40.0),
                scene : scene
            }).then(function(model) {
                expect(scene.globe.callback).toBeDefined();
                primitives.remove(model);
            });
        });

        it('set height reference property creates a height update callback', function() {
            scene.globe = createMockGlobe();
            return loadModelJson(texturedBoxModel.gltf, {
                position : Cartesian3.fromDegrees(-72.0, 40.0),
                scene : scene,
                show : true
            }).then(function(model) {
                model.heightReference = HeightReference.CLAMP_TO_GROUND;
                expect(model.heightReference).toEqual(HeightReference.CLAMP_TO_GROUND);
                scene.renderForSpecs();
                expect(scene.globe.callback).toBeDefined();
                primitives.remove(model);
            });
        });

        it('updates the callback when the height reference changes', function() {
            scene.globe = createMockGlobe();
            return loadModelJson(texturedBoxModel.gltf, {
                heightReference : HeightReference.CLAMP_TO_GROUND,
                position : Cartesian3.fromDegrees(-72.0, 40.0),
                scene : scene,
                show : true
            }).then(function(model) {
                expect(scene.globe.callback).toBeDefined();

                model.heightReference = HeightReference.RELATIVE_TO_GROUND;
                scene.renderForSpecs();
                expect(scene.globe.removedCallback).toEqual(true);
                expect(scene.globe.callback).toBeDefined();

                scene.globe.removedCallback = false;
                model.heightReference = HeightReference.NONE;
                scene.renderForSpecs();
                expect(scene.globe.removedCallback).toEqual(true);
                expect(scene.globe.callback).not.toBeDefined();

                primitives.remove(model);
            });
        });

        it('changing the position updates the callback', function() {
            scene.globe = createMockGlobe();
            return loadModelJson(texturedBoxModel.gltf, {
                heightReference : HeightReference.CLAMP_TO_GROUND,
                position : Cartesian3.fromDegrees(-72.0, 40.0),
                scene : scene,
                show : true
            }).then(function(model) {
                expect(scene.globe.callback).toBeDefined();

                var matrix = Matrix4.clone(model.modelMatrix);
                var position = Cartesian3.fromDegrees(-73.0, 40.0);
                matrix[12] = position.x;
                matrix[13] = position.y;
                matrix[14] = position.z;

                model.modelMatrix = matrix;
                scene.renderForSpecs();

                expect(scene.globe.removedCallback).toEqual(true);
                expect(scene.globe.callback).toBeDefined();

                primitives.remove(model);
            });
        });

        it('callback updates the position', function() {
            scene.globe = createMockGlobe();
            return loadModelJson(texturedBoxModel.gltf, {
                heightReference : HeightReference.CLAMP_TO_GROUND,
                position : Cartesian3.fromDegrees(-72.0, 40.0),
                scene : scene,
                show : true
            }).then(function(model) {
                expect(scene.globe.callback).toBeDefined();
                scene.renderForSpecs();

                scene.globe.callback(Cartesian3.fromDegrees(-72.0, 40.0, 100.0));
                var matrix = model._clampedModelMatrix;
                var clampedPosition = new Cartesian3(matrix[12], matrix[13], matrix[14]);
                var cartographic = scene.globe.ellipsoid.cartesianToCartographic(clampedPosition);
                expect(cartographic.height).toEqualEpsilon(100.0, CesiumMath.EPSILON9);

                primitives.remove(model);
            });
        });

        it('changing the terrain provider', function() {
            scene.globe = createMockGlobe();
            return loadModelJson(texturedBoxModel.gltf, {
                heightReference : HeightReference.CLAMP_TO_GROUND,
                position : Cartesian3.fromDegrees(-72.0, 40.0),
                scene : scene
            }).then(function(model) {
                expect(model._heightChanged).toBe(false);

                var terrainProvider = new CesiumTerrainProvider({
                    url : 'made/up/url',
                    requestVertexNormals : true
                });

                scene.terrainProvider = terrainProvider;

                expect(model._heightChanged).toBe(true);
            });
        });

        it('height reference without a scene rejects', function() {
            scene.globe = createMockGlobe();
            return loadModelJson(texturedBoxModel.gltf, {
                heightReference : HeightReference.CLAMP_TO_GROUND,
                position : Cartesian3.fromDegrees(-72.0, 40.0),
                show : true
            }).otherwise(function(error) {
                expect(error.message).toEqual('Height reference is not supported without a scene.');
            });
        });

        it('changing height reference without a scene throws DeveloperError', function() {
            scene.globe = createMockGlobe();
            return loadModelJson(texturedBoxModel.gltf, {
                position : Cartesian3.fromDegrees(-72.0, 40.0),
                show : true
            }).then(function(model) {
                model.heightReference = HeightReference.CLAMP_TO_GROUND;

                expect(function () {
                    return scene.renderForSpecs();
                }).toThrowDeveloperError();
            });
        });
    });

}, 'WebGL');<|MERGE_RESOLUTION|>--- conflicted
+++ resolved
@@ -1743,8 +1743,7 @@
             context._elementIndexUint = uint32Supported;
         });
     });
-
-<<<<<<< HEAD
+    
     it('loads a gltf with no material using the default glTf material', function() {
         return loadModel(boxUrl).then(function(m) {
             verifyRender(m);
@@ -1759,8 +1758,6 @@
         });
     });
 
-=======
->>>>>>> 95e541e0
     it('loads a gltf with WEB3D_quantized_attributes COLOR', function() {
         return loadModel(boxColorQuantizedUrl).then(function(m) {
             expect(m.ready).toBe(true);
