--- conflicted
+++ resolved
@@ -10,13 +10,8 @@
     return worldTerrain.readyPromise;
   });
 
-<<<<<<< HEAD
-  it("queries heights", function () {
-    var positions = [
-=======
   xit("queries heights", function () {
     const positions = [
->>>>>>> 8209d4ab
       Cartographic.fromDegrees(86.925145, 27.988257),
       Cartographic.fromDegrees(87.0, 28.0),
     ];
@@ -32,13 +27,8 @@
     });
   });
 
-<<<<<<< HEAD
-  it("should throw querying heights from Small Terrain", function () {
-    var terrainProvider = new CesiumTerrainProvider({
-=======
   xit("should throw querying heights from Small Terrain", function () {
     const terrainProvider = new CesiumTerrainProvider({
->>>>>>> 8209d4ab
       url: "https://s3.amazonaws.com/cesiumjs/smallTerrain",
     });
 
@@ -54,13 +44,8 @@
       .otherwise(function () {});
   });
 
-<<<<<<< HEAD
   it("uses a suitable common tile height for a range of locations", function () {
     var positions = [
-=======
-  xit("uses a suitable common tile height for a range of locations", function () {
-    const positions = [
->>>>>>> 8209d4ab
       Cartographic.fromDegrees(86.925145, 27.988257),
       Cartographic.fromDegrees(87.0, 28.0),
     ];
@@ -73,13 +58,8 @@
     });
   });
 
-<<<<<<< HEAD
   it("requires terrainProvider and positions", function () {
-    var positions = [
-=======
-  xit("requires terrainProvider and positions", function () {
     const positions = [
->>>>>>> 8209d4ab
       Cartographic.fromDegrees(86.925145, 27.988257),
       Cartographic.fromDegrees(87.0, 28.0),
     ];
@@ -93,15 +73,10 @@
     }).toThrowDeveloperError();
   });
 
-<<<<<<< HEAD
-  it("works for a dodgy point right near the edge of a tile", function () {
-    var positions = [new Cartographic(0.33179290856829535, 0.7363107781851078)];
-=======
   xit("works for a dodgy point right near the edge of a tile", function () {
     const positions = [
       new Cartographic(0.33179290856829535, 0.7363107781851078),
     ];
->>>>>>> 8209d4ab
 
     return sampleTerrainMostDetailed(worldTerrain, positions).then(function () {
       expect(positions[0].height).toBeDefined();
