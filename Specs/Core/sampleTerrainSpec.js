import { ArcGISTiledElevationTerrainProvider } from "../../Source/Cesium.js";
import { Cartographic } from "../../Source/Cesium.js";
import { CesiumTerrainProvider } from "../../Source/Cesium.js";
import { createWorldTerrain } from "../../Source/Cesium.js";
<<<<<<< HEAD
=======
import { defined } from "../../Source/Cesium.js";
>>>>>>> 67001cd5
import { RequestScheduler } from "../../Source/Cesium.js";
import { Resource } from "../../Source/Cesium.js";
import { sampleTerrain } from "../../Source/Cesium.js";

describe("Core/sampleTerrain", function () {
  var worldTerrain;
  beforeAll(function () {
    worldTerrain = createWorldTerrain();
    return worldTerrain.readyPromise;
  });

  it("queries heights", function () {
    var positions = [
      Cartographic.fromDegrees(86.925145, 27.988257),
      Cartographic.fromDegrees(87.0, 28.0),
    ];

    return sampleTerrain(worldTerrain, 11, positions).then(function (
      passedPositions
    ) {
      expect(passedPositions).toBe(positions);
      expect(positions[0].height).toBeGreaterThan(5000);
      expect(positions[0].height).toBeLessThan(10000);
      expect(positions[1].height).toBeGreaterThan(5000);
      expect(positions[1].height).toBeLessThan(10000);
    });
  });

  it("queries heights from Small Terrain", function () {
    var terrainProvider = new CesiumTerrainProvider({
      url: "https://s3.amazonaws.com/cesiumjs/smallTerrain",
    });

    var positions = [
      Cartographic.fromDegrees(86.925145, 27.988257),
      Cartographic.fromDegrees(87.0, 28.0),
    ];

    return sampleTerrain(terrainProvider, 11, positions).then(function (
      passedPositions
    ) {
      expect(passedPositions).toBe(positions);
      expect(positions[0].height).toBeGreaterThan(5000);
      expect(positions[0].height).toBeLessThan(10000);
      expect(positions[1].height).toBeGreaterThan(5000);
      expect(positions[1].height).toBeLessThan(10000);
    });
  });

  it("sets height to undefined if terrain data is not available at the position and specified level", function () {
    var positions = [Cartographic.fromDegrees(0.0, 0.0, 0.0)];

    return sampleTerrain(worldTerrain, 18, positions).then(function () {
      expect(positions[0].height).toBeUndefined();
    });
  });

  it("fills in what it can when given a mix of positions with and without valid tiles", function () {
    var positions = [
      Cartographic.fromDegrees(86.925145, 27.988257),
      Cartographic.fromDegrees(0.0, 89.0, 0.0),
      Cartographic.fromDegrees(87.0, 28.0),
    ];

    return sampleTerrain(worldTerrain, 12, positions).then(function () {
      expect(positions[0].height).toBeGreaterThan(5000);
      expect(positions[0].height).toBeLessThan(10000);
      expect(positions[1].height).toBeUndefined();
      expect(positions[2].height).toBeGreaterThan(5000);
      expect(positions[2].height).toBeLessThan(10000);
    });
  });

  it("requires terrainProvider, level, and positions", function () {
    var positions = [
      Cartographic.fromDegrees(86.925145, 27.988257),
      Cartographic.fromDegrees(0.0, 0.0, 0.0),
      Cartographic.fromDegrees(87.0, 28.0),
    ];

    expect(function () {
      sampleTerrain(undefined, 11, positions);
    }).toThrowDeveloperError();

    expect(function () {
      sampleTerrain(worldTerrain, undefined, positions);
    }).toThrowDeveloperError();

    expect(function () {
      sampleTerrain(worldTerrain, 11, undefined);
    }).toThrowDeveloperError();
  });

  it("works for a dodgy point right near the edge of a tile", function () {
    var positions = [new Cartographic(0.33179290856829535, 0.7363107781851078)];

    return sampleTerrain(worldTerrain, 12, positions).then(function () {
      expect(positions[0].height).toBeDefined();
    });
  });

  describe("with terrain providers", function () {
    beforeEach(function () {
      RequestScheduler.clearForSpecs();
    });

    afterEach(function () {
      Resource._Implementations.loadWithXhr =
        Resource._DefaultImplementations.loadWithXhr;
    });

    function spyOnTerrainDataCreateMesh(terrainProvider) {
      // do some sneaky spying so we can check how many times createMesh is called
      var originalRequestTileGeometry = terrainProvider.requestTileGeometry;
      spyOn(terrainProvider, "requestTileGeometry").and.callFake(function (
        x,
        y,
        level,
        request
      ) {
        // Call the original function!
        return originalRequestTileGeometry
          .call(terrainProvider, x, y, level, request)
          .then(function (tile) {
            spyOn(tile, "createMesh").and.callThrough();
            // return the original tile - after we've spied on the create mesh method
            return tile;
          });
      });
    }

    function expectTileAndMeshCounts(
      terrainProvider,
      numberOfTilesRequested,
      wasFirstTileMeshCreated
    ) {
<<<<<<< HEAD
      // all came from a single tile
=======
      // assert how many tiles were requested
>>>>>>> 67001cd5
      expect(terrainProvider.requestTileGeometry.calls.count()).toEqual(
        numberOfTilesRequested
      );

<<<<<<< HEAD
      // get the return terrain data for our spies
      return (
        terrainProvider.requestTileGeometry.calls
          .first()
          // return value was the promise of the TerrainData
          .returnValue.then(function (terrainData) {
            // make sure the mesh was only created once!
=======
      // get the first tile that was requested
      return (
        terrainProvider.requestTileGeometry.calls
          .first()
          // the return value was the promise of the tile, so wait for that
          .returnValue.then(function (terrainData) {
            // assert if the mesh was created or not for this tile
>>>>>>> 67001cd5
            expect(terrainData.createMesh.calls.count()).toEqual(
              wasFirstTileMeshCreated ? 1 : 0
            );
          })
      );
    }

    function endsWith(value, suffix) {
      return value.indexOf(suffix, value.length - suffix.length) >= 0;
    }

    function patchXHRLoad(proxySpec) {
      Resource._Implementations.loadWithXhr = function (
        url,
        responseType,
        method,
        data,
        headers,
        deferred,
        overrideMimeType
      ) {
        // find a key (source path) path in the spec which matches (ends with) the requested url
        var availablePaths = Object.keys(proxySpec);
<<<<<<< HEAD
        var proxiedUrl = null;
=======
        var proxiedUrl;
>>>>>>> 67001cd5

        for (var i = 0; i < availablePaths.length; i++) {
          var srcPath = availablePaths[i];
          if (endsWith(url, srcPath)) {
            proxiedUrl = proxySpec[availablePaths[i]];
            break;
          }
        }

        // it's a whitelist - meaning you have to proxy every request explicitly
<<<<<<< HEAD
        if (!proxiedUrl) {
=======
        if (!defined(proxiedUrl)) {
>>>>>>> 67001cd5
          throw new Error(
            "Unexpected XHR load to url: " +
              url +
              "; spec includes: " +
              availablePaths.join(", ")
          );
        }

        // make a real request to the proxied path for the matching source path
        return Resource._DefaultImplementations.loadWithXhr(
          proxiedUrl,
          responseType,
          method,
          data,
          headers,
          deferred,
          overrideMimeType
        );
      };
    }

    it("should work for Cesium World Terrain", function () {
      patchXHRLoad({
        "/layer.json": "Data/CesiumTerrainTileJson/9_759_335/layer.json",
        "/9/759/335.terrain?v=1.2.0":
          "Data/CesiumTerrainTileJson/9_759_335/9_759_335.terrain",
      });
      var terrainProvider = new CesiumTerrainProvider({
        url: "made/up/url",
      });

      spyOnTerrainDataCreateMesh(terrainProvider);

      var positionA = Cartographic.fromDegrees(
        86.93666235421982,
        27.97989963555095
      );
      var positionB = Cartographic.fromDegrees(
        86.9366623542198,
        27.9798996355509
      );
      var positionC = Cartographic.fromDegrees(
        86.936662354213,
        27.979899635557
      );

      var level = 9;

      return sampleTerrain(terrainProvider, level, [
        positionA,
        positionB,
        positionC,
      ]).then(function () {
        expect(positionA.height).toBeCloseTo(7780, 0);
        expect(positionB.height).toBeCloseTo(7780, 0);
        expect(positionC.height).toBeCloseTo(7780, 0);
        // 1 tile was requested (all positions were close enough on the same tile)
        //  and the mesh was not created because we're using CWT - which doesn't need the mesh for interpolation
        return expectTileAndMeshCounts(terrainProvider, 1, false);
      });
    });

    it("should work for ArcGIS terrain", function () {
      patchXHRLoad({
        "/?f=pjson": "Data/ArcGIS/9_214_379/root.json",
        "/tilemap/10/384/640/128/128":
          "Data/ArcGIS/9_214_379/tilemap_10_384_640_128_128.json",
        "/tile/9/214/379": "Data/ArcGIS/9_214_379/tile_9_214_379.tile",
      });

      var terrainProvider = new ArcGISTiledElevationTerrainProvider({
        url: "made/up/url",
      });

      spyOnTerrainDataCreateMesh(terrainProvider);

      var positionA = Cartographic.fromDegrees(
        86.93666235421982,
        27.97989963555095
      );
      var positionB = Cartographic.fromDegrees(
        86.9366623542198,
        27.9798996355509
      );
      var positionC = Cartographic.fromDegrees(
        86.936662354213,
        27.979899635557
      );

      var level = 9;
      return sampleTerrain(terrainProvider, level, [
        positionA,
        positionB,
        positionC,
      ]).then(function () {
        // 3 very similar positions
        expect(positionA.height).toBeCloseTo(7681, 0);
        expect(positionB.height).toBeCloseTo(7681, 0);
        expect(positionC.height).toBeCloseTo(7681, 0);
        // 1 tile was requested (all positions were close enough on the same tile)
        //  and the mesh was created once because we're using an ArcGIS tile
        return expectTileAndMeshCounts(terrainProvider, 1, true);
      });
    });
  });
});<|MERGE_RESOLUTION|>--- conflicted
+++ resolved
@@ -2,10 +2,7 @@
 import { Cartographic } from "../../Source/Cesium.js";
 import { CesiumTerrainProvider } from "../../Source/Cesium.js";
 import { createWorldTerrain } from "../../Source/Cesium.js";
-<<<<<<< HEAD
-=======
 import { defined } from "../../Source/Cesium.js";
->>>>>>> 67001cd5
 import { RequestScheduler } from "../../Source/Cesium.js";
 import { Resource } from "../../Source/Cesium.js";
 import { sampleTerrain } from "../../Source/Cesium.js";
@@ -142,24 +139,11 @@
       numberOfTilesRequested,
       wasFirstTileMeshCreated
     ) {
-<<<<<<< HEAD
-      // all came from a single tile
-=======
       // assert how many tiles were requested
->>>>>>> 67001cd5
       expect(terrainProvider.requestTileGeometry.calls.count()).toEqual(
         numberOfTilesRequested
       );
 
-<<<<<<< HEAD
-      // get the return terrain data for our spies
-      return (
-        terrainProvider.requestTileGeometry.calls
-          .first()
-          // return value was the promise of the TerrainData
-          .returnValue.then(function (terrainData) {
-            // make sure the mesh was only created once!
-=======
       // get the first tile that was requested
       return (
         terrainProvider.requestTileGeometry.calls
@@ -167,7 +151,6 @@
           // the return value was the promise of the tile, so wait for that
           .returnValue.then(function (terrainData) {
             // assert if the mesh was created or not for this tile
->>>>>>> 67001cd5
             expect(terrainData.createMesh.calls.count()).toEqual(
               wasFirstTileMeshCreated ? 1 : 0
             );
@@ -191,11 +174,7 @@
       ) {
         // find a key (source path) path in the spec which matches (ends with) the requested url
         var availablePaths = Object.keys(proxySpec);
-<<<<<<< HEAD
-        var proxiedUrl = null;
-=======
         var proxiedUrl;
->>>>>>> 67001cd5
 
         for (var i = 0; i < availablePaths.length; i++) {
           var srcPath = availablePaths[i];
@@ -206,11 +185,7 @@
         }
 
         // it's a whitelist - meaning you have to proxy every request explicitly
-<<<<<<< HEAD
-        if (!proxiedUrl) {
-=======
         if (!defined(proxiedUrl)) {
->>>>>>> 67001cd5
           throw new Error(
             "Unexpected XHR load to url: " +
               url +
