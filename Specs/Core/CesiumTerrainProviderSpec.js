--- conflicted
+++ resolved
@@ -1187,10 +1187,6 @@
         requestVertexNormals: true,
         requestWaterMask: true,
       });
-<<<<<<< HEAD
-
-=======
->>>>>>> 8190895e
       pollToPromise(function () {
         return terrainProvider.ready;
       }).then(function () {
