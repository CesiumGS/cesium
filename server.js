import fs from "fs";
import path from "path";
import { performance } from "perf_hooks";
import { URL } from "url";

import chokidar from "chokidar";
import compression from "compression";
import express from "express";
import yargs from "yargs";

import ContextCache from "./scripts/ContextCache.js";
import createRoute from "./scripts/createRoute.js";

import {
  createCesiumJs,
  createJsHintOptions,
  createCombinedSpecList,
  glslToJavaScript,
  createIndexJs,
  buildCesium,
  getSandcastleConfig,
  buildSandcastleGallery,
} from "./scripts/build.js";

const argv = yargs(process.argv)
  .options({
    port: {
      default: 8080,
      description: "Port to listen on.",
    },
    public: {
      type: "boolean",
      description: "Run a public server that listens on all interfaces.",
    },
    production: {
      type: "boolean",
      description: "If true, skip build step and serve existing built files.",
    },
  })
  .help().argv;

<<<<<<< HEAD
import {
  createCesiumJs,
  createJsHintOptions,
  createCombinedSpecList,
  glslToJavaScript,
  createIndexJs,
  buildCesium,
} from "./scripts/build.js";
import createAiServer from "./aiServer.js";

const sourceFiles = [
  "packages/engine/Source/**/*.js",
  "!packages/engine/Source/*.js",
  "packages/widgets/Source/**/*.js",
  "!packages/widgets/Source/*.js",
  "!packages/engine/Source/Shaders/**",
  "!packages/engine/Source/ThirdParty/Workers/**",
  "!packages/engine/Source/ThirdParty/google-earth-dbroot-parser.js",
  "!packages/engine/Source/ThirdParty/_*",
];
const specFiles = [
  "packages/engine/Specs/**/*Spec.js",
  "!packages/engine/Specs/SpecList.js",
  "packages/widgets/Specs/**/*Spec.js",
  "!packages/widgets/Specs/SpecList.js",
  "Specs/*.js",
  "!Specs/SpecList.js",
  "!Specs/e2e/**",
];
const shaderFiles = ["packages/engine/Source/Shaders/**/*.glsl"];

=======
>>>>>>> ed6f3101
const outputDirectory = path.join("Build", "CesiumDev");

function formatTimeSinceInSeconds(start) {
  return Math.ceil((performance.now() - start) / 100) / 10;
}

/**
 * Returns CesiumJS bundles configured for development.
 *
 * @returns {Bundles} The bundles.
 */
async function generateDevelopmentBuild() {
  const startTime = performance.now();

  // Build @cesium/engine index.js
  console.log("[1/3] Building @cesium/engine...");
  await createIndexJs("engine");

  // Build @cesium/widgets index.js
  console.log("[2/3] Building @cesium/widgets...");
  await createIndexJs("widgets");

  // Build CesiumJS and save returned contexts for rebuilding upon request
  console.log("[3/3] Building CesiumJS...");
  const contexts = await buildCesium({
    development: true,
    iife: true,
    incremental: true,
    minify: false,
    node: false,
    outputDirectory: outputDirectory,
    removePragmas: false,
    sourcemap: true,
    write: false,
  });

  console.log(
    `Cesium built in ${formatTimeSinceInSeconds(startTime)} seconds.`,
  );

  return contexts;
}

// Delay execution of the callback until a short time has elapsed since it was last invoked, preventing
// calls to the same function in quick succession from triggering multiple builds.
const throttleDelay = 500;
const throttle = (callback) => {
  let timeout;
  return () =>
    new Promise((resolve) => {
      if (timeout) {
        clearTimeout(timeout);
      }
      timeout = setTimeout(() => {
        resolve(callback());
      }, throttleDelay);
    });
};

(async function () {
  const gzipHeader = Buffer.from("1F8B08", "hex");
  const production = argv.production;

  let contexts;
  if (!production) {
    contexts = await generateDevelopmentBuild();
  }

  const app = express();

  app.use(function (req, res, next) {
    // *NOTE* Any changes you make here must be mirrored in web.config.
    const extensionToMimeType = {
      ".czml": "application/json",
      ".json": "application/json",
      ".geojson": "application/json",
      ".topojson": "application/json",
      ".wasm": "application/wasm",
      ".ktx2": "image/ktx2",
      ".gltf": "model/gltf+json",
      ".bgltf": "model/gltf-binary",
      ".glb": "model/gltf-binary",
      ".b3dm": "application/octet-stream",
      ".pnts": "application/octet-stream",
      ".i3dm": "application/octet-stream",
      ".cmpt": "application/octet-stream",
      ".geom": "application/octet-stream",
      ".vctr": "application/octet-stream",
      ".glsl": "text/plain",
    };
    const extension = path.extname(req.url);
    if (extensionToMimeType[extension]) {
      res.contentType(extensionToMimeType[extension]);
    }
    next();
  });

  app.use(compression());
  //eslint-disable-next-line no-unused-vars
  app.use(function (req, res, next) {
    res.header("Access-Control-Allow-Origin", "*");
    res.header(
      "Access-Control-Allow-Headers",
      "Origin, X-Requested-With, Content-Type, Accept",
    );
    next();
  });

  function checkGzipAndNext(req, res, next) {
    const baseURL = `${req.protocol}://${req.headers.host}/`;
    const reqUrl = new URL(req.url, baseURL);
    const filePath = reqUrl.pathname.substring(1);

    const readStream = fs.createReadStream(filePath, { start: 0, end: 2 });
    //eslint-disable-next-line no-unused-vars
    readStream.on("error", function (err) {
      next();
    });

    readStream.on("data", function (chunk) {
      if (chunk.equals(gzipHeader)) {
        res.header("Content-Encoding", "gzip");
      }
      next();
    });
  }

  const knownTilesetFormats = [
    /\.b3dm/,
    /\.pnts/,
    /\.i3dm/,
    /\.cmpt/,
    /\.glb/,
    /\.geom/,
    /\.vctr/,
    /tileset.*\.json$/,
  ];
  app.get(knownTilesetFormats, checkGzipAndNext);

  if (!production) {
    const iifeWorkersCache = new ContextCache(contexts.iifeWorkers);
    const iifeCache = createRoute(
      app,
      "Cesium.js",
      "/Build/CesiumUnminified/Cesium.js{.map}",
      contexts.iife,
      [iifeWorkersCache],
    );
    const esmCache = createRoute(
      app,
      "index.js",
      "/Build/CesiumUnminified/index.js{.map}",
      contexts.esm,
    );
    const workersCache = createRoute(
      app,
      "Workers/*",
      "/Build/CesiumUnminified/Workers/*file.js",
      contexts.workers,
    );

    const glslWatcher = chokidar.watch("packages/engine/Source/Shaders", {
      ignored: (path, stats) => {
        return !!stats?.isFile() && !path.endsWith(".glsl");
      },
      ignoreInitial: true,
    });
    glslWatcher.on("all", async () => {
      await glslToJavaScript(false, "Build/minifyShaders.state", "engine");
      esmCache.clear();
      iifeCache.clear();
    });

    let jsHintOptionsCache;
    const sourceCodeWatcher = chokidar.watch(
      ["packages/engine/Source", "packages/widgets/Source"],
      {
        ignored: [
          "packages/engine/Source/Shaders",
          "packages/engine/Source/ThirdParty",
          "packages/widgets/Source/ThirdParty",
          (path, stats) => {
            return !!stats?.isFile() && !path.endsWith(".js");
          },
        ],
        ignoreInitial: true,
      },
    );

    // eslint-disable-next-line no-unused-vars
    sourceCodeWatcher.on("all", async (action, path) => {
      esmCache.clear();
      iifeCache.clear();
      workersCache.clear();
      iifeWorkersCache.clear();
      jsHintOptionsCache = undefined;

      // Get the workspace token from the path, and rebuild that workspace's index.js
      const workspaceRegex = /packages\/(.+?)\/.+\.js/;
      const result = path.match(workspaceRegex);
      if (result) {
        await createIndexJs(result[1]);
      }

      await createCesiumJs();
    });

    const testWorkersCache = createRoute(
      app,
      "TestWorkers/*",
      "/Build/Specs/TestWorkers/*file",
      contexts.testWorkers,
    );
    chokidar
      .watch(["Specs/TestWorkers/*.js"], { ignoreInitial: true })
      .on("all", testWorkersCache.clear);

    const specsCache = createRoute(
      app,
      "Specs/*",
      "/Build/Specs/*file",
      contexts.specs,
    );
    const specWatcher = chokidar.watch(
      ["packages/engine/Specs", "packages/widgets/Specs", "Specs"],
      {
        ignored: [
          "packages/engine/Specs/SpecList.js",
          "packages/widgets/Specs/SpecList.js",
          "Specs/SpecList.js",
          "Specs/e2e",
          (path, stats) => {
            return !!stats?.isFile() && !path.endsWith("Spec.js");
          },
        ],
        ignoreInitial: true,
      },
    );
    specWatcher.on("all", async (event) => {
      if (event === "add" || event === "unlink") {
        await createCombinedSpecList();
      }

      specsCache.clear();
    });

    if (!production) {
      const { configPath, root, gallery } = await getSandcastleConfig();
      const baseDirectory = path.relative(root, path.dirname(configPath));
      const galleryFiles = gallery.files.map((pattern) =>
        path.join(baseDirectory, pattern),
      );
      const galleryWatcher = chokidar.watch(galleryFiles, {
        ignoreInitial: true,
      });

      galleryWatcher.on(
        "all",
        throttle(async () => {
          const startTime = performance.now();
          try {
            await buildSandcastleGallery();
            console.log(
              `Gallery built in ${formatTimeSinceInSeconds(startTime)} seconds.`,
            );
          } catch (e) {
            console.error(e);
          }
        }),
      );
    }

    // Rebuild jsHintOptions as needed and serve as-is
    app.get(
      "/Apps/Sandcastle/jsHintOptions.js",
      async function (
        //eslint-disable-next-line no-unused-vars
        req,
        res,
        //eslint-disable-next-line no-unused-vars
        next,
      ) {
        if (!jsHintOptionsCache) {
          jsHintOptionsCache = await createJsHintOptions();
        }

        res.append("Cache-Control", "max-age=0");
        res.append("Content-Type", "application/javascript");
        res.send(jsHintOptionsCache);
      },
    );

    // Serve any static files starting with "Build/CesiumUnminified" from the
    // development build instead. That way, previous build output is preserved
    // while the latest is being served
    app.use("/Build/CesiumUnminified", express.static("Build/CesiumDev"));
  }

  createAiServer(app);

  app.use(express.static(path.resolve(".")));

  const server = app.listen(
    argv.port,
    argv.public ? undefined : "localhost",
    function () {
      if (argv.public) {
        console.log(
          "Cesium development server running publicly.  Connect to http://localhost:%d/",
          server.address().port,
        );
      } else {
        console.log(
          "Cesium development server running locally.  Connect to http://localhost:%d/",
          server.address().port,
        );
      }
    },
  );

  server.on("error", function (e) {
    if (e.code === "EADDRINUSE") {
      console.log(
        "Error: Port %d is already in use, select a different port.",
        argv.port,
      );
      console.log("Example: node server.js --port %d", argv.port + 1);
    } else if (e.code === "EACCES") {
      console.log(
        "Error: This process does not have permission to listen on port %d.",
        argv.port,
      );
      if (argv.port < 1024) {
        console.log("Try a port number higher than 1024.");
      }
    }

    throw e;
  });

  server.on("close", function () {
    console.log("Cesium development server stopped.");
    process.exit(0);
  });

  let isFirstSig = true;
  process.on("SIGINT", function () {
    if (isFirstSig) {
      console.log("\nCesium development server shutting down.");

      server.close();

      if (!production) {
        contexts.esm.dispose();
        contexts.iife.dispose();
        contexts.workers.dispose();
        contexts.specs.dispose();
        contexts.testWorkers.dispose();
      }

      isFirstSig = false;
    } else {
      throw new Error("Cesium development server force kill.");
    }
  });
})();<|MERGE_RESOLUTION|>--- conflicted
+++ resolved
@@ -21,6 +21,8 @@
   getSandcastleConfig,
   buildSandcastleGallery,
 } from "./scripts/build.js";
+
+import createAiServer from "./aiServer.js";
 
 const argv = yargs(process.argv)
   .options({
@@ -39,40 +41,6 @@
   })
   .help().argv;
 
-<<<<<<< HEAD
-import {
-  createCesiumJs,
-  createJsHintOptions,
-  createCombinedSpecList,
-  glslToJavaScript,
-  createIndexJs,
-  buildCesium,
-} from "./scripts/build.js";
-import createAiServer from "./aiServer.js";
-
-const sourceFiles = [
-  "packages/engine/Source/**/*.js",
-  "!packages/engine/Source/*.js",
-  "packages/widgets/Source/**/*.js",
-  "!packages/widgets/Source/*.js",
-  "!packages/engine/Source/Shaders/**",
-  "!packages/engine/Source/ThirdParty/Workers/**",
-  "!packages/engine/Source/ThirdParty/google-earth-dbroot-parser.js",
-  "!packages/engine/Source/ThirdParty/_*",
-];
-const specFiles = [
-  "packages/engine/Specs/**/*Spec.js",
-  "!packages/engine/Specs/SpecList.js",
-  "packages/widgets/Specs/**/*Spec.js",
-  "!packages/widgets/Specs/SpecList.js",
-  "Specs/*.js",
-  "!Specs/SpecList.js",
-  "!Specs/e2e/**",
-];
-const shaderFiles = ["packages/engine/Source/Shaders/**/*.glsl"];
-
-=======
->>>>>>> ed6f3101
 const outputDirectory = path.join("Build", "CesiumDev");
 
 function formatTimeSinceInSeconds(start) {
