--- conflicted
+++ resolved
@@ -2301,11 +2301,7 @@
                         status: xhr.status,
                         headers: responseHeaders,
                         response: response
-<<<<<<< HEAD
                     };
-=======
-                    }
->>>>>>> 528ee498
                 }
                 // else if anyone wants to add more
                 else {
