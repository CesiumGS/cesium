--- conflicted
+++ resolved
@@ -1,77 +1,3 @@
-<<<<<<< HEAD
-import Uri from '../ThirdParty/Uri.js';
-import when from '../ThirdParty/when.js';
-import appendForwardSlash from './appendForwardSlash.js';
-import Check from './Check.js';
-import clone from './clone.js';
-import combine from './combine.js';
-import defaultValue from './defaultValue.js';
-import defined from './defined.js';
-import DeveloperError from './DeveloperError.js';
-import getAbsoluteUri from './getAbsoluteUri.js';
-import getBaseUri from './getBaseUri.js';
-import getExtensionFromUri from './getExtensionFromUri.js';
-import isBlobUri from './isBlobUri.js';
-import isCrossOriginUrl from './isCrossOriginUrl.js';
-import isDataUri from './isDataUri.js';
-import loadAndExecuteScript from './loadAndExecuteScript.js';
-import objectToQuery from './objectToQuery.js';
-import queryToObject from './queryToObject.js';
-import Request from './Request.js';
-import RequestErrorEvent from './RequestErrorEvent.js';
-import RequestScheduler from './RequestScheduler.js';
-import RequestState from './RequestState.js';
-import RuntimeError from './RuntimeError.js';
-import TrustedServers from './TrustedServers.js';
-
-    var xhrBlobSupported = (function() {
-        try {
-            var xhr = new XMLHttpRequest();
-            xhr.open('GET', '#', true);
-            xhr.responseType = 'blob';
-            return xhr.responseType === 'blob';
-        } catch (e) {
-            return false;
-        }
-    })();
-
-    /**
-     * Parses a query string and returns the object equivalent.
-     *
-     * @param {Uri} uri The Uri with a query object.
-     * @param {Resource} resource The Resource that will be assigned queryParameters.
-     * @param {Boolean} merge If true, we'll merge with the resource's existing queryParameters. Otherwise they will be replaced.
-     * @param {Boolean} preserveQueryParameters If true duplicate parameters will be concatenated into an array. If false, keys in uri will take precedence.
-     *
-     * @private
-     */
-    function parseQuery(uri, resource, merge, preserveQueryParameters) {
-        var queryString = uri.query;
-        if (!defined(queryString) || queryString.length === 0) {
-            return {};
-        }
-
-        var query;
-        // Special case we run into where the querystring is just a string, not key/value pairs
-        if (queryString.indexOf('=') === -1) {
-            var result = {};
-            result[queryString] = undefined;
-            query = result;
-        } else {
-            query = queryToObject(queryString);
-        }
-
-        if (merge) {
-            resource._queryParameters = combineQueryParameters(
-                query,
-                resource._queryParameters,
-                preserveQueryParameters
-            );
-        } else {
-            resource._queryParameters = query;
-        }
-        uri.query = undefined;
-=======
 import Uri from "../ThirdParty/Uri.js";
 import when from "../ThirdParty/when.js";
 import appendForwardSlash from "./appendForwardSlash.js";
@@ -280,7 +206,6 @@
       } else {
         result[param] = Array.isArray(q2Value) ? q2Value.slice() : q2Value;
       }
->>>>>>> 2fd0e8f7
     }
   }
 
@@ -384,6 +309,12 @@
    */
   this.retryAttempts = defaultValue(options.retryAttempts, 0);
   this._retryCount = 0;
+
+  // True if the URL contains {placeholders}. We need to take care to avoid turning these into %7Bplaceholders%7D.
+  var open = options.url.indexOf("%7B");
+  this._containsPlaceholders = !(
+    open >= 0 && open < options.url.indexOf("%7D")
+  );
 
   var uri = new Uri(options.url);
   parseQuery(uri, this, true, true);
@@ -616,7 +547,11 @@
   }
 
   // objectToQuery escapes the placeholders.  Undo that.
-  var url = uri.toString().replace(/%7B/g, "{").replace(/%7D/g, "}");
+  var url = uri.toString();
+
+  if (this._containsPlaceholders) {
+    url = url.replace(/%7B/g, "{").replace(/%7D/g, "}");
+  }
 
   var templateValues = this._templateValues;
   url = url.replace(/{(.*?)}/g, function (match, key) {
@@ -802,6 +737,7 @@
   result.retryAttempts = this.retryAttempts;
   result._retryCount = 0;
   result.request = this.request.clone();
+  result._containsPlaceholders = this._containsPlaceholders;
 
   return result;
 };
@@ -1059,22 +995,6 @@
       crossOrigin = resource.isCrossOriginUrl;
     }
 
-<<<<<<< HEAD
-    /**
-     * Checks to make sure the Resource isn't already being requested.
-     *
-     * @param {Request} request The request to check.
-     *
-     * @private
-     */
-    function checkAndResetRequest(request) {
-        if (
-            request.state === RequestState.ISSUED ||
-            request.state === RequestState.ACTIVE
-        ) {
-            throw new RuntimeError('The Resource is already being fetched.');
-        }
-=======
     var deferred = when.defer();
     Resource._Implementations.createImage(
       request,
@@ -1097,234 +1017,12 @@
     if (request.state !== RequestState.FAILED) {
       return when.reject(e);
     }
->>>>>>> 2fd0e8f7
 
     return resource.retryOnError(e).then(function (retry) {
       if (retry) {
         // Reset request so it can try again
         request.state = RequestState.UNISSUED;
         request.deferred = undefined;
-<<<<<<< HEAD
-    }
-
-    /**
-     * This combines a map of query parameters.
-     *
-     * @param {Object} q1 The first map of query parameters. Values in this map will take precedence if preserveQueryParameters is false.
-     * @param {Object} q2 The second map of query parameters.
-     * @param {Boolean} preserveQueryParameters If true duplicate parameters will be concatenated into an array. If false, keys in q1 will take precedence.
-     *
-     * @returns {Object} The combined map of query parameters.
-     *
-     * @example
-     * var q1 = {
-     *   a: 1,
-     *   b: 2
-     * };
-     * var q2 = {
-     *   a: 3,
-     *   c: 4
-     * };
-     * var q3 = {
-     *   b: [5, 6],
-     *   d: 7
-     * }
-     *
-     * // Returns
-     * // {
-     * //   a: [1, 3],
-     * //   b: 2,
-     * //   c: 4
-     * // };
-     * combineQueryParameters(q1, q2, true);
-     *
-     * // Returns
-     * // {
-     * //   a: 1,
-     * //   b: 2,
-     * //   c: 4
-     * // };
-     * combineQueryParameters(q1, q2, false);
-     *
-     * // Returns
-     * // {
-     * //   a: 1,
-     * //   b: [2, 5, 6],
-     * //   d: 7
-     * // };
-     * combineQueryParameters(q1, q3, true);
-     *
-     * // Returns
-     * // {
-     * //   a: 1,
-     * //   b: 2,
-     * //   d: 7
-     * // };
-     * combineQueryParameters(q1, q3, false);
-     *
-     * @private
-     */
-    function combineQueryParameters(q1, q2, preserveQueryParameters) {
-        if (!preserveQueryParameters) {
-            return combine(q1, q2);
-        }
-
-        var result = clone(q1, true);
-        for (var param in q2) {
-            if (q2.hasOwnProperty(param)) {
-                var value = result[param];
-                var q2Value = q2[param];
-                if (defined(value)) {
-                    if (!Array.isArray(value)) {
-                        value = result[param] = [value];
-                    }
-
-                    result[param] = value.concat(q2Value);
-                } else {
-                    result[param] = Array.isArray(q2Value)
-                        ? q2Value.slice()
-                        : q2Value;
-                }
-            }
-        }
-
-        return result;
-    }
-
-    /**
-     * A resource that includes the location and any other parameters we need to retrieve it or create derived resources. It also provides the ability to retry requests.
-     *
-     * @alias Resource
-     * @constructor
-     *
-     * @param {String|Object} options A url or an object with the following properties
-     * @param {String} options.url The url of the resource.
-     * @param {Object} [options.queryParameters] An object containing query parameters that will be sent when retrieving the resource.
-     * @param {Object} [options.templateValues] Key/Value pairs that are used to replace template values (eg. {x}).
-     * @param {Object} [options.headers={}] Additional HTTP headers that will be sent.
-     * @param {DefaultProxy} [options.proxy] A proxy to be used when loading the resource.
-     * @param {Resource~RetryCallback} [options.retryCallback] The Function to call when a request for this resource fails. If it returns true, the request will be retried.
-     * @param {Number} [options.retryAttempts=0] The number of times the retryCallback should be called before giving up.
-     * @param {Request} [options.request] A Request object that will be used. Intended for internal use only.
-     *
-     * @example
-     * function refreshTokenRetryCallback(resource, error) {
-     *   if (error.statusCode === 403) {
-     *     // 403 status code means a new token should be generated
-     *     return getNewAccessToken()
-     *       .then(function(token) {
-     *         resource.queryParameters.access_token = token;
-     *         return true;
-     *       })
-     *       .otherwise(function() {
-     *         return false;
-     *       });
-     *   }
-     *
-     *   return false;
-     * }
-     *
-     * var resource = new Resource({
-     *    url: 'http://server.com/path/to/resource.json',
-     *    proxy: new DefaultProxy('/proxy/'),
-     *    headers: {
-     *      'X-My-Header': 'valueOfHeader'
-     *    },
-     *    queryParameters: {
-     *      'access_token': '123-435-456-000'
-     *    },
-     *    retryCallback: refreshTokenRetryCallback,
-     *    retryAttempts: 1
-     * });
-     */
-    function Resource(options) {
-        options = defaultValue(options, defaultValue.EMPTY_OBJECT);
-        if (typeof options === 'string') {
-            options = {
-                url: options
-            };
-        }
-
-        //>>includeStart('debug', pragmas.debug);
-        Check.typeOf.string('options.url', options.url);
-        //>>includeEnd('debug');
-
-        this._url = undefined;
-        this._templateValues = defaultClone(options.templateValues, {});
-        this._queryParameters = defaultClone(options.queryParameters, {});
-
-        /**
-         * Additional HTTP headers that will be sent with the request.
-         *
-         * @type {Object}
-         */
-        this.headers = defaultClone(options.headers, {});
-
-        /**
-         * A Request object that will be used. Intended for internal use only.
-         *
-         * @type {Request}
-         */
-        this.request = defaultValue(options.request, new Request());
-
-        /**
-         * A proxy to be used when loading the resource.
-         *
-         * @type {DefaultProxy}
-         */
-        this.proxy = options.proxy;
-
-        /**
-         * Function to call when a request for this resource fails. If it returns true or a Promise that resolves to true, the request will be retried.
-         *
-         * @type {Function}
-         */
-        this.retryCallback = options.retryCallback;
-
-        /**
-         * The number of times the retryCallback should be called before giving up.
-         *
-         * @type {Number}
-         */
-        this.retryAttempts = defaultValue(options.retryAttempts, 0);
-        this._retryCount = 0;
-
-        // True if the URL contains {placeholders}. We need to take care to avoid turning these into %7Bplaceholders%7D.
-        var open = options.url.indexOf('%7B');
-        this._containsPlaceholders = !(
-            open >= 0 && open < options.url.indexOf('%7D')
-        );
-
-        var uri = new Uri(options.url);
-        parseQuery(uri, this, true, true);
-
-        // Remove the fragment as it's not sent with a request
-        uri.fragment = undefined;
-
-        this._url = uri.toString();
-    }
-
-    /**
-     * A helper function to create a resource depending on whether we have a String or a Resource
-     *
-     * @param {Resource|String} resource A Resource or a String to use when creating a new Resource.
-     *
-     * @returns {Resource} If resource is a String, a Resource constructed with the url and options. Otherwise the resource parameter is returned.
-     *
-     * @private
-     */
-    Resource.createIfNeeded = function(resource) {
-        if (resource instanceof Resource) {
-            // Keep existing request object. This function is used internally to duplicate a Resource, so that it can't
-            //  be modified outside of a class that holds it (eg. an imagery or terrain provider). Since the Request objects
-            //  are managed outside of the providers, by the tile loading code, we want to keep the request property the same so if it is changed
-            //  in the underlying tiling code the requests for this resource will use it.
-            return  resource.getDerivedResource({
-                request: resource.request
-            });
-        }
-=======
->>>>>>> 2fd0e8f7
 
         return fetchImage({
           resource: resource,
@@ -1333,1108 +1031,6 @@
         });
       }
 
-<<<<<<< HEAD
-        if (typeof createImageBitmap !== 'function') {
-            supportsImageBitmapOptionsPromise = when.resolve(false);
-            return supportsImageBitmapOptionsPromise;
-        }
-
-        var imageDataUri =
-            'data:image/png;base64,iVBORw0KGgoAAAANSUhEUgAAAAEAAAABCAYAAAAfFcSJAAAADUlEQVQImWP4////fwAJ+wP9CNHoHgAAAABJRU5ErkJggg==';
-
-        supportsImageBitmapOptionsPromise = Resource.fetchBlob({
-            url: imageDataUri
-        })
-            .then(function(blob) {
-                return createImageBitmap(blob, {
-                    imageOrientation: 'flipY',
-                    premultiplyAlpha: 'none'
-                });
-            })
-            .then(function(imageBitmap) {
-                return true;
-            })
-            .otherwise(function() {
-                return false;
-            });
-
-        return supportsImageBitmapOptionsPromise;
-    };
-
-    Object.defineProperties(Resource, {
-        /**
-         * Returns true if blobs are supported.
-         *
-         * @memberof Resource
-         * @type {Boolean}
-         *
-         * @readonly
-         */
-        isBlobSupported: {
-            get: function() {
-                return xhrBlobSupported;
-            }
-        }
-    });
-
-    Object.defineProperties(Resource.prototype, {
-        /**
-         * Query parameters appended to the url.
-         *
-         * @memberof Resource.prototype
-         * @type {Object}
-         *
-         * @readonly
-         */
-        queryParameters: {
-            get: function() {
-                return this._queryParameters;
-            }
-        },
-
-        /**
-         * The key/value pairs used to replace template parameters in the url.
-         *
-         * @memberof Resource.prototype
-         * @type {Object}
-         *
-         * @readonly
-         */
-        templateValues: {
-            get: function() {
-                return this._templateValues;
-            }
-        },
-
-        /**
-         * The url to the resource with template values replaced, query string appended and encoded by proxy if one was set.
-         *
-         * @memberof Resource.prototype
-         * @type {String}
-         */
-        url: {
-            get: function() {
-                return this.getUrlComponent(true, true);
-            },
-            set: function(value) {
-                var uri = new Uri(value);
-
-                parseQuery(uri, this, false);
-
-                // Remove the fragment as it's not sent with a request
-                uri.fragment = undefined;
-
-                this._url = uri.toString();
-            }
-        },
-
-        /**
-         * The file extension of the resource.
-         *
-         * @memberof Resource.prototype
-         * @type {String}
-         *
-         * @readonly
-         */
-        extension: {
-            get: function() {
-                return getExtensionFromUri(this._url);
-            }
-        },
-
-        /**
-         * True if the Resource refers to a data URI.
-         *
-         * @memberof Resource.prototype
-         * @type {Boolean}
-         */
-        isDataUri: {
-            get: function() {
-                return isDataUri(this._url);
-            }
-        },
-
-        /**
-         * True if the Resource refers to a blob URI.
-         *
-         * @memberof Resource.prototype
-         * @type {Boolean}
-         */
-        isBlobUri: {
-            get: function() {
-                return isBlobUri(this._url);
-            }
-        },
-
-        /**
-         * True if the Resource refers to a cross origin URL.
-         *
-         * @memberof Resource.prototype
-         * @type {Boolean}
-         */
-        isCrossOriginUrl: {
-            get: function() {
-                return isCrossOriginUrl(this._url);
-            }
-        },
-
-        /**
-         * True if the Resource has request headers. This is equivalent to checking if the headers property has any keys.
-         *
-         * @memberof Resource.prototype
-         * @type {Boolean}
-         */
-        hasHeaders: {
-            get: function() {
-                return Object.keys(this.headers).length > 0;
-            }
-        }
-    });
-
-    /**
-     * Returns the url, optional with the query string and processed by a proxy.
-     *
-     * @param {Boolean} [query=false] If true, the query string is included.
-     * @param {Boolean} [proxy=false] If true, the url is processed the proxy object if defined.
-     *
-     * @returns {String} The url with all the requested components.
-     */
-    Resource.prototype.getUrlComponent = function(query, proxy) {
-        if (this.isDataUri) {
-            return this._url;
-        }
-
-        var uri = new Uri(this._url);
-
-        if (query) {
-            stringifyQuery(uri, this);
-        }
-
-        // objectToQuery escapes the placeholders.  Undo that.
-        var url = uri.toString();
-
-        if (this._containsPlaceholders) {
-            url = url.replace(/%7B/g, '{').replace(/%7D/g, '}');
-        }
-
-        var templateValues = this._templateValues;
-        url = url.replace(/{(.*?)}/g, function(match, key) {
-            var replacement = templateValues[key];
-            if (defined(replacement)) {
-                // use the replacement value from templateValues if there is one...
-                return encodeURIComponent(replacement);
-            }
-            // otherwise leave it unchanged
-            return match;
-        });
-
-        if (proxy && defined(this.proxy)) {
-            url = this.proxy.getURL(url);
-        }
-        return url;
-    };
-
-    /**
-     * Combines the specified object and the existing query parameters. This allows you to add many parameters at once,
-     *  as opposed to adding them one at a time to the queryParameters property. If a value is already set, it will be replaced with the new value.
-     *
-     * @param {Object} params The query parameters
-     * @param {Boolean} [useAsDefault=false] If true the params will be used as the default values, so they will only be set if they are undefined.
-     */
-    Resource.prototype.setQueryParameters = function(params, useAsDefault) {
-        if (useAsDefault) {
-            this._queryParameters = combineQueryParameters(
-                this._queryParameters,
-                params,
-                false
-            );
-        } else {
-            this._queryParameters = combineQueryParameters(
-                params,
-                this._queryParameters,
-                false
-            );
-        }
-    };
-
-    /**
-     * Combines the specified object and the existing query parameters. This allows you to add many parameters at once,
-     *  as opposed to adding them one at a time to the queryParameters property.
-     *
-     * @param {Object} params The query parameters
-     */
-    Resource.prototype.appendQueryParameters = function(params) {
-        this._queryParameters = combineQueryParameters(
-            params,
-            this._queryParameters,
-            true
-        );
-    };
-
-    /**
-     * Combines the specified object and the existing template values. This allows you to add many values at once,
-     *  as opposed to adding them one at a time to the templateValues property. If a value is already set, it will become an array and the new value will be appended.
-     *
-     * @param {Object} template The template values
-     * @param {Boolean} [useAsDefault=false] If true the values will be used as the default values, so they will only be set if they are undefined.
-     */
-    Resource.prototype.setTemplateValues = function(template, useAsDefault) {
-        if (useAsDefault) {
-            this._templateValues = combine(this._templateValues, template);
-        } else {
-            this._templateValues = combine(template, this._templateValues);
-        }
-    };
-
-    /**
-     * Returns a resource relative to the current instance. All properties remain the same as the current instance unless overridden in options.
-     *
-     * @param {Object} options An object with the following properties
-     * @param {String} [options.url]  The url that will be resolved relative to the url of the current instance.
-     * @param {Object} [options.queryParameters] An object containing query parameters that will be combined with those of the current instance.
-     * @param {Object} [options.templateValues] Key/Value pairs that are used to replace template values (eg. {x}). These will be combined with those of the current instance.
-     * @param {Object} [options.headers={}] Additional HTTP headers that will be sent.
-     * @param {DefaultProxy} [options.proxy] A proxy to be used when loading the resource.
-     * @param {Resource~RetryCallback} [options.retryCallback] The function to call when loading the resource fails.
-     * @param {Number} [options.retryAttempts] The number of times the retryCallback should be called before giving up.
-     * @param {Request} [options.request] A Request object that will be used. Intended for internal use only.
-     * @param {Boolean} [options.preserveQueryParameters=false] If true, this will keep all query parameters from the current resource and derived resource. If false, derived parameters will replace those of the current resource.
-     *
-     * @returns {Resource} The resource derived from the current one.
-     */
-    Resource.prototype.getDerivedResource = function(options) {
-        var resource = this.clone();
-        resource._retryCount = 0;
-
-        if (defined(options.url)) {
-            var uri = new Uri(options.url);
-
-            var preserveQueryParameters = defaultValue(
-                options.preserveQueryParameters,
-                false
-            );
-            parseQuery(uri, resource, true, preserveQueryParameters);
-
-            // Remove the fragment as it's not sent with a request
-            uri.fragment = undefined;
-
-            resource._url = uri
-                .resolve(new Uri(getAbsoluteUri(this._url)))
-                .toString();
-        }
-
-        if (defined(options.queryParameters)) {
-            resource._queryParameters = combine(
-                options.queryParameters,
-                resource._queryParameters
-            );
-        }
-        if (defined(options.templateValues)) {
-            resource._templateValues = combine(
-                options.templateValues,
-                resource.templateValues
-            );
-        }
-        if (defined(options.headers)) {
-            resource.headers = combine(options.headers, resource.headers);
-        }
-        if (defined(options.proxy)) {
-            resource.proxy = options.proxy;
-        }
-        if (defined(options.request)) {
-            resource.request = options.request;
-        }
-        if (defined(options.retryCallback)) {
-            resource.retryCallback = options.retryCallback;
-        }
-        if (defined(options.retryAttempts)) {
-            resource.retryAttempts = options.retryAttempts;
-        }
-
-        return resource;
-    };
-
-    /**
-     * Called when a resource fails to load. This will call the retryCallback function if defined until retryAttempts is reached.
-     *
-     * @param {Error} [error] The error that was encountered.
-     *
-     * @returns {Promise<Boolean>} A promise to a boolean, that if true will cause the resource request to be retried.
-     *
-     * @private
-     */
-    Resource.prototype.retryOnError = function(error) {
-        var retryCallback = this.retryCallback;
-        if (
-            typeof retryCallback !== 'function' ||
-            this._retryCount >= this.retryAttempts
-        ) {
-            return when(false);
-        }
-
-        var that = this;
-        return when(retryCallback(this, error)).then(function(result) {
-                ++that._retryCount;
-
-                return result;
-            });
-    };
-
-    /**
-     * Duplicates a Resource instance.
-     *
-     * @param {Resource} [result] The object onto which to store the result.
-     *
-     * @returns {Resource} The modified result parameter or a new Resource instance if one was not provided.
-     */
-    Resource.prototype.clone = function(result) {
-        if (!defined(result)) {
-            result = new Resource({
-                url: this._url
-            });
-        }
-
-        result._url = this._url;
-        result._queryParameters = clone(this._queryParameters);
-        result._templateValues = clone(this._templateValues);
-        result.headers = clone(this.headers);
-        result.proxy = this.proxy;
-        result.retryCallback = this.retryCallback;
-        result.retryAttempts = this.retryAttempts;
-        result._retryCount = 0;
-        result.request = this.request.clone();
-        result._containsPlaceholders = this._containsPlaceholders;
-
-        return result;
-    };
-
-    /**
-     * Returns the base path of the Resource.
-     *
-     * @param {Boolean} [includeQuery = false] Whether or not to include the query string and fragment form the uri
-     *
-     * @returns {String} The base URI of the resource
-     */
-    Resource.prototype.getBaseUri = function(includeQuery) {
-        return getBaseUri(this.getUrlComponent(includeQuery), includeQuery);
-    };
-
-    /**
-     * Appends a forward slash to the URL.
-     */
-    Resource.prototype.appendForwardSlash = function() {
-        this._url = appendForwardSlash(this._url);
-    };
-
-    /**
-     * Asynchronously loads the resource as raw binary data.  Returns a promise that will resolve to
-     * an ArrayBuffer once loaded, or reject if the resource failed to load.  The data is loaded
-     * using XMLHttpRequest, which means that in order to make requests to another origin,
-     * the server must have Cross-Origin Resource Sharing (CORS) headers enabled.
-     *
-     * @returns {Promise.<ArrayBuffer>|undefined} a promise that will resolve to the requested data when loaded. Returns undefined if <code>request.throttle</code> is true and the request does not have high enough priority.
-     *
-     * @example
-     * // load a single URL asynchronously
-     * resource.fetchArrayBuffer().then(function(arrayBuffer) {
-     *     // use the data
-     * }).otherwise(function(error) {
-     *     // an error occurred
-     * });
-     *
-     * @see {@link http://www.w3.org/TR/cors/|Cross-Origin Resource Sharing}
-     * @see {@link http://wiki.commonjs.org/wiki/Promises/A|CommonJS Promises/A}
-     */
-    Resource.prototype.fetchArrayBuffer = function() {
-        return this.fetch({
-            responseType: 'arraybuffer'
-        });
-    };
-
-    /**
-     * Creates a Resource and calls fetchArrayBuffer() on it.
-     *
-     * @param {String|Object} options A url or an object with the following properties
-     * @param {String} options.url The url of the resource.
-     * @param {Object} [options.queryParameters] An object containing query parameters that will be sent when retrieving the resource.
-     * @param {Object} [options.templateValues] Key/Value pairs that are used to replace template values (eg. {x}).
-     * @param {Object} [options.headers={}] Additional HTTP headers that will be sent.
-     * @param {DefaultProxy} [options.proxy] A proxy to be used when loading the resource.
-     * @param {Resource~RetryCallback} [options.retryCallback] The Function to call when a request for this resource fails. If it returns true, the request will be retried.
-     * @param {Number} [options.retryAttempts=0] The number of times the retryCallback should be called before giving up.
-     * @param {Request} [options.request] A Request object that will be used. Intended for internal use only.
-     * @returns {Promise.<ArrayBuffer>|undefined} a promise that will resolve to the requested data when loaded. Returns undefined if <code>request.throttle</code> is true and the request does not have high enough priority.
-     */
-    Resource.fetchArrayBuffer = function(options) {
-        var resource = new Resource(options);
-        return resource.fetchArrayBuffer();
-    };
-
-    /**
-     * Asynchronously loads the given resource as a blob.  Returns a promise that will resolve to
-     * a Blob once loaded, or reject if the resource failed to load.  The data is loaded
-     * using XMLHttpRequest, which means that in order to make requests to another origin,
-     * the server must have Cross-Origin Resource Sharing (CORS) headers enabled.
-     *
-     * @returns {Promise.<Blob>|undefined} a promise that will resolve to the requested data when loaded. Returns undefined if <code>request.throttle</code> is true and the request does not have high enough priority.
-     *
-     * @example
-     * // load a single URL asynchronously
-     * resource.fetchBlob().then(function(blob) {
-     *     // use the data
-     * }).otherwise(function(error) {
-     *     // an error occurred
-     * });
-     *
-     * @see {@link http://www.w3.org/TR/cors/|Cross-Origin Resource Sharing}
-     * @see {@link http://wiki.commonjs.org/wiki/Promises/A|CommonJS Promises/A}
-     */
-    Resource.prototype.fetchBlob = function() {
-        return this.fetch({
-            responseType: 'blob'
-        });
-    };
-
-    /**
-     * Creates a Resource and calls fetchBlob() on it.
-     *
-     * @param {String|Object} options A url or an object with the following properties
-     * @param {String} options.url The url of the resource.
-     * @param {Object} [options.queryParameters] An object containing query parameters that will be sent when retrieving the resource.
-     * @param {Object} [options.templateValues] Key/Value pairs that are used to replace template values (eg. {x}).
-     * @param {Object} [options.headers={}] Additional HTTP headers that will be sent.
-     * @param {DefaultProxy} [options.proxy] A proxy to be used when loading the resource.
-     * @param {Resource~RetryCallback} [options.retryCallback] The Function to call when a request for this resource fails. If it returns true, the request will be retried.
-     * @param {Number} [options.retryAttempts=0] The number of times the retryCallback should be called before giving up.
-     * @param {Request} [options.request] A Request object that will be used. Intended for internal use only.
-     * @returns {Promise.<Blob>|undefined} a promise that will resolve to the requested data when loaded. Returns undefined if <code>request.throttle</code> is true and the request does not have high enough priority.
-     */
-    Resource.fetchBlob = function(options) {
-        var resource = new Resource(options);
-        return resource.fetchBlob();
-    };
-
-    /**
-     * Asynchronously loads the given image resource.  Returns a promise that will resolve to
-     * an {@link https://developer.mozilla.org/en-US/docs/Web/API/ImageBitmap|ImageBitmap} if <code>preferImageBitmap</code> is true and the browser supports <code>createImageBitmap</code> or otherwise an
-     * {@link https://developer.mozilla.org/en-US/docs/Web/API/HTMLImageElement|Image} once loaded, or reject if the image failed to load.
-     *
-     * @param {Object} [options] An object with the following properties.
-     * @param {Boolean} [options.preferBlob=false] If true, we will load the image via a blob.
-     * @param {Boolean} [options.preferImageBitmap=false] If true, image will be decoded during fetch and an <code>ImageBitmap</code> is returned.
-     * @param {Boolean} [options.flipY=false] If true, image will be vertically flipped during decode. Only applies if the browser supports <code>createImageBitmap</code>.
-     * @returns {Promise.<ImageBitmap>|Promise.<Image>|undefined} a promise that will resolve to the requested data when loaded. Returns undefined if <code>request.throttle</code> is true and the request does not have high enough priority.
-     *
-     *
-     * @example
-     * // load a single image asynchronously
-     * resource.fetchImage().then(function(image) {
-     *     // use the loaded image
-     * }).otherwise(function(error) {
-     *     // an error occurred
-     * });
-     *
-     * // load several images in parallel
-     * when.all([resource1.fetchImage(), resource2.fetchImage()]).then(function(images) {
-     *     // images is an array containing all the loaded images
-     * });
-     *
-     * @see {@link http://www.w3.org/TR/cors/|Cross-Origin Resource Sharing}
-     * @see {@link http://wiki.commonjs.org/wiki/Promises/A|CommonJS Promises/A}
-     */
-    Resource.prototype.fetchImage = function(options) {
-        options = defaultValue(options, defaultValue.EMPTY_OBJECT);
-        var preferImageBitmap = defaultValue(options.preferImageBitmap, false);
-        var preferBlob = defaultValue(options.preferBlob, false);
-        var flipY = defaultValue(options.flipY, false);
-
-        checkAndResetRequest(this.request);
-
-        // We try to load the image normally if
-        // 1. Blobs aren't supported
-        // 2. It's a data URI
-        // 3. It's a blob URI
-        // 4. It doesn't have request headers and we preferBlob is false
-        if (
-            !xhrBlobSupported ||
-            this.isDataUri ||
-            this.isBlobUri ||
-            (!this.hasHeaders && !preferBlob)
-        ) {
-            return fetchImage({
-                resource: this,
-                flipY: flipY,
-                preferImageBitmap: preferImageBitmap
-            });
-        }
-
-        var blobPromise = this.fetchBlob();
-        if (!defined(blobPromise)) {
-            return;
-        }
-
-        var supportsImageBitmap;
-        var useImageBitmap;
-        var generatedBlobResource;
-        var generatedBlob;
-        return Resource.supportsImageBitmapOptions()
-            .then(function(result) {
-                supportsImageBitmap = result;
-                useImageBitmap = supportsImageBitmap && preferImageBitmap;
-                return blobPromise;
-            })
-            .then(function(blob) {
-                if (!defined(blob)) {
-                    return;
-                }
-                generatedBlob = blob;
-                if (useImageBitmap) {
-                    return Resource.createImageBitmapFromBlob(blob, {
-                        flipY: flipY,
-                        premultiplyAlpha: false
-                    });
-                }
-                var blobUrl = window.URL.createObjectURL(blob);
-                generatedBlobResource = new Resource({
-                    url: blobUrl
-                });
-
-                return fetchImage({
-                    resource: generatedBlobResource,
-                    flipY: flipY,
-                    preferImageBitmap: false
-                });
-            })
-            .then(function(image) {
-                if (!defined(image)) {
-                    return;
-                }
-
-                // The blob object may be needed for use by a TileDiscardPolicy,
-                // so attach it to the image.
-                image.blob = generatedBlob;
-
-                if (useImageBitmap) {
-                    return image;
-                }
-
-                window.URL.revokeObjectURL(generatedBlobResource.url);
-                return image;
-            })
-            .otherwise(function(error) {
-                if (defined(generatedBlobResource)) {
-                    window.URL.revokeObjectURL(generatedBlobResource.url);
-                }
-
-                // If the blob load succeeded but the image decode failed, attach the blob
-                // to the error object for use by a TileDiscardPolicy.
-                // In particular, BingMapsImageryProvider uses this to detect the
-                // zero-length response that is returned when a tile is not available.
-                error.blob = generatedBlob;
-
-                return when.reject(error);
-            });
-    };
-
-    /**
-     * Fetches an image and returns a promise to it.
-     *
-     * @param {Object} [options] An object with the following properties.
-     * @param {Resource} [options.resource] Resource object that points to an image to fetch.
-     * @param {Boolean} [options.preferImageBitmap] If true, image will be decoded during fetch and an <code>ImageBitmap</code> is returned.
-     * @param {Boolean} [options.flipY] If true, image will be vertically flipped during decode. Only applies if the browser supports <code>createImageBitmap</code>.
-     *
-     * @private
-     */
-    function fetchImage(options) {
-        var resource = options.resource;
-        var flipY = options.flipY;
-        var preferImageBitmap = options.preferImageBitmap;
-
-        var request = resource.request;
-        request.url = resource.url;
-        request.requestFunction = function() {
-            var crossOrigin = false;
-
-            // data URIs can't have crossorigin set.
-            if (!resource.isDataUri && !resource.isBlobUri) {
-                crossOrigin = resource.isCrossOriginUrl;
-            }
-
-            var deferred = when.defer();
-            Resource._Implementations.createImage(request, crossOrigin, deferred, flipY, preferImageBitmap);
-
-            return deferred.promise;
-        };
-
-        var promise = RequestScheduler.request(request);
-        if (!defined(promise)) {
-            return;
-        }
-
-        return promise.otherwise(function(e) {
-                // Don't retry cancelled or otherwise aborted requests
-                if (request.state !== RequestState.FAILED) {
-                    return when.reject(e);
-                }
-
-            return resource.retryOnError(e).then(function(retry) {
-                        if (retry) {
-                            // Reset request so it can try again
-                            request.state = RequestState.UNISSUED;
-                            request.deferred = undefined;
-
-                            return fetchImage({
-                                resource: resource,
-                                flipY: flipY,
-                                preferImageBitmap: preferImageBitmap
-                            });
-                        }
-
-                        return when.reject(e);
-                    });
-            });
-    }
-
-    /**
-     * Creates a Resource and calls fetchImage() on it.
-     *
-     * @param {String|Object} options A url or an object with the following properties
-     * @param {String} options.url The url of the resource.
-     * @param {Object} [options.queryParameters] An object containing query parameters that will be sent when retrieving the resource.
-     * @param {Object} [options.templateValues] Key/Value pairs that are used to replace template values (eg. {x}).
-     * @param {Object} [options.headers={}] Additional HTTP headers that will be sent.
-     * @param {DefaultProxy} [options.proxy] A proxy to be used when loading the resource.
-     * @param {Boolean} [options.flipY=false] Whether to vertically flip the image during fetch and decode. Only applies when requesting an image and the browser supports <code>createImageBitmap</code>.
-     * @param {Resource~RetryCallback} [options.retryCallback] The Function to call when a request for this resource fails. If it returns true, the request will be retried.
-     * @param {Number} [options.retryAttempts=0] The number of times the retryCallback should be called before giving up.
-     * @param {Request} [options.request] A Request object that will be used. Intended for internal use only.
-     * @param {Boolean} [options.preferBlob=false]  If true, we will load the image via a blob.
-     * @param {Boolean} [options.preferImageBitmap=false] If true, image will be decoded during fetch and an <code>ImageBitmap</code> is returned.
-     * @returns {Promise.<ImageBitmap>|Promise.<Image>|undefined} a promise that will resolve to the requested data when loaded. Returns undefined if <code>request.throttle</code> is true and the request does not have high enough priority.
-     */
-    Resource.fetchImage = function(options) {
-        var resource = new Resource(options);
-        return resource.fetchImage({
-            flipY: options.flipY,
-            preferBlob: options.preferBlob,
-            preferImageBitmap: options.preferImageBitmap
-        });
-    };
-
-    /**
-     * Asynchronously loads the given resource as text.  Returns a promise that will resolve to
-     * a String once loaded, or reject if the resource failed to load.  The data is loaded
-     * using XMLHttpRequest, which means that in order to make requests to another origin,
-     * the server must have Cross-Origin Resource Sharing (CORS) headers enabled.
-     *
-     * @returns {Promise.<String>|undefined} a promise that will resolve to the requested data when loaded. Returns undefined if <code>request.throttle</code> is true and the request does not have high enough priority.
-     *
-     * @example
-     * // load text from a URL, setting a custom header
-     * var resource = new Resource({
-     *   url: 'http://someUrl.com/someJson.txt',
-     *   headers: {
-     *     'X-Custom-Header' : 'some value'
-     *   }
-     * });
-     * resource.fetchText().then(function(text) {
-     *     // Do something with the text
-     * }).otherwise(function(error) {
-     *     // an error occurred
-     * });
-     *
-     * @see {@link https://developer.mozilla.org/en-US/docs/Web/API/XMLHttpRequest|XMLHttpRequest}
-     * @see {@link http://www.w3.org/TR/cors/|Cross-Origin Resource Sharing}
-     * @see {@link http://wiki.commonjs.org/wiki/Promises/A|CommonJS Promises/A}
-     */
-    Resource.prototype.fetchText = function() {
-        return this.fetch({
-            responseType: 'text'
-        });
-    };
-
-    /**
-     * Creates a Resource and calls fetchText() on it.
-     *
-     * @param {String|Object} options A url or an object with the following properties
-     * @param {String} options.url The url of the resource.
-     * @param {Object} [options.queryParameters] An object containing query parameters that will be sent when retrieving the resource.
-     * @param {Object} [options.templateValues] Key/Value pairs that are used to replace template values (eg. {x}).
-     * @param {Object} [options.headers={}] Additional HTTP headers that will be sent.
-     * @param {DefaultProxy} [options.proxy] A proxy to be used when loading the resource.
-     * @param {Resource~RetryCallback} [options.retryCallback] The Function to call when a request for this resource fails. If it returns true, the request will be retried.
-     * @param {Number} [options.retryAttempts=0] The number of times the retryCallback should be called before giving up.
-     * @param {Request} [options.request] A Request object that will be used. Intended for internal use only.
-     * @returns {Promise.<String>|undefined} a promise that will resolve to the requested data when loaded. Returns undefined if <code>request.throttle</code> is true and the request does not have high enough priority.
-     */
-    Resource.fetchText = function(options) {
-        var resource = new Resource(options);
-        return resource.fetchText();
-    };
-
-    // note: &#42;&#47;&#42; below is */* but that ends the comment block early
-    /**
-     * Asynchronously loads the given resource as JSON.  Returns a promise that will resolve to
-     * a JSON object once loaded, or reject if the resource failed to load.  The data is loaded
-     * using XMLHttpRequest, which means that in order to make requests to another origin,
-     * the server must have Cross-Origin Resource Sharing (CORS) headers enabled. This function
-     * adds 'Accept: application/json,&#42;&#47;&#42;;q=0.01' to the request headers, if not
-     * already specified.
-     *
-     * @returns {Promise.<Object>|undefined} a promise that will resolve to the requested data when loaded. Returns undefined if <code>request.throttle</code> is true and the request does not have high enough priority.
-     *
-     *
-     * @example
-     * resource.fetchJson().then(function(jsonData) {
-     *     // Do something with the JSON object
-     * }).otherwise(function(error) {
-     *     // an error occurred
-     * });
-     *
-     * @see {@link http://www.w3.org/TR/cors/|Cross-Origin Resource Sharing}
-     * @see {@link http://wiki.commonjs.org/wiki/Promises/A|CommonJS Promises/A}
-     */
-    Resource.prototype.fetchJson = function() {
-        var promise = this.fetch({
-            responseType: 'text',
-            headers: {
-                Accept: 'application/json,*/*;q=0.01'
-            }
-        });
-
-        if (!defined(promise)) {
-            return undefined;
-        }
-
-        return promise.then(function(value) {
-                if (!defined(value)) {
-                    return;
-                }
-                return JSON.parse(value);
-            });
-    };
-
-    /**
-     * Creates a Resource and calls fetchJson() on it.
-     *
-     * @param {String|Object} options A url or an object with the following properties
-     * @param {String} options.url The url of the resource.
-     * @param {Object} [options.queryParameters] An object containing query parameters that will be sent when retrieving the resource.
-     * @param {Object} [options.templateValues] Key/Value pairs that are used to replace template values (eg. {x}).
-     * @param {Object} [options.headers={}] Additional HTTP headers that will be sent.
-     * @param {DefaultProxy} [options.proxy] A proxy to be used when loading the resource.
-     * @param {Resource~RetryCallback} [options.retryCallback] The Function to call when a request for this resource fails. If it returns true, the request will be retried.
-     * @param {Number} [options.retryAttempts=0] The number of times the retryCallback should be called before giving up.
-     * @param {Request} [options.request] A Request object that will be used. Intended for internal use only.
-     * @returns {Promise.<Object>|undefined} a promise that will resolve to the requested data when loaded. Returns undefined if <code>request.throttle</code> is true and the request does not have high enough priority.
-     */
-    Resource.fetchJson = function(options) {
-        var resource = new Resource(options);
-        return resource.fetchJson();
-    };
-
-    /**
-     * Asynchronously loads the given resource as XML.  Returns a promise that will resolve to
-     * an XML Document once loaded, or reject if the resource failed to load.  The data is loaded
-     * using XMLHttpRequest, which means that in order to make requests to another origin,
-     * the server must have Cross-Origin Resource Sharing (CORS) headers enabled.
-     *
-     * @returns {Promise.<XMLDocument>|undefined} a promise that will resolve to the requested data when loaded. Returns undefined if <code>request.throttle</code> is true and the request does not have high enough priority.
-     *
-     *
-     * @example
-     * // load XML from a URL, setting a custom header
-     * Cesium.loadXML('http://someUrl.com/someXML.xml', {
-     *   'X-Custom-Header' : 'some value'
-     * }).then(function(document) {
-     *     // Do something with the document
-     * }).otherwise(function(error) {
-     *     // an error occurred
-     * });
-     *
-     * @see {@link https://developer.mozilla.org/en-US/docs/Web/API/XMLHttpRequest|XMLHttpRequest}
-     * @see {@link http://www.w3.org/TR/cors/|Cross-Origin Resource Sharing}
-     * @see {@link http://wiki.commonjs.org/wiki/Promises/A|CommonJS Promises/A}
-     */
-    Resource.prototype.fetchXML = function() {
-        return this.fetch({
-            responseType: 'document',
-            overrideMimeType: 'text/xml'
-        });
-    };
-
-    /**
-     * Creates a Resource and calls fetchXML() on it.
-     *
-     * @param {String|Object} options A url or an object with the following properties
-     * @param {String} options.url The url of the resource.
-     * @param {Object} [options.queryParameters] An object containing query parameters that will be sent when retrieving the resource.
-     * @param {Object} [options.templateValues] Key/Value pairs that are used to replace template values (eg. {x}).
-     * @param {Object} [options.headers={}] Additional HTTP headers that will be sent.
-     * @param {DefaultProxy} [options.proxy] A proxy to be used when loading the resource.
-     * @param {Resource~RetryCallback} [options.retryCallback] The Function to call when a request for this resource fails. If it returns true, the request will be retried.
-     * @param {Number} [options.retryAttempts=0] The number of times the retryCallback should be called before giving up.
-     * @param {Request} [options.request] A Request object that will be used. Intended for internal use only.
-     * @returns {Promise.<XMLDocument>|undefined} a promise that will resolve to the requested data when loaded. Returns undefined if <code>request.throttle</code> is true and the request does not have high enough priority.
-     */
-    Resource.fetchXML = function(options) {
-        var resource = new Resource(options);
-        return resource.fetchXML();
-    };
-
-    /**
-     * Requests a resource using JSONP.
-     *
-     * @param {String} [callbackParameterName='callback'] The callback parameter name that the server expects.
-     * @returns {Promise.<Object>|undefined} a promise that will resolve to the requested data when loaded. Returns undefined if <code>request.throttle</code> is true and the request does not have high enough priority.
-     *
-     *
-     * @example
-     * // load a data asynchronously
-     * resource.fetchJsonp().then(function(data) {
-     *     // use the loaded data
-     * }).otherwise(function(error) {
-     *     // an error occurred
-     * });
-     *
-     * @see {@link http://wiki.commonjs.org/wiki/Promises/A|CommonJS Promises/A}
-     */
-    Resource.prototype.fetchJsonp = function(callbackParameterName) {
-        callbackParameterName = defaultValue(callbackParameterName, 'callback');
-
-        checkAndResetRequest(this.request);
-
-        //generate a unique function name
-        var functionName;
-        do {
-            functionName =
-                'loadJsonp' +
-                Math.random()
-                    .toString()
-                    .substring(2, 8);
-        } while (defined(window[functionName]));
-
-        return fetchJsonp(this, callbackParameterName, functionName);
-    };
-
-    function fetchJsonp(resource, callbackParameterName, functionName) {
-        var callbackQuery = {};
-        callbackQuery[callbackParameterName] = functionName;
-        resource.setQueryParameters(callbackQuery);
-
-        var request = resource.request;
-        request.url = resource.url;
-        request.requestFunction = function() {
-            var deferred = when.defer();
-
-            //assign a function with that name in the global scope
-            window[functionName] = function(data) {
-                deferred.resolve(data);
-
-                try {
-                    delete window[functionName];
-                } catch (e) {
-                    window[functionName] = undefined;
-                }
-            };
-
-            Resource._Implementations.loadAndExecuteScript(
-                resource.url,
-                functionName,
-                deferred
-            );
-            return deferred.promise;
-        };
-
-        var promise = RequestScheduler.request(request);
-        if (!defined(promise)) {
-            return;
-        }
-
-        return promise.otherwise(function(e) {
-                if (request.state !== RequestState.FAILED) {
-                    return when.reject(e);
-                }
-
-            return resource.retryOnError(e).then(function(retry) {
-                        if (retry) {
-                            // Reset request so it can try again
-                            request.state = RequestState.UNISSUED;
-                            request.deferred = undefined;
-
-                    return fetchJsonp(
-                        resource,
-                        callbackParameterName,
-                        functionName
-                    );
-                        }
-
-                        return when.reject(e);
-                    });
-            });
-    }
-
-    /**
-     * Creates a Resource from a URL and calls fetchJsonp() on it.
-     *
-     * @param {String|Object} options A url or an object with the following properties
-     * @param {String} options.url The url of the resource.
-     * @param {Object} [options.queryParameters] An object containing query parameters that will be sent when retrieving the resource.
-     * @param {Object} [options.templateValues] Key/Value pairs that are used to replace template values (eg. {x}).
-     * @param {Object} [options.headers={}] Additional HTTP headers that will be sent.
-     * @param {DefaultProxy} [options.proxy] A proxy to be used when loading the resource.
-     * @param {Resource~RetryCallback} [options.retryCallback] The Function to call when a request for this resource fails. If it returns true, the request will be retried.
-     * @param {Number} [options.retryAttempts=0] The number of times the retryCallback should be called before giving up.
-     * @param {Request} [options.request] A Request object that will be used. Intended for internal use only.
-     * @param {String} [options.callbackParameterName='callback'] The callback parameter name that the server expects.
-     * @returns {Promise.<Object>|undefined} a promise that will resolve to the requested data when loaded. Returns undefined if <code>request.throttle</code> is true and the request does not have high enough priority.
-     */
-    Resource.fetchJsonp = function(options) {
-        var resource = new Resource(options);
-        return resource.fetchJsonp(options.callbackParameterName);
-    };
-
-    /**
-     * Asynchronously loads the given resource.  Returns a promise that will resolve to
-     * the xhr data once loaded, or reject if the resource failed to load.  The data is loaded
-     * using XMLHttpRequest, which means that in order to make requests to another origin,
-     * the server must have Cross-Origin Resource Sharing (CORS) headers enabled
-     *
-     * @param {Object} [options] Object with the following properties:
-     * @param {String} [options.responseType] The type of response.  This controls the type of item returned.
-     * @param {Object} [options.headers] Additional HTTP headers to send with the request, if any.
-     * @param {String} [options.overrideMimeType] Overrides the MIME type returned by the server.
-     * @param {Number} [options.timeout] The timeout of the request, in milliseconds.  If the request does not complete
-     *                 within this timeout, it is aborted and the promise is rejected with a RequestErrorEvent with the
-     *                 isTimeout property set to true.  If this property is undefined, no client-side timeout applies.
-     * @param {String} [options.returnType] Settings for if to modify the xhr object.
-     *                 Current values are RAWXHR, returns unmodified xhr object
-     *                                    XHRJSONHEADERS, returns xhr object where headers have been turned into an object
-     * @returns {Promise.<Object>|undefined} a promise that will resolve to the requested data when loaded. Returns undefined if <code>request.throttle</code> is true and the request does not have high enough priority.
-     *
-     *
-     * @example
-     * resource.fetchXHR()
-     *   .then(function(xhr) {
-     *       // if (xhr.status === 202) {
-     *       //    handle externally because 202 is not strictly defined
-     *       //    using xhr.headers or xhr.response
-     *       //}
-     *   }).otherwise(function(error) {
-     *       // an error occurred
-     *   });
-     *
-     * @see {@link http://www.w3.org/TR/cors/|Cross-Origin Resource Sharing}
-     * @see {@link http://wiki.commonjs.org/wiki/Promises/A|CommonJS Promises/A}
-     */
-    Resource.prototype.fetchXHR = function(options) {
-        options = defaultClone(options, {});
-        options.method = 'GET';
-
-        return this._makeRequest(options);
-    };
-
-    /**
-     * Creates a Resource from a URL and calls fetchXHR() on it.
-     *
-     * @param {String|Object} options A url or an object with the following properties
-     * @param {String} options.url The url of the resource.
-     * @param {Object} [options.queryParameters] An object containing query parameters that will be sent when retrieving the resource.
-     * @param {Object} [options.templateValues] Key/Value pairs that are used to replace template values (eg. {x}).
-     * @param {Object} [options.headers={}] Additional HTTP headers that will be sent.
-     * @param {DefaultProxy} [options.proxy] A proxy to be used when loading the resource.
-     * @param {Resource~RetryCallback} [options.retryCallback] The Function to call when a request for this resource fails. If it returns true, the request will be retried.
-     * @param {Number} [options.retryAttempts=0] The number of times the retryCallback should be called before giving up.
-     * @param {Request} [options.request] A Request object that will be used. Intended for internal use only.
-     * @param {String} [options.responseType] The type of response.  This controls the type of item returned.
-     * @param {String} [options.overrideMimeType] Overrides the MIME type returned by the server.
-     * @param {Number} [options.timeout] The timeout of the request, in milliseconds.  If the request does not complete
-     *                 within this timeout, it is aborted and the promise is rejected with a RequestErrorEvent with the
-     *                 isTimeout property set to true.  If this property is undefined, no client-side timeout applies.
-     * @param {String} [options.returnType] Settings for if to modify the xhr object.
-     *                 Current values are RAWXHR, returns unmodified xhr object
-     *                                    XHRJSONHEADERS, returns xhr object where headers have been turned into an object
-     * @returns {Promise.<Object>|undefined} a promise that will resolve to the requested data when loaded. Returns undefined if <code>request.throttle</code> is true and the request does not have high enough priority.
-     */
-    Resource.fetchXHR = function(options) {
-        var resource = new Resource(options);
-
-        return resource.fetch({
-            // Make copy of just the needed fields because headers can be passed to both the constructor and to fetch
-            responseType: options.responseType,
-            overrideMimeType: options.overrideMimeType,
-            timeout: options.timeout,
-            returnType: options.returnType
-        });
-    };
-
-    /**
-     * @private
-     */
-    Resource.prototype._makeRequest = function(options) {
-        var resource = this;
-        checkAndResetRequest(resource.request);
-
-        var request = resource.request;
-        request.url = resource.url;
-
-        request.requestFunction = function() {
-            var responseType = options.responseType;
-            var headers = combine(options.headers, resource.headers);
-            var overrideMimeType = options.overrideMimeType;
-            var method = options.method;
-            var timeout = options.timeout;
-            var data = options.data;
-            var returnType = options.returnType; // undefined is off by default
-            var deferred = when.defer();
-            var xhr = Resource._Implementations.loadWithXhr(
-                resource.url,
-                responseType,
-                method,
-                data,
-                headers,
-                deferred,
-                overrideMimeType,
-                timeout,
-                returnType
-            );
-            if (defined(xhr) && defined(xhr.abort)) {
-                request.cancelFunction = function() {
-                    xhr.abort();
-                };
-            }
-            return deferred.promise;
-        };
-
-        var promise = RequestScheduler.request(request);
-        if (!defined(promise)) {
-            return;
-        }
-
-        return promise
-            .then(function(data) {
-                return data;
-            })
-            .otherwise(function(e) {
-                if (request.state !== RequestState.FAILED) {
-                    return when.reject(e);
-                }
-
-                return resource.retryOnError(e).then(function(retry) {
-                        if (retry) {
-                            // Reset request so it can try again
-                            request.state = RequestState.UNISSUED;
-                            request.deferred = undefined;
-
-                            return resource.fetch(options);
-                        }
-
-                        return when.reject(e);
-                    });
-            });
-    };
-=======
       return when.reject(e);
     });
   });
@@ -2702,7 +1298,6 @@
         // Reset request so it can try again
         request.state = RequestState.UNISSUED;
         request.deferred = undefined;
->>>>>>> 2fd0e8f7
 
         return fetchJsonp(resource, callbackParameterName, functionName);
       }
@@ -2733,6 +1328,80 @@
 };
 
 /**
+ * Asynchronously loads the given resource.  Returns a promise that will resolve to
+ * the xhr data once loaded, or reject if the resource failed to load.  The data is loaded
+ * using XMLHttpRequest, which means that in order to make requests to another origin,
+ * the server must have Cross-Origin Resource Sharing (CORS) headers enabled
+ *
+ * @param {Object} [options] Object with the following properties:
+ * @param {String} [options.responseType] The type of response.  This controls the type of item returned.
+ * @param {Object} [options.headers] Additional HTTP headers to send with the request, if any.
+ * @param {String} [options.overrideMimeType] Overrides the MIME type returned by the server.
+ * @param {Number} [options.timeout] The timeout of the request, in milliseconds.  If the request does not complete
+ *                 within this timeout, it is aborted and the promise is rejected with a RequestErrorEvent with the
+ *                 isTimeout property set to true.  If this property is undefined, no client-side timeout applies.
+ * @param {String} [options.returnType] Settings for if to modify the xhr object.
+ *                 Current values are RAWXHR, returns unmodified xhr object
+ *                                    XHRJSONHEADERS, returns xhr object where headers have been turned into an object
+ * @returns {Promise.<Object>|undefined} a promise that will resolve to the requested data when loaded. Returns undefined if <code>request.throttle</code> is true and the request does not have high enough priority.
+ *
+ *
+ * @example
+ * resource.fetchXHR()
+ *   .then(function(xhr) {
+ *       // if (xhr.status === 202) {
+ *       //    handle externally because 202 is not strictly defined
+ *       //    using xhr.headers or xhr.response
+ *       //}
+ *   }).otherwise(function(error) {
+ *       // an error occurred
+ *   });
+ *
+ * @see {@link http://www.w3.org/TR/cors/|Cross-Origin Resource Sharing}
+ * @see {@link http://wiki.commonjs.org/wiki/Promises/A|CommonJS Promises/A}
+ */
+Resource.prototype.fetchXHR = function (options) {
+  options = defaultClone(options, {});
+  options.method = "GET";
+
+  return this._makeRequest(options);
+};
+
+/**
+ * Creates a Resource from a URL and calls fetchXHR() on it.
+ *
+ * @param {String|Object} options A url or an object with the following properties
+ * @param {String} options.url The url of the resource.
+ * @param {Object} [options.queryParameters] An object containing query parameters that will be sent when retrieving the resource.
+ * @param {Object} [options.templateValues] Key/Value pairs that are used to replace template values (eg. {x}).
+ * @param {Object} [options.headers={}] Additional HTTP headers that will be sent.
+ * @param {DefaultProxy} [options.proxy] A proxy to be used when loading the resource.
+ * @param {Resource~RetryCallback} [options.retryCallback] The Function to call when a request for this resource fails. If it returns true, the request will be retried.
+ * @param {Number} [options.retryAttempts=0] The number of times the retryCallback should be called before giving up.
+ * @param {Request} [options.request] A Request object that will be used. Intended for internal use only.
+ * @param {String} [options.responseType] The type of response.  This controls the type of item returned.
+ * @param {String} [options.overrideMimeType] Overrides the MIME type returned by the server.
+ * @param {Number} [options.timeout] The timeout of the request, in milliseconds.  If the request does not complete
+ *                 within this timeout, it is aborted and the promise is rejected with a RequestErrorEvent with the
+ *                 isTimeout property set to true.  If this property is undefined, no client-side timeout applies.
+ * @param {String} [options.returnType] Settings for if to modify the xhr object.
+ *                 Current values are RAWXHR, returns unmodified xhr object
+ *                                    XHRJSONHEADERS, returns xhr object where headers have been turned into an object
+ * @returns {Promise.<Object>|undefined} a promise that will resolve to the requested data when loaded. Returns undefined if <code>request.throttle</code> is true and the request does not have high enough priority.
+ */
+Resource.fetchXHR = function (options) {
+  var resource = new Resource(options);
+
+  return resource.fetch({
+    // Make copy of just the needed fields because headers can be passed to both the constructor and to fetch
+    responseType: options.responseType,
+    overrideMimeType: options.overrideMimeType,
+    timeout: options.timeout,
+    returnType: options.returnType,
+  });
+};
+
+/**
  * @private
  */
 Resource.prototype._makeRequest = function (options) {
@@ -2747,7 +1416,9 @@
     var headers = combine(options.headers, resource.headers);
     var overrideMimeType = options.overrideMimeType;
     var method = options.method;
+    var timeout = options.timeout;
     var data = options.data;
+    var returnType = options.returnType; // undefined is off by default
     var deferred = when.defer();
     var xhr = Resource._Implementations.loadWithXhr(
       resource.url,
@@ -2756,7 +1427,9 @@
       data,
       headers,
       deferred,
-      overrideMimeType
+      overrideMimeType,
+      timeout,
+      returnType
     );
     if (defined(xhr) && defined(xhr.abort)) {
       request.cancelFunction = function () {
@@ -2789,518 +1462,6 @@
           return resource.fetch(options);
         }
 
-<<<<<<< HEAD
-    function decodeDataUri(dataUriRegexResult, responseType) {
-        responseType = defaultValue(responseType, '');
-        var mimeType = dataUriRegexResult[1];
-        var isBase64 = !!dataUriRegexResult[2];
-        var data = dataUriRegexResult[3];
-
-        switch (responseType) {
-            case '':
-            case 'text':
-                return decodeDataUriText(isBase64, data);
-            case 'arraybuffer':
-                return decodeDataUriArrayBuffer(isBase64, data);
-            case 'blob':
-                var buffer = decodeDataUriArrayBuffer(isBase64, data);
-                return new Blob([buffer], {
-                    type: mimeType
-                });
-            case 'document':
-                var parser = new DOMParser();
-                return parser.parseFromString(
-                    decodeDataUriText(isBase64, data),
-                    mimeType
-                );
-            case 'json':
-                return JSON.parse(decodeDataUriText(isBase64, data));
-            default:
-                //>>includeStart('debug', pragmas.debug);
-                throw new DeveloperError(
-                    'Unhandled responseType: ' + responseType
-                );
-            //>>includeEnd('debug');
-        }
-    }
-
-    /**
-     * Asynchronously loads the given resource.  Returns a promise that will resolve to
-     * the result once loaded, or reject if the resource failed to load.  The data is loaded
-     * using XMLHttpRequest, which means that in order to make requests to another origin,
-     * the server must have Cross-Origin Resource Sharing (CORS) headers enabled. It's recommended that you use
-     * the more specific functions eg. fetchJson, fetchBlob, etc.
-     *
-     * @param {Object} [options] Object with the following properties:
-     * @param {String} [options.responseType] The type of response.  This controls the type of item returned.
-     * @param {Object} [options.headers] Additional HTTP headers to send with the request, if any.
-     * @param {String} [options.overrideMimeType] Overrides the MIME type returned by the server.
-     * @param {Number} [options.timeout] The timeout of the request, in milliseconds.  If the request does not complete
-     *                 within this timeout, it is aborted and the promise is rejected with a RequestErrorEvent with the
-     *                 isTimeout property set to true.  If this property is undefined, no client-side timeout applies.
-     * @returns {Promise.<Object>|undefined} a promise that will resolve to the requested data when loaded. Returns undefined if <code>request.throttle</code> is true and the request does not have high enough priority.
-     *
-     *
-     * @example
-     * resource.fetch()
-     *   .then(function(body) {
-     *       // use the data
-     *   }).otherwise(function(error) {
-     *       // an error occurred
-     *   });
-     *
-     * @see {@link http://www.w3.org/TR/cors/|Cross-Origin Resource Sharing}
-     * @see {@link http://wiki.commonjs.org/wiki/Promises/A|CommonJS Promises/A}
-     */
-    Resource.prototype.fetch = function(options) {
-        options = defaultClone(options, {});
-        options.method = 'GET';
-
-        return this._makeRequest(options);
-    };
-
-    /**
-     * Creates a Resource from a URL and calls fetch() on it.
-     *
-     * @param {String|Object} options A url or an object with the following properties
-     * @param {String} options.url The url of the resource.
-     * @param {Object} [options.queryParameters] An object containing query parameters that will be sent when retrieving the resource.
-     * @param {Object} [options.templateValues] Key/Value pairs that are used to replace template values (eg. {x}).
-     * @param {Object} [options.headers={}] Additional HTTP headers that will be sent.
-     * @param {DefaultProxy} [options.proxy] A proxy to be used when loading the resource.
-     * @param {Resource~RetryCallback} [options.retryCallback] The Function to call when a request for this resource fails. If it returns true, the request will be retried.
-     * @param {Number} [options.retryAttempts=0] The number of times the retryCallback should be called before giving up.
-     * @param {Request} [options.request] A Request object that will be used. Intended for internal use only.
-     * @param {String} [options.responseType] The type of response.  This controls the type of item returned.
-     * @param {String} [options.overrideMimeType] Overrides the MIME type returned by the server.
-     * @param {Number} [options.timeout] The timeout of the request, in milliseconds.  If the request does not complete
-     *                 within this timeout, it is aborted and the promise is rejected with a RequestErrorEvent with the
-     *                 isTimeout property set to true.  If this property is undefined, no client-side timeout applies.
-     * @returns {Promise.<Object>|undefined} a promise that will resolve to the requested data when loaded. Returns undefined if <code>request.throttle</code> is true and the request does not have high enough priority.
-     */
-    Resource.fetch = function(options) {
-        var resource = new Resource(options);
-        return resource.fetch({
-            // Make copy of just the needed fields because headers can be passed to both the constructor and to fetch
-            responseType: options.responseType,
-            overrideMimeType: options.overrideMimeType,
-            timeout: options.timeout
-        });
-    };
-
-    /**
-     * Asynchronously deletes the given resource.  Returns a promise that will resolve to
-     * the result once loaded, or reject if the resource failed to load.  The data is loaded
-     * using XMLHttpRequest, which means that in order to make requests to another origin,
-     * the server must have Cross-Origin Resource Sharing (CORS) headers enabled.
-     *
-     * @param {Object} [options] Object with the following properties:
-     * @param {String} [options.responseType] The type of response.  This controls the type of item returned.
-     * @param {Object} [options.headers] Additional HTTP headers to send with the request, if any.
-     * @param {String} [options.overrideMimeType] Overrides the MIME type returned by the server.
-     * @param {Number} [options.timeout] The timeout of the request, in milliseconds.  If the request does not complete
-     *                 within this timeout, it is aborted and the promise is rejected with a RequestErrorEvent with the
-     *                 isTimeout property set to true.  If this property is undefined, no client-side timeout applies.
-     * @returns {Promise.<Object>|undefined} a promise that will resolve to the requested data when loaded. Returns undefined if <code>request.throttle</code> is true and the request does not have high enough priority.
-     *
-     *
-     * @example
-     * resource.delete()
-     *   .then(function(body) {
-     *       // use the data
-     *   }).otherwise(function(error) {
-     *       // an error occurred
-     *   });
-     *
-     * @see {@link http://www.w3.org/TR/cors/|Cross-Origin Resource Sharing}
-     * @see {@link http://wiki.commonjs.org/wiki/Promises/A|CommonJS Promises/A}
-     */
-    Resource.prototype.delete = function(options) {
-        options = defaultClone(options, {});
-        options.method = 'DELETE';
-
-        return this._makeRequest(options);
-    };
-
-    /**
-     * Creates a Resource from a URL and calls delete() on it.
-     *
-     * @param {String|Object} options A url or an object with the following properties
-     * @param {String} options.url The url of the resource.
-     * @param {Object} [options.data] Data that is posted with the resource.
-     * @param {Object} [options.queryParameters] An object containing query parameters that will be sent when retrieving the resource.
-     * @param {Object} [options.templateValues] Key/Value pairs that are used to replace template values (eg. {x}).
-     * @param {Object} [options.headers={}] Additional HTTP headers that will be sent.
-     * @param {DefaultProxy} [options.proxy] A proxy to be used when loading the resource.
-     * @param {Resource~RetryCallback} [options.retryCallback] The Function to call when a request for this resource fails. If it returns true, the request will be retried.
-     * @param {Number} [options.retryAttempts=0] The number of times the retryCallback should be called before giving up.
-     * @param {Request} [options.request] A Request object that will be used. Intended for internal use only.
-     * @param {String} [options.responseType] The type of response.  This controls the type of item returned.
-     * @param {String} [options.overrideMimeType] Overrides the MIME type returned by the server.
-     * @param {Number} [options.timeout] The timeout of the request, in milliseconds.  If the request does not complete
-     *                 within this timeout, it is aborted and the promise is rejected with a RequestErrorEvent with the
-     *                 isTimeout property set to true.  If this property is undefined, no client-side timeout applies.
-     * @returns {Promise.<Object>|undefined} a promise that will resolve to the requested data when loaded. Returns undefined if <code>request.throttle</code> is true and the request does not have high enough priority.
-     */
-    Resource.delete = function(options) {
-        var resource = new Resource(options);
-        return resource.delete({
-            // Make copy of just the needed fields because headers can be passed to both the constructor and to fetch
-            responseType: options.responseType,
-            overrideMimeType: options.overrideMimeType,
-            timeout: options.timeout,
-            data: options.data
-        });
-    };
-
-    /**
-     * Asynchronously gets headers the given resource.  Returns a promise that will resolve to
-     * the result once loaded, or reject if the resource failed to load.  The data is loaded
-     * using XMLHttpRequest, which means that in order to make requests to another origin,
-     * the server must have Cross-Origin Resource Sharing (CORS) headers enabled.
-     *
-     * @param {Object} [options] Object with the following properties:
-     * @param {String} [options.responseType] The type of response.  This controls the type of item returned.
-     * @param {Object} [options.headers] Additional HTTP headers to send with the request, if any.
-     * @param {String} [options.overrideMimeType] Overrides the MIME type returned by the server.
-     * @param {Number} [options.timeout] The timeout of the request, in milliseconds.  If the request does not complete
-     *                 within this timeout, it is aborted and the promise is rejected with a RequestErrorEvent with the
-     *                 isTimeout property set to true.  If this property is undefined, no client-side timeout applies.
-     * @returns {Promise.<Object>|undefined} a promise that will resolve to the requested data when loaded. Returns undefined if <code>request.throttle</code> is true and the request does not have high enough priority.
-     *
-     *
-     * @example
-     * resource.head()
-     *   .then(function(headers) {
-     *       // use the data
-     *   }).otherwise(function(error) {
-     *       // an error occurred
-     *   });
-     *
-     * @see {@link http://www.w3.org/TR/cors/|Cross-Origin Resource Sharing}
-     * @see {@link http://wiki.commonjs.org/wiki/Promises/A|CommonJS Promises/A}
-     */
-    Resource.prototype.head = function(options) {
-        options = defaultClone(options, {});
-        options.method = 'HEAD';
-
-        return this._makeRequest(options);
-    };
-
-    /**
-     * Creates a Resource from a URL and calls head() on it.
-     *
-     * @param {String|Object} options A url or an object with the following properties
-     * @param {String} options.url The url of the resource.
-     * @param {Object} [options.queryParameters] An object containing query parameters that will be sent when retrieving the resource.
-     * @param {Object} [options.templateValues] Key/Value pairs that are used to replace template values (eg. {x}).
-     * @param {Object} [options.headers={}] Additional HTTP headers that will be sent.
-     * @param {DefaultProxy} [options.proxy] A proxy to be used when loading the resource.
-     * @param {Resource~RetryCallback} [options.retryCallback] The Function to call when a request for this resource fails. If it returns true, the request will be retried.
-     * @param {Number} [options.retryAttempts=0] The number of times the retryCallback should be called before giving up.
-     * @param {Request} [options.request] A Request object that will be used. Intended for internal use only.
-     * @param {String} [options.responseType] The type of response.  This controls the type of item returned.
-     * @param {String} [options.overrideMimeType] Overrides the MIME type returned by the server.
-     * @param {Number} [options.timeout] The timeout of the request, in milliseconds.  If the request does not complete
-     *                 within this timeout, it is aborted and the promise is rejected with a RequestErrorEvent with the
-     *                 isTimeout property set to true.  If this property is undefined, no client-side timeout applies.
-     * @returns {Promise.<Object>|undefined} a promise that will resolve to the requested data when loaded. Returns undefined if <code>request.throttle</code> is true and the request does not have high enough priority.
-     */
-    Resource.head = function(options) {
-        var resource = new Resource(options);
-        return resource.head({
-            // Make copy of just the needed fields because headers can be passed to both the constructor and to fetch
-            responseType: options.responseType,
-            overrideMimeType: options.overrideMimeType,
-            timeout: options.timeout
-        });
-    };
-
-    /**
-     * Asynchronously gets options the given resource.  Returns a promise that will resolve to
-     * the result once loaded, or reject if the resource failed to load.  The data is loaded
-     * using XMLHttpRequest, which means that in order to make requests to another origin,
-     * the server must have Cross-Origin Resource Sharing (CORS) headers enabled.
-     *
-     * @param {Object} [options] Object with the following properties:
-     * @param {String} [options.responseType] The type of response.  This controls the type of item returned.
-     * @param {Object} [options.headers] Additional HTTP headers to send with the request, if any.
-     * @param {String} [options.overrideMimeType] Overrides the MIME type returned by the server.
-     * @param {Number} [options.timeout] The timeout of the request, in milliseconds.  If the request does not complete
-     *                 within this timeout, it is aborted and the promise is rejected with a RequestErrorEvent with the
-     *                 isTimeout property set to true.  If this property is undefined, no client-side timeout applies.
-     * @returns {Promise.<Object>|undefined} a promise that will resolve to the requested data when loaded. Returns undefined if <code>request.throttle</code> is true and the request does not have high enough priority.
-     *
-     *
-     * @example
-     * resource.options()
-     *   .then(function(headers) {
-     *       // use the data
-     *   }).otherwise(function(error) {
-     *       // an error occurred
-     *   });
-     *
-     * @see {@link http://www.w3.org/TR/cors/|Cross-Origin Resource Sharing}
-     * @see {@link http://wiki.commonjs.org/wiki/Promises/A|CommonJS Promises/A}
-     */
-    Resource.prototype.options = function(options) {
-        options = defaultClone(options, {});
-        options.method = 'OPTIONS';
-
-        return this._makeRequest(options);
-    };
-
-    /**
-     * Creates a Resource from a URL and calls options() on it.
-     *
-     * @param {String|Object} options A url or an object with the following properties
-     * @param {String} options.url The url of the resource.
-     * @param {Object} [options.queryParameters] An object containing query parameters that will be sent when retrieving the resource.
-     * @param {Object} [options.templateValues] Key/Value pairs that are used to replace template values (eg. {x}).
-     * @param {Object} [options.headers={}] Additional HTTP headers that will be sent.
-     * @param {DefaultProxy} [options.proxy] A proxy to be used when loading the resource.
-     * @param {Resource~RetryCallback} [options.retryCallback] The Function to call when a request for this resource fails. If it returns true, the request will be retried.
-     * @param {Number} [options.retryAttempts=0] The number of times the retryCallback should be called before giving up.
-     * @param {Request} [options.request] A Request object that will be used. Intended for internal use only.
-     * @param {String} [options.responseType] The type of response.  This controls the type of item returned.
-     * @param {String} [options.overrideMimeType] Overrides the MIME type returned by the server.
-     * @param {Number} [options.timeout] The timeout of the request, in milliseconds.  If the request does not complete
-     *                 within this timeout, it is aborted and the promise is rejected with a RequestErrorEvent with the
-     *                 isTimeout property set to true.  If this property is undefined, no client-side timeout applies.
-     * @returns {Promise.<Object>|undefined} a promise that will resolve to the requested data when loaded. Returns undefined if <code>request.throttle</code> is true and the request does not have high enough priority.
-     */
-    Resource.options = function(options) {
-        var resource = new Resource(options);
-        return resource.options({
-            // Make copy of just the needed fields because headers can be passed to both the constructor and to fetch
-            responseType: options.responseType,
-            overrideMimeType: options.overrideMimeType,
-            timeout: options.timeout
-        });
-    };
-
-    /**
-     * Asynchronously posts data to the given resource.  Returns a promise that will resolve to
-     * the result once loaded, or reject if the resource failed to load.  The data is loaded
-     * using XMLHttpRequest, which means that in order to make requests to another origin,
-     * the server must have Cross-Origin Resource Sharing (CORS) headers enabled.
-     *
-     * @param {Object} data Data that is posted with the resource.
-     * @param {Object} [options] Object with the following properties:
-     * @param {Object} [options.data] Data that is posted with the resource.
-     * @param {String} [options.responseType] The type of response.  This controls the type of item returned.
-     * @param {Object} [options.headers] Additional HTTP headers to send with the request, if any.
-     * @param {String} [options.overrideMimeType] Overrides the MIME type returned by the server.
-     * @param {Number} [options.timeout] The timeout of the request, in milliseconds.  If the request does not complete
-     *                 within this timeout, it is aborted and the promise is rejected with a RequestErrorEvent with the
-     *                 isTimeout property set to true.  If this property is undefined, no client-side timeout applies.
-     * @returns {Promise.<Object>|undefined} a promise that will resolve to the requested data when loaded. Returns undefined if <code>request.throttle</code> is true and the request does not have high enough priority.
-     *
-     *
-     * @example
-     * resource.post(data)
-     *   .then(function(result) {
-     *       // use the result
-     *   }).otherwise(function(error) {
-     *       // an error occurred
-     *   });
-     *
-     * @see {@link http://www.w3.org/TR/cors/|Cross-Origin Resource Sharing}
-     * @see {@link http://wiki.commonjs.org/wiki/Promises/A|CommonJS Promises/A}
-     */
-    Resource.prototype.post = function(data, options) {
-        Check.defined('data', data);
-
-        options = defaultClone(options, {});
-        options.method = 'POST';
-        options.data = data;
-
-        return this._makeRequest(options);
-    };
-
-    /**
-     * Creates a Resource from a URL and calls post() on it.
-     *
-     * @param {Object} options A url or an object with the following properties
-     * @param {String} options.url The url of the resource.
-     * @param {Object} options.data Data that is posted with the resource.
-     * @param {Object} [options.queryParameters] An object containing query parameters that will be sent when retrieving the resource.
-     * @param {Object} [options.templateValues] Key/Value pairs that are used to replace template values (eg. {x}).
-     * @param {Object} [options.headers={}] Additional HTTP headers that will be sent.
-     * @param {DefaultProxy} [options.proxy] A proxy to be used when loading the resource.
-     * @param {Resource~RetryCallback} [options.retryCallback] The Function to call when a request for this resource fails. If it returns true, the request will be retried.
-     * @param {Number} [options.retryAttempts=0] The number of times the retryCallback should be called before giving up.
-     * @param {Request} [options.request] A Request object that will be used. Intended for internal use only.
-     * @param {String} [options.responseType] The type of response.  This controls the type of item returned.
-     * @param {String} [options.overrideMimeType] Overrides the MIME type returned by the server.
-     * @param {Number} [options.timeout] The timeout of the request, in milliseconds.  If the request does not complete
-     *                 within this timeout, it is aborted and the promise is rejected with a RequestErrorEvent with the
-     *                 isTimeout property set to true.  If this property is undefined, no client-side timeout applies.
-     * @returns {Promise.<Object>|undefined} a promise that will resolve to the requested data when loaded. Returns undefined if <code>request.throttle</code> is true and the request does not have high enough priority.
-     */
-    Resource.post = function(options) {
-        var resource = new Resource(options);
-        return resource.post(options.data, {
-            // Make copy of just the needed fields because headers can be passed to both the constructor and to post
-            responseType: options.responseType,
-            overrideMimeType: options.overrideMimeType,
-            timeout: options.timeout
-        });
-    };
-
-    /**
-     * Asynchronously puts data to the given resource.  Returns a promise that will resolve to
-     * the result once loaded, or reject if the resource failed to load.  The data is loaded
-     * using XMLHttpRequest, which means that in order to make requests to another origin,
-     * the server must have Cross-Origin Resource Sharing (CORS) headers enabled.
-     *
-     * @param {Object} data Data that is posted with the resource.
-     * @param {Object} [options] Object with the following properties:
-     * @param {String} [options.responseType] The type of response.  This controls the type of item returned.
-     * @param {Object} [options.headers] Additional HTTP headers to send with the request, if any.
-     * @param {String} [options.overrideMimeType] Overrides the MIME type returned by the server.
-     * @param {Number} [options.timeout] The timeout of the request, in milliseconds.  If the request does not complete
-     *                 within this timeout, it is aborted and the promise is rejected with a RequestErrorEvent with the
-     *                 isTimeout property set to true.  If this property is undefined, no client-side timeout applies.
-     * @returns {Promise.<Object>|undefined} a promise that will resolve to the requested data when loaded. Returns undefined if <code>request.throttle</code> is true and the request does not have high enough priority.
-     *
-     *
-     * @example
-     * resource.put(data)
-     *   .then(function(result) {
-     *       // use the result
-     *   }).otherwise(function(error) {
-     *       // an error occurred
-     *   });
-     *
-     * @see {@link http://www.w3.org/TR/cors/|Cross-Origin Resource Sharing}
-     * @see {@link http://wiki.commonjs.org/wiki/Promises/A|CommonJS Promises/A}
-     */
-    Resource.prototype.put = function(data, options) {
-        Check.defined('data', data);
-
-        options = defaultClone(options, {});
-        options.method = 'PUT';
-        options.data = data;
-
-        return this._makeRequest(options);
-    };
-
-    /**
-     * Creates a Resource from a URL and calls put() on it.
-     *
-     * @param {Object} options A url or an object with the following properties
-     * @param {String} options.url The url of the resource.
-     * @param {Object} options.data Data that is posted with the resource.
-     * @param {Object} [options.queryParameters] An object containing query parameters that will be sent when retrieving the resource.
-     * @param {Object} [options.templateValues] Key/Value pairs that are used to replace template values (eg. {x}).
-     * @param {Object} [options.headers={}] Additional HTTP headers that will be sent.
-     * @param {DefaultProxy} [options.proxy] A proxy to be used when loading the resource.
-     * @param {Resource~RetryCallback} [options.retryCallback] The Function to call when a request for this resource fails. If it returns true, the request will be retried.
-     * @param {Number} [options.retryAttempts=0] The number of times the retryCallback should be called before giving up.
-     * @param {Request} [options.request] A Request object that will be used. Intended for internal use only.
-     * @param {String} [options.responseType] The type of response.  This controls the type of item returned.
-     * @param {String} [options.overrideMimeType] Overrides the MIME type returned by the server.
-     * @param {Number} [options.timeout] The timeout of the request, in milliseconds.  If the request does not complete
-     *                 within this timeout, it is aborted and the promise is rejected with a RequestErrorEvent with the
-     *                 isTimeout property set to true.  If this property is undefined, no client-side timeout applies.
-     * @returns {Promise.<Object>|undefined} a promise that will resolve to the requested data when loaded. Returns undefined if <code>request.throttle</code> is true and the request does not have high enough priority.
-     */
-    Resource.put = function(options) {
-        var resource = new Resource(options);
-        return resource.put(options.data, {
-            // Make copy of just the needed fields because headers can be passed to both the constructor and to post
-            responseType: options.responseType,
-            overrideMimeType: options.overrideMimeType,
-            timeout: options.timeout
-        });
-    };
-
-    /**
-     * Asynchronously patches data to the given resource.  Returns a promise that will resolve to
-     * the result once loaded, or reject if the resource failed to load.  The data is loaded
-     * using XMLHttpRequest, which means that in order to make requests to another origin,
-     * the server must have Cross-Origin Resource Sharing (CORS) headers enabled.
-     *
-     * @param {Object} data Data that is posted with the resource.
-     * @param {Object} [options] Object with the following properties:
-     * @param {String} [options.responseType] The type of response.  This controls the type of item returned.
-     * @param {Object} [options.headers] Additional HTTP headers to send with the request, if any.
-     * @param {String} [options.overrideMimeType] Overrides the MIME type returned by the server.
-     * @param {Number} [options.timeout] The timeout of the request, in milliseconds.  If the request does not complete
-     *                 within this timeout, it is aborted and the promise is rejected with a RequestErrorEvent with the
-     *                 isTimeout property set to true.  If this property is undefined, no client-side timeout applies.
-     * @returns {Promise.<Object>|undefined} a promise that will resolve to the requested data when loaded. Returns undefined if <code>request.throttle</code> is true and the request does not have high enough priority.
-     *
-     *
-     * @example
-     * resource.patch(data)
-     *   .then(function(result) {
-     *       // use the result
-     *   }).otherwise(function(error) {
-     *       // an error occurred
-     *   });
-     *
-     * @see {@link http://www.w3.org/TR/cors/|Cross-Origin Resource Sharing}
-     * @see {@link http://wiki.commonjs.org/wiki/Promises/A|CommonJS Promises/A}
-     */
-    Resource.prototype.patch = function(data, options) {
-        Check.defined('data', data);
-
-        options = defaultClone(options, {});
-        options.method = 'PATCH';
-        options.data = data;
-
-        return this._makeRequest(options);
-    };
-
-    /**
-     * Creates a Resource from a URL and calls patch() on it.
-     *
-     * @param {Object} options A url or an object with the following properties
-     * @param {String} options.url The url of the resource.
-     * @param {Object} options.data Data that is posted with the resource.
-     * @param {Object} [options.queryParameters] An object containing query parameters that will be sent when retrieving the resource.
-     * @param {Object} [options.templateValues] Key/Value pairs that are used to replace template values (eg. {x}).
-     * @param {Object} [options.headers={}] Additional HTTP headers that will be sent.
-     * @param {DefaultProxy} [options.proxy] A proxy to be used when loading the resource.
-     * @param {Resource~RetryCallback} [options.retryCallback] The Function to call when a request for this resource fails. If it returns true, the request will be retried.
-     * @param {Number} [options.retryAttempts=0] The number of times the retryCallback should be called before giving up.
-     * @param {Request} [options.request] A Request object that will be used. Intended for internal use only.
-     * @param {String} [options.responseType] The type of response.  This controls the type of item returned.
-     * @param {String} [options.overrideMimeType] Overrides the MIME type returned by the server.
-     * @param {Number} [options.timeout] The timeout of the request, in milliseconds.  If the request does not complete
-     *                 within this timeout, it is aborted and the promise is rejected with a RequestErrorEvent with the
-     *                 isTimeout property set to true.  If this property is undefined, no client-side timeout applies.
-     * @returns {Promise.<Object>|undefined} a promise that will resolve to the requested data when loaded. Returns undefined if <code>request.throttle</code> is true and the request does not have high enough priority.
-     */
-    Resource.patch = function(options) {
-        var resource = new Resource(options);
-        return resource.patch(options.data, {
-            // Make copy of just the needed fields because headers can be passed to both the constructor and to post
-            responseType: options.responseType,
-            overrideMimeType: options.overrideMimeType,
-            timeout: options.timeout
-        });
-    };
-
-    /**
-     * Contains implementations of functions that can be replaced for testing
-     *
-     * @private
-     */
-    Resource._Implementations = {};
-
-    function loadImageElement(url, crossOrigin, deferred) {
-        var image = new Image();
-
-        image.onload = function() {
-            deferred.resolve(image);
-        };
-
-        image.onerror = function(e) {
-            deferred.reject(e);
-=======
         return when.reject(e);
       });
     });
@@ -3369,6 +1530,9 @@
  * @param {String} [options.responseType] The type of response.  This controls the type of item returned.
  * @param {Object} [options.headers] Additional HTTP headers to send with the request, if any.
  * @param {String} [options.overrideMimeType] Overrides the MIME type returned by the server.
+ * @param {Number} [options.timeout] The timeout of the request, in milliseconds.  If the request does not complete
+ *                 within this timeout, it is aborted and the promise is rejected with a RequestErrorEvent with the
+ *                 isTimeout property set to true.  If this property is undefined, no client-side timeout applies.
  * @returns {Promise.<Object>|undefined} a promise that will resolve to the requested data when loaded. Returns undefined if <code>request.throttle</code> is true and the request does not have high enough priority.
  *
  *
@@ -3404,6 +1568,9 @@
  * @param {Request} [options.request] A Request object that will be used. Intended for internal use only.
  * @param {String} [options.responseType] The type of response.  This controls the type of item returned.
  * @param {String} [options.overrideMimeType] Overrides the MIME type returned by the server.
+ * @param {Number} [options.timeout] The timeout of the request, in milliseconds.  If the request does not complete
+ *                 within this timeout, it is aborted and the promise is rejected with a RequestErrorEvent with the
+ *                 isTimeout property set to true.  If this property is undefined, no client-side timeout applies.
  * @returns {Promise.<Object>|undefined} a promise that will resolve to the requested data when loaded. Returns undefined if <code>request.throttle</code> is true and the request does not have high enough priority.
  */
 Resource.fetch = function (options) {
@@ -3412,6 +1579,7 @@
     // Make copy of just the needed fields because headers can be passed to both the constructor and to fetch
     responseType: options.responseType,
     overrideMimeType: options.overrideMimeType,
+    timeout: options.timeout,
   });
 };
 
@@ -3425,6 +1593,9 @@
  * @param {String} [options.responseType] The type of response.  This controls the type of item returned.
  * @param {Object} [options.headers] Additional HTTP headers to send with the request, if any.
  * @param {String} [options.overrideMimeType] Overrides the MIME type returned by the server.
+ * @param {Number} [options.timeout] The timeout of the request, in milliseconds.  If the request does not complete
+ *                 within this timeout, it is aborted and the promise is rejected with a RequestErrorEvent with the
+ *                 isTimeout property set to true.  If this property is undefined, no client-side timeout applies.
  * @returns {Promise.<Object>|undefined} a promise that will resolve to the requested data when loaded. Returns undefined if <code>request.throttle</code> is true and the request does not have high enough priority.
  *
  *
@@ -3461,6 +1632,9 @@
  * @param {Request} [options.request] A Request object that will be used. Intended for internal use only.
  * @param {String} [options.responseType] The type of response.  This controls the type of item returned.
  * @param {String} [options.overrideMimeType] Overrides the MIME type returned by the server.
+ * @param {Number} [options.timeout] The timeout of the request, in milliseconds.  If the request does not complete
+ *                 within this timeout, it is aborted and the promise is rejected with a RequestErrorEvent with the
+ *                 isTimeout property set to true.  If this property is undefined, no client-side timeout applies.
  * @returns {Promise.<Object>|undefined} a promise that will resolve to the requested data when loaded. Returns undefined if <code>request.throttle</code> is true and the request does not have high enough priority.
  */
 Resource.delete = function (options) {
@@ -3469,6 +1643,7 @@
     // Make copy of just the needed fields because headers can be passed to both the constructor and to fetch
     responseType: options.responseType,
     overrideMimeType: options.overrideMimeType,
+    timeout: options.timeout,
     data: options.data,
   });
 };
@@ -3483,6 +1658,9 @@
  * @param {String} [options.responseType] The type of response.  This controls the type of item returned.
  * @param {Object} [options.headers] Additional HTTP headers to send with the request, if any.
  * @param {String} [options.overrideMimeType] Overrides the MIME type returned by the server.
+ * @param {Number} [options.timeout] The timeout of the request, in milliseconds.  If the request does not complete
+ *                 within this timeout, it is aborted and the promise is rejected with a RequestErrorEvent with the
+ *                 isTimeout property set to true.  If this property is undefined, no client-side timeout applies.
  * @returns {Promise.<Object>|undefined} a promise that will resolve to the requested data when loaded. Returns undefined if <code>request.throttle</code> is true and the request does not have high enough priority.
  *
  *
@@ -3518,6 +1696,9 @@
  * @param {Request} [options.request] A Request object that will be used. Intended for internal use only.
  * @param {String} [options.responseType] The type of response.  This controls the type of item returned.
  * @param {String} [options.overrideMimeType] Overrides the MIME type returned by the server.
+ * @param {Number} [options.timeout] The timeout of the request, in milliseconds.  If the request does not complete
+ *                 within this timeout, it is aborted and the promise is rejected with a RequestErrorEvent with the
+ *                 isTimeout property set to true.  If this property is undefined, no client-side timeout applies.
  * @returns {Promise.<Object>|undefined} a promise that will resolve to the requested data when loaded. Returns undefined if <code>request.throttle</code> is true and the request does not have high enough priority.
  */
 Resource.head = function (options) {
@@ -3526,6 +1707,7 @@
     // Make copy of just the needed fields because headers can be passed to both the constructor and to fetch
     responseType: options.responseType,
     overrideMimeType: options.overrideMimeType,
+    timeout: options.timeout,
   });
 };
 
@@ -3539,6 +1721,9 @@
  * @param {String} [options.responseType] The type of response.  This controls the type of item returned.
  * @param {Object} [options.headers] Additional HTTP headers to send with the request, if any.
  * @param {String} [options.overrideMimeType] Overrides the MIME type returned by the server.
+ * @param {Number} [options.timeout] The timeout of the request, in milliseconds.  If the request does not complete
+ *                 within this timeout, it is aborted and the promise is rejected with a RequestErrorEvent with the
+ *                 isTimeout property set to true.  If this property is undefined, no client-side timeout applies.
  * @returns {Promise.<Object>|undefined} a promise that will resolve to the requested data when loaded. Returns undefined if <code>request.throttle</code> is true and the request does not have high enough priority.
  *
  *
@@ -3574,6 +1759,9 @@
  * @param {Request} [options.request] A Request object that will be used. Intended for internal use only.
  * @param {String} [options.responseType] The type of response.  This controls the type of item returned.
  * @param {String} [options.overrideMimeType] Overrides the MIME type returned by the server.
+ * @param {Number} [options.timeout] The timeout of the request, in milliseconds.  If the request does not complete
+ *                 within this timeout, it is aborted and the promise is rejected with a RequestErrorEvent with the
+ *                 isTimeout property set to true.  If this property is undefined, no client-side timeout applies.
  * @returns {Promise.<Object>|undefined} a promise that will resolve to the requested data when loaded. Returns undefined if <code>request.throttle</code> is true and the request does not have high enough priority.
  */
 Resource.options = function (options) {
@@ -3582,6 +1770,7 @@
     // Make copy of just the needed fields because headers can be passed to both the constructor and to fetch
     responseType: options.responseType,
     overrideMimeType: options.overrideMimeType,
+    timeout: options.timeout,
   });
 };
 
@@ -3597,6 +1786,9 @@
  * @param {String} [options.responseType] The type of response.  This controls the type of item returned.
  * @param {Object} [options.headers] Additional HTTP headers to send with the request, if any.
  * @param {String} [options.overrideMimeType] Overrides the MIME type returned by the server.
+ * @param {Number} [options.timeout] The timeout of the request, in milliseconds.  If the request does not complete
+ *                 within this timeout, it is aborted and the promise is rejected with a RequestErrorEvent with the
+ *                 isTimeout property set to true.  If this property is undefined, no client-side timeout applies.
  * @returns {Promise.<Object>|undefined} a promise that will resolve to the requested data when loaded. Returns undefined if <code>request.throttle</code> is true and the request does not have high enough priority.
  *
  *
@@ -3636,6 +1828,9 @@
  * @param {Request} [options.request] A Request object that will be used. Intended for internal use only.
  * @param {String} [options.responseType] The type of response.  This controls the type of item returned.
  * @param {String} [options.overrideMimeType] Overrides the MIME type returned by the server.
+ * @param {Number} [options.timeout] The timeout of the request, in milliseconds.  If the request does not complete
+ *                 within this timeout, it is aborted and the promise is rejected with a RequestErrorEvent with the
+ *                 isTimeout property set to true.  If this property is undefined, no client-side timeout applies.
  * @returns {Promise.<Object>|undefined} a promise that will resolve to the requested data when loaded. Returns undefined if <code>request.throttle</code> is true and the request does not have high enough priority.
  */
 Resource.post = function (options) {
@@ -3644,6 +1839,7 @@
     // Make copy of just the needed fields because headers can be passed to both the constructor and to post
     responseType: options.responseType,
     overrideMimeType: options.overrideMimeType,
+    timeout: options.timeout,
   });
 };
 
@@ -3658,6 +1854,9 @@
  * @param {String} [options.responseType] The type of response.  This controls the type of item returned.
  * @param {Object} [options.headers] Additional HTTP headers to send with the request, if any.
  * @param {String} [options.overrideMimeType] Overrides the MIME type returned by the server.
+ * @param {Number} [options.timeout] The timeout of the request, in milliseconds.  If the request does not complete
+ *                 within this timeout, it is aborted and the promise is rejected with a RequestErrorEvent with the
+ *                 isTimeout property set to true.  If this property is undefined, no client-side timeout applies.
  * @returns {Promise.<Object>|undefined} a promise that will resolve to the requested data when loaded. Returns undefined if <code>request.throttle</code> is true and the request does not have high enough priority.
  *
  *
@@ -3697,6 +1896,9 @@
  * @param {Request} [options.request] A Request object that will be used. Intended for internal use only.
  * @param {String} [options.responseType] The type of response.  This controls the type of item returned.
  * @param {String} [options.overrideMimeType] Overrides the MIME type returned by the server.
+ * @param {Number} [options.timeout] The timeout of the request, in milliseconds.  If the request does not complete
+ *                 within this timeout, it is aborted and the promise is rejected with a RequestErrorEvent with the
+ *                 isTimeout property set to true.  If this property is undefined, no client-side timeout applies.
  * @returns {Promise.<Object>|undefined} a promise that will resolve to the requested data when loaded. Returns undefined if <code>request.throttle</code> is true and the request does not have high enough priority.
  */
 Resource.put = function (options) {
@@ -3705,6 +1907,7 @@
     // Make copy of just the needed fields because headers can be passed to both the constructor and to post
     responseType: options.responseType,
     overrideMimeType: options.overrideMimeType,
+    timeout: options.timeout,
   });
 };
 
@@ -3719,6 +1922,9 @@
  * @param {String} [options.responseType] The type of response.  This controls the type of item returned.
  * @param {Object} [options.headers] Additional HTTP headers to send with the request, if any.
  * @param {String} [options.overrideMimeType] Overrides the MIME type returned by the server.
+ * @param {Number} [options.timeout] The timeout of the request, in milliseconds.  If the request does not complete
+ *                 within this timeout, it is aborted and the promise is rejected with a RequestErrorEvent with the
+ *                 isTimeout property set to true.  If this property is undefined, no client-side timeout applies.
  * @returns {Promise.<Object>|undefined} a promise that will resolve to the requested data when loaded. Returns undefined if <code>request.throttle</code> is true and the request does not have high enough priority.
  *
  *
@@ -3758,6 +1964,9 @@
  * @param {Request} [options.request] A Request object that will be used. Intended for internal use only.
  * @param {String} [options.responseType] The type of response.  This controls the type of item returned.
  * @param {String} [options.overrideMimeType] Overrides the MIME type returned by the server.
+ * @param {Number} [options.timeout] The timeout of the request, in milliseconds.  If the request does not complete
+ *                 within this timeout, it is aborted and the promise is rejected with a RequestErrorEvent with the
+ *                 isTimeout property set to true.  If this property is undefined, no client-side timeout applies.
  * @returns {Promise.<Object>|undefined} a promise that will resolve to the requested data when loaded. Returns undefined if <code>request.throttle</code> is true and the request does not have high enough priority.
  */
 Resource.patch = function (options) {
@@ -3766,6 +1975,7 @@
     // Make copy of just the needed fields because headers can be passed to both the constructor and to post
     responseType: options.responseType,
     overrideMimeType: options.overrideMimeType,
+    timeout: options.timeout,
   });
 };
 
@@ -3837,7 +2047,6 @@
       if (defined(xhr) && defined(xhr.abort)) {
         request.cancelFunction = function () {
           xhr.abort();
->>>>>>> 2fd0e8f7
         };
       }
       return xhrDeferred.promise
@@ -3963,7 +2172,9 @@
   data,
   headers,
   deferred,
-  overrideMimeType
+  overrideMimeType,
+  timeout,
+  returnType
 ) {
   var dataUriRegexResult = dataUriRegex.exec(url);
   if (dataUriRegexResult !== null) {
@@ -4002,339 +2213,14 @@
         xhr.setRequestHeader(key, headers[key]);
       }
     }
-<<<<<<< HEAD
-
-    function loadWithHttpRequest(
-        url,
-        responseType,
-        method,
-        data,
-        headers,
-        deferred,
-        overrideMimeType
-    ) {
-        // Note: only the 'json' and 'text' responseTypes transforms the loaded buffer
-        /* eslint-disable no-undef */
-        var URL = require('url').parse(url);
-        var http = URL.protocol === 'https:' ? require('https') : require('http');
-        var zlib = require('zlib');
-        /* eslint-enable no-undef */
-
-        var options = {
-            protocol: URL.protocol,
-            hostname: URL.hostname,
-            port: URL.port,
-            path: URL.path,
-            query: URL.query,
-            method: method,
-            headers: headers
-        };
-
-        http.request(options)
-            .on('response', function(res) {
-                if (res.statusCode < 200 || res.statusCode >= 300) {
-                    deferred.reject(
-                        new RequestErrorEvent(res.statusCode, res, res.headers)
-                    );
-                    return;
-                }
-
-                var chunkArray = [];
-                res.on('data', function(chunk) {
-                    chunkArray.push(chunk);
-                });
-
-                res.on('end', function() {
-                    // eslint-disable-next-line no-undef
-                    var result = Buffer.concat(chunkArray);
-                    if (res.headers['content-encoding'] === 'gzip') {
-                        zlib.gunzip(result, function(error, resultUnzipped) {
-                            if (error) {
-                                deferred.reject(
-                                    new RuntimeError(
-                                        'Error decompressing response.'
-                                    )
-                                );
-                            } else {
-                                deferred.resolve(
-                                    decodeResponse(resultUnzipped, responseType)
-                                );
-                            }
-                        });
-                    } else {
-                        deferred.resolve(decodeResponse(result, responseType));
-                    }
-                });
-            })
-            .on('error', function(e) {
-                deferred.reject(new RequestErrorEvent());
-            })
-            .end();
-    }
-
-    var noXMLHttpRequest = typeof XMLHttpRequest === 'undefined';
-    Resource._Implementations.loadWithXhr = function(
-        url,
-        responseType,
-        method,
-        data,
-        headers,
-        deferred,
-        overrideMimeType,
-        timeout,
-        returnType
-    ) {
-        var dataUriRegexResult = dataUriRegex.exec(url);
-        if (dataUriRegexResult !== null) {
-            deferred.resolve(decodeDataUri(dataUriRegexResult, responseType));
-            return;
-        }
-
-        if (noXMLHttpRequest) {
-            loadWithHttpRequest(
-                url,
-                responseType,
-                method,
-                data,
-                headers,
-                deferred,
-                overrideMimeType
-            );
-            return;
-        }
-
-        var xhr = new XMLHttpRequest();
-
-        if (TrustedServers.contains(url)) {
-            xhr.withCredentials = true;
-        }
-
-        xhr.open(method, url, true);
-
-        if (defined(overrideMimeType) && defined(xhr.overrideMimeType)) {
-            xhr.overrideMimeType(overrideMimeType);
-        }
-
-        if (defined(headers)) {
-            for (var key in headers) {
-                if (headers.hasOwnProperty(key)) {
-                    xhr.setRequestHeader(key, headers[key]);
-                }
-            }
-        }
-
-        if (defined(responseType)) {
-            xhr.responseType = responseType;
-        }
-
-        if (defined(timeout)) {
-            xhr.timeout = timeout;
-        }
-
-        // While non-standard, file protocol always returns a status of 0 on success
-        var localFile = false;
-        if (typeof url === 'string') {
-            localFile =
-                url.indexOf('file://') === 0 ||
-                (typeof window !== 'undefined' &&
-                    window.location.origin === 'file://');
-        }
-
-        xhr.onload = function() {
-            if (
-                (xhr.status < 200 || xhr.status >= 300) &&
-                !(localFile && xhr.status === 0)
-            ) {
-                deferred.reject(
-                    new RequestErrorEvent(
-                        xhr.status,
-                        xhr.response,
-                        xhr.getAllResponseHeaders()
-                    )
-                );
-                return;
-            }
-
-            var response =
-                typeof xhr.response !== 'undefined'
-                    ? xhr.response
-                    : xhr.responseText;
-            var browserResponseType = xhr.responseType;
-
-            // Refactor of responseHeaders code to re-use
-            // input is the string from XmlHttpRequest.getAllResponseHeaders()
-            var xhrResponseHeadersToObject = function(input) {
-                var splitHeaders = input.trim().split(/[\r\n]+/);
-
-                var responseHeaders = {};
-                splitHeaders.forEach(function(line) {
-                    var parts = line.split(': ');
-                    var header = parts.shift();
-                    responseHeaders[header] = parts.join(': ');
-                });
-
-                return responseHeaders;
-            };
-
-            if (method === 'HEAD' || method === 'OPTIONS') {
-                deferred.resolve(
-                    xhrResponseHeadersToObject(
-                        xhr.getAllResponseHeaders()
-                    )
-                );
-                return;
-            }
-
-            // give everything back when that is the callers preference
-            if (returnType !== undefined) {
-                var returnValue = {};
-
-                if (returnType === 'RAWXHR') {
-                    returnValue = xhr;
-                } else if (returnType === 'XHRJSONHEADERS') {
-                    var responseHeaders = xhrResponseHeadersToObject(
-                        xhr.getAllResponseHeaders()
-                    );
-
-                    returnValue = {
-                        //status number not in xhr.getAllResponseHeaders()
-                        status: xhr.status,
-                        headers: responseHeaders,
-                        response: response
-                    };
-                }
-                // else if anyone wants to add more
-                else {
-                    deferred.reject(
-                        new RuntimeError('Service Misconfiguration for ' + url.toString())
-                    );
-                    return;
-                }
-
-                deferred.resolve(returnValue);
-                return;
-            }
-
-            //All modern browsers will go into either the first or second if block or last else block.
-            //Other code paths support older browsers that either do not support the supplied responseType
-            //or do not support the xhr.response property.
-            if (xhr.status === 204) {
-                // accept no content
-                deferred.resolve();
-            } else if (
-                defined(xhr.response) &&
-                (!defined(responseType) || browserResponseType === responseType)
-            ) {
-                deferred.resolve(response);
-            } else if (
-                responseType === 'json' &&
-                typeof response === 'string'
-            ) {
-                try {
-                    deferred.resolve(JSON.parse(response));
-                } catch (e) {
-                    deferred.reject(e);
-                }
-            } else if (
-                responseType === 'document' &&
-                typeof response === 'string'
-            ) {
-                try {
-                    var parser = new DOMParser();
-                    deferred.resolve(
-                        parser.parseFromString(response, 'text/xml')
-                    );
-                } catch (e) {
-                    deferred.reject(e);
-                }
-            } else if (
-                (browserResponseType === '' ||
-                    browserResponseType === 'document') &&
-                defined(xhr.responseXML) &&
-                xhr.responseXML.hasChildNodes()
-            ) {
-                deferred.resolve(xhr.responseXML);
-            } else if (
-                (browserResponseType === '' ||
-                    browserResponseType === 'text') &&
-                defined(xhr.responseText)
-            ) {
-                deferred.resolve(xhr.responseText);
-            } else if (typeof response === 'string') {
-                deferred.resolve(response);
-            } else {
-                deferred.reject(
-                    new RuntimeError('Invalid XMLHttpRequest response type.')
-                );
-            }
-        };
-
-        xhr.onerror = function(e) {
-            deferred.reject(new RequestErrorEvent());
-        };
-
-        xhr.ontimeout = function(e) {
-            var timeout = new RequestErrorEvent();
-            timeout.isTimeout = true;
-            deferred.reject(timeout);
-        };
-
-        xhr.send(data);
-
-        return xhr;
-    };
-
-    Resource._Implementations.loadAndExecuteScript = function(
-        url,
-        functionName,
-        deferred
-    ) {
-        return loadAndExecuteScript(url, functionName).otherwise(
-            deferred.reject
-        );
-    };
-
-    /**
-     * The default implementations
-     *
-     * @private
-     */
-    Resource._DefaultImplementations = {};
-    Resource._DefaultImplementations.createImage =
-        Resource._Implementations.createImage;
-    Resource._DefaultImplementations.loadWithXhr =
-        Resource._Implementations.loadWithXhr;
-    Resource._DefaultImplementations.loadAndExecuteScript =
-        Resource._Implementations.loadAndExecuteScript;
-
-    /**
-     * A resource instance initialized to the current browser location
-     *
-     * @type {Resource}
-     * @constant
-     */
-    Resource.DEFAULT = Object.freeze(
-        new Resource({
-            url:
-                typeof document === 'undefined'
-                    ? ''
-                    : document.location.href.split('?')[0]
-        })
-    );
-
-    /**
-     * A function that returns the value of the property.
-     * @callback Resource~RetryCallback
-     *
-     * @param {Resource} [resource] The resource that failed to load.
-     * @param {Error} [error] The error that occurred during the loading of the resource.
-     * @returns {Boolean|Promise<Boolean>} If true or a promise that resolved to true, the resource will be retried. Otherwise the failure will be returned.
-     */
-=======
   }
 
   if (defined(responseType)) {
     xhr.responseType = responseType;
+  }
+
+  if (defined(timeout)) {
+    xhr.timeout = timeout;
   }
 
   // While non-standard, file protocol always returns a status of 0 on success
@@ -4360,12 +2246,14 @@
       return;
     }
 
-    var response = xhr.response;
+    var response =
+      typeof xhr.response !== "undefined" ? xhr.response : xhr.responseText;
     var browserResponseType = xhr.responseType;
 
-    if (method === "HEAD" || method === "OPTIONS") {
-      var responseHeaderString = xhr.getAllResponseHeaders();
-      var splitHeaders = responseHeaderString.trim().split(/[\r\n]+/);
+    // Refactor of responseHeaders code to re-use
+    // input is the string from XmlHttpRequest.getAllResponseHeaders()
+    var xhrResponseHeadersToObject = function (input) {
+      var splitHeaders = input.trim().split(/[\r\n]+/);
 
       var responseHeaders = {};
       splitHeaders.forEach(function (line) {
@@ -4374,7 +2262,41 @@
         responseHeaders[header] = parts.join(": ");
       });
 
-      deferred.resolve(responseHeaders);
+      return responseHeaders;
+    };
+
+    if (method === "HEAD" || method === "OPTIONS") {
+      deferred.resolve(xhrResponseHeadersToObject(xhr.getAllResponseHeaders()));
+      return;
+    }
+
+    // give everything back when that is the callers preference
+    if (returnType !== undefined) {
+      var returnValue = {};
+
+      if (returnType === "RAWXHR") {
+        returnValue = xhr;
+      } else if (returnType === "XHRJSONHEADERS") {
+        var responseHeaders = xhrResponseHeadersToObject(
+          xhr.getAllResponseHeaders()
+        );
+
+        returnValue = {
+          //status number not in xhr.getAllResponseHeaders()
+          status: xhr.status,
+          headers: responseHeaders,
+          response: response,
+        };
+      }
+      // else if anyone wants to add more
+      else {
+        deferred.reject(
+          new RuntimeError("Service Misconfiguration for " + url.toString())
+        );
+        return;
+      }
+
+      deferred.resolve(returnValue);
       return;
     }
 
@@ -4385,13 +2307,20 @@
       // accept no content
       deferred.resolve();
     } else if (
-      defined(response) &&
+      defined(xhr.response) &&
       (!defined(responseType) || browserResponseType === responseType)
     ) {
       deferred.resolve(response);
     } else if (responseType === "json" && typeof response === "string") {
       try {
         deferred.resolve(JSON.parse(response));
+      } catch (e) {
+        deferred.reject(e);
+      }
+    } else if (responseType === "document" && typeof response === "string") {
+      try {
+        var parser = new DOMParser();
+        deferred.resolve(parser.parseFromString(response, "text/xml"));
       } catch (e) {
         deferred.reject(e);
       }
@@ -4406,6 +2335,8 @@
       defined(xhr.responseText)
     ) {
       deferred.resolve(xhr.responseText);
+    } else if (typeof response === "string") {
+      deferred.resolve(response);
     } else {
       deferred.reject(
         new RuntimeError("Invalid XMLHttpRequest response type.")
@@ -4415,6 +2346,12 @@
 
   xhr.onerror = function (e) {
     deferred.reject(new RequestErrorEvent());
+  };
+
+  xhr.ontimeout = function (e) {
+    var timeout = new RequestErrorEvent();
+    timeout.isTimeout = true;
+    deferred.reject(timeout);
   };
 
   xhr.send(data);
@@ -4466,5 +2403,4 @@
  * @param {Error} [error] The error that occurred during the loading of the resource.
  * @returns {Boolean|Promise<Boolean>} If true or a promise that resolved to true, the resource will be retried. Otherwise the failure will be returned.
  */
->>>>>>> 2fd0e8f7
 export default Resource;