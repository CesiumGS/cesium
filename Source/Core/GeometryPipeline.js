/*global define*/
define([
        './barycentricCoordinates',
        './defaultValue',
        './defined',
        './DeveloperError',
        './Cartesian2',
        './Cartesian3',
        './Cartesian4',
        './Cartographic',
        './EncodedCartesian3',
        './Intersect',
        './IntersectionTests',
        './Math',
        './Matrix3',
        './Matrix4',
        './Plane',
        './GeographicProjection',
        './ComponentDatatype',
        './IndexDatatype',
        './PrimitiveType',
        './Tipsify',
        './BoundingSphere',
        './Geometry',
        './GeometryAttribute'
    ], function(
        barycentricCoordinates,
        defaultValue,
        defined,
        DeveloperError,
        Cartesian2,
        Cartesian3,
        Cartesian4,
        Cartographic,
        EncodedCartesian3,
        Intersect,
        IntersectionTests,
        CesiumMath,
        Matrix3,
        Matrix4,
        Plane,
        GeographicProjection,
        ComponentDatatype,
        IndexDatatype,
        PrimitiveType,
        Tipsify,
        BoundingSphere,
        Geometry,
        GeometryAttribute) {
    "use strict";

    /**
     * Content pipeline functions for geometries.
     *
     * @exports GeometryPipeline
     *
     * @see Geometry
     * @see Context#createVertexArrayFromGeometry
     */
    var GeometryPipeline = {};

    function addTriangle(lines, index, i0, i1, i2) {
        lines[index++] = i0;
        lines[index++] = i1;

        lines[index++] = i1;
        lines[index++] = i2;

        lines[index++] = i2;
        lines[index] = i0;
    }

    function trianglesToLines(triangles) {
        var count = triangles.length;
        var size = (count / 3) * 6;
        var lines = IndexDatatype.createTypedArray(count, size);

        var index = 0;
        for ( var i = 0; i < count; i += 3, index += 6) {
            addTriangle(lines, index, triangles[i], triangles[i + 1], triangles[i + 2]);
        }

        return lines;
    }

    function triangleStripToLines(triangles) {
        var count = triangles.length;
        if (count >= 3) {
            var size = (count - 2) * 6;
            var lines = IndexDatatype.createTypedArray(count, size);

            addTriangle(lines, 0, triangles[0], triangles[1], triangles[2]);
            var index = 6;

            for ( var i = 3; i < count; ++i, index += 6) {
                addTriangle(lines, index, triangles[i - 1], triangles[i], triangles[i - 2]);
            }

            return lines;
        }

        return new Uint16Array();
    }

    function triangleFanToLines(triangles) {
        if (triangles.length > 0) {
            var count = triangles.length - 1;
            var size = (count - 1) * 6;
            var lines = IndexDatatype.createTypedArray(count, size);

            var base = triangles[0];
            var index = 0;
            for ( var i = 1; i < count; ++i, index += 6) {
                addTriangle(lines, index, base, triangles[i], triangles[i + 1]);
            }

            return lines;
        }

        return new Uint16Array();
    }

    /**
     * Converts a geometry's triangle indices to line indices.  If the geometry has an <code>indices</code>
     * and its <code>primitiveType</code> is <code>TRIANGLES</code>, <code>TRIANGLE_STRIP</code>,
     * <code>TRIANGLE_FAN</code>, it is converted to <code>LINES</code>; otherwise, the geometry is not changed.
     * <p>
     * This is commonly used to create a wireframe geometry for visual debugging.
     * </p>
     *
     * @param {Geometry} geometry The geometry to modify.
     *
     * @returns {Geometry} The modified <code>geometry</code> argument, with its triangle indices converted to lines.
     *
     * @exception {DeveloperError} geometry is required.
     * @exception {DeveloperError} geometry.primitiveType must be TRIANGLES, TRIANGLE_STRIP, or TRIANGLE_FAN.
     *
     * @example
     * geometry = GeometryPipeline.toWireframe(geometry);
     */
    GeometryPipeline.toWireframe = function(geometry) {
        if (!defined(geometry)) {
            throw new DeveloperError('geometry is required.');
        }

        var indices = geometry.indices;
        if (defined(indices)) {
            switch (geometry.primitiveType.value) {
                case PrimitiveType.TRIANGLES.value:
                    geometry.indices = trianglesToLines(indices);
                    break;
                case PrimitiveType.TRIANGLE_STRIP.value:
                    geometry.indices = triangleStripToLines(indices);
                    break;
                case PrimitiveType.TRIANGLE_FAN.value:
                    geometry.indices = triangleFanToLines(indices);
                    break;
                default:
                    throw new DeveloperError('geometry.primitiveType must be TRIANGLES, TRIANGLE_STRIP, or TRIANGLE_FAN.');
            }

            geometry.primitiveType = PrimitiveType.LINES;
        }

        return geometry;
    };

    /**
     * Creates a new {@link Geometry} with <code>LINES</code> representing the provided
     * attribute (<code>attributeName</code>) for the provided geometry.  This is used to
     * visualize vector attributes like normals, binormals, and tangents.
     *
     * @param {Geometry} geometry The <code>Geometry</code> instance with the attribute.
     * @param {String} [attributeName='normal'] The name of the attribute.
     * @param {Number} [length=10000.0] The length of each line segment in meters.  This can be negative to point the vector in the opposite direction.
     *
     * @returns {Geometry} A new <code>Geometry<code> instance with line segments for the vector.
     *
     * @exception {DeveloperError} geometry is required.
     * @exception {DeveloperError} geometry.attributes.position is required.
     * @exception {DeveloperError} geometry.attributes must have an attribute with the same name as the attributeName parameter.
     *
     * @example
     * var geometry = GeometryPipeline.createLineSegmentsForVectors(instance.geometry, 'binormal', 100000.0),
     */
    GeometryPipeline.createLineSegmentsForVectors = function(geometry, attributeName, length) {
        if (!defined(geometry)) {
            throw new DeveloperError('geometry is required.');
        }

        if (!defined(geometry.attributes.position)) {
            throw new DeveloperError('geometry.attributes.position is required.');
        }

        attributeName = defaultValue(attributeName, 'normal');

        if (!defined(geometry.attributes[attributeName])) {
            throw new DeveloperError('geometry.attributes must have an attribute with the same name as the attributeName parameter, ' + attributeName + '.');
        }

        length = defaultValue(length, 10000.0);

        var positions = geometry.attributes.position.values;
        var vectors = geometry.attributes[attributeName].values;
        var positionsLength = positions.length;

        var newPositions = new Float64Array(2 * positionsLength);

        var j = 0;
        for (var i = 0; i < positionsLength; i += 3) {
            newPositions[j++] = positions[i];
            newPositions[j++] = positions[i + 1];
            newPositions[j++] = positions[i + 2];

            newPositions[j++] = positions[i] + (vectors[i] * length);
            newPositions[j++] = positions[i + 1] + (vectors[i + 1] * length);
            newPositions[j++] = positions[i + 2] + (vectors[i + 2] * length);
        }

        var newBoundingSphere;
        var bs = geometry.boundingSphere;
        if (defined(bs)) {
            newBoundingSphere = new BoundingSphere(bs.center, bs.radius + length);
        }

        return new Geometry({
            attributes : {
                position : new GeometryAttribute({
                    componentDatatype : ComponentDatatype.DOUBLE,
                    componentsPerAttribute : 3,
                    values : newPositions
                })
            },
            primitiveType : PrimitiveType.LINES,
            boundingSphere : newBoundingSphere
        });
    };

    /**
     * Creates an object that maps attribute names to unique indices for matching
     * vertex attributes and shader programs.
     *
     * @param {Geometry} geometry The geometry, which is not modified, to create the object for.
     *
     * @returns {Object} An object with attribute name / index pairs.
     *
     * @exception {DeveloperError} geometry is required.
     *
     * @example
     * var attributeIndices = GeometryPipeline.createAttributeIndices(geometry);
     * // Example output
     * // {
     * //   'position' : 0,
     * //   'normal' : 1
     * // }
     *
     * @see Context#createVertexArrayFromGeometry
     * @see ShaderCache
     */
    GeometryPipeline.createAttributeIndices = function(geometry) {
        if (!defined(geometry)) {
            throw new DeveloperError('geometry is required.');
        }

        // There can be a WebGL performance hit when attribute 0 is disabled, so
        // assign attribute locations to well-known attributes.
        var semantics = [
            'position',
            'positionHigh',
            'positionLow',

            // From VertexFormat.position - after 2D projection and high-precision encoding
            'position3DHigh',
            'position3DLow',
            'position2DHigh',
            'position2DLow',

            // From Primitive
            'pickColor',

            // From VertexFormat
            'normal',
            'st',
            'binormal',
            'tangent'
        ];

        var attributes = geometry.attributes;
        var indices = {};
        var j = 0;
        var i;
        var len = semantics.length;

        // Attribute locations for well-known attributes
        for (i = 0; i < len; ++i) {
            var semantic = semantics[i];

            if (defined(attributes[semantic])) {
                indices[semantic] = j++;
            }
        }

        // Locations for custom attributes
        for (var name in attributes) {
            if (attributes.hasOwnProperty(name) && (!defined(indices[name]))) {
                indices[name] = j++;
            }
        }

        return indices;
    };

    /**
     * Reorders a geometry's attributes and <code>indices</code> to achieve better performance from the GPU's pre-vertex-shader cache.
     *
     * @param {Geometry} geometry The geometry to modify.
     *
     * @returns {Geometry} The modified <code>geometry</code> argument, with its attributes and indices reordered for the GPU's pre-vertex-shader cache.
     *
     * @exception {DeveloperError} geometry is required.
     * @exception {DeveloperError} Each attribute array in geometry.attributes must have the same number of attributes.
     *
     * @example
     * geometry = GeometryPipeline.reorderForPreVertexCache(geometry);
     *
     * @see GeometryPipeline.reorderForPostVertexCache
     */
    GeometryPipeline.reorderForPreVertexCache = function(geometry) {
        if (!defined(geometry)) {
            throw new DeveloperError('geometry is required.');
        }

        var numVertices = Geometry.computeNumberOfVertices(geometry);

        var indices = geometry.indices;
        if (defined(indices)) {
            var indexCrossReferenceOldToNew = new Int32Array(numVertices);
            for ( var i = 0; i < numVertices; i++) {
                indexCrossReferenceOldToNew[i] = -1;
            }

            // Construct cross reference and reorder indices
            var indicesIn = indices;
            var numIndices = indicesIn.length;
            var indicesOut = IndexDatatype.createTypedArray(numVertices, numIndices);

            var intoIndicesIn = 0;
            var intoIndicesOut = 0;
            var nextIndex = 0;
            var tempIndex;
            while (intoIndicesIn < numIndices) {
                tempIndex = indexCrossReferenceOldToNew[indicesIn[intoIndicesIn]];
                if (tempIndex !== -1) {
                    indicesOut[intoIndicesOut] = tempIndex;
                } else {
                    tempIndex = indicesIn[intoIndicesIn];
                    indexCrossReferenceOldToNew[tempIndex] = nextIndex;

                    indicesOut[intoIndicesOut] = nextIndex;
                    ++nextIndex;
                }
                ++intoIndicesIn;
                ++intoIndicesOut;
            }
            geometry.indices = indicesOut;

            // Reorder attributes
            var attributes = geometry.attributes;
            for ( var property in attributes) {
                if (attributes.hasOwnProperty(property) &&
                        defined(attributes[property]) &&
                        defined(attributes[property].values)) {

                    var attribute = attributes[property];
                    var elementsIn = attribute.values;
                    var intoElementsIn = 0;
                    var numComponents = attribute.componentsPerAttribute;
                    var elementsOut = ComponentDatatype.createTypedArray(attribute.componentDatatype, elementsIn.length);
                    while (intoElementsIn < numVertices) {
                        var temp = indexCrossReferenceOldToNew[intoElementsIn];
                        for (i = 0; i < numComponents; i++) {
                            elementsOut[numComponents * temp + i] = elementsIn[numComponents * intoElementsIn + i];
                        }
                        ++intoElementsIn;
                    }
                    attribute.values = elementsOut;
                }
            }
        }

        return geometry;
    };

    /**
     * Reorders a geometry's <code>indices</code> to achieve better performance from the GPU's
     * post vertex-shader cache by using the Tipsify algorithm.  If the geometry <code>primitiveType</code>
     * is not <code>TRIANGLES</code> or the geometry does not have an <code>indices</code>, this function has no effect.
     *
     * @param {Geometry} geometry The geometry to modify.
     * @param {Number} [cacheCapacity=24] The number of vertices that can be held in the GPU's vertex cache.
     *
     * @returns {Geometry} The modified <code>geometry</code> argument, with its indices reordered for the post-vertex-shader cache.
     *
     * @exception {DeveloperError} geometry is required.
     * @exception {DeveloperError} cacheCapacity must be greater than two.
     *
     * @example
     * geometry = GeometryPipeline.reorderForPostVertexCache(geometry);
     *
     * @see GeometryPipeline.reorderForPreVertexCache
     * @see <a href='http://gfx.cs.princeton.edu/pubs/Sander_2007_%3ETR/tipsy.pdf'>
     * Fast Triangle Reordering for Vertex Locality and Reduced Overdraw</a>
     * by Sander, Nehab, and Barczak
     */
    GeometryPipeline.reorderForPostVertexCache = function(geometry, cacheCapacity) {
        if (!defined(geometry)) {
            throw new DeveloperError('geometry is required.');
        }

        var indices = geometry.indices;
        if ((geometry.primitiveType.value === PrimitiveType.TRIANGLES.value) && (defined(indices))) {
            var numIndices = indices.length;
            var maximumIndex = 0;
            for ( var j = 0; j < numIndices; j++) {
                if (indices[j] > maximumIndex) {
                    maximumIndex = indices[j];
                }
            }
            geometry.indices = Tipsify.tipsify({
                indices : indices,
                maximumIndex : maximumIndex,
                cacheSize : cacheCapacity
            });
        }

        return geometry;
    };

    function copyAttributesDescriptions(attributes) {
        var newAttributes = {};

        for ( var attribute in attributes) {
            if (attributes.hasOwnProperty(attribute) &&
                    defined(attributes[attribute]) &&
                    defined(attributes[attribute].values)) {

                var attr = attributes[attribute];
                newAttributes[attribute] = new GeometryAttribute({
                    componentDatatype : attr.componentDatatype,
                    componentsPerAttribute : attr.componentsPerAttribute,
                    normalize : attr.normalize,
                    values : []
                });
            }
        }

        return newAttributes;
    }

    function copyVertex(destinationAttributes, sourceAttributes, index) {
        for ( var attribute in sourceAttributes) {
            if (sourceAttributes.hasOwnProperty(attribute) &&
                    defined(sourceAttributes[attribute]) &&
                    defined(sourceAttributes[attribute].values)) {

                var attr = sourceAttributes[attribute];

                for ( var k = 0; k < attr.componentsPerAttribute; ++k) {
                    destinationAttributes[attribute].values.push(attr.values[(index * attr.componentsPerAttribute) + k]);
                }
            }
        }
    }

    /**
     * Splits a geometry into multiple geometries, if necessary, to ensure that indices in the
     * <code>indices</code> fit into unsigned shorts.  This is used to meet the WebGL requirements
     * when {@link Context#getElementIndexUint} is <code>false</code>.
     * <p>
     * If the geometry does not have any <code>indices</code>, this function has no effect.
     * </p>
     *
     * @param {Geometry} geometry The geometry to be split into multiple geometries.
     *
     * @returns {Array} An array of geometries, each with indices that fit into unsigned shorts.
     *
     * @exception {DeveloperError} geometry is required.
     * @exception {DeveloperError} geometry.primitiveType must equal to PrimitiveType.TRIANGLES, PrimitiveType.LINES, or PrimitiveType.POINTS
     * @exception {DeveloperError} All geometry attribute lists must have the same number of attributes.
     *
     * @example
     * var geometries = GeometryPipeline.fitToUnsignedShortIndices(geometry);
     */
    GeometryPipeline.fitToUnsignedShortIndices = function(geometry) {
        if (!defined(geometry)) {
            throw new DeveloperError('geometry is required.');
        }

        if ((defined(geometry.indices)) &&
            ((geometry.primitiveType.value !== PrimitiveType.TRIANGLES.value) &&
             (geometry.primitiveType.value !== PrimitiveType.LINES.value) &&
             (geometry.primitiveType.value !== PrimitiveType.POINTS.value))) {
            throw new DeveloperError('geometry.primitiveType must equal to PrimitiveType.TRIANGLES, PrimitiveType.LINES, or PrimitiveType.POINTS.');
        }

        var geometries = [];

        // If there's an index list and more than 64K attributes, it is possible that
        // some indices are outside the range of unsigned short [0, 64K - 1]
        var numberOfVertices = Geometry.computeNumberOfVertices(geometry);
        if (defined(geometry.indices) && (numberOfVertices > CesiumMath.SIXTY_FOUR_KILOBYTES)) {
            var oldToNewIndex = [];
            var newIndices = [];
            var currentIndex = 0;
            var newAttributes = copyAttributesDescriptions(geometry.attributes);

            var originalIndices = geometry.indices;
            var numberOfIndices = originalIndices.length;

            var indicesPerPrimitive;

            if (geometry.primitiveType.value === PrimitiveType.TRIANGLES.value) {
                indicesPerPrimitive = 3;
            } else if (geometry.primitiveType.value === PrimitiveType.LINES.value) {
                indicesPerPrimitive = 2;
            } else if (geometry.primitiveType.value === PrimitiveType.POINTS.value) {
                indicesPerPrimitive = 1;
            }

            for ( var j = 0; j < numberOfIndices; j += indicesPerPrimitive) {
                for (var k = 0; k < indicesPerPrimitive; ++k) {
                    var x = originalIndices[j + k];
                    var i = oldToNewIndex[x];
                    if (!defined(i)) {
                        i = currentIndex++;
                        oldToNewIndex[x] = i;
                        copyVertex(newAttributes, geometry.attributes, x);
                    }
                    newIndices.push(i);
                }

                if (currentIndex + indicesPerPrimitive > CesiumMath.SIXTY_FOUR_KILOBYTES) {
                    geometries.push(new Geometry({
                        attributes : newAttributes,
                        indices : newIndices,
                        primitiveType : geometry.primitiveType,
                        boundingSphere : geometry.boundingSphere
                    }));

                    // Reset for next vertex-array
                    oldToNewIndex = [];
                    newIndices = [];
                    currentIndex = 0;
                    newAttributes = copyAttributesDescriptions(geometry.attributes);
                }
            }

            if (newIndices.length !== 0) {
                geometries.push(new Geometry({
                    attributes : newAttributes,
                    indices : newIndices,
                    primitiveType : geometry.primitiveType,
                    boundingSphere : geometry.boundingSphere
                }));
            }
        } else {
            // No need to split into multiple geometries
            geometries.push(geometry);
        }

        return geometries;
    };

    var scratchProjectTo2DCartesian3 = new Cartesian3();
    var scratchProjectTo2DCartographic = new Cartographic();

    /**
     * Projects a geometry's 3D <code>position</code> attribute to 2D, replacing the <code>position</code>
     * attribute with separate <code>position3D</code> and <code>position2D</code> attributes.
     * <p>
     * If the geometry does not have a <code>position</code>, this function has no effect.
     * </p>
     *
     * @param {Geometry} geometry The geometry to modify.
     * @param {String} attributeName The name of the attribute.
     * @param {String} attributeName3D The name of the attribute in 3D.
     * @param {String} attributeName2D The name of the attribute in 2D.
     * @param {Object} [projection=new GeographicProjection()] The projection to use.
     *
     * @returns {Geometry} The modified <code>geometry</code> argument with <code>position3D</code> and <code>position2D</code> attributes.
     *
     * @exception {DeveloperError} geometry is required.
     * @exception {DeveloperError} attributeName is required.
     * @exception {DeveloperError} attributeName3D is required.
     * @exception {DeveloperError} attributeName2D is required.
     * @exception {DeveloperError} geometry must have attribute matching the attributeName argument.
     * @exception {DeveloperError} The attribute componentDatatype must be ComponentDatatype.DOUBLE.
     *
     * @example
     * geometry = GeometryPipeline.projectTo2D(geometry, 'position', 'position3D', 'position2D');
     */
    GeometryPipeline.projectTo2D = function(geometry, attributeName, attributeName3D, attributeName2D, projection) {
        if (!defined(geometry)) {
            throw new DeveloperError('geometry is required.');
        }

        if (!defined(attributeName)) {
            throw new DeveloperError('attributeName is required.');
        }

        if (!defined(attributeName3D)) {
            throw new DeveloperError('attributeName3D is required.');
        }

        if (!defined(attributeName2D)) {
            throw new DeveloperError('attributeName2D is required.');
        }

        var attribute = geometry.attributes[attributeName];
        if (!defined(attribute)) {
            throw new DeveloperError('geometry must have attribute matching the attributeName argument: ' + attributeName + '.');
        }

        if (attribute.componentDatatype.value !== ComponentDatatype.DOUBLE.value) {
            throw new DeveloperError('The attribute componentDatatype must be ComponentDatatype.DOUBLE.');
        }

        projection = (defined(projection)) ? projection : new GeographicProjection();
        var ellipsoid = projection.getEllipsoid();

        // Project original values to 2D.
        var values3D = attribute.values;
        var projectedValues = new Float64Array(values3D.length);
        var index = 0;

        for ( var i = 0; i < values3D.length; i += 3) {
            var value = Cartesian3.fromArray(values3D, i, scratchProjectTo2DCartesian3);
<<<<<<< HEAD
            
            if (value.x === 0 && value.y === 0 && value.z === 0) {
=======

            if (Cartesian3.equals(value, Cartesian3.ZERO)) {
>>>>>>> 57cd9ad3
                continue;
            }
            var lonLat = ellipsoid.cartesianToCartographic(value, scratchProjectTo2DCartographic);
            var projectedLonLat = projection.project(lonLat, scratchProjectTo2DCartesian3);

            projectedValues[index++] = projectedLonLat.x;
            projectedValues[index++] = projectedLonLat.y;
            projectedValues[index++] = projectedLonLat.z;
        }

        // Rename original cartesians to WGS84 cartesians.
        geometry.attributes[attributeName3D] = attribute;

        // Replace original cartesians with 2D projected cartesians
        geometry.attributes[attributeName2D] = new GeometryAttribute({
            componentDatatype : ComponentDatatype.DOUBLE,
            componentsPerAttribute : 3,
            values : projectedValues
        });
        delete geometry.attributes[attributeName];

        return geometry;
    };

    var encodedResult = {
        high : 0.0,
        low : 0.0
    };

    /**
     * Encodes floating-point geometry attribute values as two separate attributes to improve
     * rendering precision using the same encoding as {@link EncodedCartesian3}.
     * <p>
     * This is commonly used to create high-precision position vertex attributes.
     * </p>
     *
     * @param {Geometry} geometry The geometry to modify.
     * @param {String} attributeName The name of the attribute.
     * @param {String} attributeHighName The name of the attribute for the encoded high bits.
     * @param {String} attributeLowName The name of the attribute for the encoded low bits.
     *
     * @returns {Geometry} The modified <code>geometry</code> argument, with its encoded attribute.
     *
     * @exception {DeveloperError} geometry is required.
     * @exception {DeveloperError} attributeName is required.
     * @exception {DeveloperError} attributeHighName is required.
     * @exception {DeveloperError} attributeLowName is required.
     * @exception {DeveloperError} geometry must have attribute matching the attributeName argument.
     * @exception {DeveloperError} The attribute componentDatatype must be ComponentDatatype.DOUBLE.
     *
     * @example
     * geometry = GeometryPipeline.encodeAttribute(geometry, 'position3D', 'position3DHigh', 'position3DLow');
     *
     * @see EncodedCartesian3
     */
    GeometryPipeline.encodeAttribute = function(geometry, attributeName, attributeHighName, attributeLowName) {
        if (!defined(geometry)) {
            throw new DeveloperError('geometry is required.');
        }

        if (!defined(attributeName)) {
            throw new DeveloperError('attributeName is required.');
        }

        if (!defined(attributeHighName)) {
            throw new DeveloperError('attributeHighName is required.');
        }

        if (!defined(attributeLowName)) {
            throw new DeveloperError('attributeLowName is required.');
        }

        var attribute = geometry.attributes[attributeName];

        if (!defined(attribute)) {
            throw new DeveloperError('geometry must have attribute matching the attributeName argument: ' + attributeName + '.');
        }

        if (attribute.componentDatatype.value !== ComponentDatatype.DOUBLE.value) {
            throw new DeveloperError('The attribute componentDatatype must be ComponentDatatype.DOUBLE.');
        }

        var values = attribute.values;
        var length = values.length;
        var highValues = new Float32Array(length);
        var lowValues = new Float32Array(length);

        for (var i = 0; i < length; ++i) {
            EncodedCartesian3.encode(values[i], encodedResult);
            highValues[i] = encodedResult.high;
            lowValues[i] = encodedResult.low;
        }

        var componentsPerAttribute = attribute.componentsPerAttribute;

        geometry.attributes[attributeHighName] = new GeometryAttribute({
            componentDatatype : ComponentDatatype.FLOAT,
            componentsPerAttribute : componentsPerAttribute,
            values : highValues
        });
        geometry.attributes[attributeLowName] = new GeometryAttribute({
            componentDatatype : ComponentDatatype.FLOAT,
            componentsPerAttribute : componentsPerAttribute,
            values : lowValues
        });
        delete geometry.attributes[attributeName];

        return geometry;
    };

    var scratchCartesian3 = new Cartesian3();
    var scratchCartesian4 = new Cartesian4();

    function transformPoint(matrix, attribute) {
        if (defined(attribute)) {
            var values = attribute.values;
            var length = values.length;
            for (var i = 0; i < length; i += 3) {
                Cartesian3.unpack(values, i, scratchCartesian3);
                Matrix4.multiplyByPoint(matrix, scratchCartesian3, scratchCartesian4);
                Cartesian3.pack(scratchCartesian4, values, i);
            }
        }
    }

    function transformVector(matrix, attribute) {
        if (defined(attribute)) {
            var values = attribute.values;
            var length = values.length;
            for (var i = 0; i < length; i += 3) {
                Cartesian3.unpack(values, i, scratchCartesian3);
                Matrix3.multiplyByVector(matrix, scratchCartesian3, scratchCartesian4);
                Cartesian3.pack(scratchCartesian4, values, i);
            }
        }
    }

    var inverseTranspose = new Matrix4();
    var normalMatrix = new Matrix3();

    /**
     * Transforms a geometry instance to world coordinates.  This is used as a prerequisite
     * to batch together several instances with {@link GeometryPipeline.combine}.  This changes
     * the instance's <code>modelMatrix</code> to {@see Matrix4.IDENTITY} and transforms the
     * following attributes if they are present: <code>position</code>, <code>normal</code>,
     * <code>binormal</code>, and <code>tangent</code>.
     *
     * @param {GeometryInstance} instance The geometry instance to modify.
     *
     * @returns {GeometryInstance} The modified <code>instance</code> argument, with its attributes transforms to world coordinates.
     *
     * @exception {DeveloperError} instance is required.
     *
     * @example
     * for (var i = 0; i < instances.length; ++i) {
     *   GeometryPipeline.transformToWorldCoordinates(instances[i]);
     * }
     * var geometry = GeometryPipeline.combine(instances);
     *
     * @see GeometryPipeline.combine
     */
    GeometryPipeline.transformToWorldCoordinates = function(instance) {
        if (!defined(instance)) {
            throw new DeveloperError('instance is required.');
        }

        var modelMatrix = instance.modelMatrix;

        if (Matrix4.equals(modelMatrix, Matrix4.IDENTITY)) {
            // Already in world coordinates
            return instance;
        }

        var attributes = instance.geometry.attributes;

        // Transform attributes in known vertex formats
        transformPoint(modelMatrix, attributes.position);

        if ((defined(attributes.normal)) ||
            (defined(attributes.binormal)) ||
            (defined(attributes.tangent))) {

            Matrix4.inverse(modelMatrix, inverseTranspose);
            Matrix4.transpose(inverseTranspose, inverseTranspose);
            Matrix4.getRotation(inverseTranspose, normalMatrix);

            transformVector(normalMatrix, attributes.normal);
            transformVector(normalMatrix, attributes.binormal);
            transformVector(normalMatrix, attributes.tangent);
        }

        var boundingSphere = instance.geometry.boundingSphere;

        if (defined(boundingSphere)) {
            Matrix4.multiplyByPoint(modelMatrix, boundingSphere.center, boundingSphere.center);
            boundingSphere.center = Cartesian3.fromCartesian4(boundingSphere.center);
        }

        instance.modelMatrix = Matrix4.IDENTITY.clone();

        return instance;
    };

    function findAttributesInAllGeometries(instances) {
        var length = instances.length;

        var attributesInAllGeometries = {};

        var attributes0 = instances[0].geometry.attributes;
        var name;

        for (name in attributes0) {
            if (attributes0.hasOwnProperty(name) &&
                    defined(attributes0[name]) &&
                    defined(attributes0[name].values)) {

                var attribute = attributes0[name];
                var numberOfComponents = attribute.values.length;
                var inAllGeometries = true;

                // Does this same attribute exist in all geometries?
                for (var i = 1; i < length; ++i) {
                    var otherAttribute = instances[i].geometry.attributes[name];

                    if ((!defined(otherAttribute)) ||
                        (attribute.componentDatatype.value !== otherAttribute.componentDatatype.value) ||
                        (attribute.componentsPerAttribute !== otherAttribute.componentsPerAttribute) ||
                        (attribute.normalize !== otherAttribute.normalize)) {

                        inAllGeometries = false;
                        break;
                    }

                    numberOfComponents += otherAttribute.values.length;
                }

                if (inAllGeometries) {
                    attributesInAllGeometries[name] = new GeometryAttribute({
                        componentDatatype : attribute.componentDatatype,
                        componentsPerAttribute : attribute.componentsPerAttribute,
                        normalize : attribute.normalize,
                        values : ComponentDatatype.createTypedArray(attribute.componentDatatype, numberOfComponents)
                    });
                }
            }
        }

        return attributesInAllGeometries;
    }

    /**
     * Combines geometry from several {@link GeometryInstance} objects into one geometry.
     * This concatenates the attributes, concatenates and adjusts the indices, and creates
     * a bounding sphere encompassing all instances.
     * <p>
     * If the instances do not have the same attributes, a subset of attributes common
     * to all instances is used, and the others are ignored.
     * </p>
     * <p>
     * This is used by {@link Primitive} to efficiently render a large amount of static data.
     * </p>
     *
     * @param {Array} [instances] The array of {@link GeometryInstance} objects whose geometry will be combined.
     *
     * @returns {Geometry} A single geometry created from the provided geometry instances.
     *
     * @exception {DeveloperError} instances is required and must have length greater than zero.
     * @exception {DeveloperError} All instances must have the same modelMatrix.
     * @exception {DeveloperError} All instance geometries must have an indices or not have one.
     * @exception {DeveloperError} All instance geometries must have the same primitiveType.
     *
     * @example
     * for (var i = 0; i < instances.length; ++i) {
     *   GeometryPipeline.transformToWorldCoordinates(instances[i]);
     * }
     * var geometry = GeometryPipeline.combine(instances);
     *
     * @see GeometryPipeline.transformToWorldCoordinates
     */
    GeometryPipeline.combine = function(instances) {
        if ((!defined(instances)) || (instances.length < 1)) {
            throw new DeveloperError('instances is required and must have length greater than zero.');
        }

        var length = instances.length;

        var name;
        var i;
        var j;
        var k;

        var m = instances[0].modelMatrix;
        var haveIndices = (defined(instances[0].geometry.indices));
        var primitiveType = instances[0].geometry.primitiveType;

        for (i = 1; i < length; ++i) {
            if (!Matrix4.equals(instances[i].modelMatrix, m)) {
                throw new DeveloperError('All instances must have the same modelMatrix.');
            }

            if ((defined(instances[i].geometry.indices)) !== haveIndices) {
                throw new DeveloperError('All instance geometries must have an indices or not have one.');
            }

            if (instances[i].geometry.primitiveType.value !== primitiveType.value) {
                throw new DeveloperError('All instance geometries must have the same primitiveType.');
            }
        }

        // Find subset of attributes in all geometries
        var attributes = findAttributesInAllGeometries(instances);
        var values;
        var sourceValues;
        var sourceValuesLength;

        // Combine attributes from each geometry into a single typed array
        for (name in attributes) {
            if (attributes.hasOwnProperty(name)) {
                values = attributes[name].values;

                k = 0;
                for (i = 0; i < length; ++i) {
                    sourceValues = instances[i].geometry.attributes[name].values;
                    sourceValuesLength = sourceValues.length;

                    for (j = 0; j < sourceValuesLength; ++j) {
                        values[k++] = sourceValues[j];
                    }
                }
            }
        }

        // Combine index lists
        var indices;

        if (haveIndices) {
            var numberOfIndices = 0;
            for (i = 0; i < length; ++i) {
                numberOfIndices += instances[i].geometry.indices.length;
            }

            var numberOfVertices = Geometry.computeNumberOfVertices(new Geometry({
                attributes : attributes,
                primitiveType : PrimitiveType.POINTS
            }));
            var destIndices = IndexDatatype.createTypedArray(numberOfVertices, numberOfIndices);

            var destOffset = 0;
            var offset = 0;

            for (i = 0; i < length; ++i) {
                var sourceIndices = instances[i].geometry.indices;
                var sourceIndicesLen = sourceIndices.length;

                for (k = 0; k < sourceIndicesLen; ++k) {
                    destIndices[destOffset++] = offset + sourceIndices[k];
                }

                offset += Geometry.computeNumberOfVertices(instances[i].geometry);
            }

            indices = destIndices;
        }

        // Create bounding sphere that includes all instances
        var center = new Cartesian3();
        var radius = 0.0;
        var bs;

        for (i = 0; i < length; ++i) {
            bs = instances[i].geometry.boundingSphere;
            if (!defined(bs)) {
                // If any geometries have an undefined bounding sphere, then so does the combined geometry
                center = undefined;
                break;
            }

            Cartesian3.add(bs.center, center, center);
        }

        if (defined(center)) {
            Cartesian3.divideByScalar(center, length, center);

            for (i = 0; i < length; ++i) {
                bs = instances[i].geometry.boundingSphere;
                var tempRadius = Cartesian3.magnitude(Cartesian3.subtract(bs.center, center)) + bs.radius;

                if (tempRadius > radius) {
                    radius = tempRadius;
                }
            }
        }

        return new Geometry({
            attributes : attributes,
            indices : indices,
            primitiveType : primitiveType,
            boundingSphere : (defined(center)) ? new BoundingSphere(center, radius) : undefined
        });
    };

    var normal = new Cartesian3();
    var v0 = new Cartesian3();
    var v1 = new Cartesian3();
    var v2 = new Cartesian3();

    /**
     * Computes per-vertex normals for a geometry containing <code>TRIANGLES</code> by averaging the normals of
     * all triangles incident to the vertex.  The result is a new <code>normal</code> attribute added to the geometry.
     * This assumes a counter-clockwise winding order.
     *
     * @param {Geometry} geometry The geometry to modify.
     *
     * @returns {Geometry} The modified <code>geometry</code> argument with the computed <code>normal</code> attribute.
     *
     * @exception {DeveloperError} geometry is required.
     * @exception {DeveloperError} geometry.attributes.position.values is required.
     * @exception {DeveloperError} geometry.indices is required.
     * @exception {DeveloperError} geometry.indices length must be greater than 0 and be a multiple of 3.
     * @exception {DeveloperError} geometry.primitiveType must be {@link PrimitiveType.TRIANGLES}.
     *
     * @example
     * GeometryPipeline.computeNormal(geometry);
     */
    GeometryPipeline.computeNormal = function(geometry) {
        if (!defined(geometry)) {
            throw new DeveloperError('geometry is required.');
        }

        var attributes = geometry.attributes;
        var indices = geometry.indices;

        if (!defined(attributes.position) || !defined(attributes.position.values)) {
            throw new DeveloperError('geometry.attributes.position.values is required.');
        }

        if (!defined(indices)) {
            throw new DeveloperError('geometry.indices is required.');
        }

        if (indices.length < 2 || indices.length % 3 !== 0) {
            throw new DeveloperError('geometry.indices length must be greater than 0 and be a multiple of 3.');
        }

        if (geometry.primitiveType.value !== PrimitiveType.TRIANGLES.value) {
            throw new DeveloperError('geometry.primitiveType must be PrimitiveType.TRIANGLES.');
        }

        var vertices = geometry.attributes.position.values;
        var numVertices = geometry.attributes.position.values.length / 3;
        var numIndices = indices.length;
        var normalsPerVertex = new Array(numVertices);
        var normalsPerTriangle = new Array(numIndices / 3);
        var normalIndices = new Array(numIndices);

        for ( var i = 0; i < numVertices; i++) {
            normalsPerVertex[i] = {
                indexOffset : 0,
                count : 0,
                currentCount : 0
            };
        }

        var j = 0;
        for (i = 0; i < numIndices; i += 3) {
            var i0 = indices[i];
            var i1 = indices[i + 1];
            var i2 = indices[i + 2];
            var i03 = i0 * 3;
            var i13 = i1 * 3;
            var i23 = i2 * 3;

            v0.x = vertices[i03];
            v0.y = vertices[i03 + 1];
            v0.z = vertices[i03 + 2];
            v1.x = vertices[i13];
            v1.y = vertices[i13 + 1];
            v1.z = vertices[i13 + 2];
            v2.x = vertices[i23];
            v2.y = vertices[i23 + 1];
            v2.z = vertices[i23 + 2];

            normalsPerVertex[i0].count++;
            normalsPerVertex[i1].count++;
            normalsPerVertex[i2].count++;

            Cartesian3.subtract(v1, v0, v1);
            Cartesian3.subtract(v2, v0, v2);
            normalsPerTriangle[j] = Cartesian3.cross(v1, v2);
            j++;
        }

        var indexOffset = 0;
        for (i = 0; i < numVertices; i++) {
            normalsPerVertex[i].indexOffset += indexOffset;
            indexOffset += normalsPerVertex[i].count;
        }

        j = 0;
        var vertexNormalData;
        for (i = 0; i < numIndices; i += 3) {
            vertexNormalData = normalsPerVertex[indices[i]];
            var index = vertexNormalData.indexOffset + vertexNormalData.currentCount;
            normalIndices[index] = j;
            vertexNormalData.currentCount++;

            vertexNormalData = normalsPerVertex[indices[i + 1]];
            index = vertexNormalData.indexOffset + vertexNormalData.currentCount;
            normalIndices[index] = j;
            vertexNormalData.currentCount++;

            vertexNormalData = normalsPerVertex[indices[i + 2]];
            index = vertexNormalData.indexOffset + vertexNormalData.currentCount;
            normalIndices[index] = j;
            vertexNormalData.currentCount++;

            j++;
        }

        var normalValues = new Float32Array(numVertices * 3);
        for (i = 0; i < numVertices; i++) {
            var i3 = i * 3;
            vertexNormalData = normalsPerVertex[i];
            if (vertexNormalData.count > 0) {
                Cartesian3.clone(Cartesian3.ZERO, normal);
                for (j = 0; j < vertexNormalData.count; j++) {
                    Cartesian3.add(normal, normalsPerTriangle[normalIndices[vertexNormalData.indexOffset + j]], normal);
                }
                Cartesian3.normalize(normal, normal);
                normalValues[i3] = normal.x;
                normalValues[i3 + 1] = normal.y;
                normalValues[i3 + 2] = normal.z;
            } else {
                normalValues[i3] = 0.0;
                normalValues[i3 + 1] = 0.0;
                normalValues[i3 + 2] = 1.0;
            }
        }

        geometry.attributes.normal = new GeometryAttribute({
            componentDatatype : ComponentDatatype.FLOAT,
            componentsPerAttribute : 3,
            values : normalValues
        });

        return geometry;
    };

    var normalScratch = new Cartesian3();
    var normalScale = new Cartesian3();
    var tScratch = new Cartesian3();

    /**
     * Computes per-vertex binormals and tangents for a geometry containing <code>TRIANGLES</code>.
     * The result is new <code>binormal</code> and <code>tangent</code> attributes added to the geometry.
     * This assumes a counter-clockwise winding order.
     * <p>
     * Based on <a href="http://www.terathon.com/code/tangent.html">Computing Tangent Space Basis Vectors
     * for an Arbitrary Mesh</a> by Eric Lengyel.
     * </p>
     *
     * @param {Geometry} geometry The geometry to modify.
     *
     * @returns {Geometry} The modified <code>geometry</code> argument with the computed <code>binormal</code> and <code>tangent</code> attributes.
     *
     * @exception {DeveloperError} geometry is required.
     * @exception {DeveloperError} geometry.attributes.position.values is required.
     * @exception {DeveloperError} geometry.attributes.normal.values is required.
     * @exception {DeveloperError} geometry.attributes.st.values is required.
     * @exception {DeveloperError} geometry.indices is required.
     * @exception {DeveloperError} geometry.indices length must be greater than 0 and be a multiple of 3.
     * @exception {DeveloperError} geometry.primitiveType must be {@link PrimitiveType.TRIANGLES}.
     *
     * @example
     * GeometryPipeline.computeBinormalAndTangent(geometry);
     */
    GeometryPipeline.computeBinormalAndTangent = function(geometry) {
        if (!defined(geometry)) {
            throw new DeveloperError('geometry is required.');
        }

        var attributes = geometry.attributes;
        var indices = geometry.indices;

        if (!defined(attributes.position) || !defined(attributes.position.values)) {
            throw new DeveloperError('geometry.attributes.position.values is required.');
        }

        if (!defined(attributes.normal) || !defined(attributes.normal.values)) {
            throw new DeveloperError('geometry.attributes.normal.values is required.');
        }

        if (!defined(attributes.st) || !defined(attributes.st.values)) {
            throw new DeveloperError('geometry.attributes.st.values is required.');
        }

        if (!defined(indices)) {
            throw new DeveloperError('geometry.indices is required.');
        }

        if (indices.length < 2 || indices.length % 3 !== 0) {
            throw new DeveloperError('geometry.indices length must be greater than 0 and be a multiple of 3.');
        }

        if (geometry.primitiveType.value !== PrimitiveType.TRIANGLES.value) {
            throw new DeveloperError('geometry.primitiveType must be PrimitiveType.TRIANGLES.');
        }

        var vertices = geometry.attributes.position.values;
        var normals = geometry.attributes.normal.values;
        var st = geometry.attributes.st.values;

        var numVertices = geometry.attributes.position.values.length / 3;
        var numIndices = indices.length;
        var tan1 = new Array(numVertices * 3);

        for ( var i = 0; i < tan1.length; i++) {
            tan1[i] = 0;
        }

        var i03;
        var i13;
        var i23;
        for (i = 0; i < numIndices; i += 3) {
            var i0 = indices[i];
            var i1 = indices[i + 1];
            var i2 = indices[i + 2];
            i03 = i0 * 3;
            i13 = i1 * 3;
            i23 = i2 * 3;
            var i02 = i0 * 2;
            var i12 = i1 * 2;
            var i22 = i2 * 2;

            var ux = vertices[i03];
            var uy = vertices[i03 + 1];
            var uz = vertices[i03 + 2];

            var wx = st[i02];
            var wy = st[i02 + 1];
            var t1 = st[i12 + 1] - wy;
            var t2 = st[i22 + 1] - wy;

            var r = 1.0 / ((st[i12] - wx) * t2 - (st[i22] - wx) * t1);
            var sdirx = (t2 * (vertices[i13] - ux) - t1 * (vertices[i23] - ux)) * r;
            var sdiry = (t2 * (vertices[i13 + 1] - uy) - t1 * (vertices[i23 + 1] - uy)) * r;
            var sdirz = (t2 * (vertices[i13 + 2] - uz) - t1 * (vertices[i23 + 2] - uz)) * r;

            tan1[i03] += sdirx;
            tan1[i03 + 1] += sdiry;
            tan1[i03 + 2] += sdirz;

            tan1[i13] += sdirx;
            tan1[i13 + 1] += sdiry;
            tan1[i13 + 2] += sdirz;

            tan1[i23] += sdirx;
            tan1[i23 + 1] += sdiry;
            tan1[i23 + 2] += sdirz;
        }

        var binormalValues = new Float32Array(numVertices * 3);
        var tangentValues = new Float32Array(numVertices * 3);

        for (i = 0; i < numVertices; i++) {
            i03 = i * 3;
            i13 = i03 + 1;
            i23 = i03 + 2;

            var n = Cartesian3.fromArray(normals, i03, normalScratch);
            var t = Cartesian3.fromArray(tan1, i03, tScratch);
            var scalar = Cartesian3.dot(n, t);
            Cartesian3.multiplyByScalar(n, scalar, normalScale);
            Cartesian3.normalize(Cartesian3.subtract(t, normalScale, t), t);

            tangentValues[i03] = t.x;
            tangentValues[i13] = t.y;
            tangentValues[i23] = t.z;

            Cartesian3.normalize(Cartesian3.cross(n, t, t), t);

            binormalValues[i03] = t.x;
            binormalValues[i13] = t.y;
            binormalValues[i23] = t.z;
        }

        geometry.attributes.tangent = new GeometryAttribute({
            componentDatatype : ComponentDatatype.FLOAT,
            componentsPerAttribute : 3,
            values : tangentValues
        });

        geometry.attributes.binormal = new GeometryAttribute({
            componentDatatype : ComponentDatatype.FLOAT,
            componentsPerAttribute : 3,
            values : binormalValues
        });

        return geometry;
    };

    function indexTriangles(geometry) {
        if (defined(geometry.indices)) {
            return geometry;
        }

        var numberOfVertices = Geometry.computeNumberOfVertices(geometry);
        if (numberOfVertices < 3) {
            throw new DeveloperError('The number of vertices must be at least three.');
        }

        if (numberOfVertices % 3 !== 0) {
            throw new DeveloperError('The number of vertices must be a multiple of three.');
        }

        var indices = IndexDatatype.createTypedArray(numberOfVertices, numberOfVertices);
        for (var i = 0; i < numberOfVertices; ++i) {
            indices[i] = i;
        }

        geometry.indices = indices;
        return geometry;
    }

    function indexTriangleFan(geometry) {
        var numberOfVertices = Geometry.computeNumberOfVertices(geometry);
        if (numberOfVertices < 3) {
            throw new DeveloperError('The number of vertices must be at least three.');
        }

        var indices = IndexDatatype.createTypedArray(numberOfVertices, (numberOfVertices - 2) * 3);
        indices[0] = 1;
        indices[1] = 0;
        indices[2] = 2;

        var indicesIndex = 3;
        for (var i = 3; i < numberOfVertices; ++i) {
            indices[indicesIndex++] = i - 1;
            indices[indicesIndex++] = 0;
            indices[indicesIndex++] = i;
        }

        geometry.indices = indices;
        geometry.primitiveType = PrimitiveType.TRIANGLES;
        return geometry;
    }

    function indexTriangleStrip(geometry) {
        var numberOfVertices = Geometry.computeNumberOfVertices(geometry);
        if (numberOfVertices < 3) {
            throw new DeveloperError('The number of vertices must be at least 3.');
        }

        var indices = IndexDatatype.createTypedArray(numberOfVertices, (numberOfVertices - 2) * 3);
        indices[0] = 0;
        indices[1] = 1;
        indices[2] = 2;

        if (numberOfVertices > 3) {
            indices[3] = 0;
            indices[4] = 2;
            indices[5] = 3;
        }

        var indicesIndex = 6;
        for (var i = 3; i < numberOfVertices - 1; i += 2) {
            indices[indicesIndex++] = i;
            indices[indicesIndex++] = i - 1;
            indices[indicesIndex++] = i + 1;

            if (i + 2 < numberOfVertices) {
                indices[indicesIndex++] = i;
                indices[indicesIndex++] = i + 1;
                indices[indicesIndex++] = i + 2;
            }
        }

        geometry.indices = indices;
        geometry.primitiveType = PrimitiveType.TRIANGLES;
        return geometry;
    }

    function indexLines(geometry) {
        if (defined(geometry.indices)) {
            return geometry;
        }

        var numberOfVertices = Geometry.computeNumberOfVertices(geometry);
        if (numberOfVertices < 2) {
            throw new DeveloperError('The number of vertices must be at least two.');
        }

        if (numberOfVertices % 2 !== 0) {
            throw new DeveloperError('The number of vertices must be a multiple of 2.');
        }

        var indices = IndexDatatype.createTypedArray(numberOfVertices, numberOfVertices);
        for (var i = 0; i < numberOfVertices; ++i) {
            indices[i] = i;
        }

        geometry.indices = indices;
        return geometry;
    }

    function indexLineStrip(geometry) {
        var numberOfVertices = Geometry.computeNumberOfVertices(geometry);
        if (numberOfVertices < 2) {
            throw new DeveloperError('The number of vertices must be at least two.');
        }
        var indices = IndexDatatype.createTypedArray(numberOfVertices, (numberOfVertices - 1) * 2);

        indices[0] = 0;
        indices[1] = 1;

        var indicesIndex = 2;
        for (var i = 2; i < numberOfVertices; ++i) {
            indices[indicesIndex++] = i - 1;
            indices[indicesIndex++] = i;
        }

        geometry.indices = indices;
        geometry.primitiveType = PrimitiveType.LINES;
        return geometry;
    }

    function indexLineLoop(geometry) {
        var numberOfVertices = Geometry.computeNumberOfVertices(geometry);
        if (numberOfVertices < 2) {
            throw new DeveloperError('The number of vertices must be at least two.');
        }

        var indices = IndexDatatype.createTypedArray(numberOfVertices, numberOfVertices * 2);

        indices[0] = 0;
        indices[1] = 1;

        var indicesIndex = 2;
        for (var i = 2; i < numberOfVertices; ++i) {
            indices[indicesIndex++] = i - 1;
            indices[indicesIndex++] = i;
        }

        indices[indicesIndex++] = numberOfVertices - 1;
        indices[indicesIndex] = 0;

        geometry.indices = indices;
        geometry.primitiveType = PrimitiveType.LINES;
        return geometry;
    }

    function indexPrimitive(geometry) {
        switch (geometry.primitiveType.value) {
        case PrimitiveType.TRIANGLE_FAN.value:
            return indexTriangleFan(geometry);
        case PrimitiveType.TRIANGLE_STRIP.value:
            return indexTriangleStrip(geometry);
        case PrimitiveType.TRIANGLES.value:
            return indexTriangles(geometry);
        case PrimitiveType.LINE_STRIP.value:
            return indexLineStrip(geometry);
        case PrimitiveType.LINE_LOOP.value:
            return indexLineLoop(geometry);
        case PrimitiveType.LINES.value:
            return indexLines(geometry);
        }

        return geometry;
    }

    function offsetPointFromXZPlane(p, isBehind) {
        if (Math.abs(p.y) < CesiumMath.EPSILON11){
            if (isBehind) {
                p.y = -CesiumMath.EPSILON11;
            } else {
                p.y = CesiumMath.EPSILON11;
            }
        }
    }

    var c3 = new Cartesian3();
    function getXZIntersectionOffsetPoints(p, p1, u1, v1) {
        Cartesian3.add(p, Cartesian3.multiplyByScalar(Cartesian3.subtract(p1, p, c3), p.y/(p.y-p1.y), c3), u1);
        Cartesian3.clone(u1, v1);
        offsetPointFromXZPlane(u1, true);
        offsetPointFromXZPlane(v1, false);
    }

    var u1 = new Cartesian3();
    var u2 = new Cartesian3();
    var q1 = new Cartesian3();
    var q2 = new Cartesian3();

    var splitTriangleResult = {
        positions : new Array(7),
        indices : new Array(3 * 3)
    };

    function splitTriangle(p0, p1, p2) {
        // In WGS84 coordinates, for a triangle approximately on the
        // ellipsoid to cross the IDL, first it needs to be on the
        // negative side of the plane x = 0.
        if ((p0.x >= 0.0) || (p1.x >= 0.0) || (p2.x >= 0.0)) {
            return undefined;
        }

        var p0Behind = p0.y < 0.0;
        var p1Behind = p1.y < 0.0;
        var p2Behind = p2.y < 0.0;

        offsetPointFromXZPlane(p0, p0Behind);
        offsetPointFromXZPlane(p1, p1Behind);
        offsetPointFromXZPlane(p2, p2Behind);

        var numBehind = 0;
        numBehind += p0Behind ? 1 : 0;
        numBehind += p1Behind ? 1 : 0;
        numBehind += p2Behind ? 1 : 0;

        var indices = splitTriangleResult.indices;

        if (numBehind === 1) {
            indices[1] = 3;
            indices[2] = 4;
            indices[5] = 6;
            indices[7] = 6;
            indices[8] = 5;

            if (p0Behind) {
                getXZIntersectionOffsetPoints(p0, p1, u1, q1);
                getXZIntersectionOffsetPoints(p0, p2, u2, q2);

                indices[0] = 0;
                indices[3] = 1;
                indices[4] = 2;
                indices[6] = 1;
            } else if (p1Behind) {
                getXZIntersectionOffsetPoints(p1, p2, u1, q1);
                getXZIntersectionOffsetPoints(p1, p0, u2, q2);

                indices[0] = 1;
                indices[3] = 2;
                indices[4] = 0;
                indices[6] = 2;
            } else if (p2Behind) {
                getXZIntersectionOffsetPoints(p2, p0, u1, q1);
                getXZIntersectionOffsetPoints(p2, p1, u2, q2);

                indices[0] = 2;
                indices[3] = 0;
                indices[4] = 1;
                indices[6] = 0;
            }
        } else if (numBehind === 2) {
            indices[2] = 4;
            indices[4] = 4;
            indices[5] = 3;
            indices[7] = 5;
            indices[8] = 6;

            if (!p0Behind) {
                getXZIntersectionOffsetPoints(p0, p1, u1, q1);
                getXZIntersectionOffsetPoints(p0, p2, u2, q2);

                indices[0] = 1;
                indices[1] = 2;
                indices[3] = 1;
                indices[6] = 0;
            } else if (!p1Behind) {
                getXZIntersectionOffsetPoints(p1, p2, u1, q1);
                getXZIntersectionOffsetPoints(p1, p0, u2, q2);

                indices[0] = 2;
                indices[1] = 0;
                indices[3] = 2;
                indices[6] = 1;
            } else if (!p2Behind) {
                getXZIntersectionOffsetPoints(p2, p0, u1, q1);
                getXZIntersectionOffsetPoints(p2, p1, u2, q2);

                indices[0] = 0;
                indices[1] = 1;
                indices[3] = 0;
                indices[6] = 2;
            }
        }

        var positions = splitTriangleResult.positions;
        positions[0] = p0;
        positions[1] = p1;
        positions[2] = p2;
        splitTriangleResult.length = 3;

        if (numBehind === 1 || numBehind === 2) {
            positions[3] = u1;
            positions[4] = u2;
            positions[5] = q1;
            positions[6] = q2;
            splitTriangleResult.length = 7;
        }

        return splitTriangleResult;
    }

    function computeTriangleAttributes(i0, i1, i2, dividedTriangle, normals, binormals, tangents, texCoords) {
        if (!defined(normals) && !defined(binormals) && !defined(tangents) && !defined(texCoords)) {
            return;
        }

        var positions = dividedTriangle.positions;
        var p0 = positions[0];
        var p1 = positions[1];
        var p2 = positions[2];

        var n0, n1, n2;
        var b0, b1, b2;
        var t0, t1, t2;
        var s0, s1, s2;
        var v0, v1, v2;
        var u0, u1, u2;

        if (defined(normals)) {
            n0 = Cartesian3.fromArray(normals, i0 * 3);
            n1 = Cartesian3.fromArray(normals, i1 * 3);
            n2 = Cartesian3.fromArray(normals, i2 * 3);
        }

        if (defined(binormals)) {
            b0 = Cartesian3.fromArray(binormals, i0 * 3);
            b1 = Cartesian3.fromArray(binormals, i1 * 3);
            b2 = Cartesian3.fromArray(binormals, i2 * 3);
        }

        if (defined(tangents)) {
            t0 = Cartesian3.fromArray(tangents, i0 * 3);
            t1 = Cartesian3.fromArray(tangents, i1 * 3);
            t2 = Cartesian3.fromArray(tangents, i2 * 3);
        }

        if (defined(texCoords)) {
            s0 = Cartesian2.fromArray(texCoords, i0 * 2);
            s1 = Cartesian2.fromArray(texCoords, i1 * 2);
            s2 = Cartesian2.fromArray(texCoords, i2 * 2);
        }

        for (var i = 3; i < positions.length; ++i) {
            var point = positions[i];
            var coords = barycentricCoordinates(point, p0, p1, p2);

            if (defined(normals)) {
                v0 = Cartesian3.multiplyByScalar(n0, coords.x, v0);
                v1 = Cartesian3.multiplyByScalar(n1, coords.y, v1);
                v2 = Cartesian3.multiplyByScalar(n2, coords.z, v2);

                var normal = Cartesian3.add(v0, v1);
                Cartesian3.add(normal, v2, normal);
                Cartesian3.normalize(normal, normal);

                normals.push(normal.x, normal.y, normal.z);
            }

            if (defined(binormals)) {
                v0 = Cartesian3.multiplyByScalar(b0, coords.x, v0);
                v1 = Cartesian3.multiplyByScalar(b1, coords.y, v1);
                v2 = Cartesian3.multiplyByScalar(b2, coords.z, v2);

                var binormal = Cartesian3.add(v0, v1);
                Cartesian3.add(binormal, v2, binormal);
                Cartesian3.normalize(binormal, binormal);

                binormals.push(binormal.x, binormal.y, binormal.z);
            }

            if (defined(tangents)) {
                v0 = Cartesian3.multiplyByScalar(t0, coords.x, v0);
                v1 = Cartesian3.multiplyByScalar(t1, coords.y, v1);
                v2 = Cartesian3.multiplyByScalar(t2, coords.z, v2);

                var tangent = Cartesian3.add(v0, v1);
                Cartesian3.add(tangent, v2, tangent);
                Cartesian3.normalize(tangent, tangent);

                tangents.push(tangent.x, tangent.y, tangent.z);
            }

            if (defined(texCoords)) {
                u0 = Cartesian2.multiplyByScalar(s0, coords.x, u0);
                u1 = Cartesian2.multiplyByScalar(s1, coords.y, u1);
                u2 = Cartesian2.multiplyByScalar(s2, coords.z, u2);

                var texCoord = Cartesian2.add(u0, u1);
                Cartesian2.add(texCoord, u2, texCoord);

                texCoords.push(texCoord.x, texCoord.y);
            }
        }
    }

    function wrapLongitudeTriangles(geometry) {
        var attributes = geometry.attributes;
        var positions = attributes.position.values;
        var normals = (defined(attributes.normal)) ? attributes.normal.values : undefined;
        var binormals = (defined(attributes.binormal)) ? attributes.binormal.values : undefined;
        var tangents = (defined(attributes.tangent)) ? attributes.tangent.values : undefined;
        var texCoords = (defined(attributes.st)) ? attributes.st.values : undefined;
        var indices = geometry.indices;

        var newPositions = Array.prototype.slice.call(positions, 0);
        var newNormals = (defined(normals)) ? Array.prototype.slice.call(normals, 0) : undefined;
        var newBinormals = (defined(binormals)) ? Array.prototype.slice.call(binormals, 0) : undefined;
        var newTangents = (defined(tangents)) ? Array.prototype.slice.call(tangents, 0) : undefined;
        var newTexCoords = (defined(texCoords)) ? Array.prototype.slice.call(texCoords, 0) : undefined;
        var newIndices = [];

        var len = indices.length;
        for (var i = 0; i < len; i += 3) {
            var i0 = indices[i];
            var i1 = indices[i + 1];
            var i2 = indices[i + 2];

            var p0 = Cartesian3.fromArray(positions, i0 * 3);
            var p1 = Cartesian3.fromArray(positions, i1 * 3);
            var p2 = Cartesian3.fromArray(positions, i2 * 3);

            var result = splitTriangle(p0, p1, p2);
            if (defined(result)) {
                newPositions[i0 * 3 + 1] = result.positions[0].y;
                newPositions[i1 * 3 + 1] = result.positions[1].y;
                newPositions[i2 * 3 + 1] = result.positions[2].y;

                if (result.length > 3) {
                    var positionsLength = newPositions.length / 3;
                    for(var j = 0; j < result.indices.length; ++j) {
                        var index = result.indices[j];
                        if (index < 3) {
                            newIndices.push(indices[i + index]);
                        } else {
                            newIndices.push(index - 3 + positionsLength);
                        }
                    }

                    for (var k = 3; k < result.positions.length; ++k) {
                        var position = result.positions[k];
                        newPositions.push(position.x, position.y, position.z);
                    }
                    computeTriangleAttributes(i0, i1, i2, result, newNormals, newBinormals, newTangents, newTexCoords);
                } else {
                    newIndices.push(i0, i1, i2);
                }
            } else {
                newIndices.push(i0, i1, i2);
            }
        }

        geometry.attributes.position.values = new Float64Array(newPositions);

        if (defined(newNormals)) {
            attributes.normal.values = ComponentDatatype.createTypedArray(attributes.normal.componentDatatype, newNormals);
        }

        if (defined(newBinormals)) {
            attributes.binormal.values = ComponentDatatype.createTypedArray(attributes.binormal.componentDatatype, newBinormals);
        }

        if (defined(newTangents)) {
            attributes.tangent.values = ComponentDatatype.createTypedArray(attributes.tangent.componentDatatype, newTangents);
        }

        if (defined(newTexCoords)) {
            attributes.st.values = ComponentDatatype.createTypedArray(attributes.st.componentDatatype, newTexCoords);
        }

        var numberOfVertices = Geometry.computeNumberOfVertices(geometry);
        geometry.indices = IndexDatatype.createTypedArray(numberOfVertices, newIndices);
    }

    function wrapLongitudeLines(geometry) {
        var attributes = geometry.attributes;
        var positions = attributes.position.values;
        var indices = geometry.indices;

        var newPositions = Array.prototype.slice.call(positions, 0);
        var newIndices = [];

        var xzPlane = Plane.fromPointNormal(Cartesian3.ZERO, Cartesian3.UNIT_Y);

        var length = indices.length;
        for ( var i = 0; i < length; i += 2) {
            var i0 = indices[i];
            var i1 = indices[i + 1];

            var prev = Cartesian3.fromArray(positions, i0 * 3);
            var cur = Cartesian3.fromArray(positions, i1 * 3);

            if (Math.abs(prev.y) < CesiumMath.EPSILON6){
                if (prev.y < 0.0) {
                    prev.y = -CesiumMath.EPSILON6;
                } else {
                    prev.y = CesiumMath.EPSILON6;
                }

                newPositions[i0 * 3 + 1] = prev.y;
            }

            if (Math.abs(cur.y) < CesiumMath.EPSILON6){
                if (cur.y < 0.0) {
                    cur.y = -CesiumMath.EPSILON6;
                } else {
                    cur.y = CesiumMath.EPSILON6;
                }

                newPositions[i1 * 3 + 1] = cur.y;
            }

            newIndices.push(i0);

            // intersects the IDL if either endpoint is on the negative side of the yz-plane
            if (prev.x < 0.0 || cur.x < 0.0) {
                // and intersects the xz-plane
                var intersection = IntersectionTests.lineSegmentPlane(prev, cur, xzPlane);
                if (defined(intersection)) {
                    // move point on the xz-plane slightly away from the plane
                    var offset = Cartesian3.multiplyByScalar(Cartesian3.UNIT_Y, 5.0 * CesiumMath.EPSILON9);
                    if (prev.y < 0.0) {
                        Cartesian3.negate(offset, offset);
                    }

                    var index = newPositions.length / 3;
                    newIndices.push(index, index + 1);

                    var offsetPoint = Cartesian3.add(intersection, offset);
                    newPositions.push(offsetPoint.x, offsetPoint.y, offsetPoint.z);

                    Cartesian3.negate(offset, offset);
                    Cartesian3.add(intersection, offset, offsetPoint);
                    newPositions.push(offsetPoint.x, offsetPoint.y, offsetPoint.z);
                }
            }

            newIndices.push(i1);
        }

        geometry.attributes.position.values = new Float64Array(newPositions);
        var numberOfVertices = Geometry.computeNumberOfVertices(geometry);
        geometry.indices = IndexDatatype.createTypedArray(numberOfVertices, newIndices);
    }

    /**
     * Splits the geometry's primitives, by introducing new vertices and indices,that
     * intersect the International Date Line so that no primitives cross longitude
     * -180/180 degrees.  This is not required for 3D drawing, but is required for
     * correcting drawing in 2D and Columbus view.
     *
     * @param {Geometry} geometry The geometry to modify.
     *
     * @returns {Geometry} The modified <code>geometry</code> argument, with it's primitives split at the International Date Line.
     *
     * @exception {DeveloperError} geometry is required.
     *
     * @example
     * geometry = GeometryPipeline.wrapLongitude(geometry);
     */
    GeometryPipeline.wrapLongitude = function(geometry) {
        if (!defined(geometry)) {
            throw new DeveloperError('geometry is required.');
        }

        var boundingSphere = geometry.boundingSphere;
        if (defined(boundingSphere)) {
            var minX = boundingSphere.center.x - boundingSphere.radius;
            if (minX > 0 || BoundingSphere.intersect(boundingSphere, Cartesian4.UNIT_Y) !== Intersect.INTERSECTING) {
                return geometry;
            }
        }

        indexPrimitive(geometry);
        if (geometry.primitiveType.value === PrimitiveType.TRIANGLES.value) {
            wrapLongitudeTriangles(geometry);
        } else if (geometry.primitiveType.value === PrimitiveType.LINES.value) {
            wrapLongitudeLines(geometry);
        }

        return geometry;
    };

    return GeometryPipeline;
});<|MERGE_RESOLUTION|>--- conflicted
+++ resolved
@@ -635,13 +635,8 @@
 
         for ( var i = 0; i < values3D.length; i += 3) {
             var value = Cartesian3.fromArray(values3D, i, scratchProjectTo2DCartesian3);
-<<<<<<< HEAD
-            
-            if (value.x === 0 && value.y === 0 && value.z === 0) {
-=======
 
             if (Cartesian3.equals(value, Cartesian3.ZERO)) {
->>>>>>> 57cd9ad3
                 continue;
             }
             var lonLat = ellipsoid.cartesianToCartographic(value, scratchProjectTo2DCartographic);
