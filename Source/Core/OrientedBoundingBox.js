--- conflicted
+++ resolved
@@ -238,8 +238,7 @@
   return result;
 };
 
-<<<<<<< HEAD
-var scratchRotationScale = new Matrix3();
+const scratchRotationScale = new Matrix3();
 
 OrientedBoundingBox.toTransformation = function (box, result) {
   //>>includeStart('debug', pragmas.debug);
@@ -252,8 +251,8 @@
     result = new Matrix4();
   }
 
-  var translation = box.center;
-  var rotationScale = Matrix3.clone(box.halfAxes, scratchRotationScale);
+  const translation = box.center;
+  let rotationScale = Matrix3.clone(box.halfAxes, scratchRotationScale);
   rotationScale = Matrix3.multiplyByUniformScale(
     rotationScale,
     2.0,
@@ -262,12 +261,8 @@
   return Matrix4.fromRotationTranslation(rotationScale, translation, result);
 };
 
-var scratchOffset = new Cartesian3();
-var scratchScale = new Cartesian3();
-=======
 const scratchOffset = new Cartesian3();
 const scratchScale = new Cartesian3();
->>>>>>> 68fd571b
 function fromPlaneExtents(
   planeOrigin,
   planeXAxis,
