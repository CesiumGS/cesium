import AxisAlignedBoundingBox from "./AxisAlignedBoundingBox.js";
import BoundingSphere from "./BoundingSphere.js";
import Cartesian2 from "./Cartesian2.js";
import Cartesian3 from "./Cartesian3.js";
import defaultValue from "./defaultValue.js";
import defined from "./defined.js";
import DeveloperError from "./DeveloperError.js";
import Ellipsoid from "./Ellipsoid.js";
import EllipsoidalOccluder from "./EllipsoidalOccluder.js";
import CesiumMath from "./Math.js";
import Matrix4 from "./Matrix4.js";
import OrientedBoundingBox from "./OrientedBoundingBox.js";
import Rectangle from "./Rectangle.js";
import TerrainEncoding from "./TerrainEncoding.js";
import Transforms from "./Transforms.js";
import WebMercatorProjection from "./WebMercatorProjection.js";
import OctreeTrianglePicking from "./OctreeTrianglePicking.js";

/**
 * Contains functions to create a mesh from a heightmap image.
 *
 * @namespace HeightmapTessellator
 *
 * @private
 */
const HeightmapTessellator = {};

/**
 * The default structure of a heightmap, as given to {@link HeightmapTessellator.computeVertices}.
 *
 * @constant
 */
HeightmapTessellator.DEFAULT_STRUCTURE = Object.freeze({
  heightScale: 1.0,
  heightOffset: 0.0,
  elementsPerHeight: 1,
  stride: 1,
  elementMultiplier: 256.0,
  isBigEndian: false,
});

<<<<<<< HEAD
var v0 = new Cartesian3();
var v1 = new Cartesian3();
var v2 = new Cartesian3();

var trianglesPerRow;
var base;
var isEven;
var triIdx;

function createPackedTriangles(
  positions,
  invTransform,
  width,
  triangleIndexEnd
) {
  var triangles = new Float32Array(triangleIndexEnd * 6);

  for (triIdx = 0; triIdx < triangleIndexEnd; triIdx++) {
    trianglesPerRow = (width - 1) * 2;
    base =
      width * Math.floor(triIdx / trianglesPerRow) +
      Math.floor((triIdx % trianglesPerRow) / 2);
    isEven = triIdx % 2 === 0;

    // isEven: TL, BL, TR
    // isOdd: TR, BL, BR

    Matrix4.multiplyByPointFast(
      invTransform,
      positions[base + (isEven ? 0 : 1)],
      v0
    );
    Matrix4.multiplyByPointFast(invTransform, positions[base + width], v1);
    Matrix4.multiplyByPointFast(
      invTransform,
      positions[base + 1 + (isEven ? 0 : width)],
      v2
    );

    // Get local space AABBs for triangle
    triangles[triIdx * 6 + 0] = Math.min(v0.x, v1.x, v2.x);
    triangles[triIdx * 6 + 1] = Math.max(v0.x, v1.x, v2.x);
    triangles[triIdx * 6 + 2] = Math.min(v0.y, v1.y, v2.y);
    triangles[triIdx * 6 + 3] = Math.max(v0.y, v1.y, v2.y);
    triangles[triIdx * 6 + 4] = Math.min(v0.z, v1.z, v2.z);
    triangles[triIdx * 6 + 5] = Math.max(v0.z, v1.z, v2.z);
  }
  return triangles;
}

var cartesian3Scratch = new Cartesian3();
var matrix4Scratch = new Matrix4();
var minimumScratch = new Cartesian3();
var maximumScratch = new Cartesian3();
=======
const cartesian3Scratch = new Cartesian3();
const matrix4Scratch = new Matrix4();
const minimumScratch = new Cartesian3();
const maximumScratch = new Cartesian3();
>>>>>>> 68fd571b

/**
 * Fills an array of vertices from a heightmap image.
 *
 * @param {Object} options Object with the following properties:
 * @param {Int8Array|Uint8Array|Int16Array|Uint16Array|Int32Array|Uint32Array|Float32Array|Float64Array} options.heightmap The heightmap to tessellate.
 * @param {Number} options.width The width of the heightmap, in height samples.
 * @param {Number} options.height The height of the heightmap, in height samples.
 * @param {Number} options.skirtHeight The height of skirts to drape at the edges of the heightmap.
 * @param {Rectangle} options.nativeRectangle A rectangle in the native coordinates of the heightmap's projection.  For
 *                 a heightmap with a geographic projection, this is degrees.  For the web mercator
 *                 projection, this is meters.
 * @param {Number} [options.exaggeration=1.0] The scale used to exaggerate the terrain.
 * @param {Number} [options.exaggerationRelativeHeight=0.0] The height from which terrain is exaggerated.
 * @param {Rectangle} [options.rectangle] The rectangle covered by the heightmap, in geodetic coordinates with north, south, east and
 *                 west properties in radians.  Either rectangle or nativeRectangle must be provided.  If both
 *                 are provided, they're assumed to be consistent.
 * @param {Boolean} [options.isGeographic=true] True if the heightmap uses a {@link GeographicProjection}, or false if it uses
 *                  a {@link WebMercatorProjection}.
 * @param {Cartesian3} [options.relativeToCenter=Cartesian3.ZERO] The positions will be computed as <code>Cartesian3.subtract(worldPosition, relativeToCenter)</code>.
 * @param {Ellipsoid} [options.ellipsoid=Ellipsoid.WGS84] The ellipsoid to which the heightmap applies.
 * @param {Object} [options.structure] An object describing the structure of the height data.
 * @param {Number} [options.structure.heightScale=1.0] The factor by which to multiply height samples in order to obtain
 *                 the height above the heightOffset, in meters.  The heightOffset is added to the resulting
 *                 height after multiplying by the scale.
 * @param {Number} [options.structure.heightOffset=0.0] The offset to add to the scaled height to obtain the final
 *                 height in meters.  The offset is added after the height sample is multiplied by the
 *                 heightScale.
 * @param {Number} [options.structure.elementsPerHeight=1] The number of elements in the buffer that make up a single height
 *                 sample.  This is usually 1, indicating that each element is a separate height sample.  If
 *                 it is greater than 1, that number of elements together form the height sample, which is
 *                 computed according to the structure.elementMultiplier and structure.isBigEndian properties.
 * @param {Number} [options.structure.stride=1] The number of elements to skip to get from the first element of
 *                 one height to the first element of the next height.
 * @param {Number} [options.structure.elementMultiplier=256.0] The multiplier used to compute the height value when the
 *                 stride property is greater than 1.  For example, if the stride is 4 and the strideMultiplier
 *                 is 256, the height is computed as follows:
 *                 `height = buffer[index] + buffer[index + 1] * 256 + buffer[index + 2] * 256 * 256 + buffer[index + 3] * 256 * 256 * 256`
 *                 This is assuming that the isBigEndian property is false.  If it is true, the order of the
 *                 elements is reversed.
 * @param {Number} [options.structure.lowestEncodedHeight] The lowest value that can be stored in the height buffer.  Any heights that are lower
 *                 than this value after encoding with the `heightScale` and `heightOffset` are clamped to this value.  For example, if the height
 *                 buffer is a `Uint16Array`, this value should be 0 because a `Uint16Array` cannot store negative numbers.  If this parameter is
 *                 not specified, no minimum value is enforced.
 * @param {Number} [options.structure.highestEncodedHeight] The highest value that can be stored in the height buffer.  Any heights that are higher
 *                 than this value after encoding with the `heightScale` and `heightOffset` are clamped to this value.  For example, if the height
 *                 buffer is a `Uint16Array`, this value should be `256 * 256 - 1` or 65535 because a `Uint16Array` cannot store numbers larger
 *                 than 65535.  If this parameter is not specified, no maximum value is enforced.
 * @param {Boolean} [options.structure.isBigEndian=false] Indicates endianness of the elements in the buffer when the
 *                  stride property is greater than 1.  If this property is false, the first element is the
 *                  low-order element.  If it is true, the first element is the high-order element.
 *
 * @example
 * const width = 5;
 * const height = 5;
 * const statistics = Cesium.HeightmapTessellator.computeVertices({
 *     heightmap : [1.0, 2.0, 3.0, 4.0, 5.0, 6.0, 7.0, 8.0, 9.0],
 *     width : width,
 *     height : height,
 *     skirtHeight : 0.0,
 *     nativeRectangle : {
 *         west : 10.0,
 *         east : 20.0,
 *         south : 30.0,
 *         north : 40.0
 *     }
 * });
 *
 * const encoding = statistics.encoding;
 * const position = encoding.decodePosition(statistics.vertices, index);
 */
HeightmapTessellator.computeVertices = function (options) {
  console.time("computeVertices");
  //>>includeStart('debug', pragmas.debug);
  if (!defined(options) || !defined(options.heightmap)) {
    throw new DeveloperError("options.heightmap is required.");
  }
  if (!defined(options.width) || !defined(options.height)) {
    throw new DeveloperError("options.width and options.height are required.");
  }
  if (!defined(options.nativeRectangle)) {
    throw new DeveloperError("options.nativeRectangle is required.");
  }
  if (!defined(options.skirtHeight)) {
    throw new DeveloperError("options.skirtHeight is required.");
  }
  //>>includeEnd('debug');

  // This function tends to be a performance hotspot for terrain rendering,
  // so it employs a lot of inlining and unrolling as an optimization.
  // In particular, the functionality of Ellipsoid.cartographicToCartesian
  // is inlined.

<<<<<<< HEAD
  console.time("setup stuff");

  var cos = Math.cos;
  var sin = Math.sin;
  var sqrt = Math.sqrt;
  var atan = Math.atan;
  var exp = Math.exp;
  var piOverTwo = CesiumMath.PI_OVER_TWO;
  var toRadians = CesiumMath.toRadians;
=======
  const cos = Math.cos;
  const sin = Math.sin;
  const sqrt = Math.sqrt;
  const atan = Math.atan;
  const exp = Math.exp;
  const piOverTwo = CesiumMath.PI_OVER_TWO;
  const toRadians = CesiumMath.toRadians;
>>>>>>> 68fd571b

  const heightmap = options.heightmap;
  const width = options.width;
  const height = options.height;
  const skirtHeight = options.skirtHeight;
  const hasSkirts = skirtHeight > 0.0;

  const isGeographic = defaultValue(options.isGeographic, true);
  const ellipsoid = defaultValue(options.ellipsoid, Ellipsoid.WGS84);

  const oneOverGlobeSemimajorAxis = 1.0 / ellipsoid.maximumRadius;

  const nativeRectangle = Rectangle.clone(options.nativeRectangle);
  const rectangle = Rectangle.clone(options.rectangle);

  let geographicWest;
  let geographicSouth;
  let geographicEast;
  let geographicNorth;

  if (!defined(rectangle)) {
    if (isGeographic) {
      geographicWest = toRadians(nativeRectangle.west);
      geographicSouth = toRadians(nativeRectangle.south);
      geographicEast = toRadians(nativeRectangle.east);
      geographicNorth = toRadians(nativeRectangle.north);
    } else {
      geographicWest = nativeRectangle.west * oneOverGlobeSemimajorAxis;
      geographicSouth =
        piOverTwo -
        2.0 * atan(exp(-nativeRectangle.south * oneOverGlobeSemimajorAxis));
      geographicEast = nativeRectangle.east * oneOverGlobeSemimajorAxis;
      geographicNorth =
        piOverTwo -
        2.0 * atan(exp(-nativeRectangle.north * oneOverGlobeSemimajorAxis));
    }
  } else {
    geographicWest = rectangle.west;
    geographicSouth = rectangle.south;
    geographicEast = rectangle.east;
    geographicNorth = rectangle.north;
  }

  let relativeToCenter = options.relativeToCenter;
  const hasRelativeToCenter = defined(relativeToCenter);
  relativeToCenter = hasRelativeToCenter ? relativeToCenter : Cartesian3.ZERO;
  const includeWebMercatorT = defaultValue(options.includeWebMercatorT, false);

  const exaggeration = defaultValue(options.exaggeration, 1.0);
  const exaggerationRelativeHeight = defaultValue(
    options.exaggerationRelativeHeight,
    0.0
  );
  const hasExaggeration = exaggeration !== 1.0;
  const includeGeodeticSurfaceNormals = hasExaggeration;

  const structure = defaultValue(
    options.structure,
    HeightmapTessellator.DEFAULT_STRUCTURE
  );
  const heightScale = defaultValue(
    structure.heightScale,
    HeightmapTessellator.DEFAULT_STRUCTURE.heightScale
  );
  const heightOffset = defaultValue(
    structure.heightOffset,
    HeightmapTessellator.DEFAULT_STRUCTURE.heightOffset
  );
  const elementsPerHeight = defaultValue(
    structure.elementsPerHeight,
    HeightmapTessellator.DEFAULT_STRUCTURE.elementsPerHeight
  );
  const stride = defaultValue(
    structure.stride,
    HeightmapTessellator.DEFAULT_STRUCTURE.stride
  );
  const elementMultiplier = defaultValue(
    structure.elementMultiplier,
    HeightmapTessellator.DEFAULT_STRUCTURE.elementMultiplier
  );
  const isBigEndian = defaultValue(
    structure.isBigEndian,
    HeightmapTessellator.DEFAULT_STRUCTURE.isBigEndian
  );

  let rectangleWidth = Rectangle.computeWidth(nativeRectangle);
  let rectangleHeight = Rectangle.computeHeight(nativeRectangle);

  const granularityX = rectangleWidth / (width - 1);
  const granularityY = rectangleHeight / (height - 1);

  if (!isGeographic) {
    rectangleWidth *= oneOverGlobeSemimajorAxis;
    rectangleHeight *= oneOverGlobeSemimajorAxis;
  }

  const radiiSquared = ellipsoid.radiiSquared;
  const radiiSquaredX = radiiSquared.x;
  const radiiSquaredY = radiiSquared.y;
  const radiiSquaredZ = radiiSquared.z;

  let minimumHeight = 65536.0;
  let maximumHeight = -65536.0;

  const fromENU = Transforms.eastNorthUpToFixedFrame(
    relativeToCenter,
    ellipsoid
  );
  const toENU = Matrix4.inverseTransformation(fromENU, matrix4Scratch);

  let southMercatorY;
  let oneOverMercatorHeight;
  if (includeWebMercatorT) {
    southMercatorY = WebMercatorProjection.geodeticLatitudeToMercatorAngle(
      geographicSouth
    );
    oneOverMercatorHeight =
      1.0 /
      (WebMercatorProjection.geodeticLatitudeToMercatorAngle(geographicNorth) -
        southMercatorY);
  }

  const minimum = minimumScratch;
  minimum.x = Number.POSITIVE_INFINITY;
  minimum.y = Number.POSITIVE_INFINITY;
  minimum.z = Number.POSITIVE_INFINITY;

  const maximum = maximumScratch;
  maximum.x = Number.NEGATIVE_INFINITY;
  maximum.y = Number.NEGATIVE_INFINITY;
  maximum.z = Number.NEGATIVE_INFINITY;

  let hMin = Number.POSITIVE_INFINITY;

<<<<<<< HEAD
  var gridVertexCount = width * height;
  var gridTriangleCount = (width - 1) * (height - 1) * 2;
  var edgeVertexCount = skirtHeight > 0.0 ? width * 2 + height * 2 : 0;
  var vertexCount = gridVertexCount + edgeVertexCount;
=======
  const gridVertexCount = width * height;
  const edgeVertexCount = skirtHeight > 0.0 ? width * 2 + height * 2 : 0;
  const vertexCount = gridVertexCount + edgeVertexCount;
>>>>>>> 68fd571b

  const positions = new Array(vertexCount);
  const heights = new Array(vertexCount);
  const uvs = new Array(vertexCount);
  const webMercatorTs = includeWebMercatorT ? new Array(vertexCount) : [];
  const geodeticSurfaceNormals = includeGeodeticSurfaceNormals
    ? new Array(vertexCount)
    : [];

  let startRow = 0;
  let endRow = height;
  let startCol = 0;
  let endCol = width;

  if (hasSkirts) {
    --startRow;
    ++endRow;
    --startCol;
    ++endCol;
  }

  const skirtOffsetPercentage = 0.00001;

  for (let rowIndex = startRow; rowIndex < endRow; ++rowIndex) {
    let row = rowIndex;
    if (row < 0) {
      row = 0;
    }
    if (row >= height) {
      row = height - 1;
    }

    let latitude = nativeRectangle.north - granularityY * row;

    if (!isGeographic) {
      latitude =
        piOverTwo - 2.0 * atan(exp(-latitude * oneOverGlobeSemimajorAxis));
    } else {
      latitude = toRadians(latitude);
    }

    let v = (latitude - geographicSouth) / (geographicNorth - geographicSouth);
    v = CesiumMath.clamp(v, 0.0, 1.0);

    const isNorthEdge = rowIndex === startRow;
    const isSouthEdge = rowIndex === endRow - 1;
    if (skirtHeight > 0.0) {
      if (isNorthEdge) {
        latitude += skirtOffsetPercentage * rectangleHeight;
      } else if (isSouthEdge) {
        latitude -= skirtOffsetPercentage * rectangleHeight;
      }
    }

    const cosLatitude = cos(latitude);
    const nZ = sin(latitude);
    const kZ = radiiSquaredZ * nZ;

    let webMercatorT;
    if (includeWebMercatorT) {
      webMercatorT =
        (WebMercatorProjection.geodeticLatitudeToMercatorAngle(latitude) -
          southMercatorY) *
        oneOverMercatorHeight;
    }

    for (let colIndex = startCol; colIndex < endCol; ++colIndex) {
      let col = colIndex;
      if (col < 0) {
        col = 0;
      }
      if (col >= width) {
        col = width - 1;
      }

      const terrainOffset = row * (width * stride) + col * stride;

      let heightSample;
      if (elementsPerHeight === 1) {
        heightSample = heightmap[terrainOffset];
      } else {
        heightSample = 0;

        let elementOffset;
        if (isBigEndian) {
          for (
            elementOffset = 0;
            elementOffset < elementsPerHeight;
            ++elementOffset
          ) {
            heightSample =
              heightSample * elementMultiplier +
              heightmap[terrainOffset + elementOffset];
          }
        } else {
          for (
            elementOffset = elementsPerHeight - 1;
            elementOffset >= 0;
            --elementOffset
          ) {
            heightSample =
              heightSample * elementMultiplier +
              heightmap[terrainOffset + elementOffset];
          }
        }
      }

      heightSample = heightSample * heightScale + heightOffset;

      maximumHeight = Math.max(maximumHeight, heightSample);
      minimumHeight = Math.min(minimumHeight, heightSample);

      let longitude = nativeRectangle.west + granularityX * col;

      if (!isGeographic) {
        longitude = longitude * oneOverGlobeSemimajorAxis;
      } else {
        longitude = toRadians(longitude);
      }

      let u = (longitude - geographicWest) / (geographicEast - geographicWest);
      u = CesiumMath.clamp(u, 0.0, 1.0);

      let index = row * width + col;

      if (skirtHeight > 0.0) {
        const isWestEdge = colIndex === startCol;
        const isEastEdge = colIndex === endCol - 1;
        const isEdge = isNorthEdge || isSouthEdge || isWestEdge || isEastEdge;
        const isCorner =
          (isNorthEdge || isSouthEdge) && (isWestEdge || isEastEdge);
        if (isCorner) {
          // Don't generate skirts on the corners.
          continue;
        } else if (isEdge) {
          heightSample -= skirtHeight;

          if (isWestEdge) {
            // The outer loop iterates north to south but the indices are ordered south to north, hence the index flip below
            index = gridVertexCount + (height - row - 1);
            longitude -= skirtOffsetPercentage * rectangleWidth;
          } else if (isSouthEdge) {
            // Add after west indices. South indices are ordered east to west.
            index = gridVertexCount + height + (width - col - 1);
          } else if (isEastEdge) {
            // Add after west and south indices. East indices are ordered north to south. The index is flipped like above.
            index = gridVertexCount + height + width + row;
            longitude += skirtOffsetPercentage * rectangleWidth;
          } else if (isNorthEdge) {
            // Add after west, south, and east indices. North indices are ordered west to east.
            index = gridVertexCount + height + width + height + col;
          }
        }
      }

      const nX = cosLatitude * cos(longitude);
      const nY = cosLatitude * sin(longitude);

      const kX = radiiSquaredX * nX;
      const kY = radiiSquaredY * nY;

      const gamma = sqrt(kX * nX + kY * nY + kZ * nZ);
      const oneOverGamma = 1.0 / gamma;

      const rSurfaceX = kX * oneOverGamma;
      const rSurfaceY = kY * oneOverGamma;
      const rSurfaceZ = kZ * oneOverGamma;

      const position = new Cartesian3();
      position.x = rSurfaceX + nX * heightSample;
      position.y = rSurfaceY + nY * heightSample;
      position.z = rSurfaceZ + nZ * heightSample;

      Matrix4.multiplyByPoint(toENU, position, cartesian3Scratch);
      Cartesian3.minimumByComponent(cartesian3Scratch, minimum, minimum);
      Cartesian3.maximumByComponent(cartesian3Scratch, maximum, maximum);
      hMin = Math.min(hMin, heightSample);

      positions[index] = position;
      uvs[index] = new Cartesian2(u, v);
      heights[index] = heightSample;

      if (includeWebMercatorT) {
        webMercatorTs[index] = webMercatorT;
      }

      if (includeGeodeticSurfaceNormals) {
        geodeticSurfaceNormals[index] = ellipsoid.geodeticSurfaceNormal(
          position
        );
      }
    }
  }

<<<<<<< HEAD
  console.timeEnd("setup stuff");
  console.time("creating bounding sphere");

  var boundingSphere3D = BoundingSphere.fromPoints(positions);

  console.timeEnd("creating bounding sphere");

  var orientedBoundingBox;
  var transform;
  var inverseTransform;
  var octree;

=======
  const boundingSphere3D = BoundingSphere.fromPoints(positions);
  let orientedBoundingBox;
>>>>>>> 68fd571b
  if (defined(rectangle)) {
    console.time("creating oriented bounding box");

    orientedBoundingBox = OrientedBoundingBox.fromRectangle(
      rectangle,
      minimumHeight,
      maximumHeight,
      ellipsoid
    );

    transform = OrientedBoundingBox.toTransformation(orientedBoundingBox);
    inverseTransform = Matrix4.inverse(transform, new Matrix4());
    console.timeEnd("creating oriented bounding box");

    console.time("making packed triangles");
    var packedTriangles = createPackedTriangles(
      positions,
      inverseTransform,
      width,
      gridTriangleCount
    );
    console.timeEnd("making packed triangles");

    octree = OctreeTrianglePicking.createPackedOctree(
      packedTriangles,
      inverseTransform,
      transform,
      orientedBoundingBox
    );
  }

  let occludeePointInScaledSpace;
  if (hasRelativeToCenter) {
<<<<<<< HEAD
    console.time("creating occluder");
    var occluder = new EllipsoidalOccluder(ellipsoid);
=======
    const occluder = new EllipsoidalOccluder(ellipsoid);
>>>>>>> 68fd571b
    occludeePointInScaledSpace = occluder.computeHorizonCullingPointPossiblyUnderEllipsoid(
      relativeToCenter,
      positions,
      minimumHeight
    );
    console.timeEnd("creating occluder");
  }

<<<<<<< HEAD
  console.time("terrain encoding");
  var aaBox = new AxisAlignedBoundingBox(minimum, maximum, relativeToCenter);
  var encoding = new TerrainEncoding(
=======
  const aaBox = new AxisAlignedBoundingBox(minimum, maximum, relativeToCenter);
  const encoding = new TerrainEncoding(
>>>>>>> 68fd571b
    relativeToCenter,
    aaBox,
    hMin,
    maximumHeight,
    fromENU,
    false,
    includeWebMercatorT,
    includeGeodeticSurfaceNormals,
    exaggeration,
    exaggerationRelativeHeight
  );
  const vertices = new Float32Array(vertexCount * encoding.stride);

  let bufferIndex = 0;
  for (let j = 0; j < vertexCount; ++j) {
    bufferIndex = encoding.encode(
      vertices,
      bufferIndex,
      positions[j],
      uvs[j],
      heights[j],
      undefined,
      webMercatorTs[j],
      geodeticSurfaceNormals[j]
    );
  }

  console.timeEnd("terrain encoding");
  console.timeEnd("computeVertices");
  return {
    vertices: vertices,
    maximumHeight: maximumHeight,
    minimumHeight: minimumHeight,
    encoding: encoding,
    boundingSphere3D: boundingSphere3D,
    orientedBoundingBox: orientedBoundingBox,
    occludeePointInScaledSpace: occludeePointInScaledSpace,
    octree: octree,
  };
};
export default HeightmapTessellator;<|MERGE_RESOLUTION|>--- conflicted
+++ resolved
@@ -39,15 +39,14 @@
   isBigEndian: false,
 });
 
-<<<<<<< HEAD
-var v0 = new Cartesian3();
-var v1 = new Cartesian3();
-var v2 = new Cartesian3();
-
-var trianglesPerRow;
-var base;
-var isEven;
-var triIdx;
+const v0 = new Cartesian3();
+const v1 = new Cartesian3();
+const v2 = new Cartesian3();
+
+let trianglesPerRow;
+let base;
+let isEven;
+let triIdx;
 
 function createPackedTriangles(
   positions,
@@ -55,7 +54,7 @@
   width,
   triangleIndexEnd
 ) {
-  var triangles = new Float32Array(triangleIndexEnd * 6);
+  const triangles = new Float32Array(triangleIndexEnd * 6);
 
   for (triIdx = 0; triIdx < triangleIndexEnd; triIdx++) {
     trianglesPerRow = (width - 1) * 2;
@@ -90,16 +89,10 @@
   return triangles;
 }
 
-var cartesian3Scratch = new Cartesian3();
-var matrix4Scratch = new Matrix4();
-var minimumScratch = new Cartesian3();
-var maximumScratch = new Cartesian3();
-=======
 const cartesian3Scratch = new Cartesian3();
 const matrix4Scratch = new Matrix4();
 const minimumScratch = new Cartesian3();
 const maximumScratch = new Cartesian3();
->>>>>>> 68fd571b
 
 /**
  * Fills an array of vertices from a heightmap image.
@@ -193,17 +186,8 @@
   // In particular, the functionality of Ellipsoid.cartographicToCartesian
   // is inlined.
 
-<<<<<<< HEAD
   console.time("setup stuff");
 
-  var cos = Math.cos;
-  var sin = Math.sin;
-  var sqrt = Math.sqrt;
-  var atan = Math.atan;
-  var exp = Math.exp;
-  var piOverTwo = CesiumMath.PI_OVER_TWO;
-  var toRadians = CesiumMath.toRadians;
-=======
   const cos = Math.cos;
   const sin = Math.sin;
   const sqrt = Math.sqrt;
@@ -211,7 +195,6 @@
   const exp = Math.exp;
   const piOverTwo = CesiumMath.PI_OVER_TWO;
   const toRadians = CesiumMath.toRadians;
->>>>>>> 68fd571b
 
   const heightmap = options.heightmap;
   const width = options.width;
@@ -346,16 +329,10 @@
 
   let hMin = Number.POSITIVE_INFINITY;
 
-<<<<<<< HEAD
-  var gridVertexCount = width * height;
-  var gridTriangleCount = (width - 1) * (height - 1) * 2;
-  var edgeVertexCount = skirtHeight > 0.0 ? width * 2 + height * 2 : 0;
-  var vertexCount = gridVertexCount + edgeVertexCount;
-=======
   const gridVertexCount = width * height;
+  const gridTriangleCount = (width - 1) * (height - 1) * 2;
   const edgeVertexCount = skirtHeight > 0.0 ? width * 2 + height * 2 : 0;
   const vertexCount = gridVertexCount + edgeVertexCount;
->>>>>>> 68fd571b
 
   const positions = new Array(vertexCount);
   const heights = new Array(vertexCount);
@@ -550,23 +527,18 @@
     }
   }
 
-<<<<<<< HEAD
   console.timeEnd("setup stuff");
   console.time("creating bounding sphere");
 
-  var boundingSphere3D = BoundingSphere.fromPoints(positions);
+  const boundingSphere3D = BoundingSphere.fromPoints(positions);
 
   console.timeEnd("creating bounding sphere");
 
-  var orientedBoundingBox;
-  var transform;
-  var inverseTransform;
-  var octree;
-
-=======
-  const boundingSphere3D = BoundingSphere.fromPoints(positions);
   let orientedBoundingBox;
->>>>>>> 68fd571b
+  let transform;
+  let inverseTransform;
+  let octree;
+
   if (defined(rectangle)) {
     console.time("creating oriented bounding box");
 
@@ -600,12 +572,8 @@
 
   let occludeePointInScaledSpace;
   if (hasRelativeToCenter) {
-<<<<<<< HEAD
     console.time("creating occluder");
-    var occluder = new EllipsoidalOccluder(ellipsoid);
-=======
     const occluder = new EllipsoidalOccluder(ellipsoid);
->>>>>>> 68fd571b
     occludeePointInScaledSpace = occluder.computeHorizonCullingPointPossiblyUnderEllipsoid(
       relativeToCenter,
       positions,
@@ -614,14 +582,9 @@
     console.timeEnd("creating occluder");
   }
 
-<<<<<<< HEAD
   console.time("terrain encoding");
-  var aaBox = new AxisAlignedBoundingBox(minimum, maximum, relativeToCenter);
-  var encoding = new TerrainEncoding(
-=======
   const aaBox = new AxisAlignedBoundingBox(minimum, maximum, relativeToCenter);
   const encoding = new TerrainEncoding(
->>>>>>> 68fd571b
     relativeToCenter,
     aaBox,
     hMin,
