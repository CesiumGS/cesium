<<<<<<< HEAD
import BoundingSphere from './BoundingSphere.js';
import buildModuleUrl from './buildModuleUrl.js';
import Cartesian2 from './Cartesian2.js';
import Cartesian3 from './Cartesian3.js';
import Cartographic from './Cartographic.js';
import Check from './Check.js';
import defaultValue from './defaultValue.js';
import defined from './defined.js';
import DeveloperError from './DeveloperError.js';
import Ellipsoid from './Ellipsoid.js';
import GeographicTilingScheme from './GeographicTilingScheme.js';
import getAbsoluteUri from './getAbsoluteUri.js';
import Rectangle from './Rectangle.js';
import Resource from './Resource.js';

    var scratchDiagonalCartesianNE = new Cartesian3();
    var scratchDiagonalCartesianSW = new Cartesian3();
    var scratchDiagonalCartographic = new Cartographic();
    var scratchCenterCartesian = new Cartesian3();
    var scratchSurfaceCartesian = new Cartesian3();

    var scratchBoundingSphere = new BoundingSphere();
    var tilingScheme = new GeographicTilingScheme();
    var scratchCorners = [new Cartographic(), new Cartographic(), new Cartographic(), new Cartographic()];
    var scratchTileXY = new Cartesian2();

    /**
     * A collection of functions for approximating terrain height
     * @private
     */
    var ApproximateTerrainHeights = {};

    /**
     * Initializes the minimum and maximum terrain heights
     * @return {Promise}
     */
    ApproximateTerrainHeights.initialize = function() {
        var initPromise = ApproximateTerrainHeights._initPromise;
        if (defined(initPromise)) {
            return initPromise;
        }

        var url = require('../Assets/approximateTerrainHeights.json');
        if (/build\/cesiumWorkers\.js$/.test(location.href)) {
            // We're running in a Web Worker, we can't just load by relative path.
            var basePath = location.href.substring(0, location.href.length - 'build/cesiumWorkers.js'.length);
            url = getAbsoluteUri(url, basePath);
        }

        initPromise = Resource.fetchJson(url)
            .then(function(json) {
                ApproximateTerrainHeights._terrainHeights = json;
            });
        ApproximateTerrainHeights._initPromise = initPromise;

        return initPromise;
    };

    /**
     * Computes the minimum and maximum terrain heights for a given rectangle
     * @param {Rectangle} rectangle The bounding rectangle
     * @param {Ellipsoid} [ellipsoid=Ellipsoid.WGS84] The ellipsoid
     * @return {{minimumTerrainHeight: Number, maximumTerrainHeight: Number}}
     */
    ApproximateTerrainHeights.getMinimumMaximumHeights = function(rectangle, ellipsoid) {
        //>>includeStart('debug', pragmas.debug);
        Check.defined('rectangle', rectangle);
        if (!defined(ApproximateTerrainHeights._terrainHeights)) {
            throw new DeveloperError('You must call ApproximateTerrainHeights.initialize and wait for the promise to resolve before using this function');
        }
        //>>includeEnd('debug');
        ellipsoid = defaultValue(ellipsoid, Ellipsoid.WGS84);

        var xyLevel = getTileXYLevel(rectangle);

        // Get the terrain min/max for that tile
        var minTerrainHeight = ApproximateTerrainHeights._defaultMinTerrainHeight;
        var maxTerrainHeight = ApproximateTerrainHeights._defaultMaxTerrainHeight;
        if (defined(xyLevel)) {
            var key = xyLevel.level + '-' + xyLevel.x + '-' + xyLevel.y;
            var heights = ApproximateTerrainHeights._terrainHeights[key];
            if (defined(heights)) {
                minTerrainHeight = heights[0];
                maxTerrainHeight = heights[1];
            }

            // Compute min by taking the center of the NE->SW diagonal and finding distance to the surface
            ellipsoid.cartographicToCartesian(Rectangle.northeast(rectangle, scratchDiagonalCartographic),
                scratchDiagonalCartesianNE);
            ellipsoid.cartographicToCartesian(Rectangle.southwest(rectangle, scratchDiagonalCartographic),
                scratchDiagonalCartesianSW);

            Cartesian3.midpoint(scratchDiagonalCartesianSW, scratchDiagonalCartesianNE, scratchCenterCartesian);
            var surfacePosition = ellipsoid.scaleToGeodeticSurface(scratchCenterCartesian, scratchSurfaceCartesian);
            if (defined(surfacePosition)) {
                var distance = Cartesian3.distance(scratchCenterCartesian, surfacePosition);
                minTerrainHeight = Math.min(minTerrainHeight, -distance);
            } else {
                minTerrainHeight = ApproximateTerrainHeights._defaultMinTerrainHeight;
            }
        }

        minTerrainHeight = Math.max(ApproximateTerrainHeights._defaultMinTerrainHeight, minTerrainHeight);

        return {
            minimumTerrainHeight: minTerrainHeight,
            maximumTerrainHeight: maxTerrainHeight
        };
    };

    /**
     * Computes the bounding sphere based on the tile heights in the rectangle
     * @param {Rectangle} rectangle The bounding rectangle
     * @param {Ellipsoid} [ellipsoid=Ellipsoid.WGS84] The ellipsoid
     * @return {BoundingSphere} The result bounding sphere
     */
    ApproximateTerrainHeights.getBoundingSphere = function(rectangle, ellipsoid) {
        //>>includeStart('debug', pragmas.debug);
        Check.defined('rectangle', rectangle);
        if (!defined(ApproximateTerrainHeights._terrainHeights)) {
            throw new DeveloperError('You must call ApproximateTerrainHeights.initialize and wait for the promise to resolve before using this function');
        }
        //>>includeEnd('debug');
        ellipsoid = defaultValue(ellipsoid, Ellipsoid.WGS84);

        var xyLevel = getTileXYLevel(rectangle);

        // Get the terrain max for that tile
        var maxTerrainHeight = ApproximateTerrainHeights._defaultMaxTerrainHeight;
        if (defined(xyLevel)) {
            var key = xyLevel.level + '-' + xyLevel.x + '-' + xyLevel.y;
            var heights = ApproximateTerrainHeights._terrainHeights[key];
            if (defined(heights)) {
                maxTerrainHeight = heights[1];
            }
        }

        var result = BoundingSphere.fromRectangle3D(rectangle, ellipsoid, 0.0);
        BoundingSphere.fromRectangle3D(rectangle, ellipsoid, maxTerrainHeight, scratchBoundingSphere);

        return BoundingSphere.union(result, scratchBoundingSphere, result);
    };

    function getTileXYLevel(rectangle) {
        Cartographic.fromRadians(rectangle.east, rectangle.north, 0.0, scratchCorners[0]);
        Cartographic.fromRadians(rectangle.west, rectangle.north, 0.0, scratchCorners[1]);
        Cartographic.fromRadians(rectangle.east, rectangle.south, 0.0, scratchCorners[2]);
        Cartographic.fromRadians(rectangle.west, rectangle.south, 0.0, scratchCorners[3]);

        // Determine which tile the bounding rectangle is in
        var lastLevelX = 0, lastLevelY = 0;
        var currentX = 0, currentY = 0;
        var maxLevel = ApproximateTerrainHeights._terrainHeightsMaxLevel;
        var i;
        for(i = 0; i <= maxLevel; ++i) {
            var failed = false;
            for(var j = 0; j < 4; ++j) {
                var corner = scratchCorners[j];
                tilingScheme.positionToTileXY(corner, i, scratchTileXY);
                if (j === 0) {
                    currentX = scratchTileXY.x;
                    currentY = scratchTileXY.y;
                } else if(currentX !== scratchTileXY.x || currentY !== scratchTileXY.y) {
                    failed = true;
                    break;
                }
            }

            if (failed) {
                break;
            }

            lastLevelX = currentX;
            lastLevelY = currentY;
        }

        if (i === 0) {
            return undefined;
        }

        return {
            x : lastLevelX,
            y : lastLevelY,
            level : (i > maxLevel) ? maxLevel : (i - 1)
        };
=======
import BoundingSphere from "./BoundingSphere.js";
import buildModuleUrl from "./buildModuleUrl.js";
import Cartesian2 from "./Cartesian2.js";
import Cartesian3 from "./Cartesian3.js";
import Cartographic from "./Cartographic.js";
import Check from "./Check.js";
import defaultValue from "./defaultValue.js";
import defined from "./defined.js";
import DeveloperError from "./DeveloperError.js";
import Ellipsoid from "./Ellipsoid.js";
import GeographicTilingScheme from "./GeographicTilingScheme.js";
import Rectangle from "./Rectangle.js";
import Resource from "./Resource.js";

var scratchDiagonalCartesianNE = new Cartesian3();
var scratchDiagonalCartesianSW = new Cartesian3();
var scratchDiagonalCartographic = new Cartographic();
var scratchCenterCartesian = new Cartesian3();
var scratchSurfaceCartesian = new Cartesian3();

var scratchBoundingSphere = new BoundingSphere();
var tilingScheme = new GeographicTilingScheme();
var scratchCorners = [
  new Cartographic(),
  new Cartographic(),
  new Cartographic(),
  new Cartographic(),
];
var scratchTileXY = new Cartesian2();

/**
 * A collection of functions for approximating terrain height
 * @private
 */
var ApproximateTerrainHeights = {};

/**
 * Initializes the minimum and maximum terrain heights
 * @return {Promise}
 */
ApproximateTerrainHeights.initialize = function () {
  var initPromise = ApproximateTerrainHeights._initPromise;
  if (defined(initPromise)) {
    return initPromise;
  }

  initPromise = Resource.fetchJson(
    buildModuleUrl("Assets/approximateTerrainHeights.json")
  ).then(function (json) {
    ApproximateTerrainHeights._terrainHeights = json;
  });
  ApproximateTerrainHeights._initPromise = initPromise;

  return initPromise;
};

/**
 * Computes the minimum and maximum terrain heights for a given rectangle
 * @param {Rectangle} rectangle The bounding rectangle
 * @param {Ellipsoid} [ellipsoid=Ellipsoid.WGS84] The ellipsoid
 * @return {{minimumTerrainHeight: Number, maximumTerrainHeight: Number}}
 */
ApproximateTerrainHeights.getMinimumMaximumHeights = function (
  rectangle,
  ellipsoid
) {
  //>>includeStart('debug', pragmas.debug);
  Check.defined("rectangle", rectangle);
  if (!defined(ApproximateTerrainHeights._terrainHeights)) {
    throw new DeveloperError(
      "You must call ApproximateTerrainHeights.initialize and wait for the promise to resolve before using this function"
    );
  }
  //>>includeEnd('debug');
  ellipsoid = defaultValue(ellipsoid, Ellipsoid.WGS84);

  var xyLevel = getTileXYLevel(rectangle);

  // Get the terrain min/max for that tile
  var minTerrainHeight = ApproximateTerrainHeights._defaultMinTerrainHeight;
  var maxTerrainHeight = ApproximateTerrainHeights._defaultMaxTerrainHeight;
  if (defined(xyLevel)) {
    var key = xyLevel.level + "-" + xyLevel.x + "-" + xyLevel.y;
    var heights = ApproximateTerrainHeights._terrainHeights[key];
    if (defined(heights)) {
      minTerrainHeight = heights[0];
      maxTerrainHeight = heights[1];
    }

    // Compute min by taking the center of the NE->SW diagonal and finding distance to the surface
    ellipsoid.cartographicToCartesian(
      Rectangle.northeast(rectangle, scratchDiagonalCartographic),
      scratchDiagonalCartesianNE
    );
    ellipsoid.cartographicToCartesian(
      Rectangle.southwest(rectangle, scratchDiagonalCartographic),
      scratchDiagonalCartesianSW
    );

    Cartesian3.midpoint(
      scratchDiagonalCartesianSW,
      scratchDiagonalCartesianNE,
      scratchCenterCartesian
    );
    var surfacePosition = ellipsoid.scaleToGeodeticSurface(
      scratchCenterCartesian,
      scratchSurfaceCartesian
    );
    if (defined(surfacePosition)) {
      var distance = Cartesian3.distance(
        scratchCenterCartesian,
        surfacePosition
      );
      minTerrainHeight = Math.min(minTerrainHeight, -distance);
    } else {
      minTerrainHeight = ApproximateTerrainHeights._defaultMinTerrainHeight;
>>>>>>> 2fd0e8f7
    }
  }

  minTerrainHeight = Math.max(
    ApproximateTerrainHeights._defaultMinTerrainHeight,
    minTerrainHeight
  );

  return {
    minimumTerrainHeight: minTerrainHeight,
    maximumTerrainHeight: maxTerrainHeight,
  };
};

/**
 * Computes the bounding sphere based on the tile heights in the rectangle
 * @param {Rectangle} rectangle The bounding rectangle
 * @param {Ellipsoid} [ellipsoid=Ellipsoid.WGS84] The ellipsoid
 * @return {BoundingSphere} The result bounding sphere
 */
ApproximateTerrainHeights.getBoundingSphere = function (rectangle, ellipsoid) {
  //>>includeStart('debug', pragmas.debug);
  Check.defined("rectangle", rectangle);
  if (!defined(ApproximateTerrainHeights._terrainHeights)) {
    throw new DeveloperError(
      "You must call ApproximateTerrainHeights.initialize and wait for the promise to resolve before using this function"
    );
  }
  //>>includeEnd('debug');
  ellipsoid = defaultValue(ellipsoid, Ellipsoid.WGS84);

  var xyLevel = getTileXYLevel(rectangle);

  // Get the terrain max for that tile
  var maxTerrainHeight = ApproximateTerrainHeights._defaultMaxTerrainHeight;
  if (defined(xyLevel)) {
    var key = xyLevel.level + "-" + xyLevel.x + "-" + xyLevel.y;
    var heights = ApproximateTerrainHeights._terrainHeights[key];
    if (defined(heights)) {
      maxTerrainHeight = heights[1];
    }
  }

  var result = BoundingSphere.fromRectangle3D(rectangle, ellipsoid, 0.0);
  BoundingSphere.fromRectangle3D(
    rectangle,
    ellipsoid,
    maxTerrainHeight,
    scratchBoundingSphere
  );

  return BoundingSphere.union(result, scratchBoundingSphere, result);
};

function getTileXYLevel(rectangle) {
  Cartographic.fromRadians(
    rectangle.east,
    rectangle.north,
    0.0,
    scratchCorners[0]
  );
  Cartographic.fromRadians(
    rectangle.west,
    rectangle.north,
    0.0,
    scratchCorners[1]
  );
  Cartographic.fromRadians(
    rectangle.east,
    rectangle.south,
    0.0,
    scratchCorners[2]
  );
  Cartographic.fromRadians(
    rectangle.west,
    rectangle.south,
    0.0,
    scratchCorners[3]
  );

  // Determine which tile the bounding rectangle is in
  var lastLevelX = 0,
    lastLevelY = 0;
  var currentX = 0,
    currentY = 0;
  var maxLevel = ApproximateTerrainHeights._terrainHeightsMaxLevel;
  var i;
  for (i = 0; i <= maxLevel; ++i) {
    var failed = false;
    for (var j = 0; j < 4; ++j) {
      var corner = scratchCorners[j];
      tilingScheme.positionToTileXY(corner, i, scratchTileXY);
      if (j === 0) {
        currentX = scratchTileXY.x;
        currentY = scratchTileXY.y;
      } else if (currentX !== scratchTileXY.x || currentY !== scratchTileXY.y) {
        failed = true;
        break;
      }
    }

    if (failed) {
      break;
    }

    lastLevelX = currentX;
    lastLevelY = currentY;
  }

  if (i === 0) {
    return undefined;
  }

  return {
    x: lastLevelX,
    y: lastLevelY,
    level: i > maxLevel ? maxLevel : i - 1,
  };
}

ApproximateTerrainHeights._terrainHeightsMaxLevel = 6;
ApproximateTerrainHeights._defaultMaxTerrainHeight = 9000.0;
ApproximateTerrainHeights._defaultMinTerrainHeight = -100000.0;
ApproximateTerrainHeights._terrainHeights = undefined;
ApproximateTerrainHeights._initPromise = undefined;

Object.defineProperties(ApproximateTerrainHeights, {
  /**
   * Determines if the terrain heights are initialized and ready to use. To initialize the terrain heights,
   * call {@link ApproximateTerrainHeights#initialize} and wait for the returned promise to resolve.
   * @type {Boolean}
   * @readonly
   * @memberof ApproximateTerrainHeights
   */
  initialized: {
    get: function () {
      return defined(ApproximateTerrainHeights._terrainHeights);
    },
  },
});
export default ApproximateTerrainHeights;<|MERGE_RESOLUTION|>--- conflicted
+++ resolved
@@ -1,190 +1,3 @@
-<<<<<<< HEAD
-import BoundingSphere from './BoundingSphere.js';
-import buildModuleUrl from './buildModuleUrl.js';
-import Cartesian2 from './Cartesian2.js';
-import Cartesian3 from './Cartesian3.js';
-import Cartographic from './Cartographic.js';
-import Check from './Check.js';
-import defaultValue from './defaultValue.js';
-import defined from './defined.js';
-import DeveloperError from './DeveloperError.js';
-import Ellipsoid from './Ellipsoid.js';
-import GeographicTilingScheme from './GeographicTilingScheme.js';
-import getAbsoluteUri from './getAbsoluteUri.js';
-import Rectangle from './Rectangle.js';
-import Resource from './Resource.js';
-
-    var scratchDiagonalCartesianNE = new Cartesian3();
-    var scratchDiagonalCartesianSW = new Cartesian3();
-    var scratchDiagonalCartographic = new Cartographic();
-    var scratchCenterCartesian = new Cartesian3();
-    var scratchSurfaceCartesian = new Cartesian3();
-
-    var scratchBoundingSphere = new BoundingSphere();
-    var tilingScheme = new GeographicTilingScheme();
-    var scratchCorners = [new Cartographic(), new Cartographic(), new Cartographic(), new Cartographic()];
-    var scratchTileXY = new Cartesian2();
-
-    /**
-     * A collection of functions for approximating terrain height
-     * @private
-     */
-    var ApproximateTerrainHeights = {};
-
-    /**
-     * Initializes the minimum and maximum terrain heights
-     * @return {Promise}
-     */
-    ApproximateTerrainHeights.initialize = function() {
-        var initPromise = ApproximateTerrainHeights._initPromise;
-        if (defined(initPromise)) {
-            return initPromise;
-        }
-
-        var url = require('../Assets/approximateTerrainHeights.json');
-        if (/build\/cesiumWorkers\.js$/.test(location.href)) {
-            // We're running in a Web Worker, we can't just load by relative path.
-            var basePath = location.href.substring(0, location.href.length - 'build/cesiumWorkers.js'.length);
-            url = getAbsoluteUri(url, basePath);
-        }
-
-        initPromise = Resource.fetchJson(url)
-            .then(function(json) {
-                ApproximateTerrainHeights._terrainHeights = json;
-            });
-        ApproximateTerrainHeights._initPromise = initPromise;
-
-        return initPromise;
-    };
-
-    /**
-     * Computes the minimum and maximum terrain heights for a given rectangle
-     * @param {Rectangle} rectangle The bounding rectangle
-     * @param {Ellipsoid} [ellipsoid=Ellipsoid.WGS84] The ellipsoid
-     * @return {{minimumTerrainHeight: Number, maximumTerrainHeight: Number}}
-     */
-    ApproximateTerrainHeights.getMinimumMaximumHeights = function(rectangle, ellipsoid) {
-        //>>includeStart('debug', pragmas.debug);
-        Check.defined('rectangle', rectangle);
-        if (!defined(ApproximateTerrainHeights._terrainHeights)) {
-            throw new DeveloperError('You must call ApproximateTerrainHeights.initialize and wait for the promise to resolve before using this function');
-        }
-        //>>includeEnd('debug');
-        ellipsoid = defaultValue(ellipsoid, Ellipsoid.WGS84);
-
-        var xyLevel = getTileXYLevel(rectangle);
-
-        // Get the terrain min/max for that tile
-        var minTerrainHeight = ApproximateTerrainHeights._defaultMinTerrainHeight;
-        var maxTerrainHeight = ApproximateTerrainHeights._defaultMaxTerrainHeight;
-        if (defined(xyLevel)) {
-            var key = xyLevel.level + '-' + xyLevel.x + '-' + xyLevel.y;
-            var heights = ApproximateTerrainHeights._terrainHeights[key];
-            if (defined(heights)) {
-                minTerrainHeight = heights[0];
-                maxTerrainHeight = heights[1];
-            }
-
-            // Compute min by taking the center of the NE->SW diagonal and finding distance to the surface
-            ellipsoid.cartographicToCartesian(Rectangle.northeast(rectangle, scratchDiagonalCartographic),
-                scratchDiagonalCartesianNE);
-            ellipsoid.cartographicToCartesian(Rectangle.southwest(rectangle, scratchDiagonalCartographic),
-                scratchDiagonalCartesianSW);
-
-            Cartesian3.midpoint(scratchDiagonalCartesianSW, scratchDiagonalCartesianNE, scratchCenterCartesian);
-            var surfacePosition = ellipsoid.scaleToGeodeticSurface(scratchCenterCartesian, scratchSurfaceCartesian);
-            if (defined(surfacePosition)) {
-                var distance = Cartesian3.distance(scratchCenterCartesian, surfacePosition);
-                minTerrainHeight = Math.min(minTerrainHeight, -distance);
-            } else {
-                minTerrainHeight = ApproximateTerrainHeights._defaultMinTerrainHeight;
-            }
-        }
-
-        minTerrainHeight = Math.max(ApproximateTerrainHeights._defaultMinTerrainHeight, minTerrainHeight);
-
-        return {
-            minimumTerrainHeight: minTerrainHeight,
-            maximumTerrainHeight: maxTerrainHeight
-        };
-    };
-
-    /**
-     * Computes the bounding sphere based on the tile heights in the rectangle
-     * @param {Rectangle} rectangle The bounding rectangle
-     * @param {Ellipsoid} [ellipsoid=Ellipsoid.WGS84] The ellipsoid
-     * @return {BoundingSphere} The result bounding sphere
-     */
-    ApproximateTerrainHeights.getBoundingSphere = function(rectangle, ellipsoid) {
-        //>>includeStart('debug', pragmas.debug);
-        Check.defined('rectangle', rectangle);
-        if (!defined(ApproximateTerrainHeights._terrainHeights)) {
-            throw new DeveloperError('You must call ApproximateTerrainHeights.initialize and wait for the promise to resolve before using this function');
-        }
-        //>>includeEnd('debug');
-        ellipsoid = defaultValue(ellipsoid, Ellipsoid.WGS84);
-
-        var xyLevel = getTileXYLevel(rectangle);
-
-        // Get the terrain max for that tile
-        var maxTerrainHeight = ApproximateTerrainHeights._defaultMaxTerrainHeight;
-        if (defined(xyLevel)) {
-            var key = xyLevel.level + '-' + xyLevel.x + '-' + xyLevel.y;
-            var heights = ApproximateTerrainHeights._terrainHeights[key];
-            if (defined(heights)) {
-                maxTerrainHeight = heights[1];
-            }
-        }
-
-        var result = BoundingSphere.fromRectangle3D(rectangle, ellipsoid, 0.0);
-        BoundingSphere.fromRectangle3D(rectangle, ellipsoid, maxTerrainHeight, scratchBoundingSphere);
-
-        return BoundingSphere.union(result, scratchBoundingSphere, result);
-    };
-
-    function getTileXYLevel(rectangle) {
-        Cartographic.fromRadians(rectangle.east, rectangle.north, 0.0, scratchCorners[0]);
-        Cartographic.fromRadians(rectangle.west, rectangle.north, 0.0, scratchCorners[1]);
-        Cartographic.fromRadians(rectangle.east, rectangle.south, 0.0, scratchCorners[2]);
-        Cartographic.fromRadians(rectangle.west, rectangle.south, 0.0, scratchCorners[3]);
-
-        // Determine which tile the bounding rectangle is in
-        var lastLevelX = 0, lastLevelY = 0;
-        var currentX = 0, currentY = 0;
-        var maxLevel = ApproximateTerrainHeights._terrainHeightsMaxLevel;
-        var i;
-        for(i = 0; i <= maxLevel; ++i) {
-            var failed = false;
-            for(var j = 0; j < 4; ++j) {
-                var corner = scratchCorners[j];
-                tilingScheme.positionToTileXY(corner, i, scratchTileXY);
-                if (j === 0) {
-                    currentX = scratchTileXY.x;
-                    currentY = scratchTileXY.y;
-                } else if(currentX !== scratchTileXY.x || currentY !== scratchTileXY.y) {
-                    failed = true;
-                    break;
-                }
-            }
-
-            if (failed) {
-                break;
-            }
-
-            lastLevelX = currentX;
-            lastLevelY = currentY;
-        }
-
-        if (i === 0) {
-            return undefined;
-        }
-
-        return {
-            x : lastLevelX,
-            y : lastLevelY,
-            level : (i > maxLevel) ? maxLevel : (i - 1)
-        };
-=======
 import BoundingSphere from "./BoundingSphere.js";
 import buildModuleUrl from "./buildModuleUrl.js";
 import Cartesian2 from "./Cartesian2.js";
@@ -196,6 +9,7 @@
 import DeveloperError from "./DeveloperError.js";
 import Ellipsoid from "./Ellipsoid.js";
 import GeographicTilingScheme from "./GeographicTilingScheme.js";
+import getAbsoluteUri from "./getAbsoluteUri.js";
 import Rectangle from "./Rectangle.js";
 import Resource from "./Resource.js";
 
@@ -231,9 +45,17 @@
     return initPromise;
   }
 
-  initPromise = Resource.fetchJson(
-    buildModuleUrl("Assets/approximateTerrainHeights.json")
-  ).then(function (json) {
+  var url = require("../Assets/approximateTerrainHeights.json");
+  if (/build\/cesiumWorkers\.js$/.test(location.href)) {
+    // We're running in a Web Worker, we can't just load by relative path.
+    var basePath = location.href.substring(
+      0,
+      location.href.length - "build/cesiumWorkers.js".length
+    );
+    url = getAbsoluteUri(url, basePath);
+  }
+
+  initPromise = Resource.fetchJson(url).then(function (json) {
     ApproximateTerrainHeights._terrainHeights = json;
   });
   ApproximateTerrainHeights._initPromise = initPromise;
@@ -301,7 +123,6 @@
       minTerrainHeight = Math.min(minTerrainHeight, -distance);
     } else {
       minTerrainHeight = ApproximateTerrainHeights._defaultMinTerrainHeight;
->>>>>>> 2fd0e8f7
     }
   }
 
