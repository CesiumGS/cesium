--- conflicted
+++ resolved
@@ -38,13 +38,8 @@
      * }),
      * var instanceBottom = new C.GeometryInstance({
      *   geometry : geometry,
-<<<<<<< HEAD
      *   modelMatrix : C.Matrix4.multiplyByTranslation(C.Transforms.eastNorthUpToFixedFrame(
-     *     C.Cartesian3.fromDegrees(-75.59777, 40.03883)), new C.Cartesian3(0.0, 0.0, 1000000.0)),
-=======
-     *   modelMatrix : Cesium.Matrix4.multiplyByTranslation(Cesium.Transforms.eastNorthUpToFixedFrame(
-     *     Cesium.Cartesian3.fromDegrees(-75.59777, 40.03883)), new Cesium.Cartesian3(0.0, 0.0, 1000000.0), new Matrix4()),
->>>>>>> d8b8e55c
+     *     C.Cartesian3.fromDegrees(-75.59777, 40.03883)), new C.Cartesian3(0.0, 0.0, 1000000.0), new Matrix4()),
      *   attributes : {
      *     color : new C.ColorGeometryInstanceAttribute(C.Color.AQUA)
      *   }
@@ -52,13 +47,8 @@
      * });
      * var instanceTop = new C.GeometryInstance({
      *   geometry : geometry,
-<<<<<<< HEAD
      *   modelMatrix : C.Matrix4.multiplyByTranslation(C.Transforms.eastNorthUpToFixedFrame(
-     *     C.Cartesian3.fromDegrees(-75.59777, 40.03883)), new C.Cartesian3(0.0, 0.0, 3000000.0)),
-=======
-     *   modelMatrix : Cesium.Matrix4.multiplyByTranslation(Cesium.Transforms.eastNorthUpToFixedFrame(
-     *     Cesium.Cartesian3.fromDegrees(-75.59777, 40.03883)), new Cesium.Cartesian3(0.0, 0.0, 3000000.0), new Matrix4()),
->>>>>>> d8b8e55c
+     *     C.Cartesian3.fromDegrees(-75.59777, 40.03883)), new C.Cartesian3(0.0, 0.0, 3000000.0), new Matrix4()),
      *   attributes : {
      *     color : new C.ColorGeometryInstanceAttribute(C.Color.AQUA)
      *   }
