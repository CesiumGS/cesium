--- conflicted
+++ resolved
@@ -34,13 +34,8 @@
      *   geometry : new C.BoxGeometry({
      *     dimensions : new C.Cartesian3(1000000.0, 1000000.0, 500000.0)
      *   }),
-<<<<<<< HEAD
      *   modelMatrix : C.Matrix4.multiplyByTranslation(C.Transforms.eastNorthUpToFixedFrame(
-     *     C.Cartesian3.fromDegrees(0.0, 0.0), new C.Cartesian3(0.0, 0.0, 1000000.0)),
-=======
-     *   modelMatrix : Cesium.Matrix4.multiplyByTranslation(Cesium.Transforms.eastNorthUpToFixedFrame(
-     *     Cesium.Cartesian3.fromDegrees(0.0, 0.0), new Cesium.Cartesian3(0.0, 0.0, 1000000.0), new Matrix4()),
->>>>>>> d8b8e55c
+     *     C.Cartesian3.fromDegrees(0.0, 0.0), new C.Cartesian3(0.0, 0.0, 1000000.0), new Matrix4()),
      *   id : 'box',
      *   attributes : {
      *     color : new C.ColorGeometryInstanceAttribute(red, green, blue, alpha)
