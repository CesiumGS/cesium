--- conflicted
+++ resolved
@@ -2,35 +2,10 @@
 import defined from "./defined.js";
 import Resource from "./Resource.js";
 
-<<<<<<< HEAD
-    var defaultTokenCredit;
+var defaultTokenCredit;
 
-    var cesiumWebsiteToken = 'eyJhbGciOiJIUzI1NiIsInR5cCI6IkpXVCJ9.eyJqdGkiOiI0ODY2ZDBjYS1jODUwLTRiZmEtYmVhNy0zZDM0OTEwZmVhYmYiLCJpZCI6MjU5LCJzY29wZXMiOlsiYXNyIiwiZ2MiXSwiaWF0IjoxNTg1NzU5OTAzfQ.e2O0tuRBRIQ7C4NDf-bmIZ6x9aeQUcxmB5SzZ84U5YI';
-    var defaultAccessToken = 'eyJhbGciOiJIUzI1NiIsInR5cCI6IkpXVCJ9.eyJqdGkiOiIwZGE4MzljNy1iNjVkLTQ1YmYtYmQ1MC0wNjUwYmEyYjQ3OWEiLCJpZCI6MjU5LCJzY29wZXMiOlsiYXNyIiwiZ2MiXSwiaWF0IjoxNTg1NzQ2MTM0fQ.2IfAIAuWWqz4C5NVq8sSTWqfrWkw1bjYW3RflwlpCuo';
-    /**
-     * Default settings for accessing the Cesium ion API.
-     * @exports Ion
-     *
-     * An ion access token is only required if you are using any ion related APIs.
-     * A default access token is provided for evaluation purposes only.
-     * Sign up for a free ion account and get your own access token at {@link https://cesium.com}
-     *
-     * @see IonResource
-     * @see IonImageryProvider
-     * @see IonGeocoderService
-     * @see createWorldImagery
-     * @see createWorldTerrain
-     */
-    var Ion = {};
-
-    /**
-     * Gets or sets the default Cesium ion access token.
-     *
-     * @type {String}
-     */
-    Ion.defaultAccessToken = cesiumWebsiteToken;
-=======
-var defaultTokenCredit;
+var cesiumWebsiteToken =
+  "eyJhbGciOiJIUzI1NiIsInR5cCI6IkpXVCJ9.eyJqdGkiOiI0ODY2ZDBjYS1jODUwLTRiZmEtYmVhNy0zZDM0OTEwZmVhYmYiLCJpZCI6MjU5LCJzY29wZXMiOlsiYXNyIiwiZ2MiXSwiaWF0IjoxNTg1NzU5OTAzfQ.e2O0tuRBRIQ7C4NDf-bmIZ6x9aeQUcxmB5SzZ84U5YI";
 var defaultAccessToken =
   "eyJhbGciOiJIUzI1NiIsInR5cCI6IkpXVCJ9.eyJqdGkiOiIwZGE4MzljNy1iNjVkLTQ1YmYtYmQ1MC0wNjUwYmEyYjQ3OWEiLCJpZCI6MjU5LCJzY29wZXMiOlsiYXNyIiwiZ2MiXSwiaWF0IjoxNTg1NzQ2MTM0fQ.2IfAIAuWWqz4C5NVq8sSTWqfrWkw1bjYW3RflwlpCuo";
 /**
@@ -54,8 +29,7 @@
  *
  * @type {String}
  */
-Ion.defaultAccessToken = defaultAccessToken;
->>>>>>> 2fd0e8f7
+Ion.defaultAccessToken = cesiumWebsiteToken;
 
 /**
  * Gets or sets the default Cesium ion server.
