define([
        '../ThirdParty/Uri',
        '../ThirdParty/when',
        './AttributeCompression',
        './BoundingSphere',
        './Cartesian3',
        './Credit',
        './defaultValue',
        './defined',
        './defineProperties',
        './deprecationWarning',
        './DeveloperError',
        './Event',
        './GeographicTilingScheme',
        './HeightmapTerrainData',
        './IndexDatatype',
        './Math',
        './OrientedBoundingBox',
        './QuantizedMeshTerrainData',
        './Resource',
        './RuntimeError',
        './TerrainProvider',
        './TileAvailability',
        './TileProviderError'
    ], function(
        Uri,
        when,
        AttributeCompression,
        BoundingSphere,
        Cartesian3,
        Credit,
        defaultValue,
        defined,
        defineProperties,
        deprecationWarning,
        DeveloperError,
        Event,
        GeographicTilingScheme,
        HeightmapTerrainData,
        IndexDatatype,
        CesiumMath,
        OrientedBoundingBox,
        QuantizedMeshTerrainData,
        Resource,
        RuntimeError,
        TerrainProvider,
        TileAvailability,
        TileProviderError) {
    'use strict';

    function LayerInformation(layer) {
        this.resource = layer.resource;
        this.version = layer.version;
        this.isHeightmap = layer.isHeightmap;
        this.tileUrlTemplates = layer.tileUrlTemplates;
        this.availability = layer.availability;
        this.hasVertexNormals = layer.hasVertexNormals;
        this.hasWaterMask = layer.hasWaterMask;
        this.littleEndianExtensionSize = layer.littleEndianExtensionSize;
    }

    /**
     * A {@link TerrainProvider} that accesses terrain data in a Cesium terrain format.
     * The format is described on the
     * {@link https://github.com/AnalyticalGraphicsInc/cesium/wiki/Cesium-Terrain-Server|Cesium wiki}.
     *
     * @alias CesiumTerrainProvider
     * @constructor
     *
     * @param {Object} options Object with the following properties:
     * @param {Resource|String|Promise<Resource>|Promise<String>} options.url The URL of the Cesium terrain server.
     * @param {Boolean} [options.requestVertexNormals=false] Flag that indicates if the client should request additional lighting information from the server, in the form of per vertex normals if available.
     * @param {Boolean} [options.requestWaterMask=false] Flag that indicates if the client should request per tile water masks from the server,  if available.
     * @param {Ellipsoid} [options.ellipsoid] The ellipsoid.  If not specified, the WGS84 ellipsoid is used.
     * @param {Credit|String} [options.credit] A credit for the data source, which is displayed on the canvas.
     *
     *
     * @example
     * // Create Arctic DEM terrain with normals.
     * var viewer = new Cesium.Viewer('cesiumContainer', {
     *     terrainProvider : new Cesium.CesiumTerrainProvider({
     *         url : Cesium.IonResource.fromAssetId(3956),
     *         requestVertexNormals : true
     *     });
     * });
     *
     * @see createWorldTerrain
     * @see TerrainProvider
     */
    function CesiumTerrainProvider(options) {
        //>>includeStart('debug', pragmas.debug)
        if (!defined(options) || !defined(options.url)) {
            throw new DeveloperError('options.url is required.');
        }
        //>>includeEnd('debug');

<<<<<<< HEAD
        this._availableLevels = options.availableLevels;
        this._url = options.url;
        this._proxy = options.proxy;
        this._rectangle = options.rectangle;
        if (defined(options.proxy)) {
            deprecationWarning('CesiumTerrainProvider.proxy', 'The options.proxy parameter has been deprecated. Specify options.url as a Resource instance and set the proxy property there.');
        }

=======
>>>>>>> 59dbb4ae
        this._tilingScheme = new GeographicTilingScheme({
            numberOfLevelZeroTilesX : 2,
            numberOfLevelZeroTilesY : 1,
            ellipsoid : options.ellipsoid
        });

        this._heightmapWidth = 65;
        this._levelZeroMaximumGeometricError = TerrainProvider.getEstimatedLevelZeroGeometricErrorForAHeightmap(this._tilingScheme.ellipsoid, this._heightmapWidth, this._tilingScheme.getNumberOfXTilesAtLevel(0));

        this._heightmapStructure = undefined;
        this._hasWaterMask = false;
        this._hasVertexNormals = false;

        /**
         * Boolean flag that indicates if the client should request vertex normals from the server.
         * @type {Boolean}
         * @default false
         * @private
         */
        this._requestVertexNormals = defaultValue(options.requestVertexNormals, false);

        /**
         * Boolean flag that indicates if the client should request tile watermasks from the server.
         * @type {Boolean}
         * @default false
         * @private
         */
        this._requestWaterMask = defaultValue(options.requestWaterMask, false);

        this._errorEvent = new Event();

        var credit = options.credit;
        if (typeof credit === 'string') {
            credit = new Credit(credit);
        }
        this._credit = credit;

        this._availability = undefined;

        var deferred = when.defer();
        this._ready = false;
        this._readyPromise = deferred;
        this._tileCredits = undefined;

        var that = this;
        var lastResource;
        var metadataResource;
        var metadataError;

        var layers = this._layers = [];
        var attribution = '';
        var overallAvailability = [];
        when(options.url)
            .then(function(url) {
                var resource = Resource.createIfNeeded(url);
                resource.appendForwardSlash();
                lastResource = resource;
                metadataResource = lastResource.getDerivedResource({
                    url: 'layer.json'
                });

                var uri = new Uri(metadataResource.url);
                if (uri.authority === 'assets.agi.com') {
                    var deprecationText = 'The STK World Terrain tileset is deprecated and will be available until September 1, 2018.';
                    var deprecationLinkText = 'Check out the new high-resolution Cesium World Terrain';
                    var deprecationLink = 'https://cesium.com/blog/2018/03/01/introducing-cesium-world-terrain/';
                    that._tileCredits = [
                        new Credit('<span>' + deprecationText + '</span> <a href="' + deprecationLink + '">' + deprecationLinkText + '</a>', true)
                    ];
                    deprecationWarning('assets.agi.com', deprecationText + ' ' + deprecationLinkText + ' ' + deprecationLink);
                } else {
                    // ion resources have a credits property we can use for additional attribution.
                    that._tileCredits = resource.credits;
                }

                requestMetadata();
            })
            .otherwise(function(e) {
                deferred.reject(e);
            });

        function parseMetadataSuccess(data) {
            var message;

            if (!data.format) {
                message = 'The tile format is not specified in the layer.json file.';
                metadataError = TileProviderError.handleError(metadataError, that, that._errorEvent, message, undefined, undefined, undefined, requestMetadata);
                return;
            }

            if (!data.tiles || data.tiles.length === 0) {
                message = 'The layer.json file does not specify any tile URL templates.';
                metadataError = TileProviderError.handleError(metadataError, that, that._errorEvent, message, undefined, undefined, undefined, requestMetadata);
                return;
            }

            var hasVertexNormals = false;
            var hasWaterMask = false;
            var littleEndianExtensionSize = true;
            var isHeightmap = false;
            if (data.format === 'heightmap-1.0') {
                isHeightmap = true;
                if (!defined(that._heightmapStructure)) {
                    that._heightmapStructure = {
                        heightScale : 1.0 / 5.0,
                        heightOffset : -1000.0,
                        elementsPerHeight : 1,
                        stride : 1,
                        elementMultiplier : 256.0,
                        isBigEndian : false,
                        lowestEncodedHeight : 0,
                        highestEncodedHeight : 256 * 256 - 1
                    };
                }
                hasWaterMask = true;
                that._requestWaterMask = true;
            } else if (data.format.indexOf('quantized-mesh-1.') !== 0) {
                message = 'The tile format "' + data.format + '" is invalid or not supported.';
                metadataError = TileProviderError.handleError(metadataError, that, that._errorEvent, message, undefined, undefined, undefined, requestMetadata);
                return;
            }

            var tileUrlTemplates = data.tiles;

            var availableTiles = data.available;
            var availability;
            if (defined(availableTiles)) {
                availability = new TileAvailability(that._tilingScheme, availableTiles.length);

                for (var level = 0; level < availableTiles.length; ++level) {
                    if (that._availableLevels && that._availableLevels.indexOf(level) === -1) {
                        availableTiles[level] = [];
                    }
                    var rangesAtLevel = availableTiles[level];
                    var yTiles = that._tilingScheme.getNumberOfYTilesAtLevel(level);
                    if (!defined(overallAvailability[level])) {
                        overallAvailability[level] = [];
                    }

                    for (var rangeIndex = 0; rangeIndex < rangesAtLevel.length; ++rangeIndex) {
                        var range = rangesAtLevel[rangeIndex];
                        var yStart = yTiles - range.endY - 1;
                        var yEnd = yTiles - range.startY - 1;
                        overallAvailability[level].push([range.startX, yStart, range.endX, yEnd]);
                        availability.addAvailableTileRange(level, range.startX, yStart, range.endX, yEnd);
                    }
                }
            }

            // The vertex normals defined in the 'octvertexnormals' extension is identical to the original
            // contents of the original 'vertexnormals' extension.  'vertexnormals' extension is now
            // deprecated, as the extensionLength for this extension was incorrectly using big endian.
            // We maintain backwards compatibility with the legacy 'vertexnormal' implementation
            // by setting the _littleEndianExtensionSize to false. Always prefer 'octvertexnormals'
            // over 'vertexnormals' if both extensions are supported by the server.
            if (defined(data.extensions) && data.extensions.indexOf('octvertexnormals') !== -1) {
                hasVertexNormals = true;
            } else if (defined(data.extensions) && data.extensions.indexOf('vertexnormals') !== -1) {
                hasVertexNormals = true;
                littleEndianExtensionSize = false;
            }
            if (defined(data.extensions) && data.extensions.indexOf('watermask') !== -1) {
                hasWaterMask = true;
            }

            that._hasWaterMask = that._hasWaterMask || hasWaterMask;
            that._hasVertexNormals = that._hasVertexNormals || hasVertexNormals;
            if (defined(data.attribution)) {
                if (attribution.length > 0) {
                    attribution += ' ';
                }
                attribution += data.attribution;
            }
            that._availableTiles = availableTiles;
            layers.push(new LayerInformation({
                resource: lastResource,
                version: data.version,
                isHeightmap: isHeightmap,
                tileUrlTemplates: tileUrlTemplates,
                availability: availability,
                hasVertexNormals: hasVertexNormals,
                hasWaterMask: hasWaterMask,
                littleEndianExtensionSize: littleEndianExtensionSize
            }));

            var parentUrl = data.parentUrl;
            if (defined(parentUrl)) {
                if (!defined(availability)) {
                    console.log('A layer.json can\'t have a parentUrl if it does\'t have an available array.');
                    return when.resolve();
                }
                lastResource = lastResource.getDerivedResource({
                    url: parentUrl
                });
                lastResource.appendForwardSlash(); // Terrain always expects a directory
                metadataResource = lastResource.getDerivedResource({
                    url: 'layer.json'
                });
                var parentMetadata = metadataResource.fetchJson();
                return when(parentMetadata, parseMetadataSuccess, parseMetadataFailure);
            }

            return when.resolve();
        }

        function parseMetadataFailure(data) {
            var message = 'An error occurred while accessing ' + metadataResource.url + '.';
            metadataError = TileProviderError.handleError(metadataError, that, that._errorEvent, message, undefined, undefined, undefined, requestMetadata);
        }

        function metadataSuccess(data) {
            parseMetadataSuccess(data)
                .then(function() {
                    if (defined(metadataError)) {
                        return;
                    }

                    var length = overallAvailability.length;
                    if (length > 0) {
                        var availability = that._availability = new TileAvailability(that._tilingScheme, length);
                        for (var level = 0; level < length; ++level) {
                            var levelRanges = overallAvailability[level];
                            for (var i = 0; i < levelRanges.length; ++i) {
                                var range = levelRanges[i];
                                availability.addAvailableTileRange(level, range[0], range[1], range[2], range[3]);
                            }
                        }
                    }

                    var layerJsonCredit = new Credit(attribution);

                    if (defined(that._tileCredits)) {
                        that._tileCredits.push(layerJsonCredit);
                    } else {
                        that._tileCredits = [layerJsonCredit];
                    }

                    that._ready = true;
                    that._readyPromise.resolve(true);
                });
        }

        function metadataFailure(data) {
            // If the metadata is not found, assume this is a pre-metadata heightmap tileset.
            if (defined(data) && data.statusCode === 404) {
                metadataSuccess({
                    tilejson: '2.1.0',
                    format : 'heightmap-1.0',
                    version : '1.0.0',
                    scheme : 'tms',
                    tiles : [
                        '{z}/{x}/{y}.terrain?v={version}'
                    ]
                });
                return;
            }
            parseMetadataFailure(data);
        }

        function requestMetadata() {
            when(metadataResource.fetchJson())
                .then(metadataSuccess)
                .otherwise(metadataFailure);
        }
    }

    /**
     * When using the Quantized-Mesh format, a tile may be returned that includes additional extensions, such as PerVertexNormals, watermask, etc.
     * This enumeration defines the unique identifiers for each type of extension data that has been appended to the standard mesh data.
     *
     * @exports QuantizedMeshExtensionIds
     * @see CesiumTerrainProvider
     * @private
     */
    var QuantizedMeshExtensionIds = {
        /**
         * Oct-Encoded Per-Vertex Normals are included as an extension to the tile mesh
         *
         * @type {Number}
         * @constant
         * @default 1
         */
        OCT_VERTEX_NORMALS: 1,
        /**
         * A watermask is included as an extension to the tile mesh
         *
         * @type {Number}
         * @constant
         * @default 2
         */
        WATER_MASK: 2
    };

    function getRequestHeader(extensionsList) {
        if (!defined(extensionsList) || extensionsList.length === 0) {
            return {
                Accept : 'application/vnd.quantized-mesh,application/octet-stream;q=0.9,*/*;q=0.01'
            };
        }
        var extensions = extensionsList.join('-');
        return {
            Accept : 'application/vnd.quantized-mesh;extensions=' + extensions + ',application/octet-stream;q=0.9,*/*;q=0.01'
        };
    }

    function createHeightmapTerrainData(provider, buffer, level, x, y, tmsY) {
        var heightBuffer = new Uint16Array(buffer, 0, provider._heightmapWidth * provider._heightmapWidth);
        return new HeightmapTerrainData({
            buffer : heightBuffer,
            childTileMask : new Uint8Array(buffer, heightBuffer.byteLength, 1)[0],
            waterMask : new Uint8Array(buffer, heightBuffer.byteLength + 1, buffer.byteLength - heightBuffer.byteLength - 1),
            width : provider._heightmapWidth,
            height : provider._heightmapWidth,
            structure : provider._heightmapStructure,
            credits: provider._tileCredits
        });
    }

    function createQuantizedMeshTerrainData(provider, buffer, level, x, y, tmsY, littleEndianExtensionSize) {
        var pos = 0;
        var cartesian3Elements = 3;
        var boundingSphereElements = cartesian3Elements + 1;
        var cartesian3Length = Float64Array.BYTES_PER_ELEMENT * cartesian3Elements;
        var boundingSphereLength = Float64Array.BYTES_PER_ELEMENT * boundingSphereElements;
        var encodedVertexElements = 3;
        var encodedVertexLength = Uint16Array.BYTES_PER_ELEMENT * encodedVertexElements;
        var triangleElements = 3;
        var bytesPerIndex = Uint16Array.BYTES_PER_ELEMENT;
        var triangleLength = bytesPerIndex * triangleElements;

        var view = new DataView(buffer);
        var center = new Cartesian3(view.getFloat64(pos, true), view.getFloat64(pos + 8, true), view.getFloat64(pos + 16, true));
        pos += cartesian3Length;

        var minimumHeight = view.getFloat32(pos, true);
        pos += Float32Array.BYTES_PER_ELEMENT;
        var maximumHeight = view.getFloat32(pos, true);
        pos += Float32Array.BYTES_PER_ELEMENT;

        var boundingSphere = new BoundingSphere(
                new Cartesian3(view.getFloat64(pos, true), view.getFloat64(pos + 8, true), view.getFloat64(pos + 16, true)),
                view.getFloat64(pos + cartesian3Length, true));
        pos += boundingSphereLength;

        var horizonOcclusionPoint = new Cartesian3(view.getFloat64(pos, true), view.getFloat64(pos + 8, true), view.getFloat64(pos + 16, true));
        pos += cartesian3Length;

        var vertexCount = view.getUint32(pos, true);
        pos += Uint32Array.BYTES_PER_ELEMENT;
        var encodedVertexBuffer = new Uint16Array(buffer, pos, vertexCount * 3);
        pos += vertexCount * encodedVertexLength;

        if (vertexCount > 64 * 1024) {
            // More than 64k vertices, so indices are 32-bit.
            bytesPerIndex = Uint32Array.BYTES_PER_ELEMENT;
            triangleLength = bytesPerIndex * triangleElements;
        }

        // Decode the vertex buffer.
        var uBuffer = encodedVertexBuffer.subarray(0, vertexCount);
        var vBuffer = encodedVertexBuffer.subarray(vertexCount, 2 * vertexCount);
        var heightBuffer = encodedVertexBuffer.subarray(vertexCount * 2, 3 * vertexCount);

        AttributeCompression.zigZagDeltaDecode(uBuffer, vBuffer, heightBuffer);

        // skip over any additional padding that was added for 2/4 byte alignment
        if (pos % bytesPerIndex !== 0) {
            pos += (bytesPerIndex - (pos % bytesPerIndex));
        }

        var triangleCount = view.getUint32(pos, true);
        pos += Uint32Array.BYTES_PER_ELEMENT;
        var indices = IndexDatatype.createTypedArrayFromArrayBuffer(vertexCount, buffer, pos, triangleCount * triangleElements);
        pos += triangleCount * triangleLength;

        // High water mark decoding based on decompressIndices_ in webgl-loader's loader.js.
        // https://code.google.com/p/webgl-loader/source/browse/trunk/samples/loader.js?r=99#55
        // Copyright 2012 Google Inc., Apache 2.0 license.
        var highest = 0;
        var length = indices.length;
        for (var i = 0; i < length; ++i) {
            var code = indices[i];
            indices[i] = highest - code;
            if (code === 0) {
                ++highest;
            }
        }

        var westVertexCount = view.getUint32(pos, true);
        pos += Uint32Array.BYTES_PER_ELEMENT;
        var westIndices = IndexDatatype.createTypedArrayFromArrayBuffer(vertexCount, buffer, pos, westVertexCount);
        pos += westVertexCount * bytesPerIndex;

        var southVertexCount = view.getUint32(pos, true);
        pos += Uint32Array.BYTES_PER_ELEMENT;
        var southIndices = IndexDatatype.createTypedArrayFromArrayBuffer(vertexCount, buffer, pos, southVertexCount);
        pos += southVertexCount * bytesPerIndex;

        var eastVertexCount = view.getUint32(pos, true);
        pos += Uint32Array.BYTES_PER_ELEMENT;
        var eastIndices = IndexDatatype.createTypedArrayFromArrayBuffer(vertexCount, buffer, pos, eastVertexCount);
        pos += eastVertexCount * bytesPerIndex;

        var northVertexCount = view.getUint32(pos, true);
        pos += Uint32Array.BYTES_PER_ELEMENT;
        var northIndices = IndexDatatype.createTypedArrayFromArrayBuffer(vertexCount, buffer, pos, northVertexCount);
        pos += northVertexCount * bytesPerIndex;

        var encodedNormalBuffer;
        var waterMaskBuffer;
        while (pos < view.byteLength) {
            var extensionId = view.getUint8(pos, true);
            pos += Uint8Array.BYTES_PER_ELEMENT;
            var extensionLength = view.getUint32(pos, littleEndianExtensionSize);
            pos += Uint32Array.BYTES_PER_ELEMENT;

            if (extensionId === QuantizedMeshExtensionIds.OCT_VERTEX_NORMALS && provider._requestVertexNormals) {
                encodedNormalBuffer = new Uint8Array(buffer, pos, vertexCount * 2);
            } else if (extensionId === QuantizedMeshExtensionIds.WATER_MASK && provider._requestWaterMask) {
                waterMaskBuffer = new Uint8Array(buffer, pos, extensionLength);
            }
            pos += extensionLength;
        }

        var skirtHeight = provider.getLevelMaximumGeometricError(level) * 5.0;

        var rectangle = provider._tilingScheme.tileXYToRectangle(x, y, level);
        var orientedBoundingBox;
        if (rectangle.width < CesiumMath.PI_OVER_TWO + CesiumMath.EPSILON5) {
            // Here, rectangle.width < pi/2, and rectangle.height < pi
            // (though it would still work with rectangle.width up to pi)

            // The skirt is not included in the OBB computation. If this ever
            // causes any rendering artifacts (cracks), they are expected to be
            // minor and in the corners of the screen. It's possible that this
            // might need to be changed - just change to `minimumHeight - skirtHeight`
            // A similar change might also be needed in `upsampleQuantizedTerrainMesh.js`.
            orientedBoundingBox = OrientedBoundingBox.fromRectangle(rectangle, minimumHeight, maximumHeight, provider._tilingScheme.ellipsoid);
        }

        return new QuantizedMeshTerrainData({
            center : center,
            minimumHeight : minimumHeight,
            maximumHeight : maximumHeight,
            boundingSphere : boundingSphere,
            orientedBoundingBox : orientedBoundingBox,
            horizonOcclusionPoint : horizonOcclusionPoint,
            quantizedVertices : encodedVertexBuffer,
            encodedNormals : encodedNormalBuffer,
            indices : indices,
            westIndices : westIndices,
            southIndices : southIndices,
            eastIndices : eastIndices,
            northIndices : northIndices,
            westSkirtHeight : skirtHeight,
            southSkirtHeight : skirtHeight,
            eastSkirtHeight : skirtHeight,
            northSkirtHeight : skirtHeight,
            childTileMask: provider.availability.computeChildMaskForTile(level, x, y),
            waterMask: waterMaskBuffer,
            credits: provider._tileCredits
        });
    }

    /**
     * Requests the geometry for a given tile.  This function should not be called before
     * {@link CesiumTerrainProvider#ready} returns true.  The result must include terrain data and
     * may optionally include a water mask and an indication of which child tiles are available.
     *
     * @param {Number} x The X coordinate of the tile for which to request geometry.
     * @param {Number} y The Y coordinate of the tile for which to request geometry.
     * @param {Number} level The level of the tile for which to request geometry.
     * @param {Request} [request] The request object. Intended for internal use only.
     *
     * @returns {Promise.<TerrainData>|undefined} A promise for the requested geometry.  If this method
     *          returns undefined instead of a promise, it is an indication that too many requests are already
     *          pending and the request will be retried later.
     *
     * @exception {DeveloperError} This function must not be called before {@link CesiumTerrainProvider#ready}
     *            returns true.
     */
    CesiumTerrainProvider.prototype.requestTileGeometry = function(x, y, level, request) {
        //>>includeStart('debug', pragmas.debug)
        if (!this._ready) {
            throw new DeveloperError('requestTileGeometry must not be called before the terrain provider is ready.');
        }
        //>>includeEnd('debug');

        var layers = this._layers;
        var layerToUse;
        var layerCount = layers.length;

        if (layerCount === 1) { // Optimized path for single layers
            layerToUse = layers[0];
        } else {
            for (var i = 0; i < layerCount; ++i) {
                var layer = layers[i];
                if (!defined(layer.availability) || layer.availability.isTileAvailable(level, x, y)) {
                    layerToUse = layer;
                    break;
                }
            }
        }

        if (!defined(layerToUse)) {
            return when.reject(new RuntimeError('Terrain tile doesn\'t exist'));
        }

        var urlTemplates = layerToUse.tileUrlTemplates;
        if (urlTemplates.length === 0) {
            return undefined;
        }

        var yTiles = this._tilingScheme.getNumberOfYTilesAtLevel(level);

        var tmsY = (yTiles - y - 1);

        var extensionList = [];
        if (this._requestVertexNormals && layerToUse.hasVertexNormals) {
            extensionList.push(layerToUse.littleEndianExtensionSize ? 'octvertexnormals' : 'vertexnormals');
        }
        if (this._requestWaterMask && layerToUse.hasWaterMask) {
            extensionList.push('watermask');
        }

        var headers;
        var query;
        var url = urlTemplates[(x + tmsY + level) % urlTemplates.length];
        var resource = layerToUse.resource;
        if (defined(resource._ionEndpoint) && !defined(resource._ionEndpoint.externalType)) {
            // ion uses query paremeters to request extensions
            if (extensionList.length !== 0) {
                query = { extensions: extensionList.join('-') };
            }
            headers = getRequestHeader(undefined);
        } else {
            //All other terrain servers
            headers = getRequestHeader(extensionList);
        }

        var promise = resource.getDerivedResource({
            url: url,
            templateValues: {
                version: layerToUse.version,
                z: level,
                x: x,
                y: tmsY
            },
            queryParameters: query,
            headers: headers,
            request: request
        }).fetchArrayBuffer();

        if (!defined(promise)) {
            return undefined;
        }

        var that = this;
        return promise.then(function (buffer) {
            if (defined(that._heightmapStructure)) {
                return createHeightmapTerrainData(that, buffer, level, x, y, tmsY);
            }
            return createQuantizedMeshTerrainData(that, buffer, level, x, y, tmsY, layerToUse.littleEndianExtensionSize);
        });
    };

    defineProperties(CesiumTerrainProvider.prototype, {
        /**
         * Gets an event that is raised when the terrain provider encounters an asynchronous error.  By subscribing
         * to the event, you will be notified of the error and can potentially recover from it.  Event listeners
         * are passed an instance of {@link TileProviderError}.
         * @memberof CesiumTerrainProvider.prototype
         * @type {Event}
         */
        errorEvent : {
            get : function() {
                return this._errorEvent;
            }
        },

        /**
         * Gets the credit to display when this terrain provider is active.  Typically this is used to credit
         * the source of the terrain.  This function should not be called before {@link CesiumTerrainProvider#ready} returns true.
         * @memberof CesiumTerrainProvider.prototype
         * @type {Credit}
         */
        credit : {
            get : function() {
                //>>includeStart('debug', pragmas.debug)
                if (!this._ready) {
                    throw new DeveloperError('credit must not be called before the terrain provider is ready.');
                }
                //>>includeEnd('debug');

                return this._credit;
            }
        },

        /**
         * Gets the tiling scheme used by this provider.  This function should
         * not be called before {@link CesiumTerrainProvider#ready} returns true.
         * @memberof CesiumTerrainProvider.prototype
         * @type {GeographicTilingScheme}
         */
        tilingScheme : {
            get : function() {
                //>>includeStart('debug', pragmas.debug)
                if (!this._ready) {
                    throw new DeveloperError('tilingScheme must not be called before the terrain provider is ready.');
                }
                //>>includeEnd('debug');

                return this._tilingScheme;
            }
        },

        /**
         * Gets a value indicating whether or not the provider is ready for use.
         * @memberof CesiumTerrainProvider.prototype
         * @type {Boolean}
         */
        ready : {
            get : function() {
                return this._ready;
            }
        },

        /**
         * Gets a promise that resolves to true when the provider is ready for use.
         * @memberof CesiumTerrainProvider.prototype
         * @type {Promise.<Boolean>}
         * @readonly
         */
        readyPromise : {
            get : function() {
                return this._readyPromise.promise;
            }
        },

        /**
         * Gets a value indicating whether or not the provider includes a water mask.  The water mask
         * indicates which areas of the globe are water rather than land, so they can be rendered
         * as a reflective surface with animated waves.  This function should not be
         * called before {@link CesiumTerrainProvider#ready} returns true.
         * @memberof CesiumTerrainProvider.prototype
         * @type {Boolean}
         * @exception {DeveloperError} This property must not be called before {@link CesiumTerrainProvider#ready}
         */
        hasWaterMask : {
            get : function() {
                //>>includeStart('debug', pragmas.debug)
                if (!this._ready) {
                    throw new DeveloperError('hasWaterMask must not be called before the terrain provider is ready.');
                }
                //>>includeEnd('debug');

                return this._hasWaterMask && this._requestWaterMask;
            }
        },

        /**
         * Gets a value indicating whether or not the requested tiles include vertex normals.
         * This function should not be called before {@link CesiumTerrainProvider#ready} returns true.
         * @memberof CesiumTerrainProvider.prototype
         * @type {Boolean}
         * @exception {DeveloperError} This property must not be called before {@link CesiumTerrainProvider#ready}
         */
        hasVertexNormals : {
            get : function() {
                //>>includeStart('debug', pragmas.debug)
                if (!this._ready) {
                    throw new DeveloperError('hasVertexNormals must not be called before the terrain provider is ready.');
                }
                //>>includeEnd('debug');

                // returns true if we can request vertex normals from the server
                return this._hasVertexNormals && this._requestVertexNormals;
            }
        },

        /**
         * Boolean flag that indicates if the client should request vertex normals from the server.
         * Vertex normals data is appended to the standard tile mesh data only if the client requests the vertex normals and
         * if the server provides vertex normals.
         * @memberof CesiumTerrainProvider.prototype
         * @type {Boolean}
         */
        requestVertexNormals : {
            get : function() {
                return this._requestVertexNormals;
            }
        },

        /**
         * Boolean flag that indicates if the client should request a watermask from the server.
         * Watermask data is appended to the standard tile mesh data only if the client requests the watermask and
         * if the server provides a watermask.
         * @memberof CesiumTerrainProvider.prototype
         * @type {Boolean}
         */
        requestWaterMask : {
            get : function() {
                return this._requestWaterMask;
            }
        },

        /**
         * Gets an object that can be used to determine availability of terrain from this provider, such as
         * at points and in rectangles.  This function should not be called before
         * {@link CesiumTerrainProvider#ready} returns true.  This property may be undefined if availability
         * information is not available.
         * @memberof CesiumTerrainProvider.prototype
         * @type {TileAvailability}
         */
        availability : {
            get : function() {
                //>>includeStart('debug', pragmas.debug)
                if (!this._ready) {
                    throw new DeveloperError('availability must not be called before the terrain provider is ready.');
                }
                //>>includeEnd('debug');
                return this._availability;
            }
        }
    });

    /**
     * Gets the maximum geometric error allowed in a tile at a given level.
     *
     * @param {Number} level The tile level for which to get the maximum geometric error.
     * @returns {Number} The maximum geometric error.
     */
    CesiumTerrainProvider.prototype.getLevelMaximumGeometricError = function(level) {
        return this._levelZeroMaximumGeometricError / (1 << level);
    };

    /**
     * Determines whether data for a tile is available to be loaded.
     *
     * @param {Number} x The X coordinate of the tile for which to request geometry.
     * @param {Number} y The Y coordinate of the tile for which to request geometry.
     * @param {Number} level The level of the tile for which to request geometry.
     * @returns {Boolean} Undefined if not supported, otherwise true or false.
     */
    CesiumTerrainProvider.prototype.getTileDataAvailable = function(x, y, level) {
        if (!defined(this._availability)) {
            return undefined;
        }
        var available = this._availableTiles;
        if (!available || available.length === 0) {
          return undefined;
        }
        if (!available[level] || available[level].length === 0) {
          return false;
        }
        return this._availability.isTileAvailable(level, x, y);
    };

    return CesiumTerrainProvider;
});<|MERGE_RESOLUTION|>--- conflicted
+++ resolved
@@ -94,17 +94,10 @@
         }
         //>>includeEnd('debug');
 
-<<<<<<< HEAD
         this._availableLevels = options.availableLevels;
         this._url = options.url;
-        this._proxy = options.proxy;
         this._rectangle = options.rectangle;
-        if (defined(options.proxy)) {
-            deprecationWarning('CesiumTerrainProvider.proxy', 'The options.proxy parameter has been deprecated. Specify options.url as a Resource instance and set the proxy property there.');
-        }
-
-=======
->>>>>>> 59dbb4ae
+
         this._tilingScheme = new GeographicTilingScheme({
             numberOfLevelZeroTilesX : 2,
             numberOfLevelZeroTilesY : 1,
