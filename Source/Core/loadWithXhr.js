<<<<<<< HEAD
/*global define*/
/*globals process, require, Buffer*/ // For node.js
=======
>>>>>>> 09d44f45
define([
        '../ThirdParty/when',
        './Check',
        './defaultValue',
        './defined',
        './DeveloperError',
        './Request',
        './RequestErrorEvent',
        './RequestScheduler',
        './RuntimeError',
        './TrustedServers'
    ], function(
        when,
        Check,
        defaultValue,
        defined,
        DeveloperError,
        Request,
        RequestErrorEvent,
        RequestScheduler,
        RuntimeError,
        TrustedServers) {
    'use strict';

    /**
     * Asynchronously loads the given URL.  Returns a promise that will resolve to
     * the result once loaded, or reject if the URL failed to load.  The data is loaded
     * using XMLHttpRequest, which means that in order to make requests to another origin,
     * the server must have Cross-Origin Resource Sharing (CORS) headers enabled.
     *
     * @exports loadWithXhr
     *
     * @param {Object} options Object with the following properties:
     * @param {String} options.url The URL of the data.
     * @param {String} [options.responseType] The type of response.  This controls the type of item returned.
     * @param {String} [options.method='GET'] The HTTP method to use.
     * @param {String} [options.data] The data to send with the request, if any.
     * @param {Object} [options.headers] HTTP headers to send with the request, if any.
     * @param {String} [options.overrideMimeType] Overrides the MIME type returned by the server.
     * @param {Request} [options.request] The request object.
     * @returns {Promise.<Object>|undefined} a promise that will resolve to the requested data when loaded. Returns undefined if <code>request.throttle</code> is true and the request does not have high enough priority.
     *
     *
     * @example
     * // Load a single URL asynchronously. In real code, you should use loadBlob instead.
     * Cesium.loadWithXhr({
     *     url : 'some/url',
     *     responseType : 'blob'
     * }).then(function(blob) {
     *     // use the data
     * }).otherwise(function(error) {
     *     // an error occurred
     * });
     *
     * @see loadArrayBuffer
     * @see loadBlob
     * @see loadJson
     * @see loadText
     * @see {@link http://www.w3.org/TR/cors/|Cross-Origin Resource Sharing}
     * @see {@link http://wiki.commonjs.org/wiki/Promises/A|CommonJS Promises/A}
     */
    function loadWithXhr(options) {
        options = defaultValue(options, defaultValue.EMPTY_OBJECT);

        //>>includeStart('debug', pragmas.debug);
        Check.defined('options.url', options.url);
        //>>includeEnd('debug');

        var url = options.url;

        var responseType = options.responseType;
        var method = defaultValue(options.method, 'GET');
        var data = options.data;
        var headers = options.headers;
        var overrideMimeType = options.overrideMimeType;
        url = defaultValue(url, options.url);

        var request = defined(options.request) ? options.request : new Request();
        request.url = url;
        request.requestFunction = function() {
            var deferred = when.defer();
            var xhr = loadWithXhr.load(url, responseType, method, data, headers, deferred, overrideMimeType);
            if (defined(xhr) && defined(xhr.abort)) {
                request.cancelFunction = function() {
                    xhr.abort();
                };
            }
            return deferred.promise;
        };

        return RequestScheduler.request(request);
    }

    var dataUriRegex = /^data:(.*?)(;base64)?,(.*)$/;

    function decodeDataUriText(isBase64, data) {
        var result = decodeURIComponent(data);
        if (isBase64) {
            return atob(result);
        }
        return result;
    }

    function decodeDataUriArrayBuffer(isBase64, data) {
        var byteString = decodeDataUriText(isBase64, data);
        var buffer = new ArrayBuffer(byteString.length);
        var view = new Uint8Array(buffer);
        for (var i = 0; i < byteString.length; i++) {
            view[i] = byteString.charCodeAt(i);
        }
        return buffer;
    }

    function decodeDataUri(dataUriRegexResult, responseType) {
        responseType = defaultValue(responseType, '');
        var mimeType = dataUriRegexResult[1];
        var isBase64 = !!dataUriRegexResult[2];
        var data = dataUriRegexResult[3];

        switch (responseType) {
            case '':
            case 'text':
                return decodeDataUriText(isBase64, data);
            case 'arraybuffer':
                return decodeDataUriArrayBuffer(isBase64, data);
            case 'blob':
                var buffer = decodeDataUriArrayBuffer(isBase64, data);
                return new Blob([buffer], {
                    type : mimeType
                });
            case 'document':
                var parser = new DOMParser();
                return parser.parseFromString(decodeDataUriText(isBase64, data), mimeType);
            case 'json':
                return JSON.parse(decodeDataUriText(isBase64, data));
            default:
                //>>includeStart('debug', pragmas.debug);
                throw new DeveloperError('Unhandled responseType: ' + responseType);
                //>>includeEnd('debug');
        }
    }

    // This is broken out into a separate function so that it can be mocked for testing purposes.
    loadWithXhr.load = function(url, responseType, method, data, headers, deferred, overrideMimeType) {
        var dataUriRegexResult = dataUriRegex.exec(url);
        if (dataUriRegexResult !== null) {
            deferred.resolve(decodeDataUri(dataUriRegexResult, responseType));
            return;
        }

        // If running under node, use http request instead of XMLHttpRequest
        if (typeof process === 'object' && Object.prototype.toString.call(process) === '[object process]') {
          loadWithHttpRequest(url, responseType, method, data, headers, deferred, overrideMimeType);
        } else {

          var xhr = new XMLHttpRequest();

          if (TrustedServers.contains(url)) {
              xhr.withCredentials = true;
          }

          if (defined(overrideMimeType) && defined(xhr.overrideMimeType)) {
              xhr.overrideMimeType(overrideMimeType);
          }

          xhr.open(method, url, true);

          if (defined(headers)) {
              for (var key in headers) {
                  if (headers.hasOwnProperty(key)) {
                      xhr.setRequestHeader(key, headers[key]);
                  }
              }
          }

          if (defined(responseType)) {
              xhr.responseType = responseType;
          }

          xhr.onload = function() {
              if (xhr.status < 200 || xhr.status >= 300) {
                  deferred.reject(new RequestErrorEvent(xhr.status, xhr.response, xhr.getAllResponseHeaders()));
                  return;
              }

              var response = xhr.response;
              var browserResponseType = xhr.responseType;

              //All modern browsers will go into either the first if block or last else block.
              //Other code paths support older browsers that either do not support the supplied responseType
              //or do not support the xhr.response property.
              if (defined(response) && (!defined(responseType) || (browserResponseType === responseType))) {
                  deferred.resolve(response);
              } else if ((responseType === 'json') && typeof response === 'string') {
                  try {
                      deferred.resolve(JSON.parse(response));
                  } catch (e) {
                      deferred.reject(e);
                  }
              } else if ((browserResponseType === '' || browserResponseType === 'document') && defined(xhr.responseXML) && xhr.responseXML.hasChildNodes()) {
                  deferred.resolve(xhr.responseXML);
              } else if ((browserResponseType === '' || browserResponseType === 'text') && defined(xhr.responseText)) {
                  deferred.resolve(xhr.responseText);
              } else {
                  deferred.reject(new RuntimeError('Invalid XMLHttpRequest response type.'));
              }
          };

          xhr.onerror = function(e) {
              deferred.reject(new RequestErrorEvent());
          };

          xhr.send(data);
        }
    };

    function loadWithHttpRequest(url, responseType, method, data, headers, deferred, overrideMimeType) {
      // Note: only the 'json' responseType transforms the loaded buffer
      var URL = require('url').parse(url);
      var http_s = require(URL.protocol.slice(0, -1));
      var zlib = require('zlib');
      var options = {
        protocol: URL.protocol,
        hostname: URL.hostname,
        port: URL.port,
        path: URL.path,
        query: URL.query,
        method: method,
        headers: headers
      };

      var req = http_s.request(options, function (res) {
        if (res.statusCode < 200 || res.statusCode >= 300) {
          deferred.reject(new RequestErrorEvent(res.statusCode, res, res.headers));
          return;
        }

        var chunkArray = []; // Array of buffers to receive the response
        res.on('data', function (chunk) {
          chunkArray.push(chunk);
        });
        res.on('end', function () {
          var response = Buffer.concat(chunkArray); // Concatenate all buffers
          if (res.headers['content-encoding'] === 'gzip') { // Must deal with decompression
            zlib.gunzip(response, function (error, result) {
              if (error) {
                deferred.reject(new RuntimeError('Error decompressing response.'));
              } else {
                if (responseType === 'json') {
                  deferred.resolve(JSON.parse(result.toString('utf8')));
                } else {
                  deferred.resolve(new Uint8Array(result).buffer); // Convert Buffer to ArrayBuffer
                }
<<<<<<< HEAD
              }
            });
          } else {
            deferred.resolve(responseType === 'json' ? JSON.parse(response.toString('utf8')) : response);
          }
        });
      });

      req.end();

      req.on('error', function (e) {
        deferred.reject(new RequestErrorEvent());
      });

    }
=======
            } else if ((browserResponseType === '' || browserResponseType === 'document') && defined(xhr.responseXML) && xhr.responseXML.hasChildNodes()) {
                deferred.resolve(xhr.responseXML);
            } else if ((browserResponseType === '' || browserResponseType === 'text') && defined(xhr.responseText)) {
                deferred.resolve(xhr.responseText);
            } else {
                deferred.reject(new RuntimeError('Invalid XMLHttpRequest response type.'));
            }
        };

        xhr.onerror = function(e) {
            deferred.reject(new RequestErrorEvent());
        };

        xhr.send(data);

        return xhr;
    };
>>>>>>> 09d44f45

    loadWithXhr.defaultLoad = loadWithXhr.load;

    return loadWithXhr;
});<|MERGE_RESOLUTION|>--- conflicted
+++ resolved
@@ -1,30 +1,26 @@
-<<<<<<< HEAD
-/*global define*/
 /*globals process, require, Buffer*/ // For node.js
-=======
->>>>>>> 09d44f45
 define([
-        '../ThirdParty/when',
-        './Check',
-        './defaultValue',
-        './defined',
-        './DeveloperError',
-        './Request',
-        './RequestErrorEvent',
-        './RequestScheduler',
-        './RuntimeError',
-        './TrustedServers'
-    ], function(
-        when,
-        Check,
-        defaultValue,
-        defined,
-        DeveloperError,
-        Request,
-        RequestErrorEvent,
-        RequestScheduler,
-        RuntimeError,
-        TrustedServers) {
+    '../ThirdParty/when',
+    './Check',
+    './defaultValue',
+    './defined',
+    './DeveloperError',
+    './Request',
+    './RequestErrorEvent',
+    './RequestScheduler',
+    './RuntimeError',
+    './TrustedServers'
+], function(
+    when,
+    Check,
+    defaultValue,
+    defined,
+    DeveloperError,
+    Request,
+    RequestErrorEvent,
+    RequestScheduler,
+    RuntimeError,
+    TrustedServers) {
     'use strict';
 
     /**
@@ -141,7 +137,7 @@
             default:
                 //>>includeStart('debug', pragmas.debug);
                 throw new DeveloperError('Unhandled responseType: ' + responseType);
-                //>>includeEnd('debug');
+            //>>includeEnd('debug');
         }
     }
 
@@ -152,127 +148,55 @@
             deferred.resolve(decodeDataUri(dataUriRegexResult, responseType));
             return;
         }
-
-        // If running under node, use http request instead of XMLHttpRequest
         if (typeof process === 'object' && Object.prototype.toString.call(process) === '[object process]') {
-          loadWithHttpRequest(url, responseType, method, data, headers, deferred, overrideMimeType);
-        } else {
-
-          var xhr = new XMLHttpRequest();
-
-          if (TrustedServers.contains(url)) {
-              xhr.withCredentials = true;
-          }
-
-          if (defined(overrideMimeType) && defined(xhr.overrideMimeType)) {
-              xhr.overrideMimeType(overrideMimeType);
-          }
-
-          xhr.open(method, url, true);
-
-          if (defined(headers)) {
-              for (var key in headers) {
-                  if (headers.hasOwnProperty(key)) {
-                      xhr.setRequestHeader(key, headers[key]);
-                  }
-              }
-          }
-
-          if (defined(responseType)) {
-              xhr.responseType = responseType;
-          }
-
-          xhr.onload = function() {
-              if (xhr.status < 200 || xhr.status >= 300) {
-                  deferred.reject(new RequestErrorEvent(xhr.status, xhr.response, xhr.getAllResponseHeaders()));
-                  return;
-              }
-
-              var response = xhr.response;
-              var browserResponseType = xhr.responseType;
-
-              //All modern browsers will go into either the first if block or last else block.
-              //Other code paths support older browsers that either do not support the supplied responseType
-              //or do not support the xhr.response property.
-              if (defined(response) && (!defined(responseType) || (browserResponseType === responseType))) {
-                  deferred.resolve(response);
-              } else if ((responseType === 'json') && typeof response === 'string') {
-                  try {
-                      deferred.resolve(JSON.parse(response));
-                  } catch (e) {
-                      deferred.reject(e);
-                  }
-              } else if ((browserResponseType === '' || browserResponseType === 'document') && defined(xhr.responseXML) && xhr.responseXML.hasChildNodes()) {
-                  deferred.resolve(xhr.responseXML);
-              } else if ((browserResponseType === '' || browserResponseType === 'text') && defined(xhr.responseText)) {
-                  deferred.resolve(xhr.responseText);
-              } else {
-                  deferred.reject(new RuntimeError('Invalid XMLHttpRequest response type.'));
-              }
-          };
-
-          xhr.onerror = function(e) {
-              deferred.reject(new RequestErrorEvent());
-          };
-
-          xhr.send(data);
-        }
-    };
-
-    function loadWithHttpRequest(url, responseType, method, data, headers, deferred, overrideMimeType) {
-      // Note: only the 'json' responseType transforms the loaded buffer
-      var URL = require('url').parse(url);
-      var http_s = require(URL.protocol.slice(0, -1));
-      var zlib = require('zlib');
-      var options = {
-        protocol: URL.protocol,
-        hostname: URL.hostname,
-        port: URL.port,
-        path: URL.path,
-        query: URL.query,
-        method: method,
-        headers: headers
-      };
-
-      var req = http_s.request(options, function (res) {
-        if (res.statusCode < 200 || res.statusCode >= 300) {
-          deferred.reject(new RequestErrorEvent(res.statusCode, res, res.headers));
-          return;
-        }
-
-        var chunkArray = []; // Array of buffers to receive the response
-        res.on('data', function (chunk) {
-          chunkArray.push(chunk);
-        });
-        res.on('end', function () {
-          var response = Buffer.concat(chunkArray); // Concatenate all buffers
-          if (res.headers['content-encoding'] === 'gzip') { // Must deal with decompression
-            zlib.gunzip(response, function (error, result) {
-              if (error) {
-                deferred.reject(new RuntimeError('Error decompressing response.'));
-              } else {
-                if (responseType === 'json') {
-                  deferred.resolve(JSON.parse(result.toString('utf8')));
-                } else {
-                  deferred.resolve(new Uint8Array(result).buffer); // Convert Buffer to ArrayBuffer
+            loadWithHttpRequest(url, responseType, method, data, headers, deferred, overrideMimeType);
+            return;
+        }
+
+        var xhr = new XMLHttpRequest();
+
+        if (TrustedServers.contains(url)) {
+            xhr.withCredentials = true;
+        }
+
+        if (defined(overrideMimeType) && defined(xhr.overrideMimeType)) {
+            xhr.overrideMimeType(overrideMimeType);
+        }
+
+        xhr.open(method, url, true);
+
+        if (defined(headers)) {
+            for (var key in headers) {
+                if (headers.hasOwnProperty(key)) {
+                    xhr.setRequestHeader(key, headers[key]);
                 }
-<<<<<<< HEAD
-              }
-            });
-          } else {
-            deferred.resolve(responseType === 'json' ? JSON.parse(response.toString('utf8')) : response);
-          }
-        });
-      });
-
-      req.end();
-
-      req.on('error', function (e) {
-        deferred.reject(new RequestErrorEvent());
-      });
-
-    }
-=======
+            }
+        }
+
+        if (defined(responseType)) {
+            xhr.responseType = responseType;
+        }
+
+        xhr.onload = function() {
+            if (xhr.status < 200 || xhr.status >= 300) {
+                deferred.reject(new RequestErrorEvent(xhr.status, xhr.response, xhr.getAllResponseHeaders()));
+                return;
+            }
+
+            var response = xhr.response;
+            var browserResponseType = xhr.responseType;
+
+            //All modern browsers will go into either the first if block or last else block.
+            //Other code paths support older browsers that either do not support the supplied responseType
+            //or do not support the xhr.response property.
+            if (defined(response) && (!defined(responseType) || (browserResponseType === responseType))) {
+                deferred.resolve(response);
+            } else if ((responseType === 'json') && typeof response === 'string') {
+                try {
+                    deferred.resolve(JSON.parse(response));
+                } catch (e) {
+                    deferred.reject(e);
+                }
             } else if ((browserResponseType === '' || browserResponseType === 'document') && defined(xhr.responseXML) && xhr.responseXML.hasChildNodes()) {
                 deferred.resolve(xhr.responseXML);
             } else if ((browserResponseType === '' || browserResponseType === 'text') && defined(xhr.responseText)) {
@@ -290,7 +214,58 @@
 
         return xhr;
     };
->>>>>>> 09d44f45
+
+    function loadWithHttpRequest(url, responseType, method, data, headers, deferred, overrideMimeType) {
+        // Note: only the 'json' responseType transforms the loaded buffer
+        var URL = require('url').parse(url);
+        var http_s = require(URL.protocol.slice(0, -1));
+        var zlib = require('zlib');
+        var options = {
+            protocol : URL.protocol,
+            hostname : URL.hostname,
+            port : URL.port,
+            path : URL.path,
+            query : URL.query,
+            method : method,
+            headers : headers
+        };
+
+        var req = http_s.request(options, function(res) {
+            if (res.statusCode < 200 || res.statusCode >= 300) {
+                deferred.reject(new RequestErrorEvent(res.statusCode, res, res.headers));
+                return;
+            }
+
+            var chunkArray = []; // Array of buffers to receive the response
+            res.on('data', function(chunk) {
+                chunkArray.push(chunk);
+            });
+            res.on('end', function() {
+                var response = Buffer.concat(chunkArray); // Concatenate all buffers
+                if (res.headers['content-encoding'] === 'gzip') { // Must deal with decompression
+                    zlib.gunzip(response, function(error, result) {
+                        if (error) {
+                            deferred.reject(new RuntimeError('Error decompressing response.'));
+                        } else {
+                            if (responseType === 'json') {
+                                deferred.resolve(JSON.parse(result.toString('utf8')));
+                            } else {
+                                deferred.resolve(new Uint8Array(result).buffer); // Convert Buffer to ArrayBuffer
+                            }
+                        }
+                    });
+                } else {
+                    deferred.resolve(responseType === 'json' ? JSON.parse(response.toString('utf8')) : response);
+                }
+            });
+        });
+
+        req.end();
+
+        req.on('error', function(e) {
+            deferred.reject(new RequestErrorEvent());
+        });
+    }
 
     loadWithXhr.defaultLoad = loadWithXhr.load;
 
