--- conflicted
+++ resolved
@@ -172,7 +172,6 @@
         }
 
         xhr.onload = function() {
-<<<<<<< HEAD
             if (xhr.status >= 200 && xhr.status < 300) {
                 var parser;
                 if (typeof xhr.response !== 'undefined') {
@@ -204,26 +203,6 @@
                             deferred.reject(new RuntimeError('unknown XMLHttpRequest response type.'));
                         }
                     }
-=======
-            if (xhr.status < 200 || xhr.status >= 300) {
-                deferred.reject(new RequestErrorEvent(xhr.status, xhr.response, xhr.getAllResponseHeaders()));
-                return;
-            }
-
-            var response = xhr.response;
-            var browserResponseType = xhr.responseType;
-
-            //All modern browsers will go into either the first if block or last else block.
-            //Other code paths support older browsers that either do not support the supplied responseType
-            //or do not support the xhr.response property.
-            if (defined(response) && (!defined(responseType) || (browserResponseType === responseType))) {
-                deferred.resolve(response);
-            } else if ((responseType === 'json') && typeof response === 'string') {
-                try {
-                    deferred.resolve(JSON.parse(response));
-                } catch (e) {
-                    deferred.reject(e);
->>>>>>> 94fd66ff
                 }
             } else if ((browserResponseType === '' || browserResponseType === 'document') && defined(xhr.responseXML) && xhr.responseXML.hasChildNodes()) {
                 deferred.resolve(xhr.responseXML);
