/*global define*/
define([
        './defaultValue',
        './BoundingRectangle',
        './BoundingSphere',
        './Cartesian2',
        './Cartesian3',
        './ComponentDatatype',
        './defined',
        './DeveloperError',
        './Ellipsoid',
        './EllipsoidTangentPlane',
        './Geometry',
        './GeometryAttribute',
        './GeometryAttributes',
        './GeometryInstance',
        './GeometryPipeline',
        './IndexDatatype',
        './Math',
        './Matrix3',
        './PolygonGeometryLibrary',
        './PolygonPipeline',
        './PrimitiveType',
        './Quaternion',
        './Queue',
        './VertexFormat',
        './WindingOrder'
    ], function(
        defaultValue,
        BoundingRectangle,
        BoundingSphere,
        Cartesian2,
        Cartesian3,
        ComponentDatatype,
        defined,
        DeveloperError,
        Ellipsoid,
        EllipsoidTangentPlane,
        Geometry,
        GeometryAttribute,
        GeometryAttributes,
        GeometryInstance,
        GeometryPipeline,
        IndexDatatype,
        CesiumMath,
        Matrix3,
        PolygonGeometryLibrary,
        PolygonPipeline,
        PrimitiveType,
        Quaternion,
        Queue,
        VertexFormat,
        WindingOrder) {
    "use strict";

    var computeBoundingRectangleCartesian2 = new Cartesian2();
    var computeBoundingRectangleCartesian3 = new Cartesian3();
    var computeBoundingRectangleQuaternion = new Quaternion();
    var computeBoundingRectangleMatrix3 = new Matrix3();

    function computeBoundingRectangle(tangentPlane, positions, angle, result) {
        var rotation = Quaternion.fromAxisAngle(tangentPlane._plane.normal, angle, computeBoundingRectangleQuaternion);
        var textureMatrix = Matrix3.fromQuaternion(rotation, computeBoundingRectangleMatrix3);

        var minX = Number.POSITIVE_INFINITY;
        var maxX = Number.NEGATIVE_INFINITY;
        var minY = Number.POSITIVE_INFINITY;
        var maxY = Number.NEGATIVE_INFINITY;

        var length = positions.length;
        for ( var i = 0; i < length; ++i) {
            var p = Cartesian3.clone(positions[i], computeBoundingRectangleCartesian3);
            Matrix3.multiplyByVector(textureMatrix, p, p);
            var st = tangentPlane.projectPointOntoPlane(p, computeBoundingRectangleCartesian2);

            if (defined(st)) {
                minX = Math.min(minX, st.x);
                maxX = Math.max(maxX, st.x);

                minY = Math.min(minY, st.y);
                maxY = Math.max(maxY, st.y);
            }
        }

        result.x = minX;
        result.y = minY;
        result.width = maxX - minX;
        result.height = maxY - minY;
        return result;
    }

    var createGeometryFromPositionsPositions = [];

    function createGeometryFromPositions(ellipsoid, positions, granularity) {
        var cleanedPositions = PolygonPipeline.removeDuplicates(positions);
        if (cleanedPositions.length < 3) {
            throw new DeveloperError('Duplicate positions result in not enough positions to form a polygon.');
        }

        var tangentPlane = EllipsoidTangentPlane.fromPoints(cleanedPositions, ellipsoid);
        var positions2D = tangentPlane.projectPointsOntoPlane(cleanedPositions, createGeometryFromPositionsPositions);

        var originalWindingOrder = PolygonPipeline.computeWindingOrder2D(positions2D);
        if (originalWindingOrder === WindingOrder.CLOCKWISE) {
            positions2D.reverse();
            cleanedPositions.reverse();
        }
        var indices = null;
<<<<<<< HEAD
        /* Keep attempting to triangulate until all intersections have been caught and polygon is simple */
=======
        // Keep attempting to triangulate until all intersections have been caught and polygon is simple
>>>>>>> 57cd9ad3
        for (var i = 0; !indices && i < cleanedPositions.length; i++) {
            try {
                indices = PolygonPipeline.triangulate(positions2D);
            } catch (error) {
                if (error.intersection) {
<<<<<<< HEAD
                    /* Intersection found; simplify the polygon */
=======
                    // Intersection found; simplify the polygon
>>>>>>> 57cd9ad3
                    positions = PolygonPipeline.simplify(cleanedPositions, error.intersection, tangentPlane);
                    cleanedPositions = PolygonPipeline.removeDuplicates(positions);
                    positions2D = tangentPlane.projectPointsOntoPlane(cleanedPositions, createGeometryFromPositionsPositions);
                } else {
<<<<<<< HEAD
                    /* If nothing else works, try reversing the winding order */
=======
                    // If nothing else works, try reversing the winding order
>>>>>>> 57cd9ad3
                    positions2D.reverse();
                    cleanedPositions.reverse();
                }
            }
        }
        if (!indices) {
<<<<<<< HEAD
            throw new DeveloperError('Polygon could not be triangulated!');
=======
            throw new DeveloperError('Polygon could not be triangulated.');
>>>>>>> 57cd9ad3
        }
        return new GeometryInstance({
            geometry : PolygonPipeline.computeSubdivision(cleanedPositions, indices, granularity)
        });
    }

    var scratchBoundingRectangle = new BoundingRectangle();
    var scratchPosition = new Cartesian3();
    var scratchNormal = new Cartesian3();
    var scratchTangent = new Cartesian3();
    var scratchBinormal = new Cartesian3();
    var scratchBoundingSphere = new BoundingSphere();
    var p1Scratch = new Cartesian3();
    var p2Scratch = new Cartesian3();

    var appendTextureCoordinatesOrigin = new Cartesian2();
    var appendTextureCoordinatesCartesian2 = new Cartesian2();
    var appendTextureCoordinatesCartesian3 = new Cartesian3();
    var appendTextureCoordinatesQuaternion = new Quaternion();
    var appendTextureCoordinatesMatrix3 = new Matrix3();

    function computeAttributes(vertexFormat, geometry, outerPositions, ellipsoid, stRotation, bottom, wall) {
        if (vertexFormat.st || vertexFormat.normal || vertexFormat.tangent || vertexFormat.binormal) {
            // PERFORMANCE_IDEA: Compute before subdivision, then just interpolate during subdivision.
            // PERFORMANCE_IDEA: Compute with createGeometryFromPositions() for fast path when there's no holes.
            var cleanedPositions = PolygonPipeline.removeDuplicates(outerPositions);
            var tangentPlane = EllipsoidTangentPlane.fromPoints(cleanedPositions, ellipsoid);
            var boundingRectangle = computeBoundingRectangle(tangentPlane, outerPositions, stRotation, scratchBoundingRectangle);

            var origin = appendTextureCoordinatesOrigin;
            origin.x = boundingRectangle.x;
            origin.y = boundingRectangle.y;

            var flatPositions = geometry.attributes.position.values;
            var length = flatPositions.length;

            var textureCoordinates = vertexFormat.st ? new Float32Array(2 * (length / 3)) : undefined;
            var normals = vertexFormat.normal ? new Float32Array(length) : undefined;
            var tangents = vertexFormat.tangent ? new Float32Array(length) : undefined;
            var binormals = vertexFormat.binormal ? new Float32Array(length) : undefined;

            var textureCoordIndex = 0;
            var attrIndex = 0;

            var normal = scratchNormal;
            var tangent = scratchTangent;
            var binormal = scratchBinormal;
            var recomputeNormal = true;

            var rotation = Quaternion.fromAxisAngle(tangentPlane._plane.normal, stRotation, appendTextureCoordinatesQuaternion);
            var textureMatrix = Matrix3.fromQuaternion(rotation, appendTextureCoordinatesMatrix3);

            var bottomOffset = length / 2;
            var bottomOffset2 = length / 3;

            if (bottom) {
                length /= 2;
            }

            for (var i = 0; i < length; i += 3) {
                var position = Cartesian3.fromArray(flatPositions, i, appendTextureCoordinatesCartesian3);

                if (vertexFormat.st) {
                    var p = Matrix3.multiplyByVector(textureMatrix, position, scratchPosition);
                    var st = tangentPlane.projectPointOntoPlane(p, appendTextureCoordinatesCartesian2);
                    Cartesian2.subtract(st, origin, st);

                    if (bottom){
                        textureCoordinates[textureCoordIndex + bottomOffset2] = st.x / boundingRectangle.width;
                        textureCoordinates[textureCoordIndex + 1 + bottomOffset2] = st.y / boundingRectangle.height;
                    }

                    textureCoordinates[textureCoordIndex] = st.x / boundingRectangle.width;
                    textureCoordinates[textureCoordIndex + 1] = st.y / boundingRectangle.height;

                    textureCoordIndex += 2;
                }

                if (vertexFormat.normal || vertexFormat.tangent || vertexFormat.binormal) {
                    var attrIndex1 = attrIndex + 1;
                    var attrIndex2 = attrIndex + 2;

                    if (wall) {
                        if (i+3 < length) {
                            var p1 = Cartesian3.fromArray(flatPositions, i + 3, p1Scratch);

                            if (recomputeNormal) {
                                var p2 = Cartesian3.fromArray(flatPositions, i + length, p2Scratch);
                                Cartesian3.subtract(p1, position, p1);
                                Cartesian3.subtract(p2, position, p2);
                                normal = Cartesian3.normalize(Cartesian3.cross(p2, p1, normal), normal);
                                recomputeNormal = false;
                            }

                            if (Cartesian3.equalsEpsilon(p1, position, CesiumMath.EPSILON10)) { // if we've reached a corner
                                recomputeNormal = true;
                            }
                        }

                        if (vertexFormat.tangent || vertexFormat.binormal) {
                            binormal = ellipsoid.geodeticSurfaceNormal(position, binormal);
                            if (vertexFormat.tangent) {
                                tangent = Cartesian3.normalize(Cartesian3.cross(binormal, normal, tangent), tangent);
                            }
                        }

                    } else {
                        normal = ellipsoid.geodeticSurfaceNormal(position, normal);
                        if (vertexFormat.tangent || vertexFormat.binormal) {
                            tangent = Cartesian3.cross(Cartesian3.UNIT_Z, normal, tangent);
                            tangent = Cartesian3.normalize(Matrix3.multiplyByVector(textureMatrix, tangent, tangent), tangent);
                            if (vertexFormat.binormal) {
                                binormal = Cartesian3.normalize(Cartesian3.cross(normal, tangent, binormal), binormal);
                            }
                        }
                    }

                    if (vertexFormat.normal) {
                        if (bottom && !wall) {
                            normals[attrIndex + bottomOffset] = -normal.x;
                            normals[attrIndex1 + bottomOffset] = -normal.y;
                            normals[attrIndex2 + bottomOffset] = -normal.z;
                        } else {
                            normals[attrIndex + bottomOffset] = normal.x;
                            normals[attrIndex1 + bottomOffset] = normal.y;
                            normals[attrIndex2 + bottomOffset] = normal.z;
                        }

                        normals[attrIndex] = normal.x;
                        normals[attrIndex1] = normal.y;
                        normals[attrIndex2] = normal.z;
                    }

                    if (vertexFormat.tangent) {
                        if (bottom && !wall) {
                            tangents[attrIndex + bottomOffset] = -tangent.x;
                            tangents[attrIndex1 + bottomOffset] = -tangent.y;
                            tangents[attrIndex2 + bottomOffset] = -tangent.z;
                        } else {
                            tangents[attrIndex + bottomOffset] = tangent.x;
                            tangents[attrIndex1 + bottomOffset] = tangent.y;
                            tangents[attrIndex2 + bottomOffset] = tangent.z;
                        }

                        tangents[attrIndex] = tangent.x;
                        tangents[attrIndex1] = tangent.y;
                        tangents[attrIndex2] = tangent.z;
                    }

                    if (vertexFormat.binormal) {
                        if (bottom) {
                            binormals[attrIndex + bottomOffset] = binormal.x;
                            binormals[attrIndex1 + bottomOffset] = binormal.y;
                            binormals[attrIndex2 + bottomOffset] = binormal.z;
                        }

                        binormals[attrIndex] = binormal.x;
                        binormals[attrIndex1] = binormal.y;
                        binormals[attrIndex2] = binormal.z;
                    }
                    attrIndex += 3;
                }
            }

            if (vertexFormat.st) {
                geometry.attributes.st = new GeometryAttribute({
                    componentDatatype : ComponentDatatype.FLOAT,
                    componentsPerAttribute : 2,
                    values : textureCoordinates
                });
            }

            if (vertexFormat.normal) {
                geometry.attributes.normal = new GeometryAttribute({
                    componentDatatype : ComponentDatatype.FLOAT,
                    componentsPerAttribute : 3,
                    values : normals
                });
            }

            if (vertexFormat.tangent) {
                geometry.attributes.tangent = new GeometryAttribute({
                    componentDatatype : ComponentDatatype.FLOAT,
                    componentsPerAttribute : 3,
                    values : tangents
                });
            }

            if (vertexFormat.binormal) {
                geometry.attributes.binormal = new GeometryAttribute({
                    componentDatatype : ComponentDatatype.FLOAT,
                    componentsPerAttribute : 3,
                    values : binormals
                });
            }
        }
        return geometry;
    }

    function computeWallIndices(positions, granularity){
        var edgePositions = [];
        var subdividedEdge;
        var edgeIndex;
        var UL, UR, LL, LR;
        var i;

        var length = positions.length;
        var p1;
        var p2;
        for (i = 0; i < length; i++) {
            p1 = positions[i];
            p2 = positions[(i+1)%length];
            subdividedEdge = PolygonGeometryLibrary.subdivideLine(p1, p2, granularity);
            subdividedEdge.push(p2.x, p2.y, p2.z);
            edgePositions = edgePositions.concat(subdividedEdge);
        }

        edgePositions = edgePositions.concat(edgePositions);
        length = edgePositions.length;
        var indices = IndexDatatype.createTypedArray(length/3, length - positions.length*6);
        edgeIndex = 0;
        length /= 6;

        for (i = 0 ; i < length; i++) {
            UL = i;
            UR = UL + 1;
            p1 = Cartesian3.fromArray(edgePositions, UL*3, p1Scratch);
            p2 = Cartesian3.fromArray(edgePositions, UR*3, p2Scratch);
            if (Cartesian3.equalsEpsilon(p1, p2, CesiumMath.EPSILON6)) {
                continue;
            }
            LL = UL + length;
            LR = LL + 1;
            indices[edgeIndex++] = UL;
            indices[edgeIndex++] = LL;
            indices[edgeIndex++] = UR;
            indices[edgeIndex++] = UR;
            indices[edgeIndex++] = LL;
            indices[edgeIndex++] = LR;
        }

        return new Geometry({
            attributes : new GeometryAttributes({
                position : new GeometryAttribute({
                    componentDatatype : ComponentDatatype.DOUBLE,
                    componentsPerAttribute : 3,
                    values : edgePositions
                })
            }),
            indices : indices,
            primitiveType : PrimitiveType.TRIANGLES
        });
    }

    function createGeometryFromPositionsExtruded(ellipsoid, positions, granularity, hierarchy) {
        var topGeo = createGeometryFromPositions(ellipsoid, positions, granularity).geometry;
        var edgePoints = topGeo.attributes.position.values;
        var indices = topGeo.indices;
        var topBottomPositions = edgePoints.concat(edgePoints);
        var numPositions = topBottomPositions.length/3;
        var newIndices = IndexDatatype.createTypedArray(numPositions, indices.length*2);
        newIndices.set(indices);
        var ilength = indices.length;
        var i;
        var length = numPositions / 2;
        for (i = 0 ; i < ilength; i += 3) {
            var i0 = newIndices[i] + length;
            var i1 = newIndices[i + 1] + length;
            var i2 = newIndices[i + 2] + length;

            newIndices[i + ilength] = i2;
            newIndices[i + 1 + ilength] = i1;
            newIndices[i + 2 + ilength] = i0;
        }
        var topAndBottomGeo = new Geometry({
            attributes: new GeometryAttributes({
                position: new GeometryAttribute({
                    componentDatatype : ComponentDatatype.DOUBLE,
                    componentsPerAttribute : 3,
                    values : topBottomPositions
                })
            }),
            indices: newIndices,
            primitiveType: topGeo.primitiveType
        });

        var geos = {
                topAndBottom: new GeometryInstance({
                    geometry : topAndBottomGeo
                })
        };

        geos.walls = [];
        var outerRing = hierarchy.outerRing;
        var windingOrder = PolygonPipeline.computeWindingOrder2D(outerRing);
        if (windingOrder === WindingOrder.CLOCKWISE) {
            outerRing = outerRing.reverse();
        }
        var wallGeo = computeWallIndices(outerRing, granularity);
        geos.walls.push(new GeometryInstance({
            geometry: wallGeo
        }));

        var holes = hierarchy.holes;
        for (i = 0; i < holes.length; i++) {
            var hole = holes[i];
            windingOrder = PolygonPipeline.computeWindingOrder2D(hole);
            if (windingOrder !== WindingOrder.CLOCKWISE) {
                hole = hole.reverse();
            }
            wallGeo = computeWallIndices(hole, granularity);
            geos.walls.push(new GeometryInstance({
                geometry: wallGeo
            }));
        }

        return geos;
    }

    /**
     * A description of a polygon on the ellipsoid. The polygon is defined by a polygon hierarchy.
     *
     * @alias PolygonGeometry
     * @constructor
     *
     * @param {Object} options.polygonHierarchy A polygon hierarchy that can include holes.
     * @param {Number} [options.height=0.0] The height of the polygon.
     * @param {Number} [options.extrudedHeight] The height of the polygon.
     * @param {VertexFormat} [options.vertexFormat=VertexFormat.DEFAULT] The vertex attributes to be computed.
     * @param {Number} [options.stRotation=0.0] The rotation of the texture coordinates, in radians. A positive rotation is counter-clockwise.
     * @param {Ellipsoid} [options.ellipsoid=Ellipsoid.WGS84] The ellipsoid to be used as a reference.
     * @param {Number} [options.granularity=CesiumMath.RADIANS_PER_DEGREE] The distance, in radians, between each latitude and longitude. Determines the number of positions in the buffer.
     *
     * @exception {DeveloperError} polygonHierarchy is required.
     *
     * @see PolygonGeometry#createGeometry
     * @see PolygonGeometry#fromPositions
     *
     * @example
     * // 1. create a polygon from points
     * var polygon = new PolygonGeometry({
     *     polygonHierarchy : {
     *         positions : ellipsoid.cartographicArrayToCartesianArray([
     *             Cartographic.fromDegrees(-72.0, 40.0),
     *             Cartographic.fromDegrees(-70.0, 35.0),
     *             Cartographic.fromDegrees(-75.0, 30.0),
     *             Cartographic.fromDegrees(-70.0, 30.0),
     *             Cartographic.fromDegrees(-68.0, 40.0)
     *         ])
     *     }
     * });
     * var geometry = PolygonGeometry.createGeometry(polygon);
     *
     * // 2. create a nested polygon with holes
     * var polygonWithHole = new PolygonGeometry({
     *     polygonHierarchy : {
     *         positions : ellipsoid.cartographicArrayToCartesianArray([
     *             Cartographic.fromDegrees(-109.0, 30.0),
     *             Cartographic.fromDegrees(-95.0, 30.0),
     *             Cartographic.fromDegrees(-95.0, 40.0),
     *             Cartographic.fromDegrees(-109.0, 40.0)
     *         ]),
     *         holes : [{
     *             positions : ellipsoid.cartographicArrayToCartesianArray([
     *                 Cartographic.fromDegrees(-107.0, 31.0),
     *                 Cartographic.fromDegrees(-107.0, 39.0),
     *                 Cartographic.fromDegrees(-97.0, 39.0),
     *                 Cartographic.fromDegrees(-97.0, 31.0)
     *             ]),
     *             holes : [{
     *                 positions : ellipsoid.cartographicArrayToCartesianArray([
     *                     Cartographic.fromDegrees(-105.0, 33.0),
     *                     Cartographic.fromDegrees(-99.0, 33.0),
     *                     Cartographic.fromDegrees(-99.0, 37.0),
     *                     Cartographic.fromDegrees(-105.0, 37.0)
     *                     ]),
     *                 holes : [{
     *                     positions : ellipsoid.cartographicArrayToCartesianArray([
     *                         Cartographic.fromDegrees(-103.0, 34.0),
     *                         Cartographic.fromDegrees(-101.0, 34.0),
     *                         Cartographic.fromDegrees(-101.0, 36.0),
     *                         Cartographic.fromDegrees(-103.0, 36.0)
     *                     ])
     *                 }]
     *              }]
     *         }]
     *     }
     * });
     * var geometry = PolygonGeometry.createGeometry(polygonWithHole);
     *
     * // 3. create extruded polygon
     * var extrudedPolygon = new PolygonGeometry({
     *     positions : ellipsoid.cartographicArrayToCartesianArray([
     *         Cesium.Cartographic.fromDegrees(-72.0, 40.0),
     *         Cesium.Cartographic.fromDegrees(-70.0, 35.0),
     *         Cesium.Cartographic.fromDegrees(-75.0, 30.0),
     *         Cesium.Cartographic.fromDegrees(-70.0, 30.0),
     *         Cesium.Cartographic.fromDegrees(-68.0, 40.0)
     *     ]),
     *     extrudedHeight: 300000
     * });
     * var geometry = PolygonGeometry.createGeometry(extrudedPolygon);
     */
    var PolygonGeometry = function(options) {
        options = defaultValue(options, defaultValue.EMPTY_OBJECT);

        var vertexFormat = defaultValue(options.vertexFormat, VertexFormat.DEFAULT);
        var ellipsoid = defaultValue(options.ellipsoid, Ellipsoid.WGS84);
        var granularity = defaultValue(options.granularity, CesiumMath.RADIANS_PER_DEGREE);
        var stRotation = defaultValue(options.stRotation, 0.0);
        var height = defaultValue(options.height, 0.0);

        var extrudedHeight = defaultValue(options.extrudedHeight, undefined);
        var extrude = (defined(extrudedHeight) && !CesiumMath.equalsEpsilon(height, extrudedHeight, CesiumMath.EPSILON6));
        if (extrude) {
            var h = extrudedHeight;
            extrudedHeight = Math.min(h, height);
            height = Math.max(h, height);
        }

        var polygonHierarchy = options.polygonHierarchy;
        if (!defined(polygonHierarchy)) {
            throw new DeveloperError('options.polygonHierarchy is required.');
        }

        this._vertexFormat = vertexFormat;
        this._ellipsoid = ellipsoid;
        this._granularity = granularity;
        this._stRotation = stRotation;
        this._height = height;
        this._extrudedHeight = extrudedHeight;
        this._extrude = extrude;
        this._polygonHierarchy = polygonHierarchy;
        this._workerName = 'createPolygonGeometry';
    };

    /**
     * A description of a polygon from an array of positions.
     *
     * @memberof PolygonGeometry
     *
     * @param {Array} options.positions An array of positions that defined the corner points of the polygon.
     * @param {Number} [options.height=0.0] The height of the polygon.
     * @param {Number} [options.extrudedHeight] The height of the polygon extrusion.
     * @param {VertexFormat} [options.vertexFormat=VertexFormat.DEFAULT] The vertex attributes to be computed.
     * @param {Number} [options.stRotation=0.0] The rotation of the texture coordiantes, in radians. A positive rotation is counter-clockwise.
     * @param {Ellipsoid} [options.ellipsoid=Ellipsoid.WGS84] The ellipsoid to be used as a reference.
     * @param {Number} [options.granularity=CesiumMath.RADIANS_PER_DEGREE] The distance, in radians, between each latitude and longitude. Determines the number of positions in the buffer.
     *
     * @exception {DeveloperError} options.positions is required.
     *
     * @see PolygonGeometry#createGeometry
     *
     * @example
     * // create a polygon from points
     * var polygon = PolygonGeometry.fromPositions({
     *     positions : ellipsoid.cartographicArrayToCartesianArray([
     *         Cartographic.fromDegrees(-72.0, 40.0),
     *         Cartographic.fromDegrees(-70.0, 35.0),
     *         Cartographic.fromDegrees(-75.0, 30.0),
     *         Cartographic.fromDegrees(-70.0, 30.0),
     *         Cartographic.fromDegrees(-68.0, 40.0)
     *     ])
     * });
     * var geometry = PolygonGeometry.createGeometry(polygon);
     */
    PolygonGeometry.fromPositions = function(options) {
        options = defaultValue(options, defaultValue.EMPTY_OBJECT);

        if (!defined(options.positions)) {
            throw new DeveloperError('options.positions is required.');
        }

        var newOptions = {
            polygonHierarchy : {
                positions : options.positions
            },
            height : options.height,
            extrudedHeight : options.extrudedHeight,
            vertexFormat : options.vertexFormat,
            stRotation : options.stRotation,
            ellipsoid : options.ellipsoid,
            granularity : options.granularity
        };
        return new PolygonGeometry(newOptions);
    };

    /**
     * Computes the geometric representation of a polygon, including its vertices, indices, and a bounding sphere.
     * @memberof PolygonGeometry
     *
     * @param {PolygonGeometry} polygonGeometry A description of the polygon.
     * @returns {Geometry} The computed vertices and indices.
     *
     * @exception {DeveloperError} At least three positions are required.
     * @exception {DeveloperError} Duplicate positions result in not enough positions to form a polygon.
     * @exception {DeveloperError} Polygon could not be triangulated.
     */
    PolygonGeometry.createGeometry = function(polygonGeometry) {
        var vertexFormat = polygonGeometry._vertexFormat;
        var ellipsoid = polygonGeometry._ellipsoid;
        var granularity = polygonGeometry._granularity;
        var stRotation = polygonGeometry._stRotation;
        var height = polygonGeometry._height;
        var extrudedHeight = polygonGeometry._extrudedHeight;
        var extrude = polygonGeometry._extrude;
        var polygonHierarchy = polygonGeometry._polygonHierarchy;

        var boundingSphere;
        var walls;
        var topAndBottom;
        var outerPositions;

        // create from a polygon hierarchy
        // Algorithm adapted from http://www.geometrictools.com/Documentation/TriangulationByEarClipping.pdf
        var polygons = [];
        var queue = new Queue();
        queue.enqueue(polygonHierarchy);
        polygonHierarchy = [];
        var i;
        while (queue.length !== 0) {
            var outerNode = queue.dequeue();
            var outerRing = outerNode.positions;

            if (outerRing.length < 3) {
                throw new DeveloperError('At least three positions are required.');
            }

            var numChildren = outerNode.holes ? outerNode.holes.length : 0;
            if (numChildren === 0) {
                // The outer polygon is a simple polygon with no nested inner polygon.
                polygonHierarchy.push({
                    outerRing: outerRing,
                    holes: []
                });
                polygons.push(outerNode.positions);
            } else {
                // The outer polygon contains inner polygons
                var holes = [];
                for (i = 0; i < numChildren; i++) {
                    var hole = outerNode.holes[i];
                    holes.push(hole.positions);

                    var numGrandchildren = 0;
                    if (defined(hole.holes)) {
                        numGrandchildren = hole.holes.length;
                    }

                    for (var j = 0; j < numGrandchildren; j++) {
                        queue.enqueue(hole.holes[j]);
                    }
                }
                polygonHierarchy.push({
                    outerRing: outerRing,
                    holes: holes
                });
                var combinedPolygon = PolygonPipeline.eliminateHoles(outerRing, holes);
                polygons.push(combinedPolygon);
            }
        }

        outerPositions =  polygons[0];
        // The bounding volume is just around the boundary points, so there could be cases for
        // contrived polygons on contrived ellipsoids - very oblate ones - where the bounding
        // volume doesn't cover the polygon.
        boundingSphere = BoundingSphere.fromPoints(outerPositions);

        var geometry;
        var geometries = [];

        if (extrude) {
            for (i = 0; i < polygons.length; i++) {
                geometry = createGeometryFromPositionsExtruded(ellipsoid, polygons[i], granularity, polygonHierarchy[i]);
                if (defined(geometry)) {
                    topAndBottom = geometry.topAndBottom;
                    topAndBottom.geometry = PolygonGeometryLibrary.scaleToGeodeticHeightExtruded(topAndBottom.geometry, height, extrudedHeight, ellipsoid);
                    topAndBottom.geometry = computeAttributes(vertexFormat, topAndBottom.geometry, outerPositions, ellipsoid, stRotation, true, false);
                    geometries.push(topAndBottom);

                    walls = geometry.walls;
                    for (var k = 0; k < walls.length; k++) {
                        var wall = walls[k];
                        wall.geometry = PolygonGeometryLibrary.scaleToGeodeticHeightExtruded(wall.geometry, height, extrudedHeight, ellipsoid);
                        wall.geometry = computeAttributes(vertexFormat, wall.geometry, outerPositions, ellipsoid, stRotation, true, true);
                        geometries.push(wall);
                    }
                }
            }
        } else {
            for (i = 0; i < polygons.length; i++) {
                geometry = createGeometryFromPositions(ellipsoid, polygons[i], granularity);
                if (defined(geometry)) {
                    geometry.geometry = PolygonPipeline.scaleToGeodeticHeight(geometry.geometry, height, ellipsoid);
                    geometry.geometry = computeAttributes(vertexFormat, geometry.geometry, outerPositions, ellipsoid, stRotation, false, false);
                    geometries.push(geometry);
                }
            }
        }


        geometry = GeometryPipeline.combine(geometries);

        var center = boundingSphere.center;
        scratchNormal = ellipsoid.geodeticSurfaceNormal(center, scratchNormal);
        scratchPosition = Cartesian3.multiplyByScalar(scratchNormal, height, scratchPosition);
        center = Cartesian3.add(center, scratchPosition, center);

        if (extrude) {
            scratchBoundingSphere = boundingSphere.clone(scratchBoundingSphere);
            center = scratchBoundingSphere.center;
            scratchPosition = Cartesian3.multiplyByScalar(scratchNormal, extrudedHeight, scratchPosition);
            center = Cartesian3.add(ellipsoid.scaleToGeodeticSurface(center, center), scratchPosition, center);
            boundingSphere = BoundingSphere.union(boundingSphere, scratchBoundingSphere, boundingSphere);
        }

        geometry.attributes.position.values = new Float64Array(geometry.attributes.position.values);
        geometry.indices = IndexDatatype.createTypedArray(geometry.attributes.position.values.length / 3, geometry.indices);

        var attributes = geometry.attributes;

        if (!vertexFormat.position) {
            delete attributes.position;
        }

        return new Geometry({
            attributes : attributes,
            indices : geometry.indices,
            primitiveType : geometry.primitiveType,
            boundingSphere : boundingSphere
        });
    };

    return PolygonGeometry;
});<|MERGE_RESOLUTION|>--- conflicted
+++ resolved
@@ -106,41 +106,25 @@
             cleanedPositions.reverse();
         }
         var indices = null;
-<<<<<<< HEAD
-        /* Keep attempting to triangulate until all intersections have been caught and polygon is simple */
-=======
         // Keep attempting to triangulate until all intersections have been caught and polygon is simple
->>>>>>> 57cd9ad3
         for (var i = 0; !indices && i < cleanedPositions.length; i++) {
             try {
                 indices = PolygonPipeline.triangulate(positions2D);
             } catch (error) {
                 if (error.intersection) {
-<<<<<<< HEAD
-                    /* Intersection found; simplify the polygon */
-=======
                     // Intersection found; simplify the polygon
->>>>>>> 57cd9ad3
                     positions = PolygonPipeline.simplify(cleanedPositions, error.intersection, tangentPlane);
                     cleanedPositions = PolygonPipeline.removeDuplicates(positions);
                     positions2D = tangentPlane.projectPointsOntoPlane(cleanedPositions, createGeometryFromPositionsPositions);
                 } else {
-<<<<<<< HEAD
-                    /* If nothing else works, try reversing the winding order */
-=======
                     // If nothing else works, try reversing the winding order
->>>>>>> 57cd9ad3
                     positions2D.reverse();
                     cleanedPositions.reverse();
                 }
             }
         }
         if (!indices) {
-<<<<<<< HEAD
-            throw new DeveloperError('Polygon could not be triangulated!');
-=======
             throw new DeveloperError('Polygon could not be triangulated.');
->>>>>>> 57cd9ad3
         }
         return new GeometryInstance({
             geometry : PolygonPipeline.computeSubdivision(cleanedPositions, indices, granularity)
