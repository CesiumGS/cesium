<<<<<<< HEAD
import DOMPurify from 'dompurify/dist/purify';
import Check from './Check.js';
import defaultValue from './defaultValue.js';
import defined from './defined.js';

    var nextCreditId = 0;
    var creditToId = {};

    /**
     * A credit contains data pertaining to how to display attributions/credits for certain content on the screen.
     * @param {String} html An string representing an html code snippet
     * @param {Boolean} [showOnScreen=false] If true, the credit will be visible in the main credit container.  Otherwise, it will appear in a popover
     *
     * @alias Credit
     * @constructor
     *
     * @exception {DeveloperError} html is required.
     *
     * @example
     * //Create a credit with a tooltip, image and link
     * var credit = new Cesium.Credit('<a href="https://cesium.com/" target="_blank"><img src="/images/cesium_logo.png" title="Cesium"/></a>');
     */
    function Credit(html, showOnScreen) {
        //>>includeStart('debug', pragmas.debug);
        Check.typeOf.string('html', html);
        //>>includeEnd('debug');
        var id;
        var key = html;

        if (defined(creditToId[key])) {
            id = creditToId[key];
        } else {
            id = nextCreditId++;
            creditToId[key] = id;
=======
import DOMPurify from "../ThirdParty/purify.js";
import Check from "./Check.js";
import defaultValue from "./defaultValue.js";
import defined from "./defined.js";

var nextCreditId = 0;
var creditToId = {};

/**
 * A credit contains data pertaining to how to display attributions/credits for certain content on the screen.
 * @param {String} html An string representing an html code snippet
 * @param {Boolean} [showOnScreen=false] If true, the credit will be visible in the main credit container.  Otherwise, it will appear in a popover
 *
 * @alias Credit
 * @constructor
 *
 * @exception {DeveloperError} html is required.
 *
 * @example
 * //Create a credit with a tooltip, image and link
 * var credit = new Cesium.Credit('<a href="https://cesium.com/" target="_blank"><img src="/images/cesium_logo.png" title="Cesium"/></a>');
 */
function Credit(html, showOnScreen) {
  //>>includeStart('debug', pragmas.debug);
  Check.typeOf.string("html", html);
  //>>includeEnd('debug');
  var id;
  var key = html;

  if (defined(creditToId[key])) {
    id = creditToId[key];
  } else {
    id = nextCreditId++;
    creditToId[key] = id;
  }

  showOnScreen = defaultValue(showOnScreen, false);

  // Credits are immutable so generate an id to use to optimize equal()
  this._id = id;
  this._html = html;
  this._showOnScreen = showOnScreen;
  this._element = undefined;
}

Object.defineProperties(Credit.prototype, {
  /**
   * The credit content
   * @memberof Credit.prototype
   * @type {String}
   * @readonly
   */
  html: {
    get: function () {
      return this._html;
    },
  },

  /**
   * @memberof Credit.prototype
   * @type {Number}
   * @readonly
   *
   * @private
   */
  id: {
    get: function () {
      return this._id;
    },
  },

  /**
   * Whether the credit should be displayed on screen or in a lightbox
   * @memberof Credit.prototype
   * @type {Boolean}
   * @readonly
   */
  showOnScreen: {
    get: function () {
      return this._showOnScreen;
    },
  },

  /**
   * Gets the credit element
   * @memberof Credit.prototype
   * @type {HTMLElement}
   * @readonly
   */
  element: {
    get: function () {
      if (!defined(this._element)) {
        var html = DOMPurify.sanitize(this._html);

        var div = document.createElement("div");
        div._creditId = this._id;
        div.style.display = "inline";
        div.innerHTML = html;

        var links = div.querySelectorAll("a");
        for (var i = 0; i < links.length; i++) {
          links[i].setAttribute("target", "_blank");
>>>>>>> 2fd0e8f7
        }

        this._element = div;
      }
      return this._element;
    },
  },
});

/**
 * Returns true if the credits are equal
 *
 * @param {Credit} left The first credit
 * @param {Credit} right The second credit
 * @returns {Boolean} <code>true</code> if left and right are equal, <code>false</code> otherwise.
 */
Credit.equals = function (left, right) {
  return (
    left === right ||
    (defined(left) && defined(right) && left._id === right._id)
  );
};

/**
 * Returns true if the credits are equal
 *
 * @param {Credit} credit The credit to compare to.
 * @returns {Boolean} <code>true</code> if left and right are equal, <code>false</code> otherwise.
 */
Credit.prototype.equals = function (credit) {
  return Credit.equals(this, credit);
};

/**
 * @private
 * @param attribution
 * @return {Credit}
 */
Credit.getIonCredit = function (attribution) {
  var showOnScreen =
    defined(attribution.collapsible) && !attribution.collapsible;
  var credit = new Credit(attribution.html, showOnScreen);

  credit._isIon = credit.html.indexOf("ion-credit.png") !== -1;
  return credit;
};

/**
 * Duplicates a Credit instance.
 *
 * @param {Credit} [credit] The Credit to duplicate.
 * @returns {Credit} A new Credit instance that is a duplicate of the one provided. (Returns undefined if the credit is undefined)
 */
Credit.clone = function (credit) {
  if (defined(credit)) {
    return new Credit(credit.html, credit.showOnScreen);
  }
};
export default Credit;<|MERGE_RESOLUTION|>--- conflicted
+++ resolved
@@ -1,40 +1,4 @@
-<<<<<<< HEAD
-import DOMPurify from 'dompurify/dist/purify';
-import Check from './Check.js';
-import defaultValue from './defaultValue.js';
-import defined from './defined.js';
-
-    var nextCreditId = 0;
-    var creditToId = {};
-
-    /**
-     * A credit contains data pertaining to how to display attributions/credits for certain content on the screen.
-     * @param {String} html An string representing an html code snippet
-     * @param {Boolean} [showOnScreen=false] If true, the credit will be visible in the main credit container.  Otherwise, it will appear in a popover
-     *
-     * @alias Credit
-     * @constructor
-     *
-     * @exception {DeveloperError} html is required.
-     *
-     * @example
-     * //Create a credit with a tooltip, image and link
-     * var credit = new Cesium.Credit('<a href="https://cesium.com/" target="_blank"><img src="/images/cesium_logo.png" title="Cesium"/></a>');
-     */
-    function Credit(html, showOnScreen) {
-        //>>includeStart('debug', pragmas.debug);
-        Check.typeOf.string('html', html);
-        //>>includeEnd('debug');
-        var id;
-        var key = html;
-
-        if (defined(creditToId[key])) {
-            id = creditToId[key];
-        } else {
-            id = nextCreditId++;
-            creditToId[key] = id;
-=======
-import DOMPurify from "../ThirdParty/purify.js";
+import DOMPurify from "dompurify/dist/purify";
 import Check from "./Check.js";
 import defaultValue from "./defaultValue.js";
 import defined from "./defined.js";
@@ -136,7 +100,6 @@
         var links = div.querySelectorAll("a");
         for (var i = 0; i < links.length; i++) {
           links[i].setAttribute("target", "_blank");
->>>>>>> 2fd0e8f7
         }
 
         this._element = div;
