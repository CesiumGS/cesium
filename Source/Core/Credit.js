<<<<<<< HEAD
var DOMPurify = require('dompurify/dist/purify');

define([
        './defaultValue',
        './defined',
        './defineProperties',
        './Check'
    ], function(
        defaultValue,
        defined,
        defineProperties,
        Check) {
    'use strict';
=======
import DOMPurify from '../ThirdParty/purify.js';
import Check from './Check.js';
import defaultValue from './defaultValue.js';
import defined from './defined.js';
import defineProperties from './defineProperties.js';
>>>>>>> 9267fc75

    var nextCreditId = 0;
    var creditToId = {};

    /**
     * A credit contains data pertaining to how to display attributions/credits for certain content on the screen.
     * @param {String} html An string representing an html code snippet
     * @param {Boolean} [showOnScreen=false] If true, the credit will be visible in the main credit container.  Otherwise, it will appear in a popover
     *
     * @alias Credit
     * @constructor
     *
     * @exception {DeveloperError} html is required.
     *
     * @example
     * //Create a credit with a tooltip, image and link
     * var credit = new Cesium.Credit('<a href="https://cesiumjs.org/" target="_blank"><img src="/images/cesium_logo.png" title="Cesium"/></a>');
     */
    function Credit(html, showOnScreen) {
        //>>includeStart('debug', pragmas.debug);
        Check.typeOf.string('html', html);
        //>>includeEnd('debug');
        var id;
        var key = html;

        if (defined(creditToId[key])) {
            id = creditToId[key];
        } else {
            id = nextCreditId++;
            creditToId[key] = id;
        }

        showOnScreen = defaultValue(showOnScreen, false);

        // Credits are immutable so generate an id to use to optimize equal()
        this._id = id;
        this._html = html;
        this._showOnScreen = showOnScreen;
        this._element = undefined;
    }

    defineProperties(Credit.prototype, {
        /**
         * The credit content
         * @memberof Credit.prototype
         * @type {String}
         * @readonly
         */
        html : {
            get : function() {
                return this._html;
            }
        },

        /**
         * @memberof Credit.prototype
         * @type {Number}
         * @readonly
         *
         * @private
         */
        id : {
            get : function() {
                return this._id;
            }
        },

        /**
         * Whether the credit should be displayed on screen or in a lightbox
         * @memberof Credit.prototype
         * @type {Boolean}
         * @readonly
         */
        showOnScreen : {
            get : function() {
                return this._showOnScreen;
            }
        },

        /**
         * Gets the credit element
         * @memberof Credit.prototype
         * @type {HTMLElement}
         * @readonly
         */
        element: {
            get: function() {
                if (!defined(this._element)) {
                    var html = DOMPurify.sanitize(this._html);

                    var div = document.createElement('div');
                    div._creditId = this._id;
                    div.style.display = 'inline';
                    div.innerHTML = html;

                    var links = div.querySelectorAll('a');
                    for (var i = 0; i < links.length; i++) {
                        links[i].setAttribute('target', '_blank');
                    }

                    this._element = div;
                }
                return this._element;
            }
        }
    });

    /**
     * Returns true if the credits are equal
     *
     * @param {Credit} left The first credit
     * @param {Credit} right The second credit
     * @returns {Boolean} <code>true</code> if left and right are equal, <code>false</code> otherwise.
     */
    Credit.equals = function(left, right) {
        return (left === right) ||
               ((defined(left)) &&
                (defined(right)) &&
                (left._id === right._id));
    };

    /**
     * Returns true if the credits are equal
     *
     * @param {Credit} credit The credit to compare to.
     * @returns {Boolean} <code>true</code> if left and right are equal, <code>false</code> otherwise.
     */
    Credit.prototype.equals = function(credit) {
        return Credit.equals(this, credit);
    };

    /**
     * @private
     * @param attribution
     * @return {Credit}
     */
    Credit.getIonCredit = function(attribution) {
        var showOnScreen = defined(attribution.collapsible) && !attribution.collapsible;
        var credit = new Credit(attribution.html, showOnScreen);

        credit._isIon = credit.html.indexOf('ion-credit.png') !== -1;
        return credit;
    };

    /**
     * Duplicates a Credit instance.
     *
     * @param {Credit} [credit] The Credit to duplicate.
     * @returns {Credit} A new Credit instance that is a duplicate of the one provided. (Returns undefined if the credit is undefined)
     */
    Credit.clone = function(credit) {
        if (defined(credit)) {
            return new Credit(credit.html, credit.showOnScreen);
        }
    };
export default Credit;<|MERGE_RESOLUTION|>--- conflicted
+++ resolved
@@ -1,24 +1,8 @@
-<<<<<<< HEAD
-var DOMPurify = require('dompurify/dist/purify');
-
-define([
-        './defaultValue',
-        './defined',
-        './defineProperties',
-        './Check'
-    ], function(
-        defaultValue,
-        defined,
-        defineProperties,
-        Check) {
-    'use strict';
-=======
-import DOMPurify from '../ThirdParty/purify.js';
+import DOMPurify from 'dompurify/dist/purify';
 import Check from './Check.js';
 import defaultValue from './defaultValue.js';
 import defined from './defined.js';
 import defineProperties from './defineProperties.js';
->>>>>>> 9267fc75
 
     var nextCreditId = 0;
     var creditToId = {};
