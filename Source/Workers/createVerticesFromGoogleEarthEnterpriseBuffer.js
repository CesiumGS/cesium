define([
        '../Core/AxisAlignedBoundingBox',
        '../Core/BoundingSphere',
        '../Core/Cartesian2',
        '../Core/Cartesian3',
        '../Core/Cartographic',
        '../Core/defaultValue',
        '../Core/defined',
        '../Core/deserializeMapProjection',
        '../Core/Ellipsoid',
        '../Core/EllipsoidalOccluder',
        '../Core/Math',
        '../Core/Matrix4',
        '../Core/OrientedBoundingBox',
        '../Core/Rectangle',
        '../Core/RuntimeError',
        '../Core/TerrainEncoding',
        '../Core/Transforms',
        '../Core/WebMercatorProjection',
        './createTaskProcessorWorker'
    ], function(
        AxisAlignedBoundingBox,
        BoundingSphere,
        Cartesian2,
        Cartesian3,
        Cartographic,
        defaultValue,
        defined,
        deserializeMapProjection,
        Ellipsoid,
        EllipsoidalOccluder,
        CesiumMath,
        Matrix4,
        OrientedBoundingBox,
        Rectangle,
        RuntimeError,
        TerrainEncoding,
        Transforms,
        WebMercatorProjection,
        createTaskProcessorWorker) {
    'use strict';

    var sizeOfUint16 = Uint16Array.BYTES_PER_ELEMENT;
    var sizeOfInt32 = Int32Array.BYTES_PER_ELEMENT;
    var sizeOfUint32 = Uint32Array.BYTES_PER_ELEMENT;
    var sizeOfFloat = Float32Array.BYTES_PER_ELEMENT;
    var sizeOfDouble = Float64Array.BYTES_PER_ELEMENT;

    function indexOfEpsilon(arr, elem, elemType) {
        elemType = defaultValue(elemType, CesiumMath);
        var count = arr.length;
        for (var i = 0; i < count; ++i) {
            if (elemType.equalsEpsilon(arr[i], elem, CesiumMath.EPSILON12)) {
                return i;
            }
        }

        return -1;
    }

    function createVerticesFromGoogleEarthEnterpriseBuffer(parameters, transferableObjects) {
        parameters.ellipsoid = Ellipsoid.clone(parameters.ellipsoid);
        parameters.rectangle = Rectangle.clone(parameters.rectangle);

<<<<<<< HEAD
        return deserializeMapProjection(parameters.serializedMapProjection).then(function(mapProjection) {
            var statistics = processBuffer(parameters.buffer, parameters.relativeToCenter, parameters.ellipsoid,
                parameters.rectangle, parameters.nativeRectangle, parameters.exaggeration, parameters.skirtHeight,
                parameters.includeWebMercatorT, parameters.negativeAltitudeExponentBias, parameters.negativeElevationThreshold,
                mapProjection);
            var vertices = statistics.vertices;
            transferableObjects.push(vertices.buffer);
            var indices = statistics.indices;
            transferableObjects.push(indices.buffer);

            return {
                vertices : vertices.buffer,
                indices : indices.buffer,
                numberOfAttributes : statistics.encoding.getStride(),
                minimumHeight : statistics.minimumHeight,
                maximumHeight : statistics.maximumHeight,
                boundingSphere3D : statistics.boundingSphere3D,
                orientedBoundingBox : statistics.orientedBoundingBox,
                occludeePointInScaledSpace : statistics.occludeePointInScaledSpace,
                encoding : statistics.encoding,
                vertexCountWithoutSkirts : statistics.vertexCountWithoutSkirts,
                skirtIndex : statistics.skirtIndex
            };
        });
=======
        var statistics = processBuffer(parameters.buffer, parameters.relativeToCenter, parameters.ellipsoid,
            parameters.rectangle, parameters.nativeRectangle, parameters.exaggeration, parameters.skirtHeight,
            parameters.includeWebMercatorT, parameters.negativeAltitudeExponentBias, parameters.negativeElevationThreshold);
        var vertices = statistics.vertices;
        transferableObjects.push(vertices.buffer);
        var indices = statistics.indices;
        transferableObjects.push(indices.buffer);

        return {
            vertices : vertices.buffer,
            indices : indices.buffer,
            numberOfAttributes : statistics.encoding.getStride(),
            minimumHeight : statistics.minimumHeight,
            maximumHeight : statistics.maximumHeight,
            boundingSphere3D : statistics.boundingSphere3D,
            orientedBoundingBox : statistics.orientedBoundingBox,
            occludeePointInScaledSpace : statistics.occludeePointInScaledSpace,
            encoding : statistics.encoding,
            vertexCountWithoutSkirts : statistics.vertexCountWithoutSkirts,
            skirtIndex : statistics.skirtIndex,
            westIndicesSouthToNorth : statistics.westIndicesSouthToNorth,
            southIndicesEastToWest : statistics.southIndicesEastToWest,
            eastIndicesNorthToSouth : statistics.eastIndicesNorthToSouth,
            northIndicesWestToEast : statistics.northIndicesWestToEast
        };
>>>>>>> 62a70de8
    }

    var scratchCartographic = new Cartographic();
    var scratchCartesian = new Cartesian3();
    var minimumScratch = new Cartesian3();
    var maximumScratch = new Cartesian3();
    var matrix4Scratch = new Matrix4();
    var projectedCartesian3Scratch = new Cartesian3();
    var relativeToCenter2dScratch = new Cartesian3();
    function processBuffer(buffer, relativeToCenter, ellipsoid, rectangle, nativeRectangle, exaggeration, skirtHeight, includeWebMercatorT, negativeAltitudeExponentBias, negativeElevationThreshold, mapProjection) {
        var geographicWest;
        var geographicSouth;
        var geographicEast;
        var geographicNorth;
        var rectangleWidth, rectangleHeight;

        var hasCustomProjection = !mapProjection.isNormalCylindrical;

        if (!defined(rectangle)) {
            geographicWest = CesiumMath.toRadians(nativeRectangle.west);
            geographicSouth = CesiumMath.toRadians(nativeRectangle.south);
            geographicEast = CesiumMath.toRadians(nativeRectangle.east);
            geographicNorth = CesiumMath.toRadians(nativeRectangle.north);
            rectangleWidth = CesiumMath.toRadians(rectangle.width);
            rectangleHeight = CesiumMath.toRadians(rectangle.height);
        } else {
            geographicWest = rectangle.west;
            geographicSouth = rectangle.south;
            geographicEast = rectangle.east;
            geographicNorth = rectangle.north;
            rectangleWidth = rectangle.width;
            rectangleHeight = rectangle.height;
        }

        // Keep track of quad borders so we can remove duplicates around the borders
        var quadBorderLatitudes = [geographicSouth, geographicNorth];
        var quadBorderLongitudes = [geographicWest, geographicEast];

        var fromENU = Transforms.eastNorthUpToFixedFrame(relativeToCenter, ellipsoid);
        var toENU = Matrix4.inverseTransformation(fromENU, matrix4Scratch);

        var relativeToCenter2D;
        if (hasCustomProjection) {
            var cartographicRTC = ellipsoid.cartesianToCartographic(relativeToCenter, scratchCartographic);
            relativeToCenter2D = mapProjection.project(cartographicRTC, relativeToCenter2dScratch);
        }

        var southMercatorY;
        var oneOverMercatorHeight;
        if (includeWebMercatorT) {
            southMercatorY = WebMercatorProjection.geodeticLatitudeToMercatorAngle(geographicSouth);
            oneOverMercatorHeight = 1.0 / (WebMercatorProjection.geodeticLatitudeToMercatorAngle(geographicNorth) - southMercatorY);
        }

        var dv = new DataView(buffer);

        var minHeight = Number.POSITIVE_INFINITY;
        var maxHeight = Number.NEGATIVE_INFINITY;

        var minimum = minimumScratch;
        minimum.x = Number.POSITIVE_INFINITY;
        minimum.y = Number.POSITIVE_INFINITY;
        minimum.z = Number.POSITIVE_INFINITY;

        var maximum = maximumScratch;
        maximum.x = Number.NEGATIVE_INFINITY;
        maximum.y = Number.NEGATIVE_INFINITY;
        maximum.z = Number.NEGATIVE_INFINITY;

        // Compute sizes
        var offset = 0;
        var size = 0;
        var indicesSize = 0;
        var quadSize;
        var quad;
        for (quad = 0; quad < 4; ++quad) {
            var o = offset;
            quadSize = dv.getUint32(o, true);
            o += sizeOfUint32;

            var x = CesiumMath.toRadians(dv.getFloat64(o, true) * 180.0);
            o += sizeOfDouble;
            if (indexOfEpsilon(quadBorderLongitudes, x) === -1) {
                quadBorderLongitudes.push(x);
            }

            var y = CesiumMath.toRadians(dv.getFloat64(o, true) * 180.0);
            o += sizeOfDouble;
            if (indexOfEpsilon(quadBorderLatitudes, y) === -1) {
                quadBorderLatitudes.push(y);
            }

            o += 2 * sizeOfDouble; // stepX + stepY

            var c = dv.getInt32(o, true); // Read point count
            o += sizeOfInt32;
            size += c;

            c = dv.getInt32(o, true); // Read index count
            indicesSize += c * 3;

            offset += quadSize + sizeOfUint32; // Jump to next quad
        }

        // Quad Border points to remove duplicates
        var quadBorderPoints = [];
        var quadBorderIndices = [];

        // Create arrays
        var positions = new Array(size);
        var positions2D;
        if (hasCustomProjection) {
            positions2D = new Array(size);
        }
        var uvs = new Array(size);
        var heights = new Array(size);
        var webMercatorTs = includeWebMercatorT ? new Array(size) : [];
        var indices = new Array(indicesSize);

        // Points are laid out in rows starting at SW, so storing border points as we
        //  come across them all points will be adjacent.
        var westBorder = [];
        var southBorder = [];
        var eastBorder = [];
        var northBorder = [];

        // Each tile is split into 4 parts
        var pointOffset = 0;
        var indicesOffset = 0;
        offset = 0;
        for (quad = 0; quad < 4; ++quad) {
            quadSize = dv.getUint32(offset, true);
            offset += sizeOfUint32;
            var startQuad = offset;

            var originX = CesiumMath.toRadians(dv.getFloat64(offset, true) * 180.0);
            offset += sizeOfDouble;

            var originY = CesiumMath.toRadians(dv.getFloat64(offset, true) * 180.0);
            offset += sizeOfDouble;

            var stepX = CesiumMath.toRadians(dv.getFloat64(offset, true) * 180.0);
            var halfStepX = stepX * 0.5;
            offset += sizeOfDouble;

            var stepY = CesiumMath.toRadians(dv.getFloat64(offset, true) * 180.0);
            var halfStepY = stepY * 0.5;
            offset += sizeOfDouble;

            var numPoints = dv.getInt32(offset, true);
            offset += sizeOfInt32;

            var numFaces = dv.getInt32(offset, true);
            offset += sizeOfInt32;

            //var level = dv.getInt32(offset, true);
            offset += sizeOfInt32;

            // Keep track of quad indices to overall tile indices
            var indicesMapping = new Array(numPoints);
            for (var i = 0; i < numPoints; ++i) {
                var longitude = originX + dv.getUint8(offset++) * stepX;
                scratchCartographic.longitude = longitude;
                var latitude = originY + dv.getUint8(offset++) * stepY;
                scratchCartographic.latitude = latitude;
                // Height is stored in units of (1/EarthRadius) or (1/6371010.0)
                var height = dv.getFloat32(offset, true) * 6371010.0;
                offset += sizeOfFloat;

                // In order to support old clients, negative altitude values are stored as
                // height/-2^32. Old clients see the value as really close to 0 but new clients multiply
                // by -2^32 to get the real negative altitude value.
                if (height < negativeElevationThreshold) {
                    height *= negativeAltitudeExponentBias;
                }
                height *= exaggeration;

                scratchCartographic.height = height;

                // Is it along a quad border - if so check if already exists and use that index
                if (indexOfEpsilon(quadBorderLongitudes, longitude) !== -1 ||
                    indexOfEpsilon(quadBorderLatitudes, latitude) !== -1) {
                    var index = indexOfEpsilon(quadBorderPoints, scratchCartographic, Cartographic);
                    if (index === -1) {
                        quadBorderPoints.push(Cartographic.clone(scratchCartographic));
                        quadBorderIndices.push(pointOffset);
                    } else {
                        indicesMapping[i] = quadBorderIndices[index];
                        continue;
                    }
                }
                indicesMapping[i] = pointOffset;

                if (Math.abs(longitude - geographicWest) < halfStepX) {
                    westBorder.push({
                        index : pointOffset,
                        cartographic : Cartographic.clone(scratchCartographic)
                    });
                } else if (Math.abs(longitude - geographicEast) < halfStepX) {
                    eastBorder.push({
                        index : pointOffset,
                        cartographic : Cartographic.clone(scratchCartographic)
                    });
                } else if (Math.abs(latitude - geographicSouth) < halfStepY) {
                    southBorder.push({
                        index : pointOffset,
                        cartographic : Cartographic.clone(scratchCartographic)
                    });
                } else if (Math.abs(latitude - geographicNorth) < halfStepY) {
                    northBorder.push({
                        index : pointOffset,
                        cartographic : Cartographic.clone(scratchCartographic)
                    });
                }

                minHeight = Math.min(height, minHeight);
                maxHeight = Math.max(height, maxHeight);
                heights[pointOffset] = height;

                var pos = ellipsoid.cartographicToCartesian(scratchCartographic);
                positions[pointOffset] = pos;

                if (hasCustomProjection) {
                    positions2D[pointOffset] = mapProjection.project(scratchCartographic);
                }

                if (includeWebMercatorT) {
                    webMercatorTs[pointOffset] = (WebMercatorProjection.geodeticLatitudeToMercatorAngle(latitude) - southMercatorY) * oneOverMercatorHeight;
                }

                Matrix4.multiplyByPoint(toENU, pos, scratchCartesian);

                Cartesian3.minimumByComponent(scratchCartesian, minimum, minimum);
                Cartesian3.maximumByComponent(scratchCartesian, maximum, maximum);

                var u = (longitude - geographicWest) / (geographicEast - geographicWest);
                u = CesiumMath.clamp(u, 0.0, 1.0);
                var v = (latitude - geographicSouth) / (geographicNorth - geographicSouth);
                v = CesiumMath.clamp(v, 0.0, 1.0);

                uvs[pointOffset] = new Cartesian2(u, v);
                ++pointOffset;
            }

            var facesElementCount = numFaces * 3;
            for (var j = 0; j < facesElementCount; ++j, ++indicesOffset) {
                indices[indicesOffset] = indicesMapping[dv.getUint16(offset, true)];
                offset += sizeOfUint16;
            }

            if (quadSize !== (offset - startQuad)) {
                throw new RuntimeError('Invalid terrain tile.');
            }
        }

        positions.length = pointOffset;
        if (hasCustomProjection) {
            positions2D.length = pointOffset;
        }
        uvs.length = pointOffset;
        heights.length = pointOffset;
        if (includeWebMercatorT) {
            webMercatorTs.length = pointOffset;
        }

        var vertexCountWithoutSkirts = pointOffset;
        var skirtIndex = indicesOffset;

        // Add skirt points
        var skirtOptions = {
            hMin : minHeight,
            lastBorderPoint : undefined,
            skirtHeight : skirtHeight,
            toENU : toENU,
            ellipsoid : ellipsoid,
            minimum : minimum,
            maximum : maximum
        };

        // Sort counter clockwise from NW corner
        // Corner points are in the east/west arrays
        westBorder.sort(function(a, b) {
            return b.cartographic.latitude - a.cartographic.latitude;
        });
        southBorder.sort(function(a, b) {
            return a.cartographic.longitude - b.cartographic.longitude;
        });
        eastBorder.sort(function(a, b) {
            return a.cartographic.latitude - b.cartographic.latitude;
        });
        northBorder.sort(function(a, b) {
            return b.cartographic.longitude - a.cartographic.longitude;
        });

        var percentage = 0.00001;
        addSkirt(positions, heights, uvs, webMercatorTs, indices, skirtOptions,
            westBorder, -percentage * rectangleWidth, true, -percentage * rectangleHeight, positions2D, mapProjection);
        addSkirt(positions, heights, uvs, webMercatorTs, indices, skirtOptions,
            southBorder, -percentage * rectangleHeight, false, 0.0, positions2D, mapProjection);
        addSkirt(positions, heights, uvs, webMercatorTs, indices, skirtOptions,
            eastBorder, percentage * rectangleWidth, true, percentage * rectangleHeight, positions2D, mapProjection);
        addSkirt(positions, heights, uvs, webMercatorTs, indices, skirtOptions,
            northBorder, percentage * rectangleHeight, false, 0.0, positions2D, mapProjection);

        // Since the corner between the north and west sides is in the west array, generate the last
        //  two triangles between the last north vertex and the first west vertex
        if (westBorder.length > 0 && northBorder.length > 0) {
            var firstBorderIndex = westBorder[0].index;
            var firstSkirtIndex = vertexCountWithoutSkirts;
            var lastBorderIndex = northBorder[northBorder.length - 1].index;
            var lastSkirtIndex = positions.length - 1;

            indices.push(lastBorderIndex, lastSkirtIndex, firstSkirtIndex, firstSkirtIndex, firstBorderIndex, lastBorderIndex);
        }

        size = positions.length; // Get new size with skirt vertices

        var boundingSphere3D = BoundingSphere.fromPoints(positions);
        var orientedBoundingBox;
        if (defined(rectangle) && rectangle.width < CesiumMath.PI_OVER_TWO + CesiumMath.EPSILON5) {
            // Here, rectangle.width < pi/2, and rectangle.height < pi
            // (though it would still work with rectangle.width up to pi)
            orientedBoundingBox = OrientedBoundingBox.fromRectangle(rectangle, minHeight, maxHeight, ellipsoid);
        }

        var occluder = new EllipsoidalOccluder(ellipsoid);
        var occludeePointInScaledSpace = occluder.computeHorizonCullingPoint(relativeToCenter, positions);

        var aaBox = new AxisAlignedBoundingBox(minimum, maximum, relativeToCenter);
        var encoding = new TerrainEncoding(aaBox, skirtOptions.hMin, maxHeight, fromENU, false, includeWebMercatorT, relativeToCenter2D);
        var vertices = new Float32Array(size * encoding.getStride());

        var bufferIndex = 0;
        var k;
        if (hasCustomProjection) {
            for (k = 0; k < size; ++k) {
                bufferIndex = encoding.encode(vertices, bufferIndex, positions[k], uvs[k], heights[k], undefined, webMercatorTs[k], positions2D[k]);
            }
        } else {
            for (k = 0; k < size; ++k) {
                bufferIndex = encoding.encode(vertices, bufferIndex, positions[k], uvs[k], heights[k], undefined, webMercatorTs[k]);
            }
        }

        var westIndicesSouthToNorth = westBorder.map(function(vertex) { return vertex.index; }).reverse();
        var southIndicesEastToWest = southBorder.map(function(vertex) { return vertex.index; }).reverse();
        var eastIndicesNorthToSouth = eastBorder.map(function(vertex) { return vertex.index; }).reverse();
        var northIndicesWestToEast = northBorder.map(function(vertex) { return vertex.index; }).reverse();

        southIndicesEastToWest.unshift(eastIndicesNorthToSouth[eastIndicesNorthToSouth.length - 1]);
        southIndicesEastToWest.push(westIndicesSouthToNorth[0]);

        northIndicesWestToEast.unshift(westIndicesSouthToNorth[westIndicesSouthToNorth.length - 1]);
        northIndicesWestToEast.push(eastIndicesNorthToSouth[0]);

        return {
            vertices : vertices,
            indices : new Uint16Array(indices),
            maximumHeight : maxHeight,
            minimumHeight : minHeight,
            encoding : encoding,
            boundingSphere3D : boundingSphere3D,
            orientedBoundingBox : orientedBoundingBox,
            occludeePointInScaledSpace : occludeePointInScaledSpace,
            vertexCountWithoutSkirts : vertexCountWithoutSkirts,
            skirtIndex : skirtIndex,
            westIndicesSouthToNorth : westIndicesSouthToNorth,
            southIndicesEastToWest : southIndicesEastToWest,
            eastIndicesNorthToSouth : eastIndicesNorthToSouth,
            northIndicesWestToEast : northIndicesWestToEast
        };
    }

    function addSkirt(positions, heights, uvs, webMercatorTs, indices, skirtOptions,
                      borderPoints, fudgeFactor, eastOrWest, cornerFudge, positions2D, mapProjection) {
        var hasCustomProjection = !mapProjection.isNormalCylindrical;

        var count = borderPoints.length;
        for (var j = 0; j < count; ++j) {
            var borderPoint = borderPoints[j];
            var borderCartographic = borderPoint.cartographic;
            var borderIndex = borderPoint.index;
            var currentIndex = positions.length;

            var longitude = borderCartographic.longitude;
            var latitude = borderCartographic.latitude;
            latitude = CesiumMath.clamp(latitude, -CesiumMath.PI_OVER_TWO, CesiumMath.PI_OVER_TWO); // Don't go over the poles
            var height = borderCartographic.height - skirtOptions.skirtHeight;
            skirtOptions.hMin = Math.min(skirtOptions.hMin, height);

            Cartographic.fromRadians(longitude, latitude, height, scratchCartographic);

            // Adjust sides to angle out
            if (eastOrWest) {
                scratchCartographic.longitude += fudgeFactor;
            }

            // Adjust top or bottom to angle out
            // Since corners are in the east/west arrays angle the first and last points as well
            if (!eastOrWest) {
                scratchCartographic.latitude += fudgeFactor;
            } else if (j === (count - 1)) {
                scratchCartographic.latitude += cornerFudge;
            } else if (j === 0) {
                scratchCartographic.latitude -= cornerFudge;
            }

            var pos = skirtOptions.ellipsoid.cartographicToCartesian(scratchCartographic);
            positions.push(pos);
            heights.push(height);
            uvs.push(Cartesian2.clone(uvs[borderIndex])); // Copy UVs from border point
            if (webMercatorTs.length > 0) {
                webMercatorTs.push(webMercatorTs[borderIndex]);
            }

            if (hasCustomProjection) {
                var pos2D = mapProjection.project(scratchCartographic, projectedCartesian3Scratch);
                positions2D.push(new Cartesian2(pos2D.x, pos2D.y));
            }

            Matrix4.multiplyByPoint(skirtOptions.toENU, pos, scratchCartesian);

            var minimum = skirtOptions.minimum;
            var maximum = skirtOptions.maximum;
            Cartesian3.minimumByComponent(scratchCartesian, minimum, minimum);
            Cartesian3.maximumByComponent(scratchCartesian, maximum, maximum);

            var lastBorderPoint = skirtOptions.lastBorderPoint;
            if (defined(lastBorderPoint)) {
                var lastBorderIndex = lastBorderPoint.index;
                indices.push(lastBorderIndex, currentIndex - 1, currentIndex, currentIndex, borderIndex, lastBorderIndex);
            }

            skirtOptions.lastBorderPoint = borderPoint;
        }
    }

    return createTaskProcessorWorker(createVerticesFromGoogleEarthEnterpriseBuffer);
});<|MERGE_RESOLUTION|>--- conflicted
+++ resolved
@@ -62,7 +62,6 @@
         parameters.ellipsoid = Ellipsoid.clone(parameters.ellipsoid);
         parameters.rectangle = Rectangle.clone(parameters.rectangle);
 
-<<<<<<< HEAD
         return deserializeMapProjection(parameters.serializedMapProjection).then(function(mapProjection) {
             var statistics = processBuffer(parameters.buffer, parameters.relativeToCenter, parameters.ellipsoid,
                 parameters.rectangle, parameters.nativeRectangle, parameters.exaggeration, parameters.skirtHeight,
@@ -84,36 +83,13 @@
                 occludeePointInScaledSpace : statistics.occludeePointInScaledSpace,
                 encoding : statistics.encoding,
                 vertexCountWithoutSkirts : statistics.vertexCountWithoutSkirts,
-                skirtIndex : statistics.skirtIndex
+                skirtIndex : statistics.skirtIndex,
+                westIndicesSouthToNorth : statistics.westIndicesSouthToNorth,
+                southIndicesEastToWest : statistics.southIndicesEastToWest,
+                eastIndicesNorthToSouth : statistics.eastIndicesNorthToSouth,
+                northIndicesWestToEast : statistics.northIndicesWestToEast
             };
         });
-=======
-        var statistics = processBuffer(parameters.buffer, parameters.relativeToCenter, parameters.ellipsoid,
-            parameters.rectangle, parameters.nativeRectangle, parameters.exaggeration, parameters.skirtHeight,
-            parameters.includeWebMercatorT, parameters.negativeAltitudeExponentBias, parameters.negativeElevationThreshold);
-        var vertices = statistics.vertices;
-        transferableObjects.push(vertices.buffer);
-        var indices = statistics.indices;
-        transferableObjects.push(indices.buffer);
-
-        return {
-            vertices : vertices.buffer,
-            indices : indices.buffer,
-            numberOfAttributes : statistics.encoding.getStride(),
-            minimumHeight : statistics.minimumHeight,
-            maximumHeight : statistics.maximumHeight,
-            boundingSphere3D : statistics.boundingSphere3D,
-            orientedBoundingBox : statistics.orientedBoundingBox,
-            occludeePointInScaledSpace : statistics.occludeePointInScaledSpace,
-            encoding : statistics.encoding,
-            vertexCountWithoutSkirts : statistics.vertexCountWithoutSkirts,
-            skirtIndex : statistics.skirtIndex,
-            westIndicesSouthToNorth : statistics.westIndicesSouthToNorth,
-            southIndicesEastToWest : statistics.southIndicesEastToWest,
-            eastIndicesNorthToSouth : statistics.eastIndicesNorthToSouth,
-            northIndicesWestToEast : statistics.northIndicesWestToEast
-        };
->>>>>>> 62a70de8
     }
 
     var scratchCartographic = new Cartographic();
