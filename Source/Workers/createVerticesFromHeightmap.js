--- conflicted
+++ resolved
@@ -30,7 +30,6 @@
                 var vertices = statistics.vertices;
                 transferableObjects.push(vertices.buffer);
 
-<<<<<<< HEAD
                 return {
                     vertices : vertices.buffer,
                     numberOfAttributes : statistics.encoding.getStride(),
@@ -41,27 +40,13 @@
                     boundingSphere3D : statistics.boundingSphere3D,
                     orientedBoundingBox : statistics.orientedBoundingBox,
                     occludeePointInScaledSpace : statistics.occludeePointInScaledSpace,
-                    encoding : statistics.encoding
+                    encoding : statistics.encoding,
+                    westIndicesSouthToNorth : statistics.westIndicesSouthToNorth,
+                    southIndicesEastToWest : statistics.southIndicesEastToWest,
+                    eastIndicesNorthToSouth : statistics.eastIndicesNorthToSouth,
+                    northIndicesWestToEast : statistics.northIndicesWestToEast
                 };
             });
-=======
-        return {
-            vertices : vertices.buffer,
-            numberOfAttributes : statistics.encoding.getStride(),
-            minimumHeight : statistics.minimumHeight,
-            maximumHeight : statistics.maximumHeight,
-            gridWidth : arrayWidth,
-            gridHeight : arrayHeight,
-            boundingSphere3D : statistics.boundingSphere3D,
-            orientedBoundingBox : statistics.orientedBoundingBox,
-            occludeePointInScaledSpace : statistics.occludeePointInScaledSpace,
-            encoding : statistics.encoding,
-            westIndicesSouthToNorth : statistics.westIndicesSouthToNorth,
-            southIndicesEastToWest : statistics.southIndicesEastToWest,
-            eastIndicesNorthToSouth : statistics.eastIndicesNorthToSouth,
-            northIndicesWestToEast : statistics.northIndicesWestToEast
-        };
->>>>>>> 62a70de8
     }
 
     return createTaskProcessorWorker(createVerticesFromHeightmap);
