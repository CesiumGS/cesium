/*global define*/
define(['../Core/defined',
        '../Core/defineProperties',
        '../Core/DeveloperError',
        '../Scene/Material'
    ], function(
        defined,
        defineProperties,
        DeveloperError,
        Material) {
    "use strict";

    /**
     * The interface for all {@link MaterialProperty} objects that represent {@link Material} uniforms.
     * This type defines an interface and cannot be instantiated directly.
     *
     * @alias MaterialProperty
     * @constructor
     *
     * @see ColorMaterialProperty
     * @see CompositeMaterialProperty
     * @see GridMaterialProperty
     * @see ImageMaterialProperty
     */
    var MaterialProperty = function() {
        DeveloperError.throwInstantiationError();
    };
<<<<<<< HEAD

    defineProperties(MaterialProperty.prototype, {
        /**
         * Gets a value indicating if this property is constant.  A property is considered
         * constant if getValue always returns the same result for the current definition.
         * @memberof MaterialProperty.prototype
         * @type {Boolean}
         */
        isConstant : {
            get : DeveloperError.throwInstantiationError
        },
        /**
         * Gets the event that is raised whenever the definition of this property changes.
         * The definition is considered to have changed if a call to getValue would return
         * a different result for the same time.
         * @memberof MaterialProperty.prototype
         * @type {Event}
         */
        definitionChanged : {
            get : DeveloperError.throwInstantiationError
        }
    });
=======
>>>>>>> 36c633ba

    /**
     * Gets the {@link Material} type at the provided time.
     * @memberof MaterialProperty
     * @function
     *
     * @param {JulianDate} time The time for which to retrieve the type.
     * @type {String} The type of material.
     */
    MaterialProperty.prototype.getType = DeveloperError.throwInstantiationError;

    /**
     * Gets the value of the property at the provided time.
     * @memberof MaterialProperty
     * @function
     *
     * @param {JulianDate} time The time for which to retrieve the value.
     * @param {Object} [result] The object to store the value into, if omitted, a new instance is created and returned.
     * @returns {Object} The modified result parameter or a new instance if the result parameter was not supplied.
     */
    MaterialProperty.prototype.getValue = DeveloperError.throwInstantiationError;

    /**
     * Compares this property to the provided property and returns
     * <code>true</code> if they are equal, <code>false</code> otherwise.
     * @memberof MaterialProperty
     *
     * @param {Property} [other] The other property.
     * @returns {Boolean} <code>true</code> if left and right are equal, <code>false</code> otherwise.
     */
    MaterialProperty.prototype.equals = DeveloperError.throwInstantiationError;

    /**
     * @private
     */
    MaterialProperty.getValue = function(time, materialProperty, material) {
        if (defined(materialProperty)) {
            var type = materialProperty.getType(time);
            if (defined(type)) {
                if (!defined(material) || (material.type !== type)) {
                    material = Material.fromType(type);
                }
                materialProperty.getValue(time, material.uniforms);
            }
        }
        return material;
    };

    return MaterialProperty;
});<|MERGE_RESOLUTION|>--- conflicted
+++ resolved
@@ -25,7 +25,6 @@
     var MaterialProperty = function() {
         DeveloperError.throwInstantiationError();
     };
-<<<<<<< HEAD
 
     defineProperties(MaterialProperty.prototype, {
         /**
@@ -48,8 +47,6 @@
             get : DeveloperError.throwInstantiationError
         }
     });
-=======
->>>>>>> 36c633ba
 
     /**
      * Gets the {@link Material} type at the provided time.
