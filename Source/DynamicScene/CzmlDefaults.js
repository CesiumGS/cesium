/*global define*/
define([
        './DynamicObject',
        './DynamicBillboard',
        './DynamicClock',
        './DynamicEllipse',
        './DynamicEllipsoid',
        './DynamicCone',
        './DynamicExternalDocument',
        './DynamicLabel',
        './DynamicPath',
        './DynamicPoint',
        './DynamicPolygon',
        './DynamicPolyline',
        './DynamicPyramid',
        './DynamicBillboardVisualizer',
        './DynamicEllipsoidVisualizer',
        './DynamicConeVisualizerUsingCustomSensor', //CZML_TODO Replace with './DynamicConeVisualizer', once ComplexConicSensor works.
        './DynamicLabelVisualizer',
        './DynamicPathVisualizer',
        './DynamicPointVisualizer',
        './DynamicPolygonVisualizer',
        './DynamicPolylineVisualizer',
        './DynamicPyramidVisualizer'
<<<<<<< HEAD
        ], function(
                DynamicObject,
                DynamicBillboard,
                DynamicEllipse,
                DynamicEllipsoid,
                DynamicCone,
                DynamicExternalDocument,
                DynamicLabel,
                DynamicPath,
                DynamicPoint,
                DynamicPolygon,
                DynamicPolyline,
                DynamicPyramid,
                DynamicBillboardVisualizer,
                DynamicEllipsoidVisualizer,
                DynamicConeVisualizer,
                DynamicLabelVisualizer,
                DynamicPathVisualizer,
                DynamicPointVisualizer,
                DynamicPolygonVisualizer,
                DynamicPolylineVisualizer,
                DynamicPyramidVisualizer) {
=======
    ], function(
        DynamicObject,
        DynamicBillboard,
        DynamicClock,
        DynamicEllipse,
        DynamicEllipsoid,
        DynamicCone,
        DynamicLabel,
        DynamicPath,
        DynamicPoint,
        DynamicPolygon,
        DynamicPolyline,
        DynamicPyramid,
        DynamicBillboardVisualizer,
        DynamicEllipsoidVisualizer,
        DynamicConeVisualizer,
        DynamicLabelVisualizer,
        DynamicPathVisualizer,
        DynamicPointVisualizer,
        DynamicPolygonVisualizer,
        DynamicPolylineVisualizer,
        DynamicPyramidVisualizer) {
>>>>>>> 183605cf
    "use strict";

    /**
     * Helper class which provides the default set of CZML processing methods
     * needed to visualize the complete CZML standard.  There's no reason to
     * access this class directly, as it just holds the defaults used by
     * DynamicObjectCollection, CompositeDynamicObjectCollection, and VisualizerCollection.
     *
     * @exports CzmlDefaults
     *
     * @see DynamicObjectCollection
     * @see CompositeDynamicObjectCollection
     * @see VisualizerCollection#createCzmlDefaultsCollection
     */
    var CzmlDefaults = {
        //Any change to updaters needs to be reflected in the DynamicObject constructor,
        //which has the superset of all properties created by the various updaters.
        /**
         * The standard set of updaters for processing CZML.  This array is the default
         * set of updater methods used by DynamicObjectCollection.
         * @see DynamicObjectCollection
         */
        updaters : [DynamicClock.processCzmlPacket,
                    DynamicBillboard.processCzmlPacket,
                    DynamicEllipse.processCzmlPacket,
                    DynamicEllipsoid.processCzmlPacket,
                    DynamicCone.processCzmlPacket,
                    DynamicLabel.processCzmlPacket,
                    DynamicPath.processCzmlPacket,
                    DynamicPoint.processCzmlPacket,
                    DynamicPolygon.processCzmlPacket,
                    DynamicPolyline.processCzmlPacket,
                    DynamicPyramid.processCzmlPacket,
                    DynamicExternalDocument.processCzmlPacket,
                    DynamicObject.processCzmlPacketPosition,
                    DynamicObject.processCzmlPacketViewFrom,
                    DynamicObject.processCzmlPacketOrientation,
                    DynamicObject.processCzmlPacketVertexPositions,
                    DynamicObject.processCzmlPacketAvailability],

        /**
         * The standard set of mergers for processing CZML.  This array is the default
         * set of updater methods used by CompositeDynamicObjectCollection.
         *
         * @see CompositeDynamicObjectCollection
         */
        mergers : [DynamicClock.mergeProperties,
                   DynamicBillboard.mergeProperties,
                   DynamicEllipse.mergeProperties,
                   DynamicEllipsoid.mergeProperties,
                   DynamicCone.mergeProperties,
                   DynamicLabel.mergeProperties,
                   DynamicPath.mergeProperties,
                   DynamicPoint.mergeProperties,
                   DynamicPolygon.mergeProperties,
                   DynamicPolyline.mergeProperties,
                   DynamicPyramid.mergeProperties,
                   DynamicObject.mergeProperties,
                   DynamicExternalDocument.mergeProperties],

        /**
         * The standard set of cleaners for processing CZML.  This array is the default
         * set of updater methods used by CompositeDynamicObjectCollection.
         *
         * @see CompositeDynamicObjectCollection
         */
        cleaners : [DynamicBillboard.undefineProperties,
<<<<<<< HEAD
                   DynamicEllipse.undefineProperties,
                   DynamicEllipsoid.undefineProperties,
                   DynamicCone.undefineProperties,
                   DynamicLabel.undefineProperties,
                   DynamicPath.undefineProperties,
                   DynamicPoint.undefineProperties,
                   DynamicPolygon.undefineProperties,
                   DynamicPolyline.undefineProperties,
                   DynamicPyramid.undefineProperties,
                   DynamicObject.undefineProperties,
                   DynamicExternalDocument.undefineProperties],
=======
                    DynamicEllipse.undefineProperties,
                    DynamicEllipsoid.undefineProperties,
                    DynamicCone.undefineProperties,
                    DynamicLabel.undefineProperties,
                    DynamicPath.undefineProperties,
                    DynamicPoint.undefineProperties,
                    DynamicPolygon.undefineProperties,
                    DynamicPolyline.undefineProperties,
                    DynamicPyramid.undefineProperties,
                    DynamicObject.undefineProperties,
                    DynamicClock.undefineProperties],
>>>>>>> 183605cf

        /**
         * Creates an array containing the standard CZML visualizers,
         * configured for the provided scene.
         *
         * @param scene The scene being used for visualization.
         * @returns {Array} The CZML standard visualizers.
         * @see VisualizerCollection#createCzmlDefaultsCollection
         */
        createVisualizers : function(scene) {
            return [new DynamicBillboardVisualizer(scene),
                    new DynamicEllipsoidVisualizer(scene),
                    new DynamicConeVisualizer(scene),
                    new DynamicLabelVisualizer(scene),
                    new DynamicPointVisualizer(scene),
                    new DynamicPolygonVisualizer(scene),
                    new DynamicPolylineVisualizer(scene),
                    new DynamicPyramidVisualizer(scene),
                    new DynamicPathVisualizer(scene)];
        }
    };

    return CzmlDefaults;
});<|MERGE_RESOLUTION|>--- conflicted
+++ resolved
@@ -22,36 +22,13 @@
         './DynamicPolygonVisualizer',
         './DynamicPolylineVisualizer',
         './DynamicPyramidVisualizer'
-<<<<<<< HEAD
-        ], function(
-                DynamicObject,
-                DynamicBillboard,
-                DynamicEllipse,
-                DynamicEllipsoid,
-                DynamicCone,
-                DynamicExternalDocument,
-                DynamicLabel,
-                DynamicPath,
-                DynamicPoint,
-                DynamicPolygon,
-                DynamicPolyline,
-                DynamicPyramid,
-                DynamicBillboardVisualizer,
-                DynamicEllipsoidVisualizer,
-                DynamicConeVisualizer,
-                DynamicLabelVisualizer,
-                DynamicPathVisualizer,
-                DynamicPointVisualizer,
-                DynamicPolygonVisualizer,
-                DynamicPolylineVisualizer,
-                DynamicPyramidVisualizer) {
-=======
     ], function(
         DynamicObject,
         DynamicBillboard,
         DynamicClock,
         DynamicEllipse,
         DynamicEllipsoid,
+        DynamicExternalDocument
         DynamicCone,
         DynamicLabel,
         DynamicPath,
@@ -68,7 +45,6 @@
         DynamicPolygonVisualizer,
         DynamicPolylineVisualizer,
         DynamicPyramidVisualizer) {
->>>>>>> 183605cf
     "use strict";
 
     /**
@@ -136,19 +112,6 @@
          * @see CompositeDynamicObjectCollection
          */
         cleaners : [DynamicBillboard.undefineProperties,
-<<<<<<< HEAD
-                   DynamicEllipse.undefineProperties,
-                   DynamicEllipsoid.undefineProperties,
-                   DynamicCone.undefineProperties,
-                   DynamicLabel.undefineProperties,
-                   DynamicPath.undefineProperties,
-                   DynamicPoint.undefineProperties,
-                   DynamicPolygon.undefineProperties,
-                   DynamicPolyline.undefineProperties,
-                   DynamicPyramid.undefineProperties,
-                   DynamicObject.undefineProperties,
-                   DynamicExternalDocument.undefineProperties],
-=======
                     DynamicEllipse.undefineProperties,
                     DynamicEllipsoid.undefineProperties,
                     DynamicCone.undefineProperties,
@@ -159,8 +122,8 @@
                     DynamicPolyline.undefineProperties,
                     DynamicPyramid.undefineProperties,
                     DynamicObject.undefineProperties,
-                    DynamicClock.undefineProperties],
->>>>>>> 183605cf
+                    DynamicClock.undefineProperties,
+                   DynamicExternalDocument.undefineProperties],
 
         /**
          * Creates an array containing the standard CZML visualizers,
