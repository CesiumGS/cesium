/*global define*/
define(['../Core/createGuid',
        '../Core/defined',
        '../Core/defaultValue',
        '../Core/Cartographic',
        '../Core/Cartesian2',
        '../Core/Cartesian3',
        '../Core/Color',
        '../Core/ClockRange',
        '../Core/ClockStep',
        '../Core/DeveloperError',
        '../Core/RuntimeError',
        '../Core/Ellipsoid',
        '../Core/Event',
        '../Core/getFilenameFromUri',
        '../Core/HermiteSpline',
        '../Core/Iso8601',
        '../Core/JulianDate',
        '../Core/Math',
        '../Core/Matrix3',
        '../Core/NearFarScalar',
        '../Core/OrientationInterpolator',
        '../Core/Quaternion',
        '../Core/TimeInterval',
        '../Core/WallGeometry',
        '../Core/loadBlob',
        '../Core/loadXML',
        './ConstantProperty',
        './ConstantPositionProperty',
        './ColorMaterialProperty',
        './SampledPositionProperty',
        './TimeIntervalCollectionProperty',
        '../Scene/LabelStyle',
        '../Scene/sampleTerrain',
        '../Scene/VerticalOrigin',
        './DynamicClock',
        './DynamicObject',
        './DynamicObjectCollection',
        './DynamicPath',
        './DynamicPolyline',
        './DynamicPolygon',
        './DynamicLabel',
        './DynamicBillboard',
        './processGxTour',
        '../ThirdParty/Uri',
        '../ThirdParty/when',
        '../ThirdParty/zip/zip'
    ], function(
        createGuid,
        defined,
        defaultValue,
        Cartographic,
        Cartesian2,
        Cartesian3,
        Color,
        ClockRange,
        ClockStep,
        DeveloperError,
        RuntimeError,
        Ellipsoid,
        Event,
        getFilenameFromUri,
        HermiteSpline,
        Iso8601,
        JulianDate,
        CesiumMath,
        Matrix3,
        NearFarScalar,
        OrientationInterpolator,
        Quaternion,
        TimeInterval,
        WallGeometry,
        loadBlob,
        loadXML,
        ConstantProperty,
        ConstantPositionProperty,
        ColorMaterialProperty,
        SampledPositionProperty,
        TimeIntervalCollectionProperty,
        LabelStyle,
        sampleTerrain,
        VerticalOrigin,
        DynamicClock,
        DynamicObject,
        DynamicObjectCollection,
        DynamicPath,
        DynamicPolyline,
        DynamicPolygon,
        DynamicLabel,
        DynamicBillboard,
        GxTourProcessor,
        Uri,
        when,
        zip) {
    "use strict";

    var scratch = new Cartographic();

    //Helper functions
    function readCoordinate(element) {
        var digits = element.textContent.trim().split(/[\s,\n]+/g);
        scratch = Cartographic.fromDegrees(digits[0], digits[1], defined(digits[2]) ? parseFloat(digits[2]) : 0, scratch);
        return Ellipsoid.WGS84.cartographicToCartesian(scratch);
    }

    /**
     * Parse cartographic coordinate tuples
     * and return them converted to cartesian coordinates
     *
     * @return Array of {Cartesian} coordinates
     */
    function readCoordinates(element) {
        var tuples = element.textContent.trim().split(/[\s\n]+/g);
        var numberOfCoordinates = tuples.length;
        var result = new Array(numberOfCoordinates);
        var resultIndex = 0;

        for ( var i = 0; i < tuples.length; i++) {
            var coordinates = tuples[i].split(/[\s,\n]+/g);
            scratch = Cartographic.fromDegrees(parseFloat(coordinates[0]), parseFloat(coordinates[1]), defined(coordinates[2]) ? parseFloat(coordinates[2]) : 0, scratch);
            result[resultIndex++] = Ellipsoid.WGS84.cartographicToCartesian(scratch);
        }
        return result;
    }

    function equalCoordinateTuples(tuple1, tuple2) {
        return tuple1[0] === tuple2[0] && tuple1[1] === tuple2[1] && tuple1[2] === tuple2[2];
    }

    function getNumericValue(node, tagName) {
        var element = node.getElementsByTagName(tagName)[0];
        return defined(element) ? parseFloat(element.textContent) : undefined;
    }

    function getStringValue(node, tagName) {
        var element = node.getElementsByTagName(tagName)[0];
        var value = defined(element) ? element.textContent : undefined;
        return value;
    }

    function getColorValue(node, tagName) {
        var red, green, blue, alpha;
        var element = node.getElementsByTagName(tagName)[0];
        var colorModeNode = node.getElementsByTagName('colorMode')[0];
        var value = defined(element) ? element.textContent : undefined;
        if (!defined(value)) {
            return undefined;
        }
        var colorMode = defined(colorModeNode) ? colorModeNode.textContent : undefined;
        if (colorMode === 'random') {
            var options = {};
            alpha = parseInt(value.substring(0, 2), 16) / 255.0;
            blue = parseInt(value.substring(2, 4), 16) / 255.0;
            green = parseInt(value.substring(4, 6), 16) / 255.0;
            red = parseInt(value.substring(6, 8), 16) / 255.0;
            if (red > 0) {
                options.maximumRed = red;
            } else {
                options.red = 0;
            }
            if (green > 0) {
                options.maximumGreen = green;
            } else {
                options.green = 0;
            }
            if (blue > 0) {
                options.maximumBlue = blue;
            } else {
                options.blue = 0;
            }
            options.alpha = alpha;
            return Color.fromRandom(options);
        }
        //normal mode as default
        alpha = parseInt(value.substring(0, 2), 16) / 255.0;
        blue = parseInt(value.substring(2, 4), 16) / 255.0;
        green = parseInt(value.substring(4, 6), 16) / 255.0;
        red = parseInt(value.substring(6, 8), 16) / 255.0;
        return new Color(red, green, blue, alpha);
    }

    // KML processing functions
    function processPlacemark(dataSource, parent, placemark, dynamicObjectCollection, styleCollection, sourceUri, uriResolver) {
        var id = defined(placemark.id) ? placemark.id : createGuid();
        var dynamicObject = dynamicObjectCollection.getOrCreateObject(id);

        if (defined(parent)) {
            dynamicObject.parent = parent;
        }

        var styleObject = processInlineStyles(placemark, styleCollection, sourceUri, uriResolver);

        var name = getStringValue(placemark, 'name');
        if (defined(name)) {
            if (!defined(dynamicObject.label)) {
                dynamicObject.label = new DynamicLabel();
                dynamicObject.label.font = new ConstantProperty('16pt Arial');
                dynamicObject.label.style = new ConstantProperty(LabelStyle.FILL_AND_OUTLINE);
                dynamicObject.label.pixelOffset = new ConstantProperty(new Cartesian2(0, -16));
                dynamicObject.label.verticalOrigin = new ConstantProperty(VerticalOrigin.TOP);
            }
            dynamicObject.label.text = new ConstantProperty(name);
            dynamicObject.name = name;
        }

        var foundGeometry = false;
        var nodes = placemark.childNodes;
        for ( var i = 0, len = nodes.length; i < len; i++) {
            var node = nodes.item(i);
            var nodeName = node.nodeName;
            if (nodeName === 'TimeSpan') {
                dynamicObject.availability = processTimeSpan(node);
            } else if (nodeName === 'description') {
                dynamicObject.balloon = new ConstantProperty(node.textContent);
            } else if (featureTypes.hasOwnProperty(nodeName)) {
                foundGeometry = true;
                mergeStyles(nodeName, styleObject, dynamicObject);
                featureTypes[nodeName](dataSource, dynamicObject, placemark, node, dynamicObjectCollection);
            }
        }
        if (!foundGeometry) {
            mergeStyles(undefined, styleObject, dynamicObject);
        }
    }

    function processPoint(dataSource, dynamicObject, kml, node) {
        //TODO extrude, altitudeMode, gx:altitudeMode
        var el = node.getElementsByTagName('coordinates');

        var cartesian3 = readCoordinate(el[0]);
        dynamicObject.position = new ConstantPositionProperty(cartesian3);
    }

    function processLineString(dataSource, dynamicObject, kml, node) {
        //TODO gx:altitudeOffset, tessellate, altitudeMode, gx:altitudeMode, gx:drawOrder
        var el = node.getElementsByTagName('coordinates');
        var coordinates = readCoordinates(el[0]);

        //
        dynamicObject.vertexPositions = new ConstantProperty(coordinates);

        if (getNumericValue(node, 'extrude') === 1) {
            var myWall = {
                geometry: new WallGeometry({positions: dynamicObject.vertexPositions._value})
            };

            dynamicObject.wall = myWall;
        }
    }

    function processLinearRing(dataSource, dynamicObject, kml, node) {
        //TODO gx:altitudeOffset, extrude, tessellate, altitudeMode, altitudeModeEnum
        var el = node.getElementsByTagName('coordinates');
        var coordinates = readCoordinates(el[0]);

        if (!equalCoordinateTuples(coordinates[0], coordinates[el.length - 1])) {
            throw new RuntimeError('The first and last coordinate tuples must be the same.');
        }
        dynamicObject.vertexPositions = new ConstantProperty(coordinates);
    }

    function processPolygon(dataSource, dynamicObject, kml, node) {
        //TODO innerBoundaryIS, extrude, tessellate, altitudeMode
        var el = node.getElementsByTagName('outerBoundaryIs');
        for ( var j = 0; j < el.length; j++) {
            processLinearRing(dataSource, dynamicObject, kml, el[j]);
        }
    }

    function processGxTrack(dataSource, dynamicObject, kml, node) {
        //TODO altitudeMode, gx:angles
        var coordsEl = node.getElementsByTagName('coord');
        var coordinates = new Array(coordsEl.length);
        var timesEl = node.getElementsByTagName('when');
        var times = new Array(timesEl.length);
        for ( var i = 0; i < times.length; i++) {
            coordinates[i] = readCoordinate(coordsEl[i]);
            times[i] = JulianDate.fromIso8601(timesEl[i].textContent);
        }
        var property = new SampledPositionProperty();
        property.addSamples(times, coordinates);
        dynamicObject.position = property;
    }

    function processGxMultiTrack(dataSource, dynamicObject, kml, node, dynamicObjectCollection) {
        //TODO gx:interpolate, altitudeMode

        var childNodes = node.childNodes;
        for ( var i = 0, len = childNodes.length; i < len; i++) {
            var childNode = childNodes.item(i);
            var childNodeName = childNode.nodeName;

            if (featureTypes.hasOwnProperty(childNodeName)) {
                var childNodeId = defined(childNode.id) ? childNode.id : createGuid();
                var childObject = dynamicObjectCollection.getOrCreateObject(childNodeId);
                childObject.parent = dynamicObject;

                mergeStyles(childNodeName, dynamicObject, childObject);

                var geometryHandler = featureTypes[childNodeName];
                geometryHandler(dataSource, childObject, kml, childNode, dynamicObjectCollection);
            }
        }
    }

    function processMultiGeometry(dataSource, dynamicObject, kml, node, dynamicObjectCollection) {
        var childNodes = node.childNodes;
        for ( var i = 0, len = childNodes.length; i < len; i++) {
            var childNode = childNodes.item(i);
            var childNodeName = childNode.nodeName;

            if (featureTypes.hasOwnProperty(childNodeName)) {
                var childNodeId = defined(childNode.id) ? childNode.id : createGuid();
                var childObject = dynamicObjectCollection.getOrCreateObject(childNodeId);
                childObject.parent = dynamicObject;

                mergeStyles(childNodeName, dynamicObject, childObject);

                var geometryHandler = featureTypes[childNodeName];
                geometryHandler(dataSource, childObject, kml, childNode, dynamicObjectCollection);
            }
        }
    }

    function processTimeSpan(node) {
        var beginNode = node.getElementsByTagName('begin')[0];
        var beginDate = defined(beginNode) ? JulianDate.fromIso8601(beginNode.textContent) : undefined;

        var endNode = node.getElementsByTagName('end')[0];
        var endDate = defined(endNode) ? JulianDate.fromIso8601(endNode.textContent) : undefined;

        if (defined(beginDate) && defined(endDate)) {
            return new TimeInterval(beginDate, endDate, true, true, true);
        }

        if (defined(beginDate)) {
            return new TimeInterval(beginDate, Iso8601.MAXIMUM_VALUE, true, false, true);
        }

        if (defined(endDate)) {
            return new TimeInterval(Iso8601.MINIMUM_VALUE, endDate, false, true, true);
        }

        return undefined;
    }

    //Object that holds all supported Geometry
    var featureTypes = {
        Point : processPoint,
        LineString : processLineString,
        LinearRing : processLinearRing,
        Polygon : processPolygon,
        'gx:Track' : processGxTrack,
        'gx:MultiTrack' : processGxMultiTrack,
        MultiGeometry : processMultiGeometry
    };

    function processStyle(styleNode, dynamicObject, sourceUri, uriResolver) {
        for ( var i = 0, len = styleNode.childNodes.length; i < len; i++) {
            var node = styleNode.childNodes.item(i);

            if (node.nodeName === 'IconStyle') {
                //Map style to billboard properties
                //TODO heading, hotSpot
                var billboard = defined(dynamicObject.billboard) ? dynamicObject.billboard : new DynamicBillboard();
                var scale = getNumericValue(node, 'scale');
                var color = getColorValue(node, 'color');
                var icon = getStringValue(node, 'href');
                var iconResolved = false;
                if (defined(uriResolver)) {
                    var blob = uriResolver[icon];
                    if (defined(blob)) {
                        iconResolved = true;
                        icon = blob;
                    }
                }
                if (!iconResolved && defined(sourceUri)) {
                    var baseUri = new Uri(document.location.href);
                    sourceUri = new Uri(sourceUri);
                    icon = new Uri(icon).resolve(sourceUri.resolve(baseUri)).toString();
                }

                billboard.width = new ConstantProperty(32);
                billboard.height = new ConstantProperty(32);
                billboard.image = defined(icon) ? new ConstantProperty(icon) : undefined;
                billboard.scale = defined(scale) ? new ConstantProperty(scale) : new ConstantProperty(1.0);
                billboard.color = defined(color) ? new ConstantProperty(color) : new ConstantProperty(new Color(1, 1, 1, 1));
                billboard.nearFarScalar = new ConstantProperty(new NearFarScalar(2414016, 1.0, 1.6093e+7, 0.0));
                dynamicObject.billboard = billboard;
            } else if (node.nodeName === 'LabelStyle') {
                //Map style to label properties
                var label = defined(dynamicObject.label) ? dynamicObject.label : new DynamicLabel();
                var labelScale = getNumericValue(node, 'scale');
                var labelColor = getColorValue(node, 'color');

                label.scale = defined(labelScale) ? new ConstantProperty(labelScale) : new ConstantProperty(1.0);
                label.fillColor = defined(labelColor) ? new ConstantProperty(labelColor) : new ConstantProperty(new Color(1, 1, 1, 1));
                label.text = defined(dynamicObject.name) ? new ConstantProperty(dynamicObject.name) : undefined;
                label.pixelOffset = new ConstantProperty(new Cartesian2(0, 16));
                label.verticalOrigin = new ConstantProperty(VerticalOrigin.TOP);
                label.font = new ConstantProperty('16pt Arial');
                label.style = new ConstantProperty(LabelStyle.FILL_AND_OUTLINE);
                dynamicObject.label = label;
                //default billboard image
                if (!defined(dynamicObject.billboard)) {
                    dynamicObject.billboard = new DynamicBillboard();
                    dynamicObject.billboard.image = new ConstantProperty('http://maps.google.com/mapfiles/kml/pushpin/ylw-pushpin.png');
                    dynamicObject.billboard.width = new ConstantProperty(32);
                    dynamicObject.billboard.height = new ConstantProperty(32);
                }
            } else if (node.nodeName === 'LineStyle') {
                //Map style to line properties
                //TODO PhysicalWidth, labelVisibility
                var polyline = defined(dynamicObject.polyline) ? dynamicObject.polyline : new DynamicPolyline();
                var lineColor = getColorValue(node, 'color');
                var lineWidth = getNumericValue(node, 'width');
                var lineOuterColor = getColorValue(node, 'outerColor');
                var lineOuterWidth = getNumericValue(node, 'outerWidth');
                if (defined(lineOuterWidth) && (lineOuterWidth < 0 || lineOuterWidth > 1.0)) {
                    throw new RuntimeError('gx:outerWidth must be a value between 0 and 1.0');
                }

                polyline.color = defined(lineColor) ? new ConstantProperty(lineColor) : new ConstantProperty(new Color(1, 1, 1, 1));
                polyline.width = defined(lineWidth) ? new ConstantProperty(lineWidth) : new ConstantProperty(1.0);
                polyline.outlineColor = defined(lineOuterColor) ? new ConstantProperty(lineOuterColor) : undefined;
                polyline.outlineWidth = defined(lineOuterWidth) ? new ConstantProperty(lineOuterWidth) : undefined;
                dynamicObject.polyline = polyline;
            } else if (node.nodeName === 'PolyStyle') {
                //Map style to polygon properties
                //TODO Fill, Outline
                dynamicObject.polygon = defined(dynamicObject.polygon) ? dynamicObject.polygon : new DynamicPolygon();
                var polygonColor = getColorValue(node, 'color');
                polygonColor = defined(polygonColor) ? polygonColor : new Color(1, 1, 1, 1);
                var material = new ColorMaterialProperty();
                material.color = new ConstantProperty(polygonColor);
                dynamicObject.polygon.material = material;
            }
        }
    }

    function mergeStyles(geometryType, styleObject, targetObject) {
        targetObject.merge(styleObject);

        //If a shared style has multiple styles, for example PolyStyle and
        //and LineStyle, an object can end up with styles it shouldn't have.
        //After we merge, remove any such styles.
        switch (geometryType) {
        case 'Point':
            targetObject.path = undefined;
            targetObject.polygon = undefined;
            targetObject.polyline = undefined;
            break;
        case 'LineString':
            // save for extruded line strings!
            targetObject.wpolygon = targetObject.polygon;
            // no break statement here!
        case 'LinearRing':
            targetObject.billboard = undefined;
            targetObject.label = undefined;
            targetObject.path = undefined;
            targetObject.point = undefined;
            targetObject.polygon = undefined;
            break;
        case 'Polygon':
            targetObject.billboard = undefined;
            targetObject.label = undefined;
            targetObject.path = undefined;
            targetObject.point = undefined;
            targetObject.polyline = undefined;
            break;
        case 'gx:Track':
            targetObject.polygon = undefined;
            targetObject.polyline = undefined;
            break;
        case 'gx:MultiTrack':
            targetObject.polygon = undefined;
            targetObject.polyline = undefined;
            break;
        case 'MultiGeometry':
            break;
        default:
            break;
        }
    }

    //Processes and merges any inline styles for the provided node into the provided dynamic object.
    function processInlineStyles(placeMark, styleCollection, sourceUri, uriResolver) {
        var result = new DynamicObject();

        //KML_TODO Validate the behavior for multiple/conflicting styles.
        var inlineStyles = placeMark.getElementsByTagName('Style');
        var inlineStylesLength = inlineStyles.length;
        if (inlineStylesLength > 0) {
            //Google earth seems to always use the last inline style only.
            processStyle(inlineStyles.item(inlineStylesLength - 1), result, sourceUri, uriResolver);
        }

        var externalStyles = placeMark.getElementsByTagName('styleUrl');
        if (externalStyles.length > 0) {
            //Google earth seems to always use the first external style only.
            var styleObject = styleCollection.getById(externalStyles.item(0).textContent);
            if (typeof styleObject !== 'undefined') {
                result.merge(styleObject);
            }
        }
        return result;
    }

    //Asynchronously processes an external style file.
    function processExternalStyles(uri, styleCollection) {
        return when(loadXML(uri), function(styleKml) {
            return processStyles(styleKml, styleCollection, uri, true);
        });
    }

    //Processes all shared and external styles and stores
    //their id into the rovided styleCollection.
    //Returns an array of promises that will resolve when
    //each style is loaded.
    function processStyles(kml, styleCollection, sourceUri, isExternal, uriResolver) {
        var i;
        var id;
        var styleObject;

        var styleNodes = kml.getElementsByTagName('Style');
        var styleNodesLength = styleNodes.length;
        for (i = styleNodesLength - 1; i >= 0; i--) {
            var node = styleNodes.item(i);
            var attributes = node.attributes;
            id = defined(attributes.id) ? attributes.id.textContent : undefined;
            if (defined(id)) {
                id = '#' + id;
                if (isExternal && defined(sourceUri)) {
                    id = sourceUri + id;
                }
                if (!defined(styleCollection.getById(id))) {
                    styleObject = styleCollection.getOrCreateObject(id);
                    processStyle(node, styleObject, sourceUri, uriResolver);
                }
            }
        }

        var styleMaps = kml.getElementsByTagName('StyleMap');
        var styleMapsLength = styleMaps.length;
        for (i = 0; i < styleMapsLength; i++) {
            var styleMap = styleMaps.item(i);
            id = defined(styleMap.attributes.id) ? styleMap.attributes.id.textContent : undefined;
            if (defined(id)) {
                var pairs = styleMap.childNodes;
                for ( var p = 0; p < pairs.length; p++) {
                    var pair = pairs[p];
                    if (pair.nodeName !== 'Pair') {
                        continue;
                    }
                    var key = pair.getElementsByTagName('key')[0];
                    if (defined(key) && key.textContent === 'normal') {
                        var styleUrl = pair.getElementsByTagName('styleUrl')[0];
                        id = '#' + id;
                        if (isExternal && defined(sourceUri)) {
                            id = sourceUri + id;
                        }
                        if (!defined(styleCollection.getById(id))) {
                            styleObject = styleCollection.getOrCreateObject(id);
                            var base = styleCollection.getOrCreateObject(styleUrl.textContent);
                            if (defined(base)) {
                                styleObject.merge(base);
                            }
                        }
                        break;
                    }
                }
            }
        }

        var externalStyleHash = {};
        var promises = [];
        var styleUrlNodes = kml.getElementsByTagName('styleUrl');
        var styleUrlNodesLength = styleUrlNodes.length;
        for (i = 0; i < styleUrlNodesLength; i++) {
            var styleReference = styleUrlNodes[i].textContent;
            if (styleReference[0] !== '#') {
                var tokens = styleReference.split('#');
                if (tokens.length !== 2) {
                    throw new RuntimeError('Unable to parse style: ' + styleReference);
                }
                var uri = tokens[0];
                if (!defined(externalStyleHash[uri])) {
                    if (defined(sourceUri)) {
                        var baseUri = new Uri(document.location.href);
                        sourceUri = new Uri(sourceUri);
                        uri = new Uri(uri).resolve(sourceUri.resolve(baseUri)).toString();
                    }
                    promises.push(processExternalStyles(uri, styleCollection, sourceUri));
                }
            }
        }

        return promises;
    }

<<<<<<< HEAD

    /** -- Functions required for the gx:Tour parser module -- **/


    function createDynamicDataObject(dataSource, dynamicObjectCollection, tour) {
        var oripath = calcOrientationsAndPath(tour);

        // calculate the clock
        var start = new JulianDate();
        var duration = 0;
        for (var i = 0; i < tour.length - 1; ++i) {
            duration += tour[i].duration;
        }
        var end = start.addSeconds(duration / 1000);

        dataSource._clock = new DynamicClock();
        dataSource._clock.startTime   = start;
        dataSource._clock.currentTime = start;
        dataSource._clock.stopTime    = end;
        dataSource._clock.clockRange  = ClockRange.CLAMPED;

        // create a dynamic object based on the results
        // FIXME
        var object = dynamicObjectCollection.getOrCreateObject('gxTour:' + start.toIso8601());
        object.clock = dataSource._clock;
        object.gxTour = tour;
        object.availability = new TimeInterval(start, end, true, false);
        object.orientations = oripath.orientations;
        object.camerapath = oripath.path;
        object.durationms = duration;

        dataSource._changed.raiseEvent(dataSource);
    }

    /**
     * Create an orientation interpolator based on a gx:Tour
     *
     * @param tour a gxTour object, as returned by the GxTourProcessor
     * @return a pair, with an orientations an OrientationInterpolator, that will contain the
     *         camera orientations and a path that contains a spline describing the path
     *         as described by the tour
     */
    function calcOrientationsAndPath(tour) {
        // TODO: get the ellipsoid from some real source
        var ellipsoid = Ellipsoid.WGS84;

        var locations = [];         // sequence of geographic locations
        var orientations = [];      // sequence of {direction, up} objects
        var durations = [];         // sequence of anim durations

        // process the tour nodes, and calculate locations, orientations and durations
        for (var i = 0; i < tour.length; i++) {
            var node = defaultValue(tour[i], defaultValue.EMPTY_OBJECT);

            if (node.type === 'flyTo') {
                // generate camera orientation matrix (Right,Up,Dir)
                var mat1 = generateOrientationMatrix(node.camera.location, ellipsoid);
                // apply camera rotations
                mat1 = rotCameraMatrix(mat1,
                    node.camera.orientation[0],
                    node.camera.orientation[1],
                    node.camera.orientation[2]
                );

                var v1 = mat1.getColumn(1); /*rmat.multiplyByVector(mat1.getColumn(1), v1);*/ // up
                var v2 = mat1.getColumn(2); /* rmat.multiplyByVector(mat1.getColumn(2), v2); */ // dir
                // v11 = rmat.multiplyByVector(v1); // up
                // v22 = rmat.multiplyByVector(v2); // dir

                // Store results
                // Cartograpic!
                locations.push(node.camera.location);
                orientations.push({ direction: v2, up: v1 });
                durations.push(node.duration);
            } else {
                // TBD handle 'wait' nodes
            }
        }

        // create a path based on the calculated locations
        var points = [];
        var t = 0;
        for (var k = 0; k < locations.length; k++) {
            var pt = ellipsoid.cartographicToCartesian(locations[k]);
            // set orientations too
            var ori = createQuaternion(orientations[k].direction, orientations[k].up);

            points.push({point: pt, time: t, orientation: ori});
            t += durations[k];
        }
        var path = createSpline(points);

        return { orientations: new OrientationInterpolator(points), path: path };
    }

    function createSpline(points) {
        if (points.length > 2) {
            return new HermiteSpline(points);
        }

        // only two points, use linear interpolation
        var p = points[0];
        var q = points[1];

        return {
            getControlPoints : function() {
                return points;
            },

            evaluate : function(time, result) {
                time = CesiumMath.clamp(time, p.time, q.time);
                var t = (time - p.time) / (q.time - p.time);
                return Cartesian3.lerp(p.point, q.point, t, result);
            }
        };
    }

    function createQuaternion(direction, up, result) {
        var cqRight = new Cartesian3();
        var cqUp = new Cartesian3();
        var viewMat = new Matrix3();

        Cartesian3.cross(direction, up, cqRight);
        Cartesian3.cross(cqRight, direction, cqUp);
        viewMat[0] = cqRight.x;
        viewMat[1] = cqUp.x;
        viewMat[2] = -direction.x;
        viewMat[3] = cqRight.y;
        viewMat[4] = cqUp.y;
        viewMat[5] = -direction.y;
        viewMat[6] = cqRight.z;
        viewMat[7] = cqUp.z;
        viewMat[8] = -direction.z;

        return Quaternion.fromRotationMatrix(viewMat, result);
    }

    /**
     * Calculates default camera direction matrix based on input location
     * By default a cinematic camera should look exactly at the center of ellipsoid
     * Its up vector always points towards geograpic North.
     *
     * @param {Geographic} loc Actual geographic location
     * @param {Ellipsoid} ell Ellipsoid
     *
     * @returns {Matrix3} Matrix containing three column vectors: right, up and direction
     */
    var generateOrientationMatrix = function(loc, ell) {
        // Surface Normal
        var sNorm = ell.geodeticSurfaceNormalCartographic(loc);


        // calculate cinematic camera up and dir vectors
        // i.  sNorm X North => Left
        var myLeft = Cartesian3.normalize( Cartesian3.cross(sNorm, Cartesian3.UNIT_Z) );
        // ii. Left X Up => dir (north)
        var upp = Cartesian3.cross(myLeft, sNorm);  // upp should point to North
        var dirr = Cartesian3.negate(sNorm);      // dirr should point to the center

        var myRight = Cartesian3.negate(myLeft);

        // prepare rotation matrix (R U D)
        var mat1 = new Matrix3(
            myRight.x, upp.x, dirr.x,
            myRight.y, upp.y, dirr.y,
            myRight.z, upp.z, dirr.z
        );
        return mat1;
    };

    /**
     * Apply rotations to cam orientation matrix, which originally points to the center of
     * an ellipsoid and it's 'up' is pointing north.
     * The resulting matrix will have a camera pointing to the correct heading, with
     * a specified up-down tilt and rotation around its direction.
     *
     * @see https://developers.google.com/kml/documentation/cameras
     *
     * @param {Matrix3} mat Cam orientation matrix (R U D)
     * @param {number} h Heading as compass angle in degrees (0 < h < 360), 0 = North
     * @param {number} t Tilt Horizontal tilting angle in degrees. (-180 < t < 180), 0 = Down, 90 = Head forward
     * @param {number} r Left-right rotation angle in degrees. (-180 < t < 180)
     *
     * @returns {Matrix3} Matrix having rotations applied to.
     */
    var rotCameraMatrix = function(mat, h, t, r){
        var mh, mt, mr;

        // Heading
        if (h === 0) {
            mh = Matrix3.IDENTITY;
        } else {
            mh = Matrix3.fromRotationZ(CesiumMath.toRadians(360 - h));
        }

        // Tilt
        if (t !== 0) {
            mt = Matrix3.fromRotationX(CesiumMath.toRadians(-t));
        } else {
            mt = Matrix3.IDENTITY;
        }

        // perform these two rotations so that we can determine the direction vector for roll
        Matrix3.multiply(mat, mh, mat);
        Matrix3.multiply(mat, mt, mat);

        // Roll (-180 < 0 < 180)
        // Roll around the calculated direction axis
        if (r !== 0) {
            var right = mat.getColumn(0);
            var up = mat.getColumn(1);
            var direction = mat.getColumn(2);

            var rad = CesiumMath.toRadians(r);
            mr = Matrix3.fromQuaternion(Quaternion.fromAxisAngle(direction, rad));

            Matrix3.multiplyByVector(mr, right, right);
            Matrix3.multiplyByVector(mr, up, up);
            Matrix3.multiplyByVector(mr, direction, direction);

            mat = mat.setColumn(0, right);
            mat = mat.setColumn(1, up);
            mat = mat.setColumn(2, direction);
        }

        return mat;
    };



    /**
     * The main callback function that transforms KML nodes to Cesium objects
     *
     * @param {DataSource} dataSource A KmlDataSource instance.
     * @param {DOM Node} kml
     * @param {String} sourceUri
     * @param {Object} uriResolver
     */
=======
    function iterateNodes(dataSource, node, parent, dynamicObjectCollection, styleCollection, sourceUri, uriResolver) {
        var nodeName = node.nodeName;
        if (nodeName === 'Placemark') {
            processPlacemark(dataSource, parent, node, dynamicObjectCollection, styleCollection, sourceUri, uriResolver);
        } else if (nodeName === 'Folder') {
            parent = new DynamicObject(defined(node.id) ? node.id : createGuid());
            parent.name = getStringValue(node, 'name');
            dynamicObjectCollection.add(parent);
        }

        var childNodes = node.childNodes;
        var length = childNodes.length;
        for ( var i = 0; i < length; i++) {
            iterateNodes(dataSource, childNodes[i], parent, dynamicObjectCollection, styleCollection, sourceUri, uriResolver);
        }
    }

>>>>>>> e8d2d9fb
    function loadKml(dataSource, kml, sourceUri, uriResolver) {
        dataSource._isLoading = true;
        dataSource._isLoadingEvent.raiseEvent(dataSource, true);
        var name;
        var document = kml.getElementsByTagName('Document');
        if (document.length > 0) {
            var childNodes = document[0].childNodes;
            var length = childNodes.length;
            for ( var i = 0; i < length; i++) {
                var node = childNodes[i];
                if (node.nodeName === 'name') {
                    name = node.textContent;
                    break;
                }
            }
        }
        if (!defined(name) && defined(sourceUri)) {
            name = getFilenameFromUri(sourceUri);
        }
        dataSource._name = name;

        var dynamicObjectCollection = dataSource._dynamicObjectCollection;
        var styleCollection = new DynamicObjectCollection();

        //Since KML external styles can be asynchonous, we start off
        //by loading all styles first, before doing anything else.
        return when.all(processStyles(kml, styleCollection, sourceUri, false, uriResolver), function() {
<<<<<<< HEAD
            var i;
            var placemarks = kml.getElementsByTagName('Placemark');
            var length = placemarks.length;
            for ( i = 0; i < length; i++) {
                processPlacemark(dataSource, placemarks[i], dynamicObjectCollection, styleCollection, sourceUri, uriResolver);
            }

            /** Process gx:Tour nodes START **/
            // process gx:Tour
            var tourNodes = kml.getElementsByTagNameNS(GxTourProcessor.GX_NS, 'Tour');
            // TBD: why just one tour?
            if (tourNodes.length === 1) {
                var processor = new GxTourProcessor();
                processor.processTour(tourNodes[0]);
                var tour = processor.getPlaylist();

                if (typeof dataSource._terrainProvider !== 'undefined') {
                    // make sure that no point is below ground
                    var coordinates = [];

                    for (i = 0; i < tour.length; i++) {
                        var point = tour[i];
                        if (point.type === 'flyTo') {
                            coordinates.push(point.camera.location.clone());
                        }
                    }

                    when(sampleTerrain(dataSource._terrainProvider, 11, coordinates), function(coords) {
                        if (coords.length === tour.length) {
                            for (i = 0; i < coords.length; ++i) {
                                if (tour[i].camera.location.height < coords[i].height + 0.5) {
                                    tour[i].camera.location.height = coords[i].height + 0.5;
                                }
                            }
                        }

                        createDynamicDataObject(dataSource, dynamicObjectCollection, tour);
                    });

                } else {
                    createDynamicDataObject(dataSource, dynamicObjectCollection, tour);
                }
            }
            /** Process gx:Tour nodes END **/

=======
            iterateNodes(dataSource, kml, undefined, dynamicObjectCollection, styleCollection, sourceUri, uriResolver);
            dataSource._isLoading = false;
            dataSource._isLoadingEvent.raiseEvent(dataSource, false);
>>>>>>> e8d2d9fb
            dataSource._changed.raiseEvent(this);
        });
    }

    function loadXmlFromZip(reader, entry, uriResolver, deferred) {
        entry.getData(new zip.TextWriter(), function(xmlString) {
            var parser = new DOMParser();
            uriResolver.kml = parser.parseFromString(xmlString, 'text/xml');
            deferred.resolve();
        }, function(current, total) {
            // onprogress callback
        });
    }

    function loadDataUriFromZip(reader, entry, uriResolver, deferred) {
        entry.getData(new zip.Data64URIWriter(), function(dataUri) {
            uriResolver[entry.filename] = dataUri;
            deferred.resolve();
        }, function(current, total) {
            // onprogress callback
        });
    }

    function loadKmz(dataSource, blob, sourceUri, deferred) {
        var uriResolver = {};
        zip.createReader(new zip.BlobReader(blob), function(reader) {
            reader.getEntries(function(entries) {
                var promises = [];
                for ( var i = 0; i < entries.length; i++) {
                    var entry = entries[i];
                    if (!entry.directory) {
                        var innerDefer = when.defer();
                        promises.push(innerDefer.promise);
                        var filename = entry.filename.toUpperCase();
                        if (filename === 'DOC.KML') {
                            loadXmlFromZip(reader, entry, uriResolver, innerDefer);
                        } else {
                            loadDataUriFromZip(reader, entry, uriResolver, innerDefer);
                        }
                    }
                }

                when.all(promises, function() {
                    loadKml(dataSource, uriResolver.kml, sourceUri, uriResolver);
                    // close the zip reader
                    reader.close(function() {
                        // onclose callback
                    });
                    deferred.resolve(dataSource);
                });
            });
        }, function(error) {
            deferred.reject(error);
        });
    }

    /**
     * A {@link DataSource} which processes KML.
     * @alias KmlDataSource
     * @constructor
     *
     * @param {TerrainProvider} terrainProvider a terrain provider that is used to make sure
     *        that the camera position is always above ground
     */
    var KmlDataSource = function(terrainProvider) {
        this._changed = new Event();
        this._error = new Event();
        this._isLoadingEvent = new Event();
        this._clock = undefined;
        this._dynamicObjectCollection = new DynamicObjectCollection();
        this._timeVarying = true;
        this._name = undefined;
<<<<<<< HEAD

        this._terrainProvider = defaultValue(terrainProvider, undefined);
=======
        this._isLoading = false;
>>>>>>> e8d2d9fb
    };

    /**
     * Gets an event that will be raised when non-time-varying data changes
     * or if the return value of getIsTimeVarying changes.
     * @memberof DataSource
     *
     * @returns {Event} The event.
     */
    KmlDataSource.prototype.getChangedEvent = function() {
        return this._changed;
    };

    /**
     * Gets an event that will be raised if an error is encountered during processing.
     * @memberof KmlDataSource
     *
     * @returns {Event} The event.
     */
    KmlDataSource.prototype.getErrorEvent = function() {
        return this._error;
    };

    /**
     * Gets an event that will be raised when the data source either starts or stops loading.
     * @memberof DataSource
     * @function
     *
     * @returns {Event} The event.
     */
    KmlDataSource.prototype.getLoadingEvent = function() {
        return this._isLoadingEvent;
    };
    /**
     * Gets a value indicating if this data source is actively loading data.  If the return value of
     * this function changes, the loading event will be raised.
     * @memberof DataSource
     * @function
     *
     * @returns {Boolean} True if this data source is actively loading data, false otherwise.
     */
    KmlDataSource.prototype.getIsLoading = function() {
        return this._isLoading;
    };

    KmlDataSource.prototype.getName = function() {
        return this._name;
    };

    /**
     * Gets the top level clock defined in KML or the availability of the
     * underlying data if no clock is defined.  If the KML document only contains
     * infinite data, undefined will be returned.
     * @memberof KmlDataSource
     *
     * @returns {DynamicClock} The clock associated with the current KML data, or undefined if none exists.
     */
    KmlDataSource.prototype.getClock = function() {
        var availability = this._dynamicObjectCollection.computeAvailability();
        if (availability.equals(Iso8601.MAXIMUM_INTERVAL)) {
            return undefined;
        }
        var clock = new DynamicClock();
        clock.startTime = availability.start;
        clock.stopTime = availability.stop;
        clock.currentTime = availability.start;
        clock.clockRange = ClockRange.LOOP_STOP;
        clock.clockStep = ClockStep.SYSTEM_CLOCK_MULTIPLIER;
        clock.multiplier = Math.min(Math.max(availability.start.getSecondsDifference(availability.stop) / 60, 60), 50000000);
        return clock;
    };

    /**
     * Gets the DynamicObjectCollection generated by this data source.
     * @memberof DataSource
     *
     * @returns {DynamicObjectCollection} The collection of objects generated by this data source.
     */
    KmlDataSource.prototype.getDynamicObjectCollection = function() {
        return this._dynamicObjectCollection;
    };

    /**
     * Gets a value indicating if the data varies with simulation time.  If the return value of
     * this function changes, the changed event will be raised.
     * @memberof DataSource
     *
     * @returns {Boolean} True if the data is varies with simulation time, false otherwise.
     */
    KmlDataSource.prototype.getIsTimeVarying = function() {
        return true;
    };

    /**
     * Asynchronously loads the provided KML, replacing any existing data.
     *
     * @param {Document} kml The parsed KML document to be processed.
     *
     * @returns {Promise} a promise that will resolve when the KML is processed.
     *
     * @exception {DeveloperError} kml is required.
     */
    KmlDataSource.prototype.load = function(kml, source) {
        if (!defined(kml)) {
            throw new DeveloperError('kml is required.');
        }

        this._dynamicObjectCollection.removeAll();
        return loadKml(this, kml, source);
    };

    /**
     * Asynchronously loads the provided KMZ, replacing any existing data.
     *
     * @param {Blob} kmz The KMZ document to be processed.
     *
     * @returns {Promise} a promise that will resolve when the KMZ is processed.
     *
     * @exception {DeveloperError} kmz is required.
     */
    KmlDataSource.prototype.loadKmz = function(kmz, url) {
        if (!defined(kmz)) {
            throw new DeveloperError('kmz is required.');
        }

        var deferred = when.defer();
        loadKmz(this, kmz, url, deferred);
        return deferred.promise;
    };

    /**
     * Asynchronously loads the KMZ at the provided url, replacing any existing data.
     *
     * @param {Object} url The url to be processed.
     *
     * @returns {Promise} a promise that will resolve when the KMZ is processed.
     *
     * @exception {DeveloperError} url is required.
     */
    KmlDataSource.prototype.loadUrl = function(url) {
        if (!defined(url)) {
            throw new DeveloperError('url is required.');
        }

        var that = this;
        return when(loadBlob(url), function(blob) {
            var deferred = when.defer();

            //Get the blob "magic number" to determine if it's a zip or KML
            var slice = blob.slice(0, 4);
            var reader = new FileReader();
            reader.readAsArrayBuffer(slice);
            reader.onload = function(e) {
                var buffer = reader.result;
                var view = new DataView(buffer);

                //If it's a zip file, treat it as a KMZ
                if (view.getUint32(0, false) === 0x504b0304) {
                    return loadKmz(that, blob, url, deferred);
                }

                //Else, reader it as an XML file.
                reader = new FileReader();
                reader.addEventListener("loadend", function() {
                    var parser = new DOMParser();
                    that.load(parser.parseFromString(reader.result, 'text/xml'), url);
                    deferred.resolve();
                });
                reader.readAsText(blob);
            };
            return deferred;
        }, function(error) {
            that._error.raiseEvent(that, error);
            return when.reject(error);
        });
    };

    return KmlDataSource;
});<|MERGE_RESOLUTION|>--- conflicted
+++ resolved
@@ -598,8 +598,6 @@
         return promises;
     }
 
-<<<<<<< HEAD
-
     /** -- Functions required for the gx:Tour parser module -- **/
 
 
@@ -829,15 +827,6 @@
 
 
 
-    /**
-     * The main callback function that transforms KML nodes to Cesium objects
-     *
-     * @param {DataSource} dataSource A KmlDataSource instance.
-     * @param {DOM Node} kml
-     * @param {String} sourceUri
-     * @param {Object} uriResolver
-     */
-=======
     function iterateNodes(dataSource, node, parent, dynamicObjectCollection, styleCollection, sourceUri, uriResolver) {
         var nodeName = node.nodeName;
         if (nodeName === 'Placemark') {
@@ -855,7 +844,14 @@
         }
     }
 
->>>>>>> e8d2d9fb
+    /**
+     * The main callback function that transforms KML nodes to Cesium objects
+     *
+     * @param {DataSource} dataSource A KmlDataSource instance.
+     * @param {DOM Node} kml
+     * @param {String} sourceUri
+     * @param {Object} uriResolver
+     */
     function loadKml(dataSource, kml, sourceUri, uriResolver) {
         dataSource._isLoading = true;
         dataSource._isLoadingEvent.raiseEvent(dataSource, true);
@@ -883,13 +879,7 @@
         //Since KML external styles can be asynchonous, we start off
         //by loading all styles first, before doing anything else.
         return when.all(processStyles(kml, styleCollection, sourceUri, false, uriResolver), function() {
-<<<<<<< HEAD
-            var i;
-            var placemarks = kml.getElementsByTagName('Placemark');
-            var length = placemarks.length;
-            for ( i = 0; i < length; i++) {
-                processPlacemark(dataSource, placemarks[i], dynamicObjectCollection, styleCollection, sourceUri, uriResolver);
-            }
+            iterateNodes(dataSource, kml, undefined, dynamicObjectCollection, styleCollection, sourceUri, uriResolver);
 
             /** Process gx:Tour nodes START **/
             // process gx:Tour
@@ -929,11 +919,8 @@
             }
             /** Process gx:Tour nodes END **/
 
-=======
-            iterateNodes(dataSource, kml, undefined, dynamicObjectCollection, styleCollection, sourceUri, uriResolver);
             dataSource._isLoading = false;
             dataSource._isLoadingEvent.raiseEvent(dataSource, false);
->>>>>>> e8d2d9fb
             dataSource._changed.raiseEvent(this);
         });
     }
@@ -1006,12 +993,9 @@
         this._dynamicObjectCollection = new DynamicObjectCollection();
         this._timeVarying = true;
         this._name = undefined;
-<<<<<<< HEAD
+        this._isLoading = false;
 
         this._terrainProvider = defaultValue(terrainProvider, undefined);
-=======
-        this._isLoading = false;
->>>>>>> e8d2d9fb
     };
 
     /**
