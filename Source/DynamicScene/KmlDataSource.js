--- conflicted
+++ resolved
@@ -12,11 +12,8 @@
         '../Core/RuntimeError',
         '../Core/Ellipsoid',
         '../Core/Event',
-<<<<<<< HEAD
+        '../Core/getFilenameFromUri',
         '../Core/HermiteSpline',
-=======
-        '../Core/getFilenameFromUri',
->>>>>>> a0cd6d92
         '../Core/Iso8601',
         '../Core/JulianDate',
         '../Core/Math',
@@ -61,11 +58,8 @@
         RuntimeError,
         Ellipsoid,
         Event,
-<<<<<<< HEAD
+        getFilenameFromUri,
         HermiteSpline,
-=======
-        getFilenameFromUri,
->>>>>>> a0cd6d92
         Iso8601,
         JulianDate,
         CesiumMath,
@@ -956,12 +950,9 @@
         this._clock = undefined;
         this._dynamicObjectCollection = new DynamicObjectCollection();
         this._timeVarying = true;
-<<<<<<< HEAD
+        this._name = undefined;
 
         this._terrainProvider = defaultValue(terrainProvider, undefined);
-=======
-        this._name = undefined;
->>>>>>> a0cd6d92
     };
 
     /**
