//     JavaScript Expression Parser (JSEP) 0.3.1
//     JSEP may be freely distributed under the MIT License
//     http://jsep.from.so/

var tmp = {};

/*global module: true, exports: true, console: true */
(function (root) {
	'use strict';
	// Node Types
	// ----------

	// This is the full set of types that any JSEP node can be.
	// Store them here to save space when minified
	var COMPOUND = 'Compound',
		IDENTIFIER = 'Identifier',
		MEMBER_EXP = 'MemberExpression',
		LITERAL = 'Literal',
		THIS_EXP = 'ThisExpression',
		CALL_EXP = 'CallExpression',
		UNARY_EXP = 'UnaryExpression',
		BINARY_EXP = 'BinaryExpression',
		LOGICAL_EXP = 'LogicalExpression',
		CONDITIONAL_EXP = 'ConditionalExpression',
		ARRAY_EXP = 'ArrayExpression',

		PERIOD_CODE = 46, // '.'
		COMMA_CODE  = 44, // ','
		SQUOTE_CODE = 39, // single quote
		DQUOTE_CODE = 34, // double quotes
		OPAREN_CODE = 40, // (
		CPAREN_CODE = 41, // )
		OBRACK_CODE = 91, // [
		CBRACK_CODE = 93, // ]
		QUMARK_CODE = 63, // ?
		SEMCOL_CODE = 59, // ;
		COLON_CODE  = 58, // :

		throwError = function(message, index) {
			var error = new Error(message + ' at character ' + index);
			error.index = index;
			error.description = message;
			throw error;
		},

	// Operations
	// ----------

	// Set `t` to `true` to save space (when minified, not gzipped)
		t = true,
	// Use a quickly-accessible map to store all of the unary operators
	// Values are set to `true` (it really doesn't matter)
		unary_ops = {'-': t, '!': t, '~': t, '+': t},
	// Also use a map for the binary operations but set their values to their
	// binary precedence for quick reference:
	// see [Order of operations](http://en.wikipedia.org/wiki/Order_of_operations#Programming_language)
		binary_ops = {
			'||': 1, '&&': 2, '|': 3,  '^': 4,  '&': 5,
			'==': 6, '!=': 6, '===': 6, '!==': 6,
			'<': 7,  '>': 7,  '<=': 7,  '>=': 7,
			'<<':8,  '>>': 8, '>>>': 8,
			'+': 9, '-': 9,
			'*': 10, '/': 10, '%': 10
		},
	// Get return the longest key length of any object
		getMaxKeyLen = function(obj) {
			var max_len = 0, len;
			for(var key in obj) {
				if((len = key.length) > max_len && obj.hasOwnProperty(key)) {
					max_len = len;
				}
			}
			return max_len;
		},
		max_unop_len = getMaxKeyLen(unary_ops),
		max_binop_len = getMaxKeyLen(binary_ops),
	// Literals
	// ----------
	// Store the values to return for the various literals we may encounter
		literals = {
			'true': true,
			'false': false,
			'null': null
		},
	// Except for `this`, which is special. This could be changed to something like `'self'` as well
		this_str = 'this',
	// Returns the precedence of a binary operator or `0` if it isn't a binary operator
		binaryPrecedence = function(op_val) {
			return binary_ops[op_val] || 0;
		},
	// Utility function (gets called from multiple places)
	// Also note that `a && b` and `a || b` are *logical* expressions, not binary expressions
		createBinaryExpression = function (operator, left, right) {
			var type = (operator === '||' || operator === '&&') ? LOGICAL_EXP : BINARY_EXP;
			return {
				type: type,
				operator: operator,
				left: left,
				right: right
			};
		},
		// `ch` is a character code in the next three functions
		isDecimalDigit = function(ch) {
			return (ch >= 48 && ch <= 57); // 0...9
		},
		isIdentifierStart = function(ch) {
			return (ch === 36) || (ch === 95) || // `$` and `_`
					(ch >= 65 && ch <= 90) || // A...Z
					(ch >= 97 && ch <= 122) || // a...z
                    (ch >= 128 && !binary_ops[String.fromCharCode(ch)]); // any non-ASCII that is not an operator
		},
		isIdentifierPart = function(ch) {
			return (ch === 36) || (ch === 95) || // `$` and `_`
					(ch >= 65 && ch <= 90) || // A...Z
					(ch >= 97 && ch <= 122) || // a...z
					(ch >= 48 && ch <= 57) || // 0...9
                    (ch >= 128 && !binary_ops[String.fromCharCode(ch)]); // any non-ASCII that is not an operator
		},

		// Parsing
		// -------
		// `expr` is a string with the passed in expression
		jsep = function(expr) {
			// `index` stores the character number we are currently at while `length` is a constant
			// All of the gobbles below will modify `index` as we move along
			var index = 0,
				charAtFunc = expr.charAt,
				charCodeAtFunc = expr.charCodeAt,
				exprI = function(i) { return charAtFunc.call(expr, i); },
				exprICode = function(i) { return charCodeAtFunc.call(expr, i); },
				length = expr.length,

				// Push `index` up to the next non-space character
				gobbleSpaces = function() {
					var ch = exprICode(index);
					// space or tab
					while(ch === 32 || ch === 9) {
						ch = exprICode(++index);
					}
				},

				// The main parsing function. Much of this code is dedicated to ternary expressions
				gobbleExpression = function() {
					var test = gobbleBinaryExpression(),
						consequent, alternate;
					gobbleSpaces();
					if(exprICode(index) === QUMARK_CODE) {
						// Ternary expression: test ? consequent : alternate
						index++;
						consequent = gobbleExpression();
						if(!consequent) {
							throwError('Expected expression', index);
						}
						gobbleSpaces();
						if(exprICode(index) === COLON_CODE) {
							index++;
							alternate = gobbleExpression();
							if(!alternate) {
								throwError('Expected expression', index);
							}
							return {
								type: CONDITIONAL_EXP,
								test: test,
								consequent: consequent,
								alternate: alternate
							};
						} else {
							throwError('Expected :', index);
						}
					} else {
						return test;
					}
				},

				// Search for the operation portion of the string (e.g. `+`, `===`)
				// Start by taking the longest possible binary operations (3 characters: `===`, `!==`, `>>>`)
				// and move down from 3 to 2 to 1 character until a matching binary operation is found
				// then, return that binary operation
				gobbleBinaryOp = function() {
					gobbleSpaces();
					var biop, to_check = expr.substr(index, max_binop_len), tc_len = to_check.length;
					while(tc_len > 0) {
						if(binary_ops.hasOwnProperty(to_check)) {
							index += tc_len;
							return to_check;
						}
						to_check = to_check.substr(0, --tc_len);
					}
					return false;
				},

				// This function is responsible for gobbling an individual expression,
				// e.g. `1`, `1+2`, `a+(b*2)-Math.sqrt(2)`
				gobbleBinaryExpression = function() {
					var ch_i, node, biop, prec, stack, biop_info, left, right, i;

					// First, try to get the leftmost thing
					// Then, check to see if there's a binary operator operating on that leftmost thing
					left = gobbleToken();
					biop = gobbleBinaryOp();

					// If there wasn't a binary operator, just return the leftmost node
					if(!biop) {
						return left;
					}

					// Otherwise, we need to start a stack to properly place the binary operations in their
					// precedence structure
					biop_info = { value: biop, prec: binaryPrecedence(biop)};

					right = gobbleToken();
					if(!right) {
						throwError("Expected expression after " + biop, index);
					}
					stack = [left, biop_info, right];

					// Properly deal with precedence using [recursive descent](http://www.engr.mun.ca/~theo/Misc/exp_parsing.htm)
					while((biop = gobbleBinaryOp())) {
						prec = binaryPrecedence(biop);

						if(prec === 0) {
							break;
						}
						biop_info = { value: biop, prec: prec };

						// Reduce: make a binary expression from the three topmost entries.
						while ((stack.length > 2) && (prec <= stack[stack.length - 2].prec)) {
							right = stack.pop();
							biop = stack.pop().value;
							left = stack.pop();
							node = createBinaryExpression(biop, left, right);
							stack.push(node);
						}

						node = gobbleToken();
						if(!node) {
							throwError("Expected expression after " + biop, index);
						}
						stack.push(biop_info, node);
					}

					i = stack.length - 1;
					node = stack[i];
					while(i > 1) {
						node = createBinaryExpression(stack[i - 1].value, stack[i - 2], node);
						i -= 2;
					}
					return node;
				},

				// An individual part of a binary expression:
				// e.g. `foo.bar(baz)`, `1`, `"abc"`, `(a % 2)` (because it's in parenthesis)
				gobbleToken = function() {
					var ch, to_check, tc_len;

					gobbleSpaces();
					ch = exprICode(index);

					if(isDecimalDigit(ch) || ch === PERIOD_CODE) {
						// Char code 46 is a dot `.` which can start off a numeric literal
						return gobbleNumericLiteral();
					} else if(ch === SQUOTE_CODE || ch === DQUOTE_CODE) {
						// Single or double quotes
						return gobbleStringLiteral();
					} else if(isIdentifierStart(ch) || ch === OPAREN_CODE) { // open parenthesis
						// `foo`, `bar.baz`
						return gobbleVariable();
					} else if (ch === OBRACK_CODE) {
						return gobbleArray();
					} else {
						to_check = expr.substr(index, max_unop_len);
						tc_len = to_check.length;
						while(tc_len > 0) {
							if(unary_ops.hasOwnProperty(to_check)) {
								index += tc_len;
								return {
									type: UNARY_EXP,
									operator: to_check,
									argument: gobbleToken(),
									prefix: true
								};
							}
							to_check = to_check.substr(0, --tc_len);
						}

						return false;
					}
				},
				// Parse simple numeric literals: `12`, `3.4`, `.5`. Do this by using a string to
				// keep track of everything in the numeric literal and then calling `parseFloat` on that string
				gobbleNumericLiteral = function() {
					var number = '', ch, chCode;
					while(isDecimalDigit(exprICode(index))) {
						number += exprI(index++);
					}

					if(exprICode(index) === PERIOD_CODE) { // can start with a decimal marker
						number += exprI(index++);

						while(isDecimalDigit(exprICode(index))) {
							number += exprI(index++);
						}
					}

					ch = exprI(index);
					if(ch === 'e' || ch === 'E') { // exponent marker
						number += exprI(index++);
						ch = exprI(index);
						if(ch === '+' || ch === '-') { // exponent sign
							number += exprI(index++);
						}
						while(isDecimalDigit(exprICode(index))) { //exponent itself
							number += exprI(index++);
						}
						if(!isDecimalDigit(exprICode(index-1)) ) {
							throwError('Expected exponent (' + number + exprI(index) + ')', index);
						}
					}


					chCode = exprICode(index);
					// Check to make sure this isn't a variable name that start with a number (123abc)
					if(isIdentifierStart(chCode)) {
						throwError('Variable names cannot start with a number (' +
									number + exprI(index) + ')', index);
					} else if(chCode === PERIOD_CODE) {
						throwError('Unexpected period', index);
					}

					return {
						type: LITERAL,
						value: parseFloat(number),
						raw: number
					};
				},

				// Parses a string literal, staring with single or double quotes with basic support for escape codes
				// e.g. `"hello world"`, `'this is\nJSEP'`
				gobbleStringLiteral = function() {
					var str = '', quote = exprI(index++), closed = false, ch;

					while(index < length) {
						ch = exprI(index++);
						if(ch === quote) {
							closed = true;
							break;
						} else if(ch === '\\') {
							// Check for all of the common escape codes
							ch = exprI(index++);
							switch(ch) {
								case 'n': str += '\n'; break;
								case 'r': str += '\r'; break;
								case 't': str += '\t'; break;
								case 'b': str += '\b'; break;
								case 'f': str += '\f'; break;
								case 'v': str += '\x0B'; break;
								default : str += '\\' + ch;
							}
						} else {
							str += ch;
						}
					}

					if(!closed) {
						throwError('Unclosed quote after "'+str+'"', index);
					}

					return {
						type: LITERAL,
						value: str,
						raw: quote + str + quote
					};
				},

				// Gobbles only identifiers
				// e.g.: `foo`, `_value`, `$x1`
				// Also, this function checks if that identifier is a literal:
				// (e.g. `true`, `false`, `null`) or `this`
				gobbleIdentifier = function() {
					var ch = exprICode(index), start = index, identifier;

					if(isIdentifierStart(ch)) {
						index++;
					} else {
						throwError('Unexpected ' + exprI(index), index);
					}

					while(index < length) {
						ch = exprICode(index);
						if(isIdentifierPart(ch)) {
							index++;
						} else {
							break;
						}
					}
					identifier = expr.slice(start, index);

					if(literals.hasOwnProperty(identifier)) {
						return {
							type: LITERAL,
							value: literals[identifier],
							raw: identifier
						};
					} else if(identifier === this_str) {
						return { type: THIS_EXP };
					} else {
						return {
							type: IDENTIFIER,
							name: identifier
						};
					}
				},

				// Gobbles a list of arguments within the context of a function call
				// or array literal. This function also assumes that the opening character
				// `(` or `[` has already been gobbled, and gobbles expressions and commas
				// until the terminator character `)` or `]` is encountered.
				// e.g. `foo(bar, baz)`, `my_func()`, or `[bar, baz]`
				gobbleArguments = function(termination) {
					var ch_i, args = [], node, closed = false;
					while(index < length) {
						gobbleSpaces();
						ch_i = exprICode(index);
						if(ch_i === termination) { // done parsing
							closed = true;
							index++;
							break;
						} else if (ch_i === COMMA_CODE) { // between expressions
							index++;
						} else {
							node = gobbleExpression();
							if(!node || node.type === COMPOUND) {
								throwError('Expected comma', index);
							}
							args.push(node);
						}
					}
					if (!closed) {
						throwError('Expected ' + String.fromCharCode(termination), index);
					}
					return args;
				},

				// Gobble a non-literal variable name. This variable name may include properties
				// e.g. `foo`, `bar.baz`, `foo['bar'].baz`
				// It also gobbles function calls:
				// e.g. `Math.acos(obj.angle)`
				gobbleVariable = function() {
					var ch_i, node;
					ch_i = exprICode(index);

					if(ch_i === OPAREN_CODE) {
						node = gobbleGroup();
					} else {
						node = gobbleIdentifier();
					}
					gobbleSpaces();
					ch_i = exprICode(index);
					while(ch_i === PERIOD_CODE || ch_i === OBRACK_CODE || ch_i === OPAREN_CODE) {
						index++;
						if(ch_i === PERIOD_CODE) {
							gobbleSpaces();
							node = {
								type: MEMBER_EXP,
								computed: false,
								object: node,
								property: gobbleIdentifier()
							};
						} else if(ch_i === OBRACK_CODE) {
							node = {
								type: MEMBER_EXP,
								computed: true,
								object: node,
								property: gobbleExpression()
							};
							gobbleSpaces();
							ch_i = exprICode(index);
							if(ch_i !== CBRACK_CODE) {
								throwError('Unclosed [', index);
							}
							index++;
						} else if(ch_i === OPAREN_CODE) {
							// A function call is being made; gobble all the arguments
							node = {
								type: CALL_EXP,
								'arguments': gobbleArguments(CPAREN_CODE),
								callee: node
							};
						}
						gobbleSpaces();
						ch_i = exprICode(index);
					}
					return node;
				},

				// Responsible for parsing a group of things within parentheses `()`
				// This function assumes that it needs to gobble the opening parenthesis
				// and then tries to gobble everything within that parenthesis, assuming
				// that the next thing it should see is the close parenthesis. If not,
				// then the expression probably doesn't have a `)`
				gobbleGroup = function() {
					index++;
					var node = gobbleExpression();
					gobbleSpaces();
					if(exprICode(index) === CPAREN_CODE) {
						index++;
						return node;
					} else {
						throwError('Unclosed (', index);
					}
				},

				// Responsible for parsing Array literals `[1, 2, 3]`
				// This function assumes that it needs to gobble the opening bracket
				// and then tries to gobble the expressions as arguments.
				gobbleArray = function() {
					index++;
					return {
						type: ARRAY_EXP,
						elements: gobbleArguments(CBRACK_CODE)
					};
				},

				nodes = [], ch_i, node;

			while(index < length) {
				ch_i = exprICode(index);

				// Expressions can be separated by semicolons, commas, or just inferred without any
				// separators
				if(ch_i === SEMCOL_CODE || ch_i === COMMA_CODE) {
					index++; // ignore separators
				} else {
					// Try to gobble each expression individually
					if((node = gobbleExpression())) {
						nodes.push(node);
					// If we weren't able to find a binary expression and are out of room, then
					// the expression passed in probably has too much
					} else if(index < length) {
						throwError('Unexpected "' + exprI(index) + '"', index);
					}
				}
			}

			// If there's only one expression just try returning the expression
			if(nodes.length === 1) {
				return nodes[0];
			} else {
				return {
					type: COMPOUND,
					body: nodes
				};
			}
		};

	// To be filled in by the template
	jsep.version = '0.3.1';
	jsep.toString = function() { return 'JavaScript Expression Parser (JSEP) v' + jsep.version; };

	/**
	 * @method jsep.addUnaryOp
	 * @param {string} op_name The name of the unary op to add
	 * @return jsep
	 */
	jsep.addUnaryOp = function(op_name) {
		max_unop_len = Math.max(op_name.length, max_unop_len);
		unary_ops[op_name] = t; return this;
	};

	/**
	 * @method jsep.addBinaryOp
	 * @param {string} op_name The name of the binary op to add
	 * @param {number} precedence The precedence of the binary op (can be a float)
	 * @return jsep
	 */
	jsep.addBinaryOp = function(op_name, precedence) {
		max_binop_len = Math.max(op_name.length, max_binop_len);
		binary_ops[op_name] = precedence;
		return this;
	};

	/**
	 * @method jsep.addLiteral
	 * @param {string} literal_name The name of the literal to add
	 * @param {*} literal_value The value of the literal
	 * @return jsep
	 */
	jsep.addLiteral = function(literal_name, literal_value) {
		literals[literal_name] = literal_value;
		return this;
	};

	/**
	 * @method jsep.removeUnaryOp
	 * @param {string} op_name The name of the unary op to remove
	 * @return jsep
	 */
	jsep.removeUnaryOp = function(op_name) {
		delete unary_ops[op_name];
		if(op_name.length === max_unop_len) {
			max_unop_len = getMaxKeyLen(unary_ops);
		}
		return this;
	};

	/**
	 * @method jsep.removeAllUnaryOps
	 * @return jsep
	 */
	jsep.removeAllUnaryOps = function() {
		unary_ops = {};
		max_unop_len = 0;

		return this;
	};

	/**
	 * @method jsep.removeBinaryOp
	 * @param {string} op_name The name of the binary op to remove
	 * @return jsep
	 */
	jsep.removeBinaryOp = function(op_name) {
		delete binary_ops[op_name];
		if(op_name.length === max_binop_len) {
			max_binop_len = getMaxKeyLen(binary_ops);
		}
		return this;
	};

	/**
	 * @method jsep.removeAllBinaryOps
	 * @return jsep
	 */
	jsep.removeAllBinaryOps = function() {
		binary_ops = {};
		max_binop_len = 0;

		return this;
	};

	/**
	 * @method jsep.removeLiteral
	 * @param {string} literal_name The name of the literal to remove
	 * @return jsep
	 */
	jsep.removeLiteral = function(literal_name) {
		delete literals[literal_name];
		return this;
	};

	/**
	 * @method jsep.removeAllLiterals
	 * @return jsep
	 */
	jsep.removeAllLiterals = function() {
		literals = {};

		return this;
	};

<<<<<<< HEAD
	// In desktop environments, have a way to restore the old value for `jsep`
	if (typeof exports === 'undefined') {
		var old_jsep = root.jsep;
		// The star of the show! It's a function!
		root.jsep = jsep;
		// And a courteous function willing to move out of the way for other similarly-named objects!
		jsep.noConflict = function() {
			if(root.jsep === jsep) {
				root.jsep = old_jsep;
			}
			return jsep;
		};
	} else {
		// In Node.JS environments
		if (typeof module !== 'undefined' && module.exports) {
			exports = module.exports = jsep;
		} else {
			exports.parse = jsep;
		}
	}
=======
    root.jsep = jsep;
>>>>>>> eb168515
}(tmp));

export default tmp.jsep;<|MERGE_RESOLUTION|>--- conflicted
+++ resolved
@@ -658,30 +658,7 @@
 		return this;
 	};
 
-<<<<<<< HEAD
-	// In desktop environments, have a way to restore the old value for `jsep`
-	if (typeof exports === 'undefined') {
-		var old_jsep = root.jsep;
-		// The star of the show! It's a function!
-		root.jsep = jsep;
-		// And a courteous function willing to move out of the way for other similarly-named objects!
-		jsep.noConflict = function() {
-			if(root.jsep === jsep) {
-				root.jsep = old_jsep;
-			}
-			return jsep;
-		};
-	} else {
-		// In Node.JS environments
-		if (typeof module !== 'undefined' && module.exports) {
-			exports = module.exports = jsep;
-		} else {
-			exports.parse = jsep;
-		}
-	}
-=======
     root.jsep = jsep;
->>>>>>> eb168515
 }(tmp));
 
 export default tmp.jsep;