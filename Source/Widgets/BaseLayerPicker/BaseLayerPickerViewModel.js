--- conflicted
+++ resolved
@@ -1,19 +1,4 @@
 /*global define*/
-<<<<<<< HEAD
-define(['../../Core/DeveloperError',
-        '../../Scene/SceneMode',
-        '../../Scene/ImageryLayer',
-        '../../Scene/ImageryProvider',
-        '../createCommand',
-        '../../ThirdParty/knockout'
-        ], function(
-            DeveloperError,
-            SceneMode,
-            ImageryLayer,
-            ImageryProvider,
-            createCommand,
-            knockout) {
-=======
 define([
         '../../Core/DeveloperError',
         '../createCommand',
@@ -22,7 +7,6 @@
         DeveloperError,
         createCommand,
         knockout) {
->>>>>>> c7af1b0f
     "use strict";
 
     /**
