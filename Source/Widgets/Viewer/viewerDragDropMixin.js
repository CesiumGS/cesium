--- conflicted
+++ resolved
@@ -6,15 +6,9 @@
         '../../Core/DeveloperError',
         '../../Core/Event',
         '../../Core/wrapFunction',
-<<<<<<< HEAD
-        '../../DynamicScene/CzmlDataSource',
-        '../../DynamicScene/GeoJsonDataSource',
-        '../../DynamicScene/KmlDataSource',
-=======
         '../../DataSources/CzmlDataSource',
         '../../DataSources/GeoJsonDataSource',
         '../../DataSources/KmlDataSource',
->>>>>>> a8dae8a5
         '../getElement'
     ], function(
         defaultValue,
