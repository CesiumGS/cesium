--- conflicted
+++ resolved
@@ -205,19 +205,10 @@
                 var dataSource;
                 var loadPromise;
 
-<<<<<<< HEAD
-                if (/\.czml/i.test(fileName)) {
-                    dataSource = new CzmlDataSource(fileName);
-                    dataSource.load(JSON.parse(evt.target.result), fileName);
-                } else if (/\.geojson/i.test(fileName) ||
-                           /\.json/i.test(fileName) ||
-                           /\.topojson/i.test(fileName)) {
-=======
                 if (/\.czml$/i.test(fileName)) {
                     dataSource = new CzmlDataSource(fileName);
                     dataSource.load(JSON.parse(evt.target.result), fileName);
                 } else if (/\.geojson$/i.test(fileName) || /\.json$/i.test(fileName) || /\.topojson$/i.test(fileName)) {
->>>>>>> fe436f49
                     dataSource = new GeoJsonDataSource(fileName);
                     loadPromise = dataSource.load(JSON.parse(evt.target.result), fileName);
                 } else {
