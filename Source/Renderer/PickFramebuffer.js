/*global define*/
define([
        '../Core/defaultValue',
        '../Core/destroyObject',
        '../Core/Color',
        '../Core/BoundingRectangle',
        './ClearCommand',
        './PassState',
        './RenderbufferFormat'
    ], function(
        defaultValue,
        destroyObject,
        Color,
        BoundingRectangle,
        ClearCommand,
        PassState,
        RenderbufferFormat) {
    "use strict";

    /**
     * @private
     */
    var PickFramebuffer = function(context) {
        // Override per-command states
        var passState = new PassState(context);
        passState.blendingEnabled = false;
        passState.scissorTest = {
            enabled : true,
            rectangle : new BoundingRectangle()
        };

        // Clear to black.  Since this is the background color, no objects will be black
        var command = new ClearCommand();
        command.color = new Color(0.0, 0.0, 0.0, 0.0);
        command.depth = 1.0;
        command.stencil = 0;

        this._context = context;
        this._fb = undefined;
        this._passState = passState;
        this._width = 0;
        this._height = 0;
        this._clearCommand = command;
    };

    PickFramebuffer.prototype.begin = function(screenSpaceRectangle) {
        var context = this._context;
        var width = context.getCanvas().clientWidth;
        var height = context.getCanvas().clientHeight;

        BoundingRectangle.clone(screenSpaceRectangle, this._passState.scissorTest.rectangle);

        // Initially create or recreate renderbuffers and framebuffer used for picking
        if ((typeof this._fb === 'undefined') || (this._width !== width) || (this._height !== height)) {
            this._width = width;
            this._height = height;

            this._fb = this._fb && this._fb.destroy();
            this._fb = context.createFramebuffer({
                colorTexture : context.createTexture2D({
                    width : width,
                    height : height
                }),
                depthRenderbuffer : context.createRenderbuffer({
                    format : RenderbufferFormat.DEPTH_COMPONENT16
                })
            });
            this._passState.framebuffer = this._fb;
        }

        this._clearCommand.execute(context, this._passState);

        return this._passState;
    };

    var colorScratch = new Color();

    PickFramebuffer.prototype.end = function(screenSpaceRectangle) {
        var width = defaultValue(screenSpaceRectangle.width, 1.0);
        var height = defaultValue(screenSpaceRectangle.height, 1.0);

        var context = this._context;
        var pixels = context.readPixels({
            x : screenSpaceRectangle.x,
            y : screenSpaceRectangle.y,
            width : width,
            height : height,
            framebuffer : this._fb
        });

<<<<<<< HEAD
// TODO: remove
// console.log(pixels[0] + ', ' + pixels[1] + ', ' + pixels[2] + ', ' + pixels[3]);

=======
>>>>>>> 3db7914a
        var max = Math.max(width, height);
        var length = max * max;
        var halfWidth = Math.floor(width * 0.5);
        var halfHeight = Math.floor(height * 0.5);

        var x = 0;
        var y = 0;
        var dx = 0;
        var dy = -1;

        // Spiral around the center pixel, this is a workaround until
        // we can access the depth buffer on all browsers.

        // The region does not have to square and the dimensions do not have to be odd, but
        // loop iterations would be wasted. Prefer square regions where the size is odd.
        for (var i = 0; i < length; ++i) {
            if (-halfWidth <= x && x <= halfWidth && -halfHeight <= y && y <= halfHeight) {
                var index = 4 * ((halfHeight - y) * width + x + halfWidth);

                colorScratch.red = Color.byteToFloat(pixels[index]);
                colorScratch.green = Color.byteToFloat(pixels[index + 1]);
                colorScratch.blue = Color.byteToFloat(pixels[index + 2]);
                colorScratch.alpha = Color.byteToFloat(pixels[index + 3]);

                var object = context.getObjectByPickColor(colorScratch);
                if (typeof object !== 'undefined') {
                    return object;
                }
            }

            // if (top right || bottom left corners) || (top left corner) || (bottom right corner + (1, 0))
            // change spiral direction
            if (x === y || (x < 0 && -x === y) || (x > 0 && x === 1 - y)) {
                var temp = dx;
                dx = -dy;
                dy = temp;
            }

            x += dx;
            y += dy;
        }

        return undefined;
    };

    PickFramebuffer.prototype.isDestroyed = function() {
        return false;
    };

    PickFramebuffer.prototype.destroy = function() {
        this._fb = this._fb && this._fb.destroy();
        return destroyObject(this);
    };

    return PickFramebuffer;
});<|MERGE_RESOLUTION|>--- conflicted
+++ resolved
@@ -88,12 +88,6 @@
             framebuffer : this._fb
         });
 
-<<<<<<< HEAD
-// TODO: remove
-// console.log(pixels[0] + ', ' + pixels[1] + ', ' + pixels[2] + ', ' + pixels[3]);
-
-=======
->>>>>>> 3db7914a
         var max = Math.max(width, height);
         var length = max * max;
         var halfWidth = Math.floor(width * 0.5);
