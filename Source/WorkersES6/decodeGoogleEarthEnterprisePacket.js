import decodeGoogleEarthEnterpriseData from "../Core/decodeGoogleEarthEnterpriseData.js";
import GoogleEarthEnterpriseTileInformation from "../Core/GoogleEarthEnterpriseTileInformation.js";
import RuntimeError from "../Core/RuntimeError.js";
import pako from "../ThirdParty/pako_inflate.js";
import createTaskProcessorWorker from "./createTaskProcessorWorker.js";

// Datatype sizes
var sizeOfUint16 = Uint16Array.BYTES_PER_ELEMENT;
var sizeOfInt32 = Int32Array.BYTES_PER_ELEMENT;
var sizeOfUint32 = Uint32Array.BYTES_PER_ELEMENT;

var Types = {
  METADATA: 0,
  TERRAIN: 1,
  DBROOT: 2,
};

Types.fromString = function (s) {
  if (s === "Metadata") {
    return Types.METADATA;
  } else if (s === "Terrain") {
    return Types.TERRAIN;
  } else if (s === "DbRoot") {
    return Types.DBROOT;
  }
};

function decodeGoogleEarthEnterprisePacket(parameters, transferableObjects) {
  var type = Types.fromString(parameters.type);
  var buffer = parameters.buffer;
  decodeGoogleEarthEnterpriseData(parameters.key, buffer);

  var uncompressedTerrain = uncompressPacket(buffer);
  buffer = uncompressedTerrain.buffer;
  var length = uncompressedTerrain.length;

  switch (type) {
    case Types.METADATA:
      return processMetadata(buffer, length, parameters.quadKey);
    case Types.TERRAIN:
      return processTerrain(buffer, length, transferableObjects);
    case Types.DBROOT:
      transferableObjects.push(buffer);
      return {
        buffer: buffer,
      };
  }
}

var qtMagic = 32301;

function processMetadata(buffer, totalSize, quadKey) {
  var dv = new DataView(buffer);
  var offset = 0;
  var magic = dv.getUint32(offset, true);
  offset += sizeOfUint32;
  if (magic !== qtMagic) {
    throw new RuntimeError("Invalid magic");
  }

  var dataTypeId = dv.getUint32(offset, true);
  offset += sizeOfUint32;
  if (dataTypeId !== 1) {
    throw new RuntimeError("Invalid data type. Must be 1 for QuadTreePacket");
  }

  // Tile format version
  var quadVersion = dv.getUint32(offset, true);
  offset += sizeOfUint32;
  if (quadVersion !== 2) {
    throw new RuntimeError(
      "Invalid QuadTreePacket version. Only version 2 is supported."
    );
  }

  var numInstances = dv.getInt32(offset, true);
  offset += sizeOfInt32;

  var dataInstanceSize = dv.getInt32(offset, true);
  offset += sizeOfInt32;
  if (dataInstanceSize !== 32) {
    throw new RuntimeError("Invalid instance size.");
  }

  var dataBufferOffset = dv.getInt32(offset, true);
  offset += sizeOfInt32;

  var dataBufferSize = dv.getInt32(offset, true);
  offset += sizeOfInt32;

  var metaBufferSize = dv.getInt32(offset, true);
  offset += sizeOfInt32;

  // Offset from beginning of packet (instances + current offset)
  if (dataBufferOffset !== numInstances * dataInstanceSize + offset) {
    throw new RuntimeError("Invalid dataBufferOffset");
  }

  // Verify the packets is all there header + instances + dataBuffer + metaBuffer
  if (dataBufferOffset + dataBufferSize + metaBufferSize !== totalSize) {
    throw new RuntimeError("Invalid packet offsets");
  }

  // Read all the instances
  var instances = [];
  for (var i = 0; i < numInstances; ++i) {
    var bitfield = dv.getUint8(offset);
    ++offset;

    ++offset; // 2 byte align

    var cnodeVersion = dv.getUint16(offset, true);
    offset += sizeOfUint16;

    var imageVersion = dv.getUint16(offset, true);
    offset += sizeOfUint16;

    var terrainVersion = dv.getUint16(offset, true);
    offset += sizeOfUint16;

    // Number of channels stored in the dataBuffer
    offset += sizeOfUint16;

    offset += sizeOfUint16; // 4 byte align

    // Channel type offset into dataBuffer
    offset += sizeOfInt32;

    // Channel version offset into dataBuffer
    offset += sizeOfInt32;

    offset += 8; // Ignore image neighbors for now

    // Data providers
    var imageProvider = dv.getUint8(offset++);
    var terrainProvider = dv.getUint8(offset++);
    offset += sizeOfUint16; // 4 byte align

    instances.push(
      new GoogleEarthEnterpriseTileInformation(
        bitfield,
        cnodeVersion,
        imageVersion,
        terrainVersion,
        imageProvider,
        terrainProvider
      )
    );
  }

  var tileInfo = [];
  var index = 0;

  function populateTiles(parentKey, parent, level) {
    var isLeaf = false;
    if (level === 4) {
      if (parent.hasSubtree()) {
        return; // We have a subtree, so just return
      }

      isLeaf = true; // No subtree, so set all children to null
    }
    for (var i = 0; i < 4; ++i) {
      var childKey = parentKey + i.toString();
      if (isLeaf) {
        // No subtree so set all children to null
        tileInfo[childKey] = null;
      } else if (level < 4) {
        // We are still in the middle of the subtree, so add child
        //  only if their bits are set, otherwise set child to null.
        if (!parent.hasChild(i)) {
          tileInfo[childKey] = null;
        } else {
          if (index === numInstances) {
            console.log("Incorrect number of instances");
            return;
          }

          var instance = instances[index++];
          tileInfo[childKey] = instance;
          populateTiles(childKey, instance, level + 1);
        }
      }
    }
  }

  var level = 0;
  var root = instances[index++];
  if (quadKey === "") {
    // Root tile has data at its root and one less level
    ++level;
  } else {
    tileInfo[quadKey] = root; // This will only contain the child bitmask
  }

  populateTiles(quadKey, root, level);

  return tileInfo;
}

function processTerrain(buffer, totalSize, transferableObjects) {
  var dv = new DataView(buffer);

  // Each tile is split into 4 parts.
<<<<<<< HEAD
  var advanceTile = function (pos, len) {
    for (var quad = 0; quad < 4; ++quad) {
      // Guard against reading past the end of buffer. Partial tiles are not
      // allowed.
      var size = dv.getUint32(pos, true);
      if (size > totalSize) {
        return -1;
      }
=======
  var advanceTile = function (pos) {
    for (var quad = 0; quad < 4; ++quad) {
      // Guard against reading past the end of buffer.
      if (pos > totalSize) {
        return -1;
      }
      var size = dv.getUint32(pos, true);
>>>>>>> 377abc4e
      pos += sizeOfUint32;
      pos += size;
    }
    return pos;
  };

  var offset = 0;
  var terrainTiles = [];
  while (offset < totalSize) {
    var tileStart = offset;
<<<<<<< HEAD
    offset = advanceTile(offset, terrainTiles.length);
    // Abort when the remaining bytes no longer contain any valid tiles.
=======
    offset = advanceTile(offset);
>>>>>>> 377abc4e
    if (offset === -1) {
      break;
    }
    var tile = buffer.slice(tileStart, offset);
    transferableObjects.push(tile);
    terrainTiles.push(tile);
  }

  return terrainTiles;
}

var compressedMagic = 0x7468dead;
var compressedMagicSwap = 0xadde6874;

function uncompressPacket(data) {
  // The layout of this decoded data is
  // Magic Uint32
  // Size Uint32
  // [GZipped chunk of Size bytes]

  // Pullout magic and verify we have the correct data
  var dv = new DataView(data);
  var offset = 0;
  var magic = dv.getUint32(offset, true);
  offset += sizeOfUint32;
  if (magic !== compressedMagic && magic !== compressedMagicSwap) {
    throw new RuntimeError("Invalid magic");
  }

  // Get the size of the compressed buffer - the endianness depends on which magic was used
  var size = dv.getUint32(offset, magic === compressedMagic);
  offset += sizeOfUint32;

  var compressedPacket = new Uint8Array(data, offset);
  var uncompressedPacket = pako.inflate(compressedPacket);

  if (uncompressedPacket.length !== size) {
    throw new RuntimeError("Size of packet doesn't match header");
  }

  return uncompressedPacket;
}
export default createTaskProcessorWorker(decodeGoogleEarthEnterprisePacket);<|MERGE_RESOLUTION|>--- conflicted
+++ resolved
@@ -198,53 +198,40 @@
   return tileInfo;
 }
 
+var numMeshesPerPacket = 5;
+var numSubMeshesPerMesh = 4;
+
+// Each terrain packet will have 5 meshes - each containg 4 sub-meshes:
+//    1 even level mesh and its 4 odd level children.
+// Any remaining bytes after the 20 sub-meshes contains water surface meshes,
+// which are ignored.
 function processTerrain(buffer, totalSize, transferableObjects) {
   var dv = new DataView(buffer);
 
-  // Each tile is split into 4 parts.
-<<<<<<< HEAD
-  var advanceTile = function (pos, len) {
-    for (var quad = 0; quad < 4; ++quad) {
-      // Guard against reading past the end of buffer. Partial tiles are not
-      // allowed.
+  // Find the sub-meshes.
+  var advanceMesh = function (pos) {
+    for (var sub = 0; sub < numSubMeshesPerMesh; ++sub) {
       var size = dv.getUint32(pos, true);
-      if (size > totalSize) {
-        return -1;
-      }
-=======
-  var advanceTile = function (pos) {
-    for (var quad = 0; quad < 4; ++quad) {
-      // Guard against reading past the end of buffer.
-      if (pos > totalSize) {
-        return -1;
-      }
-      var size = dv.getUint32(pos, true);
->>>>>>> 377abc4e
       pos += sizeOfUint32;
       pos += size;
+      if (pos > totalSize) {
+        throw new RuntimeError("Malformed terrain packet found.");
+      }
     }
     return pos;
   };
 
   var offset = 0;
-  var terrainTiles = [];
-  while (offset < totalSize) {
-    var tileStart = offset;
-<<<<<<< HEAD
-    offset = advanceTile(offset, terrainTiles.length);
-    // Abort when the remaining bytes no longer contain any valid tiles.
-=======
-    offset = advanceTile(offset);
->>>>>>> 377abc4e
-    if (offset === -1) {
-      break;
-    }
-    var tile = buffer.slice(tileStart, offset);
-    transferableObjects.push(tile);
-    terrainTiles.push(tile);
-  }
-
-  return terrainTiles;
+  var terrainMeshes = [];
+  while (terrainMeshes.length < numMeshesPerPacket) {
+    var start = offset;
+    offset = advanceMesh(offset);
+    var mesh = buffer.slice(start, offset);
+    transferableObjects.push(mesh);
+    terrainMeshes.push(mesh);
+  }
+
+  return terrainMeshes;
 }
 
 var compressedMagic = 0x7468dead;
