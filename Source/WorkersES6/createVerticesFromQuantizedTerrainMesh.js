import AxisAlignedBoundingBox from "../Core/AxisAlignedBoundingBox.js";
import Cartesian2 from "../Core/Cartesian2.js";
import Cartesian3 from "../Core/Cartesian3.js";
import Cartographic from "../Core/Cartographic.js";
import defined from "../Core/defined.js";
import Ellipsoid from "../Core/Ellipsoid.js";
import EllipsoidalOccluder from "../Core/EllipsoidalOccluder.js";
import IndexDatatype from "../Core/IndexDatatype.js";
import CesiumMath from "../Core/Math.js";
import Matrix4 from "../Core/Matrix4.js";
import Rectangle from "../Core/Rectangle.js";
import TerrainEncoding from "../Core/TerrainEncoding.js";
import TerrainProvider from "../Core/TerrainProvider.js";
import Transforms from "../Core/Transforms.js";
import OctreeTrianglePicking from "../Core/OctreeTrianglePicking.js";
import WebMercatorProjection from "../Core/WebMercatorProjection.js";
import createTaskProcessorWorker from "./createTaskProcessorWorker.js";
import OrientedBoundingBox from "../Core/OrientedBoundingBox";

const maxShort = 32767;

const cartesian3Scratch = new Cartesian3();
const scratchMinimum = new Cartesian3();
const scratchMaximum = new Cartesian3();
const cartographicScratch = new Cartographic();
const toPack = new Cartesian2();

function createPackedTrianglesFromIndices(indices, positions, invTrans) {
  var v0 = new Cartesian3();
  var v1 = new Cartesian3();
  var v2 = new Cartesian3();
  var triangleCount = indices.length / 3;
  var i;
  var triangles = []; // new Float32Array(triangleCount * 6);

  for (i = 0; i < triangleCount; i++) {
    Matrix4.multiplyByPoint(invTrans, positions[indices[i * 3]], v0);
    Matrix4.multiplyByPoint(invTrans, positions[indices[i * 3 + 1]], v1);
    Matrix4.multiplyByPoint(invTrans, positions[indices[i * 3 + 2]], v2);
    // Get local space AABBs for triangle
    triangles.push(Math.min(v0.x, v1.x, v2.x));
    triangles.push(Math.max(v0.x, v1.x, v2.x));
    triangles.push(Math.min(v0.y, v1.y, v2.y));
    triangles.push(Math.max(v0.y, v1.y, v2.y));
    triangles.push(Math.min(v0.z, v1.z, v2.z));
    triangles.push(Math.max(v0.z, v1.z, v2.z));
  }
  return triangles;
}

function createVerticesFromQuantizedTerrainMesh(
  parameters,
  transferableObjects
) {
<<<<<<< HEAD
  console.time("setup stuff");
  var quantizedVertices = parameters.quantizedVertices;
  var quantizedVertexCount = quantizedVertices.length / 3;
  var octEncodedNormals = parameters.octEncodedNormals;
  var edgeVertexCount =
=======
  const quantizedVertices = parameters.quantizedVertices;
  const quantizedVertexCount = quantizedVertices.length / 3;
  const octEncodedNormals = parameters.octEncodedNormals;
  const edgeVertexCount =
>>>>>>> 68fd571b
    parameters.westIndices.length +
    parameters.eastIndices.length +
    parameters.southIndices.length +
    parameters.northIndices.length;
  const includeWebMercatorT = parameters.includeWebMercatorT;

  const exaggeration = parameters.exaggeration;
  const exaggerationRelativeHeight = parameters.exaggerationRelativeHeight;
  const hasExaggeration = exaggeration !== 1.0;
  const includeGeodeticSurfaceNormals = hasExaggeration;

  const rectangle = Rectangle.clone(parameters.rectangle);
  const west = rectangle.west;
  const south = rectangle.south;
  const east = rectangle.east;
  const north = rectangle.north;

  const ellipsoid = Ellipsoid.clone(parameters.ellipsoid);

  const minimumHeight = parameters.minimumHeight;
  const maximumHeight = parameters.maximumHeight;

  const center = parameters.relativeToCenter;
  const fromENU = Transforms.eastNorthUpToFixedFrame(center, ellipsoid);
  const toENU = Matrix4.inverseTransformation(fromENU, new Matrix4());

  let southMercatorY;
  let oneOverMercatorHeight;
  if (includeWebMercatorT) {
    southMercatorY = WebMercatorProjection.geodeticLatitudeToMercatorAngle(
      south
    );
    oneOverMercatorHeight =
      1.0 /
      (WebMercatorProjection.geodeticLatitudeToMercatorAngle(north) -
        southMercatorY);
  }

  const uBuffer = quantizedVertices.subarray(0, quantizedVertexCount);
  const vBuffer = quantizedVertices.subarray(
    quantizedVertexCount,
    2 * quantizedVertexCount
  );
  const heightBuffer = quantizedVertices.subarray(
    quantizedVertexCount * 2,
    3 * quantizedVertexCount
  );
  const hasVertexNormals = defined(octEncodedNormals);

  const uvs = new Array(quantizedVertexCount);
  const heights = new Array(quantizedVertexCount);
  const positions = new Array(quantizedVertexCount);
  const webMercatorTs = includeWebMercatorT
    ? new Array(quantizedVertexCount)
    : [];
  const geodeticSurfaceNormals = includeGeodeticSurfaceNormals
    ? new Array(quantizedVertexCount)
    : [];

  const minimum = scratchMinimum;
  minimum.x = Number.POSITIVE_INFINITY;
  minimum.y = Number.POSITIVE_INFINITY;
  minimum.z = Number.POSITIVE_INFINITY;

  const maximum = scratchMaximum;
  maximum.x = Number.NEGATIVE_INFINITY;
  maximum.y = Number.NEGATIVE_INFINITY;
  maximum.z = Number.NEGATIVE_INFINITY;

  let minLongitude = Number.POSITIVE_INFINITY;
  let maxLongitude = Number.NEGATIVE_INFINITY;
  let minLatitude = Number.POSITIVE_INFINITY;
  let maxLatitude = Number.NEGATIVE_INFINITY;

  for (let i = 0; i < quantizedVertexCount; ++i) {
    const rawU = uBuffer[i];
    const rawV = vBuffer[i];

    const u = rawU / maxShort;
    const v = rawV / maxShort;
    const height = CesiumMath.lerp(
      minimumHeight,
      maximumHeight,
      heightBuffer[i] / maxShort
    );

    cartographicScratch.longitude = CesiumMath.lerp(west, east, u);
    cartographicScratch.latitude = CesiumMath.lerp(south, north, v);
    cartographicScratch.height = height;

    minLongitude = Math.min(cartographicScratch.longitude, minLongitude);
    maxLongitude = Math.max(cartographicScratch.longitude, maxLongitude);
    minLatitude = Math.min(cartographicScratch.latitude, minLatitude);
    maxLatitude = Math.max(cartographicScratch.latitude, maxLatitude);

    const position = ellipsoid.cartographicToCartesian(cartographicScratch);

    uvs[i] = new Cartesian2(u, v);
    heights[i] = height;
    positions[i] = position;

    if (includeWebMercatorT) {
      webMercatorTs[i] =
        (WebMercatorProjection.geodeticLatitudeToMercatorAngle(
          cartographicScratch.latitude
        ) -
          southMercatorY) *
        oneOverMercatorHeight;
    }

    if (includeGeodeticSurfaceNormals) {
      geodeticSurfaceNormals[i] = ellipsoid.geodeticSurfaceNormal(position);
    }

    Matrix4.multiplyByPoint(toENU, position, cartesian3Scratch);

    Cartesian3.minimumByComponent(cartesian3Scratch, minimum, minimum);
    Cartesian3.maximumByComponent(cartesian3Scratch, maximum, maximum);
  }

  const westIndicesSouthToNorth = copyAndSort(parameters.westIndices, function (
    a,
    b
  ) {
    return uvs[a].y - uvs[b].y;
  });
  const eastIndicesNorthToSouth = copyAndSort(parameters.eastIndices, function (
    a,
    b
  ) {
    return uvs[b].y - uvs[a].y;
  });
  const southIndicesEastToWest = copyAndSort(parameters.southIndices, function (
    a,
    b
  ) {
    return uvs[b].x - uvs[a].x;
  });
  const northIndicesWestToEast = copyAndSort(parameters.northIndices, function (
    a,
    b
  ) {
    return uvs[a].x - uvs[b].x;
  });

  let occludeePointInScaledSpace;
  if (minimumHeight < 0.0) {
    // Horizon culling point needs to be recomputed since the tile is at least partly under the ellipsoid.
    const occluder = new EllipsoidalOccluder(ellipsoid);
    occludeePointInScaledSpace = occluder.computeHorizonCullingPointPossiblyUnderEllipsoid(
      center,
      positions,
      minimumHeight
    );
  }

<<<<<<< HEAD
  var orientedBoundingBox = OrientedBoundingBox.fromRectangle(
    rectangle,
    minimumHeight,
    maximumHeight,
    ellipsoid
  );

  var transform = OrientedBoundingBox.toTransformation(orientedBoundingBox);
  var inverseTransform = Matrix4.inverse(transform, new Matrix4());
  console.timeEnd("setup stuff");
  console.time("making packed triangles");
  var packedTriangles = createPackedTrianglesFromIndices(
    parameters.indices,
    positions,
    inverseTransform
  );
  console.timeEnd("making packed triangles");
  var packedOctree = OctreeTrianglePicking.createPackedOctree(
    packedTriangles,
    inverseTransform,
    transform,
    orientedBoundingBox
  );

  var hMin = minimumHeight;
=======
  let hMin = minimumHeight;
>>>>>>> 68fd571b
  hMin = Math.min(
    hMin,
    findMinMaxSkirts(
      parameters.westIndices,
      parameters.westSkirtHeight,
      heights,
      uvs,
      rectangle,
      ellipsoid,
      toENU,
      minimum,
      maximum
    )
  );
  hMin = Math.min(
    hMin,
    findMinMaxSkirts(
      parameters.southIndices,
      parameters.southSkirtHeight,
      heights,
      uvs,
      rectangle,
      ellipsoid,
      toENU,
      minimum,
      maximum
    )
  );
  hMin = Math.min(
    hMin,
    findMinMaxSkirts(
      parameters.eastIndices,
      parameters.eastSkirtHeight,
      heights,
      uvs,
      rectangle,
      ellipsoid,
      toENU,
      minimum,
      maximum
    )
  );
  hMin = Math.min(
    hMin,
    findMinMaxSkirts(
      parameters.northIndices,
      parameters.northSkirtHeight,
      heights,
      uvs,
      rectangle,
      ellipsoid,
      toENU,
      minimum,
      maximum
    )
  );

  const aaBox = new AxisAlignedBoundingBox(minimum, maximum, center);
  const encoding = new TerrainEncoding(
    center,
    aaBox,
    hMin,
    maximumHeight,
    fromENU,
    hasVertexNormals,
    includeWebMercatorT,
    includeGeodeticSurfaceNormals,
    exaggeration,
    exaggerationRelativeHeight
  );
  const vertexStride = encoding.stride;
  const size =
    quantizedVertexCount * vertexStride + edgeVertexCount * vertexStride;
  const vertexBuffer = new Float32Array(size);

  let bufferIndex = 0;
  for (let j = 0; j < quantizedVertexCount; ++j) {
    if (hasVertexNormals) {
      const n = j * 2.0;
      toPack.x = octEncodedNormals[n];
      toPack.y = octEncodedNormals[n + 1];
    }

    bufferIndex = encoding.encode(
      vertexBuffer,
      bufferIndex,
      positions[j],
      uvs[j],
      heights[j],
      toPack,
      webMercatorTs[j],
      geodeticSurfaceNormals[j]
    );
  }

  const edgeTriangleCount = Math.max(0, (edgeVertexCount - 4) * 2);
  const indexBufferLength = parameters.indices.length + edgeTriangleCount * 3;
  const indexBuffer = IndexDatatype.createTypedArray(
    quantizedVertexCount + edgeVertexCount,
    indexBufferLength
  );
  indexBuffer.set(parameters.indices, 0);

  const percentage = 0.0001;
  const lonOffset = (maxLongitude - minLongitude) * percentage;
  const latOffset = (maxLatitude - minLatitude) * percentage;
  const westLongitudeOffset = -lonOffset;
  const westLatitudeOffset = 0.0;
  const eastLongitudeOffset = lonOffset;
  const eastLatitudeOffset = 0.0;
  const northLongitudeOffset = 0.0;
  const northLatitudeOffset = latOffset;
  const southLongitudeOffset = 0.0;
  const southLatitudeOffset = -latOffset;

  // Add skirts.
  let vertexBufferIndex = quantizedVertexCount * vertexStride;
  addSkirt(
    vertexBuffer,
    vertexBufferIndex,
    westIndicesSouthToNorth,
    encoding,
    heights,
    uvs,
    octEncodedNormals,
    ellipsoid,
    rectangle,
    parameters.westSkirtHeight,
    southMercatorY,
    oneOverMercatorHeight,
    westLongitudeOffset,
    westLatitudeOffset
  );
  vertexBufferIndex += parameters.westIndices.length * vertexStride;
  addSkirt(
    vertexBuffer,
    vertexBufferIndex,
    southIndicesEastToWest,
    encoding,
    heights,
    uvs,
    octEncodedNormals,
    ellipsoid,
    rectangle,
    parameters.southSkirtHeight,
    southMercatorY,
    oneOverMercatorHeight,
    southLongitudeOffset,
    southLatitudeOffset
  );
  vertexBufferIndex += parameters.southIndices.length * vertexStride;
  addSkirt(
    vertexBuffer,
    vertexBufferIndex,
    eastIndicesNorthToSouth,
    encoding,
    heights,
    uvs,
    octEncodedNormals,
    ellipsoid,
    rectangle,
    parameters.eastSkirtHeight,
    southMercatorY,
    oneOverMercatorHeight,
    eastLongitudeOffset,
    eastLatitudeOffset
  );
  vertexBufferIndex += parameters.eastIndices.length * vertexStride;
  addSkirt(
    vertexBuffer,
    vertexBufferIndex,
    northIndicesWestToEast,
    encoding,
    heights,
    uvs,
    octEncodedNormals,
    ellipsoid,
    rectangle,
    parameters.northSkirtHeight,
    southMercatorY,
    oneOverMercatorHeight,
    northLongitudeOffset,
    northLatitudeOffset
  );

  TerrainProvider.addSkirtIndices(
    westIndicesSouthToNorth,
    southIndicesEastToWest,
    eastIndicesNorthToSouth,
    northIndicesWestToEast,
    quantizedVertexCount,
    indexBuffer,
    parameters.indices.length
  );

  transferableObjects.push(vertexBuffer.buffer, indexBuffer.buffer);

  return {
    vertices: vertexBuffer.buffer,
    indices: indexBuffer.buffer,
    westIndicesSouthToNorth: westIndicesSouthToNorth,
    southIndicesEastToWest: southIndicesEastToWest,
    eastIndicesNorthToSouth: eastIndicesNorthToSouth,
    northIndicesWestToEast: northIndicesWestToEast,
    vertexStride: vertexStride,
    center: center,
    minimumHeight: minimumHeight,
    maximumHeight: maximumHeight,
    occludeePointInScaledSpace: occludeePointInScaledSpace,
    encoding: encoding,
    indexCountWithoutSkirts: parameters.indices.length,
    packedOctree: packedOctree,
  };
}

function findMinMaxSkirts(
  edgeIndices,
  edgeHeight,
  heights,
  uvs,
  rectangle,
  ellipsoid,
  toENU,
  minimum,
  maximum
) {
  let hMin = Number.POSITIVE_INFINITY;

  const north = rectangle.north;
  const south = rectangle.south;
  let east = rectangle.east;
  const west = rectangle.west;

  if (east < west) {
    east += CesiumMath.TWO_PI;
  }

  const length = edgeIndices.length;
  for (let i = 0; i < length; ++i) {
    const index = edgeIndices[i];
    const h = heights[index];
    const uv = uvs[index];

    cartographicScratch.longitude = CesiumMath.lerp(west, east, uv.x);
    cartographicScratch.latitude = CesiumMath.lerp(south, north, uv.y);
    cartographicScratch.height = h - edgeHeight;

    const position = ellipsoid.cartographicToCartesian(
      cartographicScratch,
      cartesian3Scratch
    );
    Matrix4.multiplyByPoint(toENU, position, position);

    Cartesian3.minimumByComponent(position, minimum, minimum);
    Cartesian3.maximumByComponent(position, maximum, maximum);

    hMin = Math.min(hMin, cartographicScratch.height);
  }
  return hMin;
}

function addSkirt(
  vertexBuffer,
  vertexBufferIndex,
  edgeVertices,
  encoding,
  heights,
  uvs,
  octEncodedNormals,
  ellipsoid,
  rectangle,
  skirtLength,
  southMercatorY,
  oneOverMercatorHeight,
  longitudeOffset,
  latitudeOffset
) {
  const hasVertexNormals = defined(octEncodedNormals);

  const north = rectangle.north;
  const south = rectangle.south;
  let east = rectangle.east;
  const west = rectangle.west;

  if (east < west) {
    east += CesiumMath.TWO_PI;
  }

  const length = edgeVertices.length;
  for (let i = 0; i < length; ++i) {
    const index = edgeVertices[i];
    const h = heights[index];
    const uv = uvs[index];

    cartographicScratch.longitude =
      CesiumMath.lerp(west, east, uv.x) + longitudeOffset;
    cartographicScratch.latitude =
      CesiumMath.lerp(south, north, uv.y) + latitudeOffset;
    cartographicScratch.height = h - skirtLength;

    const position = ellipsoid.cartographicToCartesian(
      cartographicScratch,
      cartesian3Scratch
    );

    if (hasVertexNormals) {
      const n = index * 2.0;
      toPack.x = octEncodedNormals[n];
      toPack.y = octEncodedNormals[n + 1];
    }

    let webMercatorT;
    if (encoding.hasWebMercatorT) {
      webMercatorT =
        (WebMercatorProjection.geodeticLatitudeToMercatorAngle(
          cartographicScratch.latitude
        ) -
          southMercatorY) *
        oneOverMercatorHeight;
    }

    let geodeticSurfaceNormal;
    if (encoding.hasGeodeticSurfaceNormals) {
      geodeticSurfaceNormal = ellipsoid.geodeticSurfaceNormal(position);
    }

    vertexBufferIndex = encoding.encode(
      vertexBuffer,
      vertexBufferIndex,
      position,
      uv,
      cartographicScratch.height,
      toPack,
      webMercatorT,
      geodeticSurfaceNormal
    );
  }
}

function copyAndSort(typedArray, comparator) {
  let copy;
  if (typeof typedArray.slice === "function") {
    copy = typedArray.slice();
    if (typeof copy.sort !== "function") {
      // Sliced typed array isn't sortable, so we can't use it.
      copy = undefined;
    }
  }

  if (!defined(copy)) {
    copy = Array.prototype.slice.call(typedArray);
  }

  copy.sort(comparator);

  return copy;
}
export default createTaskProcessorWorker(
  createVerticesFromQuantizedTerrainMesh
);<|MERGE_RESOLUTION|>--- conflicted
+++ resolved
@@ -52,18 +52,11 @@
   parameters,
   transferableObjects
 ) {
-<<<<<<< HEAD
   console.time("setup stuff");
-  var quantizedVertices = parameters.quantizedVertices;
-  var quantizedVertexCount = quantizedVertices.length / 3;
-  var octEncodedNormals = parameters.octEncodedNormals;
-  var edgeVertexCount =
-=======
   const quantizedVertices = parameters.quantizedVertices;
   const quantizedVertexCount = quantizedVertices.length / 3;
   const octEncodedNormals = parameters.octEncodedNormals;
   const edgeVertexCount =
->>>>>>> 68fd571b
     parameters.westIndices.length +
     parameters.eastIndices.length +
     parameters.southIndices.length +
@@ -220,35 +213,31 @@
     );
   }
 
-<<<<<<< HEAD
-  var orientedBoundingBox = OrientedBoundingBox.fromRectangle(
+  const orientedBoundingBox = OrientedBoundingBox.fromRectangle(
     rectangle,
     minimumHeight,
     maximumHeight,
     ellipsoid
   );
 
-  var transform = OrientedBoundingBox.toTransformation(orientedBoundingBox);
-  var inverseTransform = Matrix4.inverse(transform, new Matrix4());
+  const transform = OrientedBoundingBox.toTransformation(orientedBoundingBox);
+  const inverseTransform = Matrix4.inverse(transform, new Matrix4());
   console.timeEnd("setup stuff");
   console.time("making packed triangles");
-  var packedTriangles = createPackedTrianglesFromIndices(
+  const packedTriangles = createPackedTrianglesFromIndices(
     parameters.indices,
     positions,
     inverseTransform
   );
   console.timeEnd("making packed triangles");
-  var packedOctree = OctreeTrianglePicking.createPackedOctree(
+  const packedOctree = OctreeTrianglePicking.createPackedOctree(
     packedTriangles,
     inverseTransform,
     transform,
     orientedBoundingBox
   );
 
-  var hMin = minimumHeight;
-=======
   let hMin = minimumHeight;
->>>>>>> 68fd571b
   hMin = Math.min(
     hMin,
     findMinMaxSkirts(
