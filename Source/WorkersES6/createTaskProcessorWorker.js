--- conflicted
+++ resolved
@@ -1,26 +1,6 @@
-<<<<<<< HEAD
-import defaultValue from '../Core/defaultValue.js';
-import defined from '../Core/defined.js';
-import formatError from '../Core/formatError.js';
-
-    // createXXXGeometry functions may return Geometry or a Promise that resolves to Geometry
-    // if the function requires access to ApproximateTerrainHeights.
-    // For fully synchronous functions, just wrapping the function call in a `when` Promise doesn't
-    // handle errors correctly, hence try-catch
-    function callAndWrap(workerFunction, parameters, transferableObjects) {
-        var resultOrPromise;
-        try {
-            resultOrPromise = workerFunction(parameters, transferableObjects);
-            return resultOrPromise; // errors handled by Promise
-        } catch (e) {
-            return Promise.reject(e);
-        }
-    }
-=======
 import defaultValue from "../Core/defaultValue.js";
 import defined from "../Core/defined.js";
 import formatError from "../Core/formatError.js";
-import when from "../ThirdParty/when.js";
 
 // createXXXGeometry functions may return Geometry or a Promise that resolves to Geometry
 // if the function requires access to ApproximateTerrainHeights.
@@ -32,10 +12,9 @@
     resultOrPromise = workerFunction(parameters, transferableObjects);
     return resultOrPromise; // errors handled by Promise
   } catch (e) {
-    return when.reject(e);
+    return Promise.reject(e);
   }
 }
->>>>>>> 2fd0e8f7
 
 /**
  * Creates an adapter function to allow a calculation function to operate as a Web Worker,
@@ -75,35 +54,13 @@
       error: undefined,
     };
 
-<<<<<<< HEAD
-            return Promise.resolve(callAndWrap(workerFunction, data.parameters, transferableObjects))
-                .then(function(result) {
-                    responseMessage.result = result;
-                })
-                .catch(function(e) {
-                    if (e instanceof Error) {
-                        // Errors can't be posted in a message, copy the properties
-                        responseMessage.error = {
-                            name : e.name,
-                            message : e.message,
-                            stack : e.stack
-                        };
-                    } else {
-                        responseMessage.error = e;
-                    }
-                })
-                .finally(function() {
-                    if (!defined(postMessage)) {
-                        postMessage = defaultValue(self.webkitPostMessage, self.postMessage);
-                    }
-=======
-    return when(
+    return Promise.resolve(
       callAndWrap(workerFunction, data.parameters, transferableObjects)
     )
       .then(function (result) {
         responseMessage.result = result;
       })
-      .otherwise(function (e) {
+      .catch(function (e) {
         if (e instanceof Error) {
           // Errors can't be posted in a message, copy the properties
           responseMessage.error = {
@@ -115,11 +72,10 @@
           responseMessage.error = e;
         }
       })
-      .always(function () {
+      .finally(function () {
         if (!defined(postMessage)) {
           postMessage = defaultValue(self.webkitPostMessage, self.postMessage);
         }
->>>>>>> 2fd0e8f7
 
         if (!data.canTransferArrayBuffer) {
           transferableObjects.length = 0;
