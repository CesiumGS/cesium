--- conflicted
+++ resolved
@@ -1955,31 +1955,18 @@
         if (isRender) {
             unloadTiles(this);
 
-<<<<<<< HEAD
-        // Update last statistics
-        var statisticsLast = isPick ? this._statisticsLastPick : this._statisticsLastColor;
-        Cesium3DTilesetStatistics.clone(statistics, statisticsLast);
-
-        if (statistics.selected !== 0 && frameState.creditDisplay) {
-            var credits = this._credits;
-            if (defined(credits)) {
-                var length = credits.length;
-                for (var i = 0; i < length; i++) {
-                    frameState.creditDisplay.addCredit(credits[i]);
-=======
             // Events are raised (added to the afterRender queue) here since promises
             // may resolve outside of the update loop that then raise events, e.g.,
             // model's readyPromise.
             raiseLoadProgressEvent(this, frameState);
 
-            if (statistics.selected !== 0) {
+            if (statistics.selected !== 0 && frameState.creditDisplay) {
                 var credits = this._credits;
                 if (defined(credits)) {
                     var length = credits.length;
                     for (var i = 0; i < length; i++) {
                         frameState.creditDisplay.addCredit(credits[i]);
                     }
->>>>>>> 6e2bce00
                 }
             }
         }
