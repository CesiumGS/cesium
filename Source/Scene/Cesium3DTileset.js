--- conflicted
+++ resolved
@@ -105,13 +105,10 @@
      * @param {Number} [options.skipLevels=1] When <code>skipLevelOfDetail</code> is <code>true</code>, a constant defining the minimum number of levels to skip when loading tiles. When it is 0, no levels are skipped. Used in conjunction with <code>skipScreenSpaceErrorFactor</code> to determine which tiles to load.
      * @param {Boolean} [options.immediatelyLoadDesiredLevelOfDetail=false] When <code>skipLevelOfDetail</code> is <code>true</code>, only tiles that meet the maximum screen space error will ever be downloaded. Skipping factors are ignored and just the desired tiles are loaded.
      * @param {Boolean} [options.loadSiblings=false] When <code>skipLevelOfDetail</code> is <code>true</code>, determines whether siblings of visible tiles are always downloaded during traversal.
-<<<<<<< HEAD
+     * @param {ClippingPlaneCollection} [options.clippingPlanes] The {@link ClippingPlaneCollection} used to selectively disable rendering the tileset. Clipping planes are not currently supported in Internet Explorer.
      * @param {ClippingPlaneCollection} [options.clippingPlanes] The {@link ClippingPlaneCollection} used to selectively disable rendering the tileset.
      * @param {ClassificationType} [options.classificationType] Determines whether terrain, 3D Tiles or both will be classified by this tileset. See {@link Cesium3DTileset#classificationType} for details about restrictions and limitations.
      * @param {Ellipsoid} [options.ellipsoid=Ellipsoid.WGS84] The ellipsoid determining the size and shape of the globe.
-=======
-     * @param {ClippingPlaneCollection} [options.clippingPlanes] The {@link ClippingPlaneCollection} used to selectively disable rendering the tileset. Clipping planes are not currently supported in Internet Explorer.
->>>>>>> 7f9abddf
      * @param {Boolean} [options.debugFreezeFrame=false] For debugging only. Determines if only the tiles from last frame should be used for rendering.
      * @param {Boolean} [options.debugColorizeTiles=false] For debugging only. When true, assigns a random color to each tile.
      * @param {Boolean} [options.debugWireframe=false] For debugging only. When true, render's each tile's content as a wireframe.
