--- conflicted
+++ resolved
@@ -12,6 +12,7 @@
 import MaterialPipelineStage from "./MaterialPipelineStage.js";
 import ModelExperimentalUtility from "./ModelExperimentalUtility.js";
 import PickingPipelineStage from "./PickingPipelineStage.js";
+import CPUStylingStage from "./CPUStylingStage.js";
 
 /**
  * In memory representation of a single primitive, that is, a primitive
@@ -128,18 +129,15 @@
   var hasContentMetadata = defined(content) && defined(content.featureMetadata);
   var hasFeatureIds =
     defined(primitive.featureIdAttributes[featureIdAttributeIndex]) ||
-<<<<<<< HEAD
-    defined(
-      primitive.featureIdTextures[featureIdTextureIndex] ||
-        defined(model.content._featureMetadata)
-    );
-=======
     defined(primitive.featureIdTextures[featureIdTextureIndex]) ||
     hasContentMetadata;
->>>>>>> cd144b36
   if (hasInstancedFeatureIds || hasFeatureIds) {
     pipelineStages.push(FeatureIdPipelineStage);
     pipelineStages.push(BatchTexturePipelineStage);
+
+    if (defined(model.hasStyle)) {
+      pipelineStages.push(CPUStylingStage);
+    }
   }
 
   if (model.allowPicking) {
