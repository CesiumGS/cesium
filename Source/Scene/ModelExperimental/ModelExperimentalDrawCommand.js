--- conflicted
+++ resolved
@@ -10,14 +10,11 @@
 import Pass from "../../Renderer/Pass.js";
 import RenderState from "../../Renderer/RenderState.js";
 import RuntimeError from "../../Core/RuntimeError.js";
-<<<<<<< HEAD
-import ShaderDestination from "../../Renderer/ShaderDestination.js";
-=======
+//import ShaderDestination from "../../Renderer/ShaderDestination.js";
 import SceneMode from "../SceneMode.js";
 import ShadowMode from "../ShadowMode.js";
->>>>>>> 1f6483e8
 import StyleCommandsNeeded from "./StyleCommandsNeeded.js";
-import WebGLConstants from "../../Core/WebGLConstants.js";
+//import WebGLConstants from "../../Core/WebGLConstants.js";
 
 /**
  * A wrapper around the draw commands used to render a {@link ModelExperimentalPrimitive}.
@@ -27,11 +24,6 @@
  * @param {Object} options An object containing the following options:
  * @param {DrawCommand} options.command The draw command from which to derive other commands from.
  * @param {PrimitiveRenderResources} options.primitiveRenderResources The render resources of the primitive associated with the command.
-<<<<<<< HEAD
- * @param {FrameState} options.frameState
- *
-=======
->>>>>>> 1f6483e8
  * @alias ModelExperimentalDrawCommand
  * @constructor
  *
@@ -100,27 +92,14 @@
       //>>includeEnd('debug');
     }
   } else {
-<<<<<<< HEAD
-    // this._commandList.push(command);
-  }
-
-  const derive2DCommands = defaultValue(options.derive2DCommands, false);
-  if (derive2DCommands) {
-    const length = this._commands.length;
-    for (let i = 0; i < length; i++) {
-      const command2D = derive2DCommand(this._commands[i]);
-      this._commands2D.push(command2D);
-    }
-=======
     commandList.push(command);
->>>>>>> 1f6483e8
   }
 
   // need silhouette color and silhouette model commands
-  this._commandList.push(deriveSilhouetteModelCommand(command));
+  /*this._commandList.push(deriveSilhouetteModelCommand(command));
   this._commandList.push(
     deriveSilhouetteColorCommand(command, renderResources, options.frameState)
-  );
+  );*/
 }
 
 Object.defineProperties(ModelExperimentalDrawCommand.prototype, {
@@ -502,8 +481,7 @@
 
   return derivedCommand;
 }
-
-<<<<<<< HEAD
+/*
 let silhouettesLength = 0;
 
 function deriveSilhouetteModelCommand(command) {
@@ -581,8 +559,8 @@
   silhouetteColorCommand.receiveShadows = false;
 
   return silhouetteColorCommand;
-}
-=======
+}*/
+
 function shouldUse2DCommands(drawCommand, frameState) {
   if (frameState.mode !== SceneMode.SCENE2D || drawCommand.model._projectTo2D) {
     return;
@@ -601,5 +579,4 @@
   return (left < idl2D && right > idl2D) || (left < -idl2D && right > -idl2D);
 }
 
-export default ModelExperimentalDrawCommand;
->>>>>>> 1f6483e8
+export default ModelExperimentalDrawCommand;