import buildDrawCommand from "./buildDrawCommand.js";
import BoundingSphere from "../../Core/BoundingSphere.js";
import Check from "../../Core/Check.js";
import defaultValue from "../../Core/defaultValue.js";
import defined from "../../Core/defined.js";
import Matrix4 from "../../Core/Matrix4.js";
import ModelExperimentalPrimitive from "./ModelExperimentalPrimitive.js";
import ModelExperimentalNode from "./ModelExperimentalNode.js";
import ModelExperimentalUtility from "./ModelExperimentalUtility.js";
import ModelRenderResources from "./ModelRenderResources.js";
import NodeRenderResources from "./NodeRenderResources.js";
import PrimitiveRenderResources from "./PrimitiveRenderResources.js";

/**
 * An in memory representation of the scene graph for a {@link ModelExperimental}
 *
 * @param {Object} options An object containing the following options
 * @param {ModelExperimental} options.model The model this scene graph belongs to
 * @param {ModelComponents} options.modelComponents The model components describing the model
 *
 * @alias ModelExperimentalSceneGraph
 * @constructor
 *
 * @private
 */
export default function ModelExperimentalSceneGraph(options) {
  options = defaultValue(options, defaultValue.EMPTY_OBJECT);
  //>>includeStart('debug', pragmas.debug);
  Check.typeOf.object("options.model", options.model);
  Check.typeOf.object("options.modelComponents", options.modelComponents);
  //>>includeEnd('debug');

  /**
   * A reference to the {@link ModelExperimental} that owns this scene graph.
   *
   * @type {ModelExperimental}
   * @readonly
   *
   * @private
   */
  this._model = options.model;

  /**
   * The model components that represent the contents of the 3D model file.
   *
   * @type {ModelComponents}
   * @readonly
   *
   * @private
   */
  this._modelComponents = options.modelComponents;

  /**
   * Pipeline stages to apply across the model.
   *
   * @type {Object[]}
   * @readonly
   *
   * @private
   */
  this._pipelineStages = [];

  /**
   * The runtime nodes that make up the scene graph
   *
   * @type {ModelExperimentalNode[]}
   * @readonly
   *
   * @private
   */
  this._runtimeNodes = [];

  /**
   * Once computed, the {@link DrawCommand}s that are used to render this
   * scene graph are stored here.
   *
   * @type {DrawCommand[]}
   * @readonly
   *
   * @private
   */
  this._drawCommands = [];

  /**
   * The bounding sphere containing all the primitives in the scene graph.
   *
   * @type {BoundingSphere}
   * @readonly
   *
   * @private
   */
  this._boundingSphere = undefined;

  /**
   * The array of bounding spheres of all the primitives in the scene graph.
   *
   * @type {BoundingSphere[]}
   * @readonly
   *
   * @private
   */
  this._boundingSpheres = [];

  initialize(this);
}

function initialize(sceneGraph) {
  var modelMatrix = Matrix4.clone(sceneGraph._model.modelMatrix);
  var scene = sceneGraph._modelComponents.scene;

  ModelExperimentalUtility.correctModelMatrix(
    modelMatrix,
    scene.upAxis,
    scene.forwardAxis
  );

  var rootNodes = sceneGraph._modelComponents.scene.nodes;
  for (var i = 0; i < rootNodes.length; i++) {
    var rootNode = sceneGraph._modelComponents.scene.nodes[i];
    var rootNodeModelMatrix = Matrix4.multiply(
      modelMatrix,
      ModelExperimentalUtility.getNodeTransform(rootNode),
      new Matrix4()
    );

    traverseSceneGraph(sceneGraph, rootNode, rootNodeModelMatrix);
  }
}

/**
 * Recursively traverse through the nodes in the scene graph, using depth-first
 * post-order traversal.
 *
 * @param {ModelSceneGraph} sceneGraph The scene graph
 * @param {ModelComponents.Node} node The current node
 * @param {Matrix4} modelMatrix The current computed model matrix for this node.
 *
 * @private
 */
function traverseSceneGraph(sceneGraph, node, modelMatrix) {
  // No processing needs to happen if node has no children and no mesh primitives.
  if (!defined(node.children) && !defined(node.primitives)) {
    return;
  }

  // Traverse through scene graph.
  var i;
  if (defined(node.children)) {
    for (i = 0; i < node.children.length; i++) {
      var childNode = node.children[i];
      var childNodeModelMatrix = Matrix4.multiply(
        modelMatrix,
        ModelExperimentalUtility.getNodeTransform(childNode),
        new Matrix4()
      );

      traverseSceneGraph(sceneGraph, childNode, childNodeModelMatrix);
    }
  }

  // Process node and mesh primitives.
  var runtimeNode = new ModelExperimentalNode({
    node: node,
    modelMatrix: modelMatrix,
  });

  if (defined(node.primitives)) {
    for (i = 0; i < node.primitives.length; i++) {
      runtimeNode.runtimePrimitives.push(
        new ModelExperimentalPrimitive({
          primitive: node.primitives[i],
<<<<<<< HEAD
          model: sceneGraph._model,
=======
          allowPicking: sceneGraph._model.allowPicking,
>>>>>>> 689579e1
        })
      );
    }
  }

  sceneGraph._runtimeNodes.push(runtimeNode);
}

/**
 * Generates the draw commands for each primitive in the model.
 *
 * @param {FrameState} frameState The current frame state. This is needed to
 * allocate GPU resources as needed.
 *
 * @private
 */
ModelExperimentalSceneGraph.prototype.buildDrawCommands = function (
  frameState
) {
  var modelRenderResources = new ModelRenderResources(this._model);

  var i, j, k;
  for (i = 0; i < this._runtimeNodes.length; i++) {
    var runtimeNode = this._runtimeNodes[i];

    var nodeRenderResources = new NodeRenderResources(
      modelRenderResources,
      runtimeNode
    );

    for (j = 0; j < runtimeNode.pipelineStages.length; j++) {
      var nodePipelineStage = runtimeNode.pipelineStages[j];

      nodePipelineStage.process(
        nodeRenderResources,
        runtimeNode.node,
        frameState
      );
    }

    for (j = 0; j < runtimeNode.runtimePrimitives.length; j++) {
      var runtimePrimitive = runtimeNode.runtimePrimitives[j];

      var primitiveRenderResources = new PrimitiveRenderResources(
        nodeRenderResources,
        runtimePrimitive
      );

      for (k = 0; k < runtimePrimitive.pipelineStages.length; k++) {
        var primitivePipelineStage = runtimePrimitive.pipelineStages[k];

        primitivePipelineStage.process(
          primitiveRenderResources,
          runtimePrimitive.primitive,
          frameState
        );
      }

      this._boundingSpheres.push(primitiveRenderResources.boundingSphere);

      var drawCommand = buildDrawCommand(primitiveRenderResources, frameState);
      this._drawCommands.push(drawCommand);
    }
  }
  this._boundingSphere = BoundingSphere.fromBoundingSpheres(
    this._boundingSpheres
  );
};<|MERGE_RESOLUTION|>--- conflicted
+++ resolved
@@ -169,11 +169,8 @@
       runtimeNode.runtimePrimitives.push(
         new ModelExperimentalPrimitive({
           primitive: node.primitives[i],
-<<<<<<< HEAD
           model: sceneGraph._model,
-=======
           allowPicking: sceneGraph._model.allowPicking,
->>>>>>> 689579e1
         })
       );
     }
