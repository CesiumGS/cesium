--- conflicted
+++ resolved
@@ -1,10 +1,4 @@
 import BatchTexture from "../BatchTexture.js";
-<<<<<<< HEAD
-import Color from "../../Core/Color.js";
-import defaultValue from "../../Core/defaultValue.js";
-import defined from "../../Core/defined.js";
-=======
->>>>>>> 3fb05287
 import destroyObject from "../../Core/destroyObject.js";
 import ModelFeature from "./ModelFeature.js";
 
@@ -162,60 +156,4 @@
 ModelFeatureTable.prototype.destroy = function () {
   this._batchTexture.destroy();
   destroyObject(this);
-};
-
-ModelFeatureTable.prototype.setShow = function (featureId, show) {
-  this._batchTexture.setShow(featureId, show);
-};
-
-ModelFeatureTable.prototype.setAllShow = function (show) {
-  this._batchTexture.setAllShow(show);
-};
-
-ModelFeatureTable.prototype.getShow = function (featureId) {
-  return this._batchTexture.getShow(featureId);
-};
-
-ModelFeatureTable.prototype.setColor = function (featureId, color) {
-  this._batchTexture.setColor(featureId, color);
-};
-
-ModelFeatureTable.prototype.setAllColor = function (color) {
-  this._batchTexture.setAllColor(color);
-};
-
-ModelFeatureTable.prototype.getColor = function (featureId, result) {
-  return this._batchTexture.getColor(featureId, result);
-};
-
-var scratchColor = new Color();
-ModelFeatureTable.prototype.applyStyle = function (style) {
-  var model = this._model;
-
-  if (!defined(style)) {
-    model._hasStyle = false;
-    this.setAllColor(BatchTexture.DEFAULT_COLOR_VALUE);
-    this.setAllShow(BatchTexture.DEFAULT_SHOW_VALUE);
-    return;
-  }
-
-  for (var i = 0; i < this._featuresLength; i++) {
-    var feature = this.getFeature(i);
-    var color = defined(style.color)
-      ? defaultValue(
-          style.color.evaluateColor(feature, scratchColor),
-          BatchTexture.DEFAULT_COLOR_VALUE
-        )
-      : BatchTexture.DEFAULT_COLOR_VALUE;
-    var show = defined(style.show)
-      ? defaultValue(
-          style.show.evaluate(feature),
-          BatchTexture.DEFAULT_SHOW_VALUE
-        )
-      : BatchTexture.DEFAULT_SHOW_VALUE;
-    this.setColor(i, color);
-    this.setShow(i, show);
-  }
-
-  model.resetDrawCommands();
 };