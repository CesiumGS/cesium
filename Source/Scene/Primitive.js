/*global define*/
define([
        '../Core/BoundingSphere',
        '../Core/clone',
        '../Core/ComponentDatatype',
        '../Core/defaultValue',
        '../Core/defined',
        '../Core/defineProperties',
        '../Core/destroyObject',
        '../Core/DeveloperError',
        '../Core/FeatureDetection',
        '../Core/Geometry',
        '../Core/GeometryAttribute',
        '../Core/GeometryAttributes',
        '../Core/GeometryInstance',
        '../Core/GeometryInstanceAttribute',
        '../Core/isArray',
        '../Core/Matrix4',
        '../Core/subdivideArray',
        '../Core/TaskProcessor',
        '../Renderer/BufferUsage',
        '../Renderer/createShaderSource',
        '../Renderer/DrawCommand',
        '../ThirdParty/when',
        './CullFace',
        './Pass',
        './PrimitivePipeline',
        './PrimitiveState',
        './SceneMode'
    ], function(
        BoundingSphere,
        clone,
        ComponentDatatype,
        defaultValue,
        defined,
        defineProperties,
        destroyObject,
        DeveloperError,
        FeatureDetection,
        Geometry,
        GeometryAttribute,
        GeometryAttributes,
        GeometryInstance,
        GeometryInstanceAttribute,
        isArray,
        Matrix4,
        subdivideArray,
        TaskProcessor,
        BufferUsage,
        createShaderSource,
        DrawCommand,
        when,
        CullFace,
        Pass,
        PrimitivePipeline,
        PrimitiveState,
        SceneMode) {
    "use strict";

    /**
     * A primitive represents geometry in the {@link Scene}.  The geometry can be from a single {@link GeometryInstance}
     * as shown in example 1 below, or from an array of instances, even if the geometry is from different
     * geometry types, e.g., an {@link RectangleGeometry} and an {@link EllipsoidGeometry} as shown in Code Example 2.
     * <p>
     * A primitive combines geometry instances with an {@link Appearance} that describes the full shading, including
     * {@link Material} and {@link RenderState}.  Roughly, the geometry instance defines the structure and placement,
     * and the appearance defines the visual characteristics.  Decoupling geometry and appearance allows us to mix
     * and match most of them and add a new geometry or appearance independently of each other.
     * </p>
     * <p>
     * Combining multiple instances into one primitive is called batching, and significantly improves performance for static data.
     * Instances can be individually picked; {@link Scene#pick} returns their {@link GeometryInstance#id}.  Using
     * per-instance appearances like {@link PerInstanceColorAppearance}, each instance can also have a unique color.
     * </p>
     * <p>
     * {@link Geometry} can either be created and batched on a web worker or the main thread. The first two examples
     * show geometry that will be created on a web worker by using the descriptions of the geometry. The third example
     * shows how to create the geometry on the main thread by explicitly calling the <code>createGeometry</code> method.
     * </p>
     *
     * @alias Primitive
     * @constructor
     *
     * @param {Object} [options] Object with the following properties:
     * @param {Array|GeometryInstance} [options.geometryInstances] The geometry instances - or a single geometry instance - to render.
     * @param {Appearance} [options.appearance] The appearance used to render the primitive.
     * @param {Boolean} [options.show=true] Determines if this primitive will be shown.
     * @param {Boolean} [options.vertexCacheOptimize=false] When <code>true</code>, geometry vertices are optimized for the pre and post-vertex-shader caches.
     * @param {Boolean} [options.interleave=false] When <code>true</code>, geometry vertex attributes are interleaved, which can slightly improve rendering performance but increases load time.
     * @param {Boolean} [options.releaseGeometryInstances=true] When <code>true</code>, the primitive does not keep a reference to the input <code>geometryInstances</code> to save memory.
     * @param {Boolean} [options.allow3DOnly=false] When <code>true</code>, each geometry instance will only be rendered in 3D to save GPU memory.
     * @param {Boolean} [options.allowPicking=true] When <code>true</code>, each geometry instance will only be pickable with {@link Scene#pick}.  When <code>false</code>, GPU memory is saved.
     * @param {Boolean} [options.asynchronous=true] Determines if the primitive will be created asynchronously or block until ready.
     * @param {Boolean} [options.debugShowBoundingVolume=false] For debugging only. Determines if this primitive's commands' bounding spheres are shown.
     *
     * @see GeometryInstance
     * @see Appearance
     *
     * @example
     * // 1. Draw a translucent ellipse on the surface with a checkerboard pattern
     * var instance = new C.GeometryInstance({
     *   geometry : new C.EllipseGeometry({
     *       vertexFormat : C.VertexFormat.POSITION_AND_ST,
     *       ellipsoid : ellipsoid,
     *       center : C.Cartesian3.fromDegrees(-100.0, 20.0),
     *       semiMinorAxis : 500000.0,
     *       semiMajorAxis : 1000000.0,
     *       rotation : C.Math.PI_OVER_FOUR
     *   }),
     *   id : 'object returned when this instance is picked and to get/set per-instance attributes'
     * });
     * var primitive = new C.Primitive({
     *   geometryInstances : instance,
     *   appearance : new C.EllipsoidSurfaceAppearance({
     *     material : C.Material.fromType('Checkerboard')
     *   })
     * });
     * scene.primitives.add(primitive);
     *
     * // 2. Draw different instances each with a unique color
     * var rectangleInstance = new C.GeometryInstance({
     *   geometry : new C.RectangleGeometry({
     *     vertexFormat : C.VertexFormat.POSITION_AND_NORMAL,
     *     rectangle : new C.Rectangle(
     *       C.Math.toRadians(-140.0),
     *       C.Math.toRadians(30.0),
     *       C.Math.toRadians(-100.0),
     *       C.Math.toRadians(40.0))
     *     }),
     *   id : 'rectangle',
     *   attribute : {
     *     color : new C.ColorGeometryInstanceAttribute(0.0, 1.0, 1.0, 0.5)
     *   }
     * });
     * var ellipsoidInstance = new C.GeometryInstance({
     *   geometry : new C.EllipsoidGeometry({
     *     vertexFormat : C.VertexFormat.POSITION_AND_NORMAL,
     *     radii : new C.Cartesian3(500000.0, 500000.0, 1000000.0)
     *   }),
<<<<<<< HEAD
     *   modelMatrix : C.Matrix4.multiplyByTranslation(C.Transforms.eastNorthUpToFixedFrame(
     *     C.Cartesian3.fromDegrees(-95.59777, 40.03883)), new C.Cartesian3(0.0, 0.0, 500000.0)),
=======
     *   modelMatrix : Matrix4.multiplyByTranslation(Cesium.Transforms.eastNorthUpToFixedFrame(
     *     Cesium.Cartesian3.fromDegrees(-95.59777, 40.03883)), new Cesium.Cartesian3(0.0, 0.0, 500000.0), new Matrix4()),
>>>>>>> d8b8e55c
     *   id : 'ellipsoid',
     *   attribute : {
     *     color : C.ColorGeometryInstanceAttribute.fromColor(C.Color.AQUA)
     *   }
     * });
     * var primitive = new C.Primitive({
     *   geometryInstances : [rectangleInstance, ellipsoidInstance],
     *   appearance : new C.PerInstanceColorAppearance()
     * });
     * scene.primitives.add(primitive);
     *
     * // 3. Create the geometry on the main thread.
     * var primitive = new C.Primitive({
     *   geometryInstances : new C.GeometryInstance({
     *       geometry : C.EllipsoidGeometry.createGeometry(new C.EllipsoidGeometry({
     *         vertexFormat : C.VertexFormat.POSITION_AND_NORMAL,
     *         radii : new C.Cartesian3(500000.0, 500000.0, 1000000.0)
     *       })),
<<<<<<< HEAD
     *       modelMatrix : C.Matrix4.multiplyByTranslation(C.Transforms.eastNorthUpToFixedFrame(
     *         C.Cartesian3.fromDegrees(-95.59777, 40.03883)), new C.Cartesian3(0.0, 0.0, 500000.0)),
=======
     *       modelMatrix : Cesium.Matrix4.multiplyByTranslation(Cesium.Transforms.eastNorthUpToFixedFrame(
     *         Cesium.Cartesian3.fromDegrees(-95.59777, 40.03883)), new Cesium.Cartesian3(0.0, 0.0, 500000.0), new Matrix4()),
>>>>>>> d8b8e55c
     *       id : 'ellipsoid',
     *       attribute : {
     *         color : C.ColorGeometryInstanceAttribute.fromColor(C.Color.AQUA)
     *       }
     *   }),
     *   appearance : new C.PerInstanceColorAppearance()
     * });
     * scene.primitives.add(primitive);
     */
    var Primitive = function(options) {
        options = defaultValue(options, defaultValue.EMPTY_OBJECT);

        /**
         * The geometry instances rendered with this primitive.  This may
         * be <code>undefined</code> if <code>options.releaseGeometryInstances</code>
         * is <code>true</code> when the primitive is constructed.
         * <p>
         * Changing this property after the primitive is rendered has no effect.
         * </p>
         *
         * @type Array
         *
         * @default undefined
         */
        this.geometryInstances = options.geometryInstances;

        /**
         * The {@link Appearance} used to shade this primitive.  Each geometry
         * instance is shaded with the same appearance.  Some appearances, like
         * {@link PerInstanceColorAppearance} allow giving each instance unique
         * properties.
         *
         * @type Appearance
         *
         * @default undefined
         */
        this.appearance = options.appearance;
        this._appearance = undefined;
        this._material = undefined;

        /**
         * The 4x4 transformation matrix that transforms the primitive (all geometry instances) from model to world coordinates.
         * When this is the identity matrix, the primitive is drawn in world coordinates, i.e., Earth's WGS84 coordinates.
         * Local reference frames can be used by providing a different transformation matrix, like that returned
         * by {@link Transforms.eastNorthUpToFixedFrame}.
         *
         * @type Matrix4
         *
         * @default Matrix4.IDENTITY
         *
         * @example
         * var origin = C.Cartesian3.fromDegrees(-95.0, 40.0, 200000.0);
         * p.modelMatrix = C.Transforms.eastNorthUpToFixedFrame(origin);
         */
        this.modelMatrix = Matrix4.clone(Matrix4.IDENTITY);
        this._modelMatrix = new Matrix4();

        /**
         * Determines if the primitive will be shown.  This affects all geometry
         * instances in the primitive.
         *
         * @type Boolean
         *
         * @default true
         */
        this.show = defaultValue(options.show, true);

        this._vertexCacheOptimize = defaultValue(options.vertexCacheOptimize, false);
        this._interleave = defaultValue(options.interleave, false);
        this._releaseGeometryInstances = defaultValue(options.releaseGeometryInstances, true);
        this._allow3DOnly = defaultValue(options.allow3DOnly, false);
        this._allowPicking = defaultValue(options.allowPicking, true);
        this._asynchronous = defaultValue(options.asynchronous, true);

        /**
         * This property is for debugging only; it is not for production use nor is it optimized.
         * <p>
         * Draws the bounding sphere for each {@link DrawCommand} in the primitive.
         * </p>
         *
         * @type {Boolean}
         *
         * @default false
         */
        this.debugShowBoundingVolume = defaultValue(options.debugShowBoundingVolume, false);

        this._translucent = undefined;

        this._state = PrimitiveState.READY;
        this._geometries = [];
        this._vaAttributes = undefined;
        this._error = undefined;

        this._boundingSphere = undefined;
        this._boundingSphereWC = undefined;
        this._boundingSphereCV = undefined;
        this._boundingSphere2D = undefined;
        this._perInstanceAttributeLocations = undefined;
        this._instanceIds = [];
        this._lastPerInstanceAttributeIndex = 0;
        this._dirtyAttributes = [];

        this._va = [];
        this._attributeLocations = undefined;
        this._primitiveType = undefined;

        this._frontFaceRS = undefined;
        this._backFaceRS = undefined;
        this._sp = undefined;

        this._pickRS = undefined;
        this._pickSP = undefined;
        this._pickIds = [];

        this._colorCommands = [];
        this._pickCommands = [];

        this._createGeometryResults = undefined;
    };

    defineProperties(Primitive.prototype, {
        /**
         * When <code>true</code>, geometry vertices are optimized for the pre and post-vertex-shader caches.
         *
         * @memberof Primitive.prototype
         *
         * @type {Boolean}
         * @readonly
         *
         * @default true
         */
        vertexCacheOptimize : {
            get : function() {
                return this._vertexCacheOptimize;
            }
        },

        /**
         * Determines if geometry vertex attributes are interleaved, which can slightly improve rendering performance.
         *
         * @memberof Primitive.prototype
         *
         * @type {Boolean}
         * @readonly
         *
         * @default false
         */
        interleave : {
            get : function() {
                return this._interleave;
            }
        },

        /**
         * When <code>true</code>, the primitive does not keep a reference to the input <code>geometryInstances</code> to save memory.
         *
         * @memberof Primitive.prototype
         *
         * @type {Boolean}
         * @readonly
         *
         * @default true
         */
        releaseGeometryInstances : {
            get : function() {
                return this._releaseGeometryInstances;
            }
        },

        /**
         * When <code>true</code>, each geometry instance will only be rendered in 3D to save GPU memory.
         *
         * @memberof Primitive.prototype
         *
         * @type {Boolean}
         * @readonly
         *
         * @default false
         */
        allow3DOnly : {
            get : function() {
                return this._allow3DOnly;
            }
        },

        /**
         * When <code>true</code>, each geometry instance will only be pickable with {@link Scene#pick}.  When <code>false</code>, GPU memory is saved.         *
         *
         * @memberof Primitive.prototype
         *
         * @type {Boolean}
         * @readonly
         *
         * @default true
         */
        allowPicking : {
            get : function() {
                return this._allowPicking;
            }
        },

        /**
         * Determines if the geometry instances will be created and batched on a web worker.
         *
         * @memberof Primitive.prototype
         *
         * @type {Boolean}
         * @readonly
         *
         * @default true
         */
        asynchronous : {
            get : function() {
                return this._asynchronous;
            }
        }
    });

    function cloneAttribute(attribute) {
        return new GeometryAttribute({
            componentDatatype : attribute.componentDatatype,
            componentsPerAttribute : attribute.componentsPerAttribute,
            normalize : attribute.normalize,
            values : new attribute.values.constructor(attribute.values)
        });
    }

    function cloneGeometry(geometry) {
        var attributes = geometry.attributes;
        var newAttributes = new GeometryAttributes();
        for (var property in attributes) {
            if (attributes.hasOwnProperty(property) && defined(attributes[property])) {
                newAttributes[property] = cloneAttribute(attributes[property]);
            }
        }

        var indices;
        if (defined(geometry.indices)) {
            var sourceValues = geometry.indices;
            indices = new sourceValues.constructor(sourceValues);
        }

        return new Geometry({
            attributes : newAttributes,
            indices : indices,
            primitiveType : geometry.primitiveType,
            boundingSphere : BoundingSphere.clone(geometry.boundingSphere)
        });
    }

    function cloneGeometryInstanceAttribute(attribute) {
        return new GeometryInstanceAttribute({
            componentDatatype : attribute.componentDatatype,
            componentsPerAttribute : attribute.componentsPerAttribute,
            normalize : attribute.normalize,
            value : new attribute.value.constructor(attribute.value)
        });
    }

    function cloneInstance(instance, geometry) {
        var attributes = instance.attributes;
        var newAttributes = {};
        for (var property in attributes) {
            if (attributes.hasOwnProperty(property)) {
                newAttributes[property] = cloneGeometryInstanceAttribute(attributes[property]);
            }
        }

        return new GeometryInstance({
            geometry : geometry,
            modelMatrix : Matrix4.clone(instance.modelMatrix),
            attributes : newAttributes
        });
    }

    var positionRegex = /attribute\s+vec(?:3|4)\s+(.*)3DHigh;/g;

    function createColumbusViewShader(primitive, vertexShaderSource) {
        var match;

        var forwardDecl = '';
        var attributes = '';
        var computeFunctions = '';

        while ((match = positionRegex.exec(vertexShaderSource)) !== null) {
            var name = match[1];

            var functionName = 'vec4 czm_compute' + name[0].toUpperCase() + name.substr(1) + '()';

            // Don't forward-declare czm_computePosition because computePosition.glsl already does.
            if (functionName !== 'vec4 czm_computePosition()') {
                forwardDecl += functionName + ';\n';
            }

            if (!primitive.allow3DOnly) {
                attributes +=
                    'attribute vec3 ' + name + '2DHigh;\n' +
                    'attribute vec3 ' + name + '2DLow;\n';

                computeFunctions +=
                    functionName + '\n' +
                    '{\n' +
                    '    vec4 p;\n' +
                    '    if (czm_morphTime == 1.0)\n' +
                    '    {\n' +
                    '        p = czm_translateRelativeToEye(' + name + '3DHigh, ' + name + '3DLow);\n' +
                    '    }\n' +
                    '    else if (czm_morphTime == 0.0)\n' +
                    '    {\n' +
                    '        p = czm_translateRelativeToEye(' + name + '2DHigh.zxy, ' + name + '2DLow.zxy);\n' +
                    '    }\n' +
                    '    else\n' +
                    '    {\n' +
                    '        p = czm_columbusViewMorph(\n' +
                    '                czm_translateRelativeToEye(' + name + '2DHigh.zxy, ' + name + '2DLow.zxy),\n' +
                    '                czm_translateRelativeToEye(' + name + '3DHigh, ' + name + '3DLow),\n' +
                    '                czm_morphTime);\n' +
                    '    }\n' +
                    '    return p;\n' +
                    '}\n\n';
            } else {
                computeFunctions +=
                    functionName + '\n' +
                    '{\n' +
                    '    return czm_translateRelativeToEye(' + name + '3DHigh, ' + name + '3DLow);\n' +
                    '}\n\n';
            }
        }

        return createShaderSource({ sources : [forwardDecl, attributes, vertexShaderSource, computeFunctions] });
    }

    function createPickVertexShaderSource(vertexShaderSource) {
        var renamedVS = vertexShaderSource.replace(/void\s+main\s*\(\s*(?:void)?\s*\)/g, 'void czm_old_main()');
        var pickMain =
            'attribute vec4 pickColor; \n' +
            'varying vec4 czm_pickColor; \n' +
            'void main() \n' +
            '{ \n' +
            '    czm_old_main(); \n' +
            '    czm_pickColor = pickColor; \n' +
            '}';

        return renamedVS + '\n' + pickMain;
    }

    function appendShow(primitive, vertexShaderSource) {
        if (!defined(primitive._attributeLocations.show)) {
            return vertexShaderSource;
        }

        var renamedVS = vertexShaderSource.replace(/void\s+main\s*\(\s*(?:void)?\s*\)/g, 'void czm_non_show_main()');
        var showMain =
            'attribute float show;\n' +
            'void main() \n' +
            '{ \n' +
            '    czm_non_show_main(); \n' +
            '    gl_Position *= show; \n' +
            '}';

        return renamedVS + '\n' + showMain;
    }

    function validateShaderMatching(shaderProgram, attributeLocations) {
        // For a VAO and shader program to be compatible, the VAO must have
        // all active attribute in the shader program.  The VAO may have
        // extra attributes with the only concern being a potential
        // performance hit due to extra memory bandwidth and cache pollution.
        // The shader source could have extra attributes that are not used,
        // but there is no guarantee they will be optimized out.
        //
        // Here, we validate that the VAO has all attributes required
        // to match the shader program.
        var shaderAttributes = shaderProgram.vertexAttributes;

        //>>includeStart('debug', pragmas.debug);
        for (var name in shaderAttributes) {
            if (shaderAttributes.hasOwnProperty(name)) {
                if (!defined(attributeLocations[name])) {
                    throw new DeveloperError('Appearance/Geometry mismatch.  The appearance requires vertex shader attribute input \'' + name +
                        '\', which was not computed as part of the Geometry.  Use the appearance\'s vertexFormat property when constructing the geometry.');
                }
            }
        }
        //>>includeEnd('debug');
    }

    function createPickIds(context, primitive, instances) {
        var pickColors = [];
        var length = instances.length;

        for (var i = 0; i < length; ++i) {
            var pickObject = {
                primitive : defaultValue(instances[i].pickPrimitive, primitive)
            };

            if (defined(instances[i].id)) {
                pickObject.id = instances[i].id;
            }

            var pickId = context.createPickId(pickObject);
            primitive._pickIds.push(pickId);
            pickColors.push(pickId.color);
        }

        return pickColors;
    }

    var numberOfCreationWorkers = Math.max(FeatureDetection.hardwareConcurrency - 1, 1);
    var createGeometryTaskProcessors;
    var combineGeometryTaskProcessor = new TaskProcessor('combineGeometry', Number.POSITIVE_INFINITY);

    /**
     * Called when {@link Viewer} or {@link CesiumWidget} render the scene to
     * get the draw commands needed to render this primitive.
     * <p>
     * Do not call this function directly.  This is documented just to
     * list the exceptions that may be propagated when the scene is rendered:
     * </p>
     *
     * @exception {DeveloperError} All instance geometries must have the same primitiveType..
     */
    Primitive.prototype.update = function(context, frameState, commandList) {
        if (!this.show ||
            ((!defined(this.geometryInstances)) && (this._va.length === 0)) ||
            (defined(this.geometryInstances) && isArray(this.geometryInstances) && this.geometryInstances.length === 0) ||
            (!defined(this.appearance)) ||
            (frameState.mode !== SceneMode.SCENE3D && this.allow3DOnly) ||
            (!frameState.passes.render && !frameState.passes.pick)) {
            return;
        }

        var projection = frameState.mapProjection;
        var colorCommand;
        var pickCommand;
        var geometry;
        var attributes;
        var attribute;
        var length;
        var i;
        var j;
        var index;
        var promise;
        var instances;
        var clonedInstances;
        var geometries;
        var allowPicking = this.allowPicking;
        var instanceIds = this._instanceIds;
        var that = this;

        if (this._state !== PrimitiveState.COMPLETE && this._state !== PrimitiveState.COMBINED) {
            if (this.asynchronous) {
                if (this._state === PrimitiveState.FAILED) {
                    throw this._error;
                } else if (this._state === PrimitiveState.READY) {
                    instances = (isArray(this.geometryInstances)) ? this.geometryInstances : [this.geometryInstances];
                    length = instances.length;

                    var promises = [];
                    var subTasks = [];
                    for (i = 0; i < length; ++i) {
                        geometry = instances[i].geometry;
                        instanceIds.push(instances[i].id);
                        subTasks.push({
                            moduleName : geometry._workerName,
                            geometry : geometry
                        });
                    }

                    if (!defined(createGeometryTaskProcessors)) {
                        createGeometryTaskProcessors = new Array(numberOfCreationWorkers);
                        for (i = 0; i < numberOfCreationWorkers; i++) {
                            createGeometryTaskProcessors[i] = new TaskProcessor('createGeometry', Number.POSITIVE_INFINITY);
                        }
                    }

                    subTasks = subdivideArray(subTasks, numberOfCreationWorkers);
                    for (i = 0; i < subTasks.length; i++) {
                        promises.push(createGeometryTaskProcessors[i].scheduleTask({
                            subTasks : subTasks[i]
                        }));
                    }

                    this._state = PrimitiveState.CREATING;

                    when.all(promises, function(results) {
                        that._createGeometryResults = results;
                        that._state = PrimitiveState.CREATED;
                    }, function(error) {
                        that._error = error;
                        that._state = PrimitiveState.FAILED;
                    });
                } else if (this._state === PrimitiveState.CREATED) {
                    var transferableObjects = [];
                    instances = (isArray(this.geometryInstances)) ? this.geometryInstances : [this.geometryInstances];

                    promise = combineGeometryTaskProcessor.scheduleTask(PrimitivePipeline.packCombineGeometryParameters({
                        createGeometryResults : this._createGeometryResults,
                        instances : instances,
                        pickIds : allowPicking ? createPickIds(context, this, instances) : undefined,
                        ellipsoid : projection.ellipsoid,
                        projection : projection,
                        elementIndexUintSupported : context.elementIndexUint,
                        allow3DOnly : this.allow3DOnly,
                        allowPicking : allowPicking,
                        vertexCacheOptimize : this.vertexCacheOptimize,
                        modelMatrix : this.modelMatrix
                    }, transferableObjects), transferableObjects);

                    this._createGeometryResults = undefined;
                    this._state = PrimitiveState.COMBINING;

                    when(promise, function(packedResult) {
                        var result = PrimitivePipeline.unpackCombineGeometryResults(packedResult);
                        that._geometries = result.geometries;
                        that._attributeLocations = result.attributeLocations;
                        that._vaAttributes = result.vaAttributes;
                        that._perInstanceAttributeLocations = result.perInstanceAttributeLocations;
                        that._state = PrimitiveState.COMBINED;
                        that.modelMatrix = Matrix4.clone(result.modelMatrix, that.modelMatrix);
                    }, function(error) {
                        that._error = error;
                        that._state = PrimitiveState.FAILED;
                    });
                }
            } else {
                instances = (isArray(this.geometryInstances)) ? this.geometryInstances : [this.geometryInstances];
                length = instances.length;
                geometries = new Array(length);
                clonedInstances = new Array(instances.length);

                for (i = 0; i < length; i++) {
                    var instance = instances[i];
                    geometry = instance.geometry;
                    instanceIds.push(instance.id);

                    var createdGeometry;
                    if (defined(geometry.attributes) && defined(geometry.primitiveType)) {
                        createdGeometry = cloneGeometry(geometry);
                    } else {
                        createdGeometry = geometry.constructor.createGeometry(geometry);
                    }
                    geometries[i] = createdGeometry;
                    clonedInstances[i] = cloneInstance(instance, createdGeometry);
                }

                var result = PrimitivePipeline.combineGeometry({
                    instances : clonedInstances,
                    pickIds : allowPicking ? createPickIds(context, this, instances) : undefined,
                    ellipsoid : projection.ellipsoid,
                    projection : projection,
                    elementIndexUintSupported : context.elementIndexUint,
                    allow3DOnly : this.allow3DOnly,
                    allowPicking : allowPicking,
                    vertexCacheOptimize : this.vertexCacheOptimize,
                    modelMatrix : this.modelMatrix
                });

                this._geometries = result.geometries;
                this._attributeLocations = result.attributeLocations;
                this._vaAttributes = result.vaAttributes;
                this._perInstanceAttributeLocations = result.vaAttributeLocations;
                this.modelMatrix = Matrix4.clone(result.modelMatrix, this.modelMatrix);
                this._state = PrimitiveState.COMBINED;
            }
        }

        var attributeLocations = this._attributeLocations;

        if (this._state === PrimitiveState.COMBINED) {
            geometries = this._geometries;
            var vaAttributes = this._vaAttributes;

            this._boundingSphere = BoundingSphere.clone(geometries[0].boundingSphere);

            var va = [];
            length = geometries.length;
            for (i = 0; i < length; ++i) {
                geometry = geometries[i];

                attributes = vaAttributes[i];
                var vaLength = attributes.length;
                for (j = 0; j < vaLength; ++j) {
                    attribute = attributes[j];
                    attribute.vertexBuffer = context.createVertexBuffer(attribute.values, BufferUsage.DYNAMIC_DRAW);
                    delete attribute.values;
                }

                va.push(context.createVertexArrayFromGeometry({
                    geometry : geometry,
                    attributeLocations : attributeLocations,
                    bufferUsage : BufferUsage.STATIC_DRAW,
                    interleave : this._interleave,
                    vertexArrayAttributes : attributes
                }));
            }

            this._va = va;
            this._primitiveType = geometries[0].primitiveType;

            if (this.releaseGeometryInstances) {
                this.geometryInstances = undefined;
            }

            this._geometries = undefined;
            this._state = PrimitiveState.COMPLETE;
        }

        if (this._state !== PrimitiveState.COMPLETE) {
            return;
        }

        // Create or recreate render state and shader program if appearance/material changed
        var appearance = this.appearance;
        var material = appearance.material;
        var createRS = false;
        var createSP = false;

        if (this._appearance !== appearance) {
            this._appearance = appearance;
            this._material = material;
            createRS = true;
            createSP = true;
        } else if (this._material !== material ) {
            this._material = material;
            createSP = true;
        }

        var translucent = this._appearance.isTranslucent();
        if (this._translucent !== translucent) {
            this._translucent = translucent;
            createRS = true;
        }

        if (defined(this._material)) {
            this._material.update(context);
        }

        var twoPasses = appearance.closed && translucent;

        if (createRS) {
            var renderState = appearance.getRenderState();
            var rs;

            if (twoPasses) {
                rs = clone(renderState, false);
                rs.cull = {
                    enabled : true,
                    face : CullFace.BACK
                };
                this._frontFaceRS = context.createRenderState(rs);

                rs.cull.face = CullFace.FRONT;
                this._backFaceRS = context.createRenderState(rs);
            } else {
                this._frontFaceRS = context.createRenderState(renderState);
                this._backFaceRS = this._frontFaceRS;
            }

            if (allowPicking) {
                if (twoPasses) {
                    rs = clone(renderState, false);
                    rs.cull = {
                        enabled : false
                    };
                    this._pickRS = context.createRenderState(rs);
                } else {
                    this._pickRS = this._frontFaceRS;
                }
            } else {
                rs = clone(renderState, false);
                rs.colorMask = {
                    red : false,
                    green : false,
                    blue : false,
                    alpha : false
                };

                if (twoPasses) {
                    rs.cull = {
                        enabled : false
                    };
                    this._pickRS = context.createRenderState(rs);
                } else {
                    this._pickRS = context.createRenderState(rs);
                }
            }
        }

        if (createSP) {
            var vs = createColumbusViewShader(this, appearance.vertexShaderSource);
            vs = appendShow(this, vs);
            var fs = appearance.getFragmentShaderSource();

            this._sp = context.replaceShaderProgram(this._sp, vs, fs, attributeLocations);
            validateShaderMatching(this._sp, attributeLocations);

            if (allowPicking) {
                var pickFS = createShaderSource({ sources : [fs], pickColorQualifier : 'varying' });
                this._pickSP = context.replaceShaderProgram(this._pickSP, createPickVertexShaderSource(vs), pickFS, attributeLocations);
            } else {
                this._pickSP = context.createShaderProgram(vs, fs, attributeLocations);
            }

            validateShaderMatching(this._pickSP, attributeLocations);
        }

        var colorCommands = this._colorCommands;
        var pickCommands = this._pickCommands;

        if (createRS || createSP) {
            var uniforms = (defined(material)) ? material._uniforms : undefined;
            var pass = translucent ? Pass.TRANSLUCENT : Pass.OPAQUE;

            colorCommands.length = this._va.length * (twoPasses ? 2 : 1);
            pickCommands.length = this._va.length;

            length = colorCommands.length;
            var m = 0;
            var vaIndex = 0;
            for (i = 0; i < length; ++i) {
                if (twoPasses) {
                    colorCommand = colorCommands[i];
                    if (!defined(colorCommand)) {
                        colorCommand = colorCommands[i] = new DrawCommand({
                            owner : this,
                            primitiveType : this._primitiveType
                        });
                    }
                    colorCommand.vertexArray = this._va[vaIndex];
                    colorCommand.renderState = this._backFaceRS;
                    colorCommand.shaderProgram = this._sp;
                    colorCommand.uniformMap = uniforms;
                    colorCommand.pass = pass;

                    ++i;
                }

                colorCommand = colorCommands[i];
                if (!defined(colorCommand)) {
                    colorCommand = colorCommands[i] = new DrawCommand({
                        owner : this,
                        primitiveType : this._primitiveType
                    });
                }
                colorCommand.vertexArray = this._va[vaIndex];
                colorCommand.renderState = this._frontFaceRS;
                colorCommand.shaderProgram = this._sp;
                colorCommand.uniformMap = uniforms;
                colorCommand.pass = pass;

                pickCommand = pickCommands[m];
                if (!defined(pickCommand)) {
                    pickCommand = pickCommands[m] = new DrawCommand({
                        owner : this,
                        primitiveType : this._primitiveType
                    });
                }
                pickCommand.vertexArray = this._va[vaIndex];
                pickCommand.renderState = this._pickRS;
                pickCommand.shaderProgram = this._pickSP;
                pickCommand.uniformMap = uniforms;
                pickCommand.pass = pass;
                ++m;

                ++vaIndex;
            }
        }

        // Update per-instance attributes
        if (this._dirtyAttributes.length > 0) {
            attributes = this._dirtyAttributes;
            length = attributes.length;
            for (i = 0; i < length; ++i) {
                attribute = attributes[i];
                var value = attribute.value;
                var indices = attribute.indices;
                var indicesLength = indices.length;
                for (j = 0; j < indicesLength; ++j) {
                    index = indices[j];
                    var offset = index.offset;
                    var count = index.count;

                    var vaAttribute = index.attribute;
                    var componentDatatype = vaAttribute.componentDatatype;
                    var componentsPerAttribute = vaAttribute.componentsPerAttribute;

                    var typedArray = ComponentDatatype.createTypedArray(componentDatatype, count * componentsPerAttribute);
                    for (var k = 0; k < count; ++k) {
                        typedArray.set(value, k * componentsPerAttribute);
                    }

                    var offsetInBytes = offset * componentsPerAttribute * ComponentDatatype.getSizeInBytes(componentDatatype);
                    vaAttribute.vertexBuffer.copyFromArrayView(typedArray, offsetInBytes);
                }
                attribute.dirty = false;
            }

            attributes.length = 0;
        }

        if (!Matrix4.equals(this.modelMatrix, this._modelMatrix)) {
            Matrix4.clone(this.modelMatrix, this._modelMatrix);
            this._boundingSphereWC = BoundingSphere.transform(this._boundingSphere, this.modelMatrix, this._boundingSphereWC);
            if (!this.allow3DOnly && defined(this._boundingSphere)) {
                this._boundingSphereCV = BoundingSphere.projectTo2D(this._boundingSphereWC, projection, this._boundingSphereCV);
                this._boundingSphere2D = BoundingSphere.clone(this._boundingSphereCV, this._boundingSphere2D);
                this._boundingSphere2D.center.x = 0.0;
            }
        }

        var boundingSphere;
        if (frameState.mode === SceneMode.SCENE3D) {
            boundingSphere = this._boundingSphereWC;
        } else if (frameState.mode === SceneMode.COLUMBUS_VIEW) {
            boundingSphere = this._boundingSphereCV;
        } else if (frameState.mode === SceneMode.SCENE2D && defined(this._boundingSphere2D)) {
            boundingSphere = this._boundingSphere2D;
        } else if (defined(this._boundingSphereWC) && defined(this._boundingSphereCV)) {
            boundingSphere = BoundingSphere.union(this._boundingSphereWC, this._boundingSphereCV);
        }

        var passes = frameState.passes;
        if (passes.render) {
            length = colorCommands.length;
            for (i = 0; i < length; ++i) {
                colorCommands[i].modelMatrix = this.modelMatrix;
                colorCommands[i].boundingVolume = boundingSphere;
                colorCommands[i].debugShowBoundingVolume = this.debugShowBoundingVolume;

                commandList.push(colorCommands[i]);
            }
        }

        if (passes.pick) {
            length = pickCommands.length;
            for (i = 0; i < length; ++i) {
                pickCommands[i].modelMatrix = this.modelMatrix;
                pickCommands[i].boundingVolume = boundingSphere;

                commandList.push(pickCommands[i]);
            }
        }
    };

    function createGetFunction(name, perInstanceAttributes) {
        return function() {
            return perInstanceAttributes[name].value;
        };
    }

    function createSetFunction(name, perInstanceAttributes, dirtyList) {
        return function (value) {
            //>>includeStart('debug', pragmas.debug);
            if (!defined(value) || !defined(value.length) || value.length < 1 || value.length > 4) {
                throw new DeveloperError('value must be and array with length between 1 and 4.');
            }
            //>>includeEnd('debug');

            var attribute = perInstanceAttributes[name];
            attribute.value = value;
            if (!attribute.dirty) {
                dirtyList.push(attribute);
                attribute.dirty = true;
            }
        };
    }

    /**
     * Returns the modifiable per-instance attributes for a {@link GeometryInstance}.
     *
     * @param {Object} id The id of the {@link GeometryInstance}.
     * @returns {Object} The typed array in the attribute's format or undefined if the is no instance with id.
     *
     * @exception {DeveloperError} must call update before calling getGeometryInstanceAttributes.
     *
     * @example
     * var attributes = primitive.getGeometryInstanceAttributes('an id');
     * attributes.color = C.ColorGeometryInstanceAttribute.toValue(C.Color.AQUA);
     * attributes.show = C.ShowGeometryInstanceAttribute.toValue(true);
     */
    Primitive.prototype.getGeometryInstanceAttributes = function(id) {
        //>>includeStart('debug', pragmas.debug);
        if (!defined(id)) {
            throw new DeveloperError('id is required');
        }
        if (!defined(this._perInstanceAttributeLocations)) {
            throw new DeveloperError('must call update before calling getGeometryInstanceAttributes');
        }
        //>>includeEnd('debug');

        var index = -1;
        var lastIndex = this._lastPerInstanceAttributeIndex;
        var ids = this._instanceIds;
        var length = ids.length;
        for (var i = 0; i < length; ++i) {
            var curIndex = (lastIndex + i) % length;
            if (id === ids[curIndex]) {
                index = curIndex;
                break;
            }
        }

        if (index === -1) {
            return undefined;
        }

        var perInstanceAttributes = this._perInstanceAttributeLocations[index];
        var attributes = {};
        var properties = {};
        var hasProperties = false;

        for (var name in perInstanceAttributes) {
            if (perInstanceAttributes.hasOwnProperty(name)) {
                hasProperties = true;
                properties[name] = {
                    get : createGetFunction(name, perInstanceAttributes),
                    set : createSetFunction(name, perInstanceAttributes, this._dirtyAttributes)
                };
            }
        }

        if (hasProperties) {
            defineProperties(attributes, properties);
        }

        this._lastPerInstanceAttributeIndex = index;

        return attributes;
    };

    /**
     * Returns true if this object was destroyed; otherwise, false.
     * <p>
     * If this object was destroyed, it should not be used; calling any function other than
     * <code>isDestroyed</code> will result in a {@link DeveloperError} exception.
     * </p>
     *
     * @returns {Boolean} <code>true</code> if this object was destroyed; otherwise, <code>false</code>.
     *
     * @see Primitive#destroy
     */
    Primitive.prototype.isDestroyed = function() {
        return false;
    };

    /**
     * Destroys the WebGL resources held by this object.  Destroying an object allows for deterministic
     * release of WebGL resources, instead of relying on the garbage collector to destroy this object.
     * <p>
     * Once an object is destroyed, it should not be used; calling any function other than
     * <code>isDestroyed</code> will result in a {@link DeveloperError} exception.  Therefore,
     * assign the return value (<code>undefined</code>) to the object as done in the example.
     * </p>
     *
     * @returns {undefined}
     *
     * @exception {DeveloperError} This object was destroyed, i.e., destroy() was called.
     *
     * @see Primitive#isDestroyed
     *
     * @example
     * e = e && e.destroy();
     */
    Primitive.prototype.destroy = function() {
        var length;
        var i;

        this._sp = this._sp && this._sp.destroy();
        this._pickSP = this._pickSP && this._pickSP.destroy();

        var va = this._va;
        length = va.length;
        for (i = 0; i < length; ++i) {
            va[i].destroy();
        }
        this._va = undefined;

        var pickIds = this._pickIds;
        length = pickIds.length;
        for (i = 0; i < length; ++i) {
            pickIds[i].destroy();
        }
        this._pickIds = undefined;

        return destroyObject(this);
    };

    return Primitive;
});<|MERGE_RESOLUTION|>--- conflicted
+++ resolved
@@ -137,13 +137,8 @@
      *     vertexFormat : C.VertexFormat.POSITION_AND_NORMAL,
      *     radii : new C.Cartesian3(500000.0, 500000.0, 1000000.0)
      *   }),
-<<<<<<< HEAD
      *   modelMatrix : C.Matrix4.multiplyByTranslation(C.Transforms.eastNorthUpToFixedFrame(
-     *     C.Cartesian3.fromDegrees(-95.59777, 40.03883)), new C.Cartesian3(0.0, 0.0, 500000.0)),
-=======
-     *   modelMatrix : Matrix4.multiplyByTranslation(Cesium.Transforms.eastNorthUpToFixedFrame(
-     *     Cesium.Cartesian3.fromDegrees(-95.59777, 40.03883)), new Cesium.Cartesian3(0.0, 0.0, 500000.0), new Matrix4()),
->>>>>>> d8b8e55c
+     *     C.Cartesian3.fromDegrees(-95.59777, 40.03883)), new C.Cartesian3(0.0, 0.0, 500000.0), new C.Matrix4()),
      *   id : 'ellipsoid',
      *   attribute : {
      *     color : C.ColorGeometryInstanceAttribute.fromColor(C.Color.AQUA)
@@ -162,13 +157,8 @@
      *         vertexFormat : C.VertexFormat.POSITION_AND_NORMAL,
      *         radii : new C.Cartesian3(500000.0, 500000.0, 1000000.0)
      *       })),
-<<<<<<< HEAD
      *       modelMatrix : C.Matrix4.multiplyByTranslation(C.Transforms.eastNorthUpToFixedFrame(
-     *         C.Cartesian3.fromDegrees(-95.59777, 40.03883)), new C.Cartesian3(0.0, 0.0, 500000.0)),
-=======
-     *       modelMatrix : Cesium.Matrix4.multiplyByTranslation(Cesium.Transforms.eastNorthUpToFixedFrame(
-     *         Cesium.Cartesian3.fromDegrees(-95.59777, 40.03883)), new Cesium.Cartesian3(0.0, 0.0, 500000.0), new Matrix4()),
->>>>>>> d8b8e55c
+     *         C.Cartesian3.fromDegrees(-95.59777, 40.03883)), new C.Cartesian3(0.0, 0.0, 500000.0), new C.Matrix4()),
      *       id : 'ellipsoid',
      *       attribute : {
      *         color : C.ColorGeometryInstanceAttribute.fromColor(C.Color.AQUA)
