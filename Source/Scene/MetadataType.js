import Check from "../Core/Check.js";
import DeveloperError from "../Core/DeveloperError.js";
import FeatureDetection from "../Core/FeatureDetection.js";

/**
 * An enum of metadata types.
 *
 * @enum MetadataType
<<<<<<< HEAD
 *
 * @private
=======
>>>>>>> f3699c70
 */
var MetadataType = {
  INT8: "INT8",
  UINT8: "UINT8",
  INT16: "INT16",
  UINT16: "UINT16",
  INT32: "INT32",
  UINT32: "UINT32",
  INT64: "INT64",
  UINT64: "UINT64",
  FLOAT32: "FLOAT32",
  FLOAT64: "FLOAT64",
  BOOLEAN: "BOOLEAN",
  STRING: "STRING",
  ENUM: "ENUM",
  ARRAY: "ARRAY",
};

/**
 * Gets the minimum value for the numeric type.
 * <p>
 * Returns a BigInt for the INT64 and UINT64 types if BigInt is supported on this platform.
 * Otherwise an approximate number is returned.
 * </p>
 *
 * @param {MetadataType} type The type.
 * @returns {Number|BigInt} The minimum value.
 *
 * @exception {DeveloperError} type must be a numeric type
 *
 * @private
 */
MetadataType.getMinimum = function (type) {
  //>>includeStart('debug', pragmas.debug);
  if (!MetadataType.isNumericType(type)) {
    throw new DeveloperError("type must be a numeric type");
  }
  //>>includeEnd('debug');

  switch (type) {
    case MetadataType.INT8:
      return -128;
    case MetadataType.UINT8:
      return 0;
    case MetadataType.INT16:
      return -32768;
    case MetadataType.UINT16:
      return 0;
    case MetadataType.INT32:
      return -2147483648;
    case MetadataType.UINT32:
      return 0;
    case MetadataType.INT64:
      if (FeatureDetection.supportsBigInt()) {
        return BigInt("-9223372036854775808"); // eslint-disable-line
      }
      return -Math.pow(2, 63);
    case MetadataType.UINT64:
      if (FeatureDetection.supportsBigInt()) {
        return BigInt(0); // eslint-disable-line
      }
      return 0;
    case MetadataType.FLOAT32:
      // Maximum 32-bit floating point number. This value will be converted to the nearest 64-bit Number
      return -340282346638528859811704183484516925440.0;
    case MetadataType.FLOAT64:
      return -Number.MAX_VALUE;
  }
};

/**
 * Gets the maximum value for the numeric type.
 * <p>
 * Returns a BigInt for the INT64 and UINT64 types if BigInt is supported on this platform.
 * Otherwise an approximate number is returned.
 * </p>
 *
 * @param {MetadataType} type The type.
 * @returns {Number|BigInt} The maximum value.
 *
 * @exception {DeveloperError} type must be a numeric type
 *
 * @private
 */
MetadataType.getMaximum = function (type) {
  //>>includeStart('debug', pragmas.debug);
  if (!MetadataType.isNumericType(type)) {
    throw new DeveloperError("type must be a numeric type");
  }
  //>>includeEnd('debug');

  switch (type) {
    case MetadataType.INT8:
      return 127;
    case MetadataType.UINT8:
      return 255;
    case MetadataType.INT16:
      return 32767;
    case MetadataType.UINT16:
      return 65535;
    case MetadataType.INT32:
      return 2147483647;
    case MetadataType.UINT32:
      return 4294967295;
    case MetadataType.INT64:
      if (FeatureDetection.supportsBigInt()) {
        // Need to initialize with a string otherwise the value will be 9223372036854775808
        return BigInt("9223372036854775807"); // eslint-disable-line
      }
      return Math.pow(2, 63) - 1;
    case MetadataType.UINT64:
      if (FeatureDetection.supportsBigInt()) {
        // Need to initialize with a string otherwise the value will be 18446744073709551616
        return BigInt("18446744073709551615"); // eslint-disable-line
      }
      return Math.pow(2, 64) - 1;
    case MetadataType.FLOAT32:
      // Maximum 32-bit floating point number
      return 340282346638528859811704183484516925440.0;
    case MetadataType.FLOAT64:
      return Number.MAX_VALUE;
  }
};

/**
 * Returns whether the type is a numeric type.
 *
 * @param {MetadataType} type The type.
 * @returns {Boolean} Whether the type is a numeric type.
 *
 * @private
 */
MetadataType.isNumericType = function (type) {
  //>>includeStart('debug', pragmas.debug);
  Check.typeOf.string("type", type);
  //>>includeEnd('debug');

  switch (type) {
    case MetadataType.INT8:
    case MetadataType.UINT8:
    case MetadataType.INT16:
    case MetadataType.UINT16:
    case MetadataType.INT32:
    case MetadataType.UINT32:
    case MetadataType.INT64:
    case MetadataType.UINT64:
    case MetadataType.FLOAT32:
    case MetadataType.FLOAT64:
      return true;
    default:
      return false;
  }
};

/**
 * Returns whether the type is an integer type.
 *
 * @param {MetadataType} type The type.
 * @returns {Boolean} Whether the type is an integer type.
 *
 * @private
 */
MetadataType.isIntegerType = function (type) {
  //>>includeStart('debug', pragmas.debug);
  Check.typeOf.string("type", type);
  //>>includeEnd('debug');

  switch (type) {
    case MetadataType.INT8:
    case MetadataType.UINT8:
    case MetadataType.INT16:
    case MetadataType.UINT16:
    case MetadataType.INT32:
    case MetadataType.UINT32:
    case MetadataType.INT64:
    case MetadataType.UINT64:
      return true;
    default:
      return false;
  }
};

/**
 * Returns whether the type is an unsigned integer type.
 *
 * @param {MetadataType} type The type.
 * @returns {Boolean} Whether the type is an unsigned integer type.
 *
 * @private
 */
MetadataType.isUnsignedIntegerType = function (type) {
  //>>includeStart('debug', pragmas.debug);
  Check.typeOf.string("type", type);
  //>>includeEnd('debug');

  switch (type) {
    case MetadataType.UINT8:
    case MetadataType.UINT16:
    case MetadataType.UINT32:
    case MetadataType.UINT64:
      return true;
    default:
      return false;
  }
};

/**
 * Normalizes signed integers to the range [-1.0, 1.0] and unsigned integers to
 * the range [0.0, 1.0].
 * <p>
 * value may be a BigInt for the INT64 and UINT64 types. The value is converted
 * to a 64-bit floating point number during normalization which may result in
 * small precision differences.
 * </p>
 *
 * @param {Number|BigInt} value The integer value.
 * @param {MetadataType} type The type.
 * @returns {Number} The normalized value.
 *
 * @exception {DeveloperError} value must be a number or a BigInt
 * @exception {DeveloperError} type must be an integer type
 *
 * @private
 */
MetadataType.normalize = function (value, type) {
  //>>includeStart('debug', pragmas.debug);
  if (typeof value !== "number" && typeof value !== "bigint") {
    throw new DeveloperError("value must be a number or a BigInt");
  }
  if (!MetadataType.isIntegerType(type)) {
    throw new DeveloperError("type must be an integer type");
  }
  //>>includeEnd('debug');

  if (value >= 0) {
    return Math.min(Number(value) / Number(MetadataType.getMaximum(type)), 1.0);
  }

  return -Math.min(Number(value) / Number(MetadataType.getMinimum(type)), 1.0);
};

/**
 * Unnormalizes signed numbers in the range [-1.0, 1.0] to signed integers and
 * unsigned numbers in the range [0.0, 1.0] to unsigned integers. Values outside
 * the range are clamped to the range.
 * <p>
 * Returns a BigInt for the INT64 and UINT64 types if BigInt is supported on this platform.
 * </p>
 *
 * @param {Number} value The normalized value.
 * @param {MetadataType} type The type.
 * @returns {Number|BigInt} The integer value.
 *
 * @exception {DeveloperError} type must be an integer type
 *
 * @private
 */
MetadataType.unnormalize = function (value, type) {
  //>>includeStart('debug', pragmas.debug);
  Check.typeOf.number("value", value);
  if (!MetadataType.isIntegerType(type)) {
    throw new DeveloperError("type must be an integer type");
  }
  //>>includeEnd('debug');

  var min = MetadataType.getMinimum(type);
  var max = MetadataType.getMaximum(type);

  if (value >= 0.0) {
    value = value * Number(max);
  } else {
    value = -value * Number(min);
  }

  if (
    (type === MetadataType.INT64 || type === MetadataType.UINT64) &&
    FeatureDetection.supportsBigInt()
  ) {
    value = BigInt(value); // eslint-disable-line
  }

  if (value > max) {
    return max;
  }

  if (value < min) {
    return min;
  }

  return value;
};

export default Object.freeze(MetadataType);<|MERGE_RESOLUTION|>--- conflicted
+++ resolved
@@ -6,11 +6,6 @@
  * An enum of metadata types.
  *
  * @enum MetadataType
-<<<<<<< HEAD
- *
- * @private
-=======
->>>>>>> f3699c70
  */
 var MetadataType = {
   INT8: "INT8",
