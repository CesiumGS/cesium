--- conflicted
+++ resolved
@@ -136,6 +136,14 @@
   this.cameraUnderground = false;
 
   /**
+   * The {@link GlobeTranslucency} object used by the scene.
+   *
+   * @type {GlobeTranslucency}
+   * @default undefined
+   */
+  this.globeTranslucency = undefined;
+
+  /**
    * The culling volume.
    *
    * @type {CullingVolume}
@@ -269,414 +277,8 @@
      * @type {Number}
      * @default undefined
      */
-<<<<<<< HEAD
-    function FrameState(context, creditDisplay, jobScheduler) {
-        /**
-         * The rendering context.
-         *
-         * @type {Context}
-         */
-        this.context = context;
-
-        /**
-         * An array of rendering commands.
-         *
-         * @type {DrawCommand[]}
-         */
-        this.commandList = [];
-
-        /**
-         * An array of shadow maps.
-         * @type {ShadowMap[]}
-         */
-        this.shadowMaps = [];
-
-        /**
-         * The BRDF look up texture generator used for image-based lighting for PBR models
-         * @type {BrdfLutGenerator}
-         */
-        this.brdfLutGenerator = undefined;
-
-        /**
-         * The environment map used for image-based lighting for PBR models
-         * @type {CubeMap}
-         */
-        this.environmentMap = undefined;
-
-        /**
-         * The spherical harmonic coefficients used for image-based lighting for PBR models.
-         * @type {Cartesian3[]}
-         */
-        this.sphericalHarmonicCoefficients = undefined;
-
-        /**
-         * The specular environment atlas used for image-based lighting for PBR models.
-         * @type {Texture}
-         */
-        this.specularEnvironmentMaps = undefined;
-
-        /**
-         * The maximum level-of-detail of the specular environment atlas used for image-based lighting for PBR models.
-         * @type {Number}
-         */
-        this.specularEnvironmentMapsMaximumLOD = undefined;
-
-        /**
-         * The current mode of the scene.
-         *
-         * @type {SceneMode}
-         * @default {@link SceneMode.SCENE3D}
-         */
-        this.mode = SceneMode.SCENE3D;
-
-        /**
-         * The current morph transition time between 2D/Columbus View and 3D,
-         * with 0.0 being 2D or Columbus View and 1.0 being 3D.
-         *
-         * @type {Number}
-         */
-        this.morphTime = SceneMode.getMorphTime(SceneMode.SCENE3D);
-
-        /**
-         * The current frame number.
-         *
-         * @type {Number}
-         * @default 0
-         */
-        this.frameNumber = 0;
-
-        /**
-         * <code>true</code> if a new frame has been issued and the frame number has been updated.
-         *
-         * @type {Boolean}
-         * @default false
-         */
-        this.newFrame = false;
-
-        /**
-         * The scene's current time.
-         *
-         * @type {JulianDate}
-         * @default undefined
-         */
-        this.time = undefined;
-
-        /**
-         * The job scheduler.
-         *
-         * @type {JobScheduler}
-         */
-        this.jobScheduler = jobScheduler;
-
-        /**
-         * The map projection to use in 2D and Columbus View modes.
-         *
-         * @type {MapProjection}
-         * @default undefined
-         */
-        this.mapProjection = undefined;
-
-        /**
-         * The current camera.
-         *
-         * @type {Camera}
-         * @default undefined
-         */
-        this.camera = undefined;
-
-        /**
-         * Whether the camera is underground.
-         *
-         * @type {Boolean}
-         * @default false
-         */
-        this.cameraUnderground = false;
-
-        /**
-         * The {@link GlobeTranslucency} object used by the scene.
-         *
-         * @type {GlobeTranslucency}
-         * @default undefined
-         */
-        this.globeTranslucency = undefined;
-
-        /**
-         * The culling volume.
-         *
-         * @type {CullingVolume}
-         * @default undefined
-         */
-        this.cullingVolume = undefined;
-
-        /**
-         * The current occluder.
-         *
-         * @type {Occluder}
-         * @default undefined
-         */
-        this.occluder = undefined;
-
-        /**
-         * The maximum screen-space error used to drive level-of-detail refinement.  Higher
-         * values will provide better performance but lower visual quality.
-         *
-         * @type {Number}
-         * @default 2
-         */
-        this.maximumScreenSpaceError = undefined;
-
-        /**
-         * Ratio between a pixel and a density-independent pixel. Provides a standard unit of
-         * measure for real pixel measurements appropriate to a particular device.
-         *
-         * @type {Number}
-         * @default 1.0
-         */
-        this.pixelRatio = 1.0;
-
-        this.passes = {
-            /**
-             * <code>true</code> if the primitive should update for a render pass, <code>false</code> otherwise.
-             *
-             * @type {Boolean}
-             * @default false
-             */
-            render : false,
-
-            /**
-             * <code>true</code> if the primitive should update for a picking pass, <code>false</code> otherwise.
-             *
-             * @type {Boolean}
-             * @default false
-             */
-            pick : false,
-
-            /**
-             * <code>true</code> if the primitive should update for a depth only pass, <code>false</code> otherwise.
-             * @type {Boolean}
-             * @default false
-             */
-            depth : false,
-
-            /**
-             * <code>true</code> if the primitive should update for a per-feature post-process pass, <code>false</code> otherwise.
-             * @type {Boolean}
-             * @default false
-             */
-            postProcess : false,
-
-            /**
-             * <code>true</code> if the primitive should update for an offscreen pass, <code>false</code> otherwise.
-             * @type {Boolean}
-             * @default false
-             */
-            offscreen : false
-        };
-
-        /**
-        * The credit display.
-         *
-        * @type {CreditDisplay}
-        */
-        this.creditDisplay = creditDisplay;
-
-        /**
-         * An array of functions to be called at the end of the frame.  This array
-         * will be cleared after each frame.
-         * <p>
-         * This allows queueing up events in <code>update</code> functions and
-         * firing them at a time when the subscribers are free to change the
-         * scene state, e.g., manipulate the camera, instead of firing events
-         * directly in <code>update</code> functions.
-         * </p>
-         *
-         * @type {FrameState~AfterRenderCallback[]}
-         *
-         * @example
-         * frameState.afterRender.push(function() {
-         *   // take some action, raise an event, etc.
-         * });
-         */
-        this.afterRender = [];
-
-        /**
-         * Gets whether or not to optimized for 3D only.
-         *
-         * @type {Boolean}
-         * @default false
-         */
-        this.scene3DOnly = false;
-
-        this.fog = {
-            /**
-             * <code>true</code> if fog is enabled, <code>false</code> otherwise.
-             * @type {Boolean}
-             * @default false
-             */
-            enabled : false,
-            /**
-             * A positive number used to mix the color and fog color based on camera distance.
-             *
-             * @type {Number}
-             * @default undefined
-             */
-            density : undefined,
-            /**
-             * A scalar used to modify the screen space error of geometry partially in fog.
-             *
-             * @type {Number}
-             * @default undefined
-             */
-            sse : undefined,
-            /**
-             * The minimum brightness of terrain with fog applied.
-             *
-             * @type {Number}
-             * @default undefined
-             */
-            minimumBrightness : undefined
-        };
-
-        /**
-         * A scalar used to exaggerate the terrain.
-         * @type {Number}
-         * @default 1.0
-         */
-        this.terrainExaggeration = 1.0;
-
-        this.shadowState = {
-            /**
-             * Whether there are any active shadow maps this frame.
-             * @type {Boolean}
-             */
-            shadowsEnabled : true,
-
-            /**
-             * Whether there are any active shadow maps that originate from light sources. Does not
-             * include shadow maps that are used for analytical purposes.
-             */
-            lightShadowsEnabled : true,
-
-            /**
-             * All shadow maps that are enabled this frame.
-             */
-            shadowMaps : [],
-
-            /**
-             * Shadow maps that originate from light sources. Does not include shadow maps that are used for
-             * analytical purposes. Only these shadow maps will be used to generate receive shadows shaders.
-             */
-            lightShadowMaps : [],
-
-            /**
-             * The near plane of the scene's frustum commands. Used for fitting cascaded shadow maps.
-             * @type {Number}
-             */
-            nearPlane : 1.0,
-
-            /**
-             * The far plane of the scene's frustum commands. Used for fitting cascaded shadow maps.
-             * @type {Number}
-             */
-            farPlane : 5000.0,
-
-            /**
-             * The size of the bounding volume that is closest to the camera. This is used to place more shadow detail near the object.
-             * @type {Number}
-             */
-            closestObjectSize : 1000.0,
-
-            /**
-             * The time when a shadow map was last dirty
-             * @type {Number}
-             */
-            lastDirtyTime : 0,
-
-            /**
-             * Whether the shadows maps are out of view this frame
-             * @type {Boolean}
-             */
-            outOfView : true
-        };
-
-        /**
-        * The position of the splitter to use when rendering imagery layers on either side of a splitter.
-        * This value should be between 0.0 and 1.0 with 0 being the far left of the viewport and 1 being the far right of the viewport.
-        * @type {Number}
-        * @default 0.0
-        */
-        this.imagerySplitPosition = 0.0;
-
-        /**
-         * Distances to the near and far planes of the camera frustums
-         * @type {Number[]}
-         * @default []
-         */
-        this.frustumSplits = [];
-
-        /**
-         * The current scene background color
-         *
-         * @type {Color}
-         */
-        this.backgroundColor = undefined;
-
-        /**
-         * The light used to shade the scene.
-         *
-         * @type {Light}
-         */
-        this.light = undefined;
-
-        /**
-         * The distance from the camera at which to disable the depth test of billboards, labels and points
-         * to, for example, prevent clipping against terrain. When set to zero, the depth test should always
-         * be applied. When less than zero, the depth test should never be applied.
-         * @type {Number}
-         */
-        this.minimumDisableDepthTestDistance = undefined;
-
-        /**
-         * When <code>false</code>, 3D Tiles will render normally. When <code>true</code>, classified 3D Tile geometry will render normally and
-         * unclassified 3D Tile geometry will render with the color multiplied with {@link FrameState#invertClassificationColor}.
-         * @type {Boolean}
-         * @default false
-         */
-        this.invertClassification = false;
-
-        /**
-         * The highlight color of unclassified 3D Tile geometry when {@link FrameState#invertClassification} is <code>true</code>.
-         * @type {Color}
-         */
-        this.invertClassificationColor = undefined;
-
-        /**
-         * Whether or not the scene uses a logarithmic depth buffer.
-         *
-         * @type {Boolean}
-         * @default false
-         */
-        this.useLogDepth = false;
-
-        /**
-         * Additional state used to update 3D Tilesets.
-         *
-         * @type {Cesium3DTilePassState}
-         */
-        this.tilesetPassState = undefined;
-
-        /**
-         * The minimum terrain height out of all rendered terrain tiles. Used to improve culling for objects underneath the ellipsoid but above terrain.
-         *
-         * @type {Number}
-         * @default 0.0
-         */
-        this.minimumTerrainHeight = 0.0;
-    }
-=======
     minimumBrightness: undefined,
   };
->>>>>>> 2fd0e8f7
 
   /**
    * A scalar used to exaggerate the terrain.
