--- conflicted
+++ resolved
@@ -147,17 +147,10 @@
 };
 
 /**
-<<<<<<< HEAD
- * Returns whether a property with the given semantic exists.
- *
- * @param {String} semantic The case-sensitive semantic of the property.
- * @returns {Boolean} Whether a property with the given semantic exists.
-=======
  * Returns whether the feature has a property with the given semantic.
  *
  * @param {String} semantic The case-sensitive semantic of the property.
  * @returns {Boolean} Whether the feature has a property with the given semantic.
->>>>>>> c4f748e5
  * @private
  */
 FeatureTable.prototype.hasPropertyBySemantic = function (index, semantic) {
@@ -413,14 +406,11 @@
 
 /**
  * Returns a typed array containing the property values for the property with the given semantic.
-<<<<<<< HEAD
-=======
  * <p>
  * This only operates on the underlying {@link MetadataTable} (if present) as
  * {@link JsonMetadataTable} and {@link BatchTableHierarchy} do not have
  * semantics.
  * </p>
->>>>>>> c4f748e5
  *
  * @param {String} semantic The case-sensitive semantic of the property.
  * @returns {*} The typed array containing the property values or <code>undefined</code> if the property values are not stored in a typed array.
