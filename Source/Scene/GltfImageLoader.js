import Check from "../Core/Check.js";
import defaultValue from "../Core/defaultValue.js";
import defined from "../Core/defined.js";
import loadCRN from "../Core/loadCRN.js";
import loadImageFromTypedArray from "../Core/loadImageFromTypedArray.js";
import loadKTX from "../Core/loadKTX.js";
import RuntimeError from "../Core/RuntimeError.js";
import when from "../ThirdParty/when.js";
import GltfLoaderUtil from "./GltfLoaderUtil.js";
import ResourceLoader from "./ResourceLoader.js";
import ResourceLoaderState from "./ResourceLoaderState.js";

/**
 * Loads a glTF image.
 * <p>
 * Implements the {@link ResourceLoader} interface.
 * </p>
 *
 * @alias GltfImageLoader
 * @constructor
 * @augments ResourceLoader
 *
 * @param {Object} options Object with the following properties:
 * @param {ResourceCache} options.resourceCache The {@link ResourceCache} (to avoid circular dependencies).
 * @param {Object} options.gltf The glTF JSON.
 * @param {Number} options.imageId The image ID.
 * @param {Resource} options.gltfResource The {@link Resource} containing the glTF.
 * @param {Resource} options.baseResource The {@link Resource} that paths in the glTF JSON are relative to.
 * @param {SupportedImageFormats} options.supportedImageFormats The supported image formats.
 * @param {String} [options.cacheKey] The cache key of the resource.
 *
 * @private
 */
export default function GltfImageLoader(options) {
  options = defaultValue(options, defaultValue.EMPTY_OBJECT);
  var resourceCache = options.resourceCache;
  var gltf = options.gltf;
  var imageId = options.imageId;
  var gltfResource = options.gltfResource;
  var baseResource = options.baseResource;
  var supportedImageFormats = options.supportedImageFormats;
  var cacheKey = options.cacheKey;

  //>>includeStart('debug', pragmas.debug);
  Check.typeOf.func("options.resourceCache", resourceCache);
  Check.typeOf.object("options.gltf", gltf);
  Check.typeOf.number("options.imageId", imageId);
  Check.typeOf.object("options.gltfResource", gltfResource);
  Check.typeOf.object("options.baseResource", baseResource);
  Check.typeOf.object("options.supportedImageFormats", supportedImageFormats);
  //>>includeEnd('debug');

  var results = GltfLoaderUtil.getImageUriOrBufferView({
    gltf: gltf,
    imageId: imageId,
    supportedImageFormats: supportedImageFormats,
  });

  var bufferViewId = results.bufferViewId;
  var uri = results.uri;

  this._resourceCache = resourceCache;
  this._gltfResource = gltfResource;
  this._baseResource = baseResource;
  this._gltf = gltf;
  this._bufferViewId = bufferViewId;
  this._uri = uri;
  this._cacheKey = cacheKey;
  this._bufferViewLoader = undefined;
  this._image = undefined;
  this._state = ResourceLoaderState.UNLOADED;
  this._promise = when.defer();
}

if (defined(Object.create)) {
  GltfImageLoader.prototype = Object.create(ResourceLoader.prototype);
  GltfImageLoader.prototype.constructor = GltfImageLoader;
}

Object.defineProperties(GltfImageLoader.prototype, {
  /**
   * A promise that resolves to the resource when the resource is ready.
   *
   * @memberof GltfImageLoader.prototype
   *
   * @type {Promise.<GltfImageLoader>}
   * @readonly
   * @private
   */
  promise: {
    get: function () {
      return this._promise.promise;
    },
  },
  /**
   * The cache key of the resource.
   *
   * @memberof GltfImageLoader.prototype
   *
   * @type {String}
   * @readonly
   * @private
   */
  cacheKey: {
    get: function () {
      return this._cacheKey;
    },
  },
  /**
   * The image.
   *
   * @memberof GltfImageLoader.prototype
   *
   * @type {Image|ImageBitmap|CompressedTextureBuffer}
   * @readonly
   * @private
   */
  image: {
    get: function () {
      return this._image;
    },
  },
});

/**
 * Loads the resource.
 * @private
 */
GltfImageLoader.prototype.load = function () {
  if (defined(this._bufferViewId)) {
    loadFromBufferView(this);
  } else {
    loadFromUri(this);
  }
};

function loadFromBufferView(imageLoader) {
  var resourceCache = imageLoader._resourceCache;
  var bufferViewLoader = resourceCache.loadBufferView({
    gltf: imageLoader._gltf,
    bufferViewId: imageLoader._bufferViewId,
    gltfResource: imageLoader._gltfResource,
    baseResource: imageLoader._baseResource,
  });

  imageLoader._bufferViewLoader = bufferViewLoader;
  imageLoader._state = ResourceLoaderState.LOADING;

  bufferViewLoader.promise
    .then(function () {
      if (imageLoader.isDestroyed()) {
        return;
      }

      var typedArray = bufferViewLoader.typedArray;
      return loadImageFromBufferTypedArray(typedArray).then(function (image) {
        if (imageLoader.isDestroyed()) {
          return;
        }

        // Unload everything except the image
        imageLoader.unload();

        imageLoader._image = image;
        imageLoader._state = ResourceLoaderState.READY;
        imageLoader._promise.resolve(imageLoader);
      });
    })
    .otherwise(function (error) {
      if (imageLoader.isDestroyed()) {
        return;
      }
      handleError(imageLoader, error, "Failed to load embedded image");
    });
}

function loadFromUri(imageLoader) {
  var baseResource = imageLoader._baseResource;
  var uri = imageLoader._uri;
  var resource = baseResource.getDerivedResource({
    url: uri,
  });
  imageLoader._state = ResourceLoaderState.LOADING;
  loadImageFromUri(resource)
    .then(function (image) {
      if (imageLoader.isDestroyed()) {
        return;
      }

      // Unload everything except the image
      imageLoader.unload();

      imageLoader._image = image;
      imageLoader._state = ResourceLoaderState.READY;
      imageLoader._promise.resolve(imageLoader);
    })
    .otherwise(function (error) {
      if (imageLoader.isDestroyed()) {
        return;
      }
      handleError(imageLoader, error, "Failed to load image: " + uri);
    });
}

function handleError(imageLoader, error, errorMessage) {
  imageLoader.unload();
  imageLoader._state = ResourceLoaderState.FAILED;
  imageLoader._promise.reject(imageLoader.getError(errorMessage, error));
}

function getMimeTypeFromTypedArray(typedArray) {
  var header = typedArray.subarray(0, 2);
  var webpHeaderRIFFChars = typedArray.subarray(0, 4);
  var webpHeaderWEBPChars = typedArray.subarray(8, 12);

  if (header[0] === 0xff && header[1] === 0xd8) {
    // See https://en.wikipedia.org/wiki/JPEG_File_Interchange_Format
    return "image/jpeg";
  } else if (header[0] === 0x89 && header[1] === 0x50) {
    // See http://www.libpng.org/pub/png/spec/1.2/PNG-Structure.html
    return "image/png";
  } else if (header[0] === 0xab && header[1] === 0x4b) {
    // See http://github.khronos.org/KTX-Specification/#_identifier
    return "image/ktx";
  } else if (header[0] === 0x48 && header[1] === 0x78) {
    // See https://github.com/BinomialLLC/crunch/blob/671a0648c8a440b4397f1d96ea5cf5700f830417/inc/crn_decomp.h#L268
    return "image/crn";
  } else if (header[0] === 0x73 && header[1] === 0x42) {
    // See https://github.com/BinomialLLC/basis_universal/blob/ed135f03a05de315dd7ec7c1b8ef0589099b3e52/spec/basis_spec.txt#L125
    return "image/basis";
  } else if (
    // See https://developers.google.com/speed/webp/docs/riff_container#webp_file_header
    webpHeaderRIFFChars[0] === 0x52 &&
    webpHeaderRIFFChars[1] === 0x49 &&
    webpHeaderRIFFChars[2] === 0x46 &&
    webpHeaderRIFFChars[3] === 0x46 &&
    webpHeaderWEBPChars[0] === 0x57 &&
    webpHeaderWEBPChars[1] === 0x45 &&
    webpHeaderWEBPChars[2] === 0x42 &&
    webpHeaderWEBPChars[3] === 0x50
  ) {
    return "image/webp";
  }

  throw new RuntimeError("Image format is not recognized");
}

function loadImageFromBufferTypedArray(typedArray) {
  var mimeType = getMimeTypeFromTypedArray(typedArray);
  if (mimeType === "image/ktx") {
    // Resolves to a CompressedTextureBuffer
    return loadKTX(typedArray);
  } else if (mimeType === "image/crn") {
    // Resolves to a CompressedTextureBuffer
    return loadCRN(typedArray);
  }
  // Resolves to an Image or ImageBitmap
  return GltfImageLoader._loadImageFromTypedArray({
    uint8Array: typedArray,
    format: mimeType,
    flipY: false,
    skipColorSpaceConversion: true,
  });
}

var ktxRegex = /(^data:image\/ktx)|(\.ktx$)/i;
var crnRegex = /(^data:image\/crn)|(\.crn$)/i;

function loadImageFromUri(resource) {
  var uri = resource.url;
  if (ktxRegex.test(uri)) {
    // Resolves to a CompressedTextureBuffer
    return loadKTX(resource);
  } else if (crnRegex.test(uri)) {
    // Resolves to a CompressedTextureBuffer
    return loadCRN(resource);
  }
  // Resolves to an ImageBitmap or Image
  return resource.fetchImage({
<<<<<<< HEAD
    skipColorSpaceConversion: true,
=======
    preferImageBitmap: true,
>>>>>>> 4e2ffc4e
  });
}

/**
 * Unloads the resource.
 * @private
 */
GltfImageLoader.prototype.unload = function () {
  if (defined(this._bufferViewLoader)) {
    this._resourceCache.unload(this._bufferViewLoader);
  }

  this._bufferViewLoader = undefined;
  this._uri = undefined; // Free in case the uri is a data uri
  this._image = undefined;
  this._gltf = undefined;
};

//Exposed for testing
GltfImageLoader._loadImageFromTypedArray = loadImageFromTypedArray;<|MERGE_RESOLUTION|>--- conflicted
+++ resolved
@@ -277,11 +277,8 @@
   }
   // Resolves to an ImageBitmap or Image
   return resource.fetchImage({
-<<<<<<< HEAD
     skipColorSpaceConversion: true,
-=======
     preferImageBitmap: true,
->>>>>>> 4e2ffc4e
   });
 }
 
