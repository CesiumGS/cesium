/*global define*/
define([
        '../Core/destroyObject',
        '../Core/BoundingRectangle',
        '../Renderer/PixelFormat',
        './ViewportQuad'
    ], function(
        destroyObject,
        BoundingRectangle,
        PixelFormat,
        ViewportQuad) {
    "use strict";

    /**
     * Draws a display in the top left corner of the scene displaying FPS (frames per second),
     * averaged over 1 second intervals, as well as unaveraged frame time.
     *
     * @alias PerformanceDisplay
     * @constructor
     *
     * @param {Color} [description.fpsColor] The color of the FPS graph.
     * @param {Color} [description.frameTimeColor] The color of the frame time graph.
     * @param {Color} [description.backgroundColor] The color of the background of the display.
     * @param {String} [description.font] The CSS font of the text in the display.
     * @param {BoundingRectangle} [description.rectangle] The position and size of the display, relative to the top left corner.
     *
     * @example
     * scene.getPrimitives().add(new PerformanceDisplay());
     */
    var PerformanceDisplay = function(description) {
        if (typeof description === 'undefined') {
            description = {};
        }

        this._fpsColor = typeof description.fpsColor !== 'undefined' ? description.fpsColor.toCSSColor() : '#e52';
        this._frameTimeColor = typeof description.frameTimeColor !== 'undefined' ? description.frameTimeColor.toCSSColor() : '#de3';
        this._backgroundColor = typeof description.backgroundColor !== 'undefined' ? description.backgroundColor.toCSSColor() : 'rgba(0, 0, 30, 0.9)';
        this._font = typeof description.font !== 'undefined' ? description.font : 'bold 10px Helvetica,Arial,sans-serif';
        this._rectangle = typeof description.rectangle !== 'undefined' ? description.rectangle : new BoundingRectangle(0, 0, 80, 40);

        this._canvas = document.createElement('canvas');
        this._canvas.width = this._rectangle.width;
        this._canvas.height = this._rectangle.height;

        this._canvasContext = this._canvas.getContext('2d');
        this._canvasContext.font = this._font;
        this._canvasContext.lineWidth = 1;

        this._bufferLength = this._rectangle.width;
        this._frameTimeSamples = new Array(this._bufferLength);
        this._fpsSamples = new Array(this._bufferLength);

        for ( var i = 0; i < this._bufferLength; i++) {
            this._frameTimeSamples[i] = this._fpsSamples[i] = 0;
        }

        this._frameTimeIndex = 0;
        this._fpsIndex = 0;
        this._lastFpsSampleTime = undefined;
        this._frameCount = 0;

        this._quad = new ViewportQuad(new BoundingRectangle(0, 0, 0, 0));
        this._quad.enableBlending = true;

        this._time = undefined;
        this._texture = undefined;
        this._viewportHeight = 0;
    };

    /**
     * Update the display.  This function should only be called once per frame, because
     * each call records a frame in the internal buffer and redraws the display.
     */
    PerformanceDisplay.prototype.update = function(context, frameState) {
        if (typeof this._time === 'undefined') {
            //first update
            this._lastFpsSampleTime = this._time = Date.now();
            return;
        }

        var previousTime = this._time;
        var time = this._time = Date.now();

        var frameTime = time - previousTime;
        this._frameTimeSamples[this._frameTimeIndex++] = frameTime;

        if (this._frameTimeIndex >= this._bufferLength) {
            this._frameTimeIndex = 0;
        }

        this._frameCount++;
        var fps = this._fps;
        var fpsElapsedTime = time - this._lastFpsSampleTime;
        if (fpsElapsedTime > 1000) {
            fps = this._fps = this._frameCount * 1000 / fpsElapsedTime | 0;
            this._fpsSamples[this._fpsIndex++] = fps;

            if (this._fpsIndex >= this._bufferLength) {
                this._fpsIndex = 0;
            }

            this._lastFpsSampleTime = time;
            this._frameCount = 0;
        }

        var ctx = this._canvasContext;
        var canvasWidth = this._rectangle.width;
        var canvasHeight = this._rectangle.height;
        ctx.clearRect(0, 0, canvasWidth, canvasHeight);
        ctx.fillStyle = this._backgroundColor;
        ctx.fillRect(0, 0, canvasWidth, canvasHeight);

        if (typeof fps !== 'undefined') {
            ctx.fillStyle = this._fpsColor;
            ctx.textAlign = 'left';
            ctx.fillText(fps + ' FPS', 1, 10);
        }

        ctx.fillStyle = this._frameTimeColor;
        ctx.textAlign = 'right';
        ctx.fillText(frameTime + ' MS', canvasWidth - 1, 10);

        for ( var i = 0; i < this._bufferLength; i++) {
            fps = this._fpsSamples[(i + this._fpsIndex) % this._bufferLength];
            if (fps > 0) {
                this._drawLine(this._fpsColor, i, fps / 100);
            }

            frameTime = this._frameTimeSamples[(i + this._frameTimeIndex) % this._bufferLength];
            if (frameTime > 0) {
                this._drawLine(this._frameTimeColor, i, frameTime / 200);
            }
        }

        if (typeof this._texture === 'undefined') {
            this._texture = context.createTexture2D({
                source : this._canvas,
                pixelFormat : PixelFormat.RGBA
            });
            this._quad.setTexture(this._texture);
        } else {
            this._texture.copyFrom(this._canvas);
        }

        var viewportHeight = context.getViewport().height;
        if (viewportHeight !== this._viewportHeight) {
            this._viewportHeight = viewportHeight;
            this._quad.setRectangle(new BoundingRectangle(this._rectangle.x, viewportHeight - canvasHeight - this._rectangle.y, canvasWidth, canvasHeight));
        }

<<<<<<< HEAD
        this._quad.update(context, frameState);
=======
        return this._quad.update(context, sceneState);
>>>>>>> de61a954
    };

    PerformanceDisplay.prototype._drawLine = function(style, x, valuePercent) {
        var ctx = this._canvasContext;
        var canvasHeight = this._rectangle.height;
        var maxGraphHeight = canvasHeight - 10;

        x = 0.5 + x;
        ctx.beginPath();
        ctx.strokeStyle = style;
        ctx.moveTo(x, canvasHeight);

        var lineHeight = valuePercent * maxGraphHeight;
        if (lineHeight > maxGraphHeight) {
            lineHeight = maxGraphHeight;
        }

        var y = canvasHeight - lineHeight;
        ctx.lineTo(x, y);
        ctx.stroke();
    };

    /**
     * Renders the display.
     */
    PerformanceDisplay.prototype.render = function(context) {
        this._quad.render(context);
    };

    /**
     * Destroys the WebGL resources held by this object.
     */
    PerformanceDisplay.prototype.destroy = function() {
        this._quad = this._quad.destroy();
        return destroyObject(this);
    };

    return PerformanceDisplay;
});<|MERGE_RESOLUTION|>--- conflicted
+++ resolved
@@ -148,11 +148,7 @@
             this._quad.setRectangle(new BoundingRectangle(this._rectangle.x, viewportHeight - canvasHeight - this._rectangle.y, canvasWidth, canvasHeight));
         }
 
-<<<<<<< HEAD
-        this._quad.update(context, frameState);
-=======
-        return this._quad.update(context, sceneState);
->>>>>>> de61a954
+        return this._quad.update(context, frameState);
     };
 
     PerformanceDisplay.prototype._drawLine = function(style, x, valuePercent) {
