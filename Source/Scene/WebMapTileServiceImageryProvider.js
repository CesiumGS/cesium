--- conflicted
+++ resolved
@@ -11,15 +11,12 @@
         '../Core/DeveloperError',
         '../Core/Event',
         '../Core/freezeObject',
-<<<<<<< HEAD
         '../Core/GeographicTilingScheme',
+        '../Core/isArray',
         '../Core/loadJson',
         '../Core/loadText',
         '../Core/loadWithXhr',
         '../Core/loadXML',
-=======
-        '../Core/isArray',
->>>>>>> b2fa6d3e
         '../Core/objectToQuery',
         '../Core/queryToObject',
         '../Core/Rectangle',
@@ -40,15 +37,12 @@
         DeveloperError,
         Event,
         freezeObject,
-<<<<<<< HEAD
         GeographicTilingScheme,
+        isArray,
         loadJson,
         loadText,
         loadWithXhr,
         loadXML,
-=======
-        isArray,
->>>>>>> b2fa6d3e
         objectToQuery,
         queryToObject,
         Rectangle,
