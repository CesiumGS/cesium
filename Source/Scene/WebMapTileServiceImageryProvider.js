--- conflicted
+++ resolved
@@ -22,10 +22,7 @@
         '../Core/WebMercatorTilingScheme',
         '../ThirdParty/Uri',
         '../ThirdParty/when',
-<<<<<<< HEAD
         './GetFeatureInfoFormat',
-=======
->>>>>>> fedfbe38
         './ImageryProvider'
     ], function(
         Cartesian3,
@@ -50,10 +47,7 @@
         WebMercatorTilingScheme,
         Uri,
         when,
-<<<<<<< HEAD
         GetFeatureInfoFormat,
-=======
->>>>>>> fedfbe38
         ImageryProvider) {
     "use strict";
 
@@ -118,7 +112,7 @@
      *     credit : new Cesium.Credit('U. S. Geological Survey')
      * });
      * viewer.imageryLayers.addImageryProvider(shadedRelief2);
-     * 
+     *
      * @see ArcGisMapServerImageryProvider
      * @see BingMapsImageryProvider
      * @see GoogleEarthImageryProvider
@@ -162,12 +156,10 @@
 
         this._rectangle = defaultValue(options.rectangle, this._tilingScheme.rectangle);
 
-<<<<<<< HEAD
         this._enablePickFeatures = defaultValue(options.enablePickFeatures, true);
         this._getFeatureInfoFormats = defaultValue(options.getFeatureInfoFormats, WebMapTileServiceImageryProvider.DefaultGetFeatureInfoFormats);
-=======
+
         this._readyPromise = when.resolve(true);
->>>>>>> fedfbe38
 
         // Check the number of tiles at the minimum level.  If it's more than four,
         // throw an exception, because starting at the higher minimum
