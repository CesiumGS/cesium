<<<<<<< HEAD
import Cartesian3 from '../Core/Cartesian3.js';
import Cartographic from '../Core/Cartographic.js';
=======
>>>>>>> 2461b55f
import combine from '../Core/combine.js';
import Credit from '../Core/Credit.js';
import defaultValue from '../Core/defaultValue.js';
import defined from '../Core/defined.js';
import defineProperties from '../Core/defineProperties.js';
import DeveloperError from '../Core/DeveloperError.js';
import Event from '../Core/Event.js';
import freezeObject from '../Core/freezeObject.js';
<<<<<<< HEAD
import GeographicTilingScheme from '../Core/GeographicTilingScheme.js';
import GetFeatureInfoFormat from './GetFeatureInfoFormat.js';
import isArray from '../Core/isArray.js';
import CesiumMath from '../Core/Math.js';
=======
import isArray from '../Core/isArray.js';
>>>>>>> 2461b55f
import Rectangle from '../Core/Rectangle.js';
import Resource from '../Core/Resource.js';
import WebMercatorTilingScheme from '../Core/WebMercatorTilingScheme.js';
import when from '../ThirdParty/when.js';
import ImageryProvider from './ImageryProvider.js';
import TimeDynamicImagery from './TimeDynamicImagery.js';
<<<<<<< HEAD
import objectToQuery from '../Core/objectToQuery.js';
import queryToObject from '../Core/queryToObject.js';
import Uri from '../ThirdParty/Uri.js';
=======
>>>>>>> 2461b55f

    var defaultParameters = freezeObject({
        service : 'WMTS',
        version : '1.0.0',
        request : 'GetTile'
    });

    /**
     * Provides tiled imagery served by {@link http://www.opengeospatial.org/standards/wmts|WMTS 1.0.0} compliant servers.
     * This provider supports HTTP KVP-encoded and RESTful GetTile requests, but does not yet support the SOAP encoding.
     *
     * @alias WebMapTileServiceImageryProvider
     * @constructor
     *
     * @param {Object} options Object with the following properties:
     * @param {Resource|String} options.url The base URL for the WMTS GetTile operation (for KVP-encoded requests) or the tile-URL template (for RESTful requests). The tile-URL template should contain the following variables: &#123;style&#125;, &#123;TileMatrixSet&#125;, &#123;TileMatrix&#125;, &#123;TileRow&#125;, &#123;TileCol&#125;. The first two are optional if actual values are hardcoded or not required by the server. The &#123;s&#125; keyword may be used to specify subdomains.
     * @param {String} [options.format='image/jpeg'] The MIME type for images to retrieve from the server.
     * @param {String} options.layer The layer name for WMTS requests.
     * @param {String} options.style The style name for WMTS requests.
     * @param {String} options.tileMatrixSetID The identifier of the TileMatrixSet to use for WMTS requests.
     * @param {Array} [options.tileMatrixLabels] A list of identifiers in the TileMatrix to use for WMTS requests, one per TileMatrix level.
     * @param {Clock} [options.clock] A Clock instance that is used when determining the value for the time dimension. Required when options.times is specified.
     * @param {TimeIntervalCollection} [options.times] TimeIntervalCollection with its <code>data</code> property being an object containing time dynamic dimension and their values.
     * @param {Object} [options.dimensions] A object containing static dimensions and their values.
     * @param {Number} [options.tileWidth=256] The tile width in pixels.
     * @param {Number} [options.tileHeight=256] The tile height in pixels.
     * @param {TilingScheme} [options.tilingScheme] The tiling scheme corresponding to the organization of the tiles in the TileMatrixSet.
     * @param {Rectangle} [options.rectangle=Rectangle.MAX_VALUE] The rectangle covered by the layer.
     * @param {Number} [options.minimumLevel=0] The minimum level-of-detail supported by the imagery provider.
     * @param {Number} [options.maximumLevel] The maximum level-of-detail supported by the imagery provider, or undefined if there is no limit.
     * @param {Ellipsoid} [options.ellipsoid] The ellipsoid.  If not specified, the WGS84 ellipsoid is used.
     * @param {Credit|String} [options.credit] A credit for the data source, which is displayed on the canvas.
     * @param {String|String[]} [options.subdomains='abc'] The subdomains to use for the <code>{s}</code> placeholder in the URL template.
     *                          If this parameter is a single string, each character in the string is a subdomain.  If it is
     *                          an array, each element in the array is a subdomain.
     * @param {Boolean} [options.enablePickFeatures=true] If true, {@link WebMapTileServiceImageryProvider#pickFeatures} will invoke
     *        the GetFeatureInfo operation on the WMTS server and return the features included in the response.  If false,
     *        {@link WebMapTileServiceImageryProvider#pickFeatures} will immediately return undefined (indicating no pickable features)
     *        without communicating with the server.  Set this property to false if you know your WMTS server does not support
     *        GetFeatureInfo or if you don't want this provider's features to be pickable.
     * @param {GetFeatureInfoFormat[]} [options.getFeatureInfoFormats=WebMapTileServiceImageryProvider.DefaultGetFeatureInfoFormats] The formats
     *        in which to try WMTS GetFeatureInfo requests.
     *
     * @demo {@link https://sandcastle.cesium.com/index.html?src=Web%20Map%20Tile%20Service%20with%20Time.html|Cesium Sandcastle Web Map Tile Service with Time Demo}
     *
     * @example
     * // Example 1. USGS shaded relief tiles (KVP)
     * var shadedRelief1 = new Cesium.WebMapTileServiceImageryProvider({
     *     url : 'http://basemap.nationalmap.gov/arcgis/rest/services/USGSShadedReliefOnly/MapServer/WMTS',
     *     layer : 'USGSShadedReliefOnly',
     *     style : 'default',
     *     format : 'image/jpeg',
     *     tileMatrixSetID : 'default028mm',
     *     // tileMatrixLabels : ['default028mm:0', 'default028mm:1', 'default028mm:2' ...],
     *     maximumLevel: 19,
     *     credit : new Cesium.Credit('U. S. Geological Survey')
     * });
     * viewer.imageryLayers.addImageryProvider(shadedRelief1);
     *
     * @example
     * // Example 2. USGS shaded relief tiles (RESTful)
     * var shadedRelief2 = new Cesium.WebMapTileServiceImageryProvider({
     *     url : 'http://basemap.nationalmap.gov/arcgis/rest/services/USGSShadedReliefOnly/MapServer/WMTS/tile/1.0.0/USGSShadedReliefOnly/{Style}/{TileMatrixSet}/{TileMatrix}/{TileRow}/{TileCol}.jpg',
     *     layer : 'USGSShadedReliefOnly',
     *     style : 'default',
     *     format : 'image/jpeg',
     *     tileMatrixSetID : 'default028mm',
     *     maximumLevel: 19,
     *     credit : new Cesium.Credit('U. S. Geological Survey')
     * });
     * viewer.imageryLayers.addImageryProvider(shadedRelief2);
     *
     * @example
     * // Example 3. NASA time dynamic weather data (RESTful)
     * var times = Cesium.TimeIntervalCollection.fromIso8601({
     *     iso8601: '2015-07-30/2017-06-16/P1D',
     *     dataCallback: function dataCallback(interval, index) {
     *         return {
     *             Time: Cesium.JulianDate.toIso8601(interval.start)
     *         };
     *     }
     * });
     * var weather = new Cesium.WebMapTileServiceImageryProvider({
     *     url : 'https://gibs.earthdata.nasa.gov/wmts/epsg4326/best/AMSR2_Snow_Water_Equivalent/default/{Time}/{TileMatrixSet}/{TileMatrix}/{TileRow}/{TileCol}.png',
     *     layer : 'AMSR2_Snow_Water_Equivalent',
     *     style : 'default',
     *     tileMatrixSetID : '2km',
     *     maximumLevel : 5,
     *     format : 'image/png',
     *     clock: clock,
     *     times: times,
     *     credit : new Cesium.Credit('NASA Global Imagery Browse Services for EOSDIS')
     * });
     * viewer.imageryLayers.addImageryProvider(weather);
     *
     * @see ArcGisMapServerImageryProvider
     * @see BingMapsImageryProvider
     * @see GoogleEarthEnterpriseMapsProvider
     * @see OpenStreetMapImageryProvider
     * @see SingleTileImageryProvider
     * @see TileMapServiceImageryProvider
     * @see WebMapServiceImageryProvider
     * @see UrlTemplateImageryProvider
     */
    function WebMapTileServiceImageryProvider(options) {
        options = defaultValue(options, defaultValue.EMPTY_OBJECT);

        //>>includeStart('debug', pragmas.debug);
        if (!defined(options.url)) {
            throw new DeveloperError('options.url is required.');
        }
        if (!defined(options.layer)) {
            throw new DeveloperError('options.layer is required.');
        }
        if (!defined(options.style)) {
            throw new DeveloperError('options.style is required.');
        }
        if (!defined(options.tileMatrixSetID)) {
            throw new DeveloperError('options.tileMatrixSetID is required.');
        }
        if (defined(options.times) && !defined(options.clock)) {
            throw new DeveloperError('options.times was specified, so options.clock is required.');
        }
        //>>includeEnd('debug');

        var resource = Resource.createIfNeeded(options.url);

        var style = options.style;
        var tileMatrixSetID = options.tileMatrixSetID;
        var url = resource.url;
        if (url.indexOf('{') >= 0) {
            var templateValues = {
                style : style,
                Style : style,
                TileMatrixSet : tileMatrixSetID
            };

            resource.setTemplateValues(templateValues);
            this._useKvp = false;
        } else {
            resource.setQueryParameters(defaultParameters);
            this._useKvp = true;
        }

        this._resource = resource;
        this._layer = options.layer;
        this._style = style;
        this._tileMatrixSetID = tileMatrixSetID;
        this._tileMatrixLabels = options.tileMatrixLabels;
        this._format = defaultValue(options.format, 'image/jpeg');
        this._tileDiscardPolicy = options.tileDiscardPolicy;

        this._tilingScheme = defined(options.tilingScheme) ? options.tilingScheme : new WebMercatorTilingScheme({ellipsoid : options.ellipsoid});
        this._tileWidth = defaultValue(options.tileWidth, 256);
        this._tileHeight = defaultValue(options.tileHeight, 256);

        this._minimumLevel = defaultValue(options.minimumLevel, 0);
        this._maximumLevel = options.maximumLevel;

        this._rectangle = defaultValue(options.rectangle, this._tilingScheme.rectangle);
        this._dimensions = options.dimensions;

        var that = this;
        this._reload = undefined;
        if (defined(options.times)) {
            this._timeDynamicImagery = new TimeDynamicImagery({
                clock : options.clock,
                times : options.times,
                requestImageFunction : function(x, y, level, request, interval) {
                    return requestImage(that, x, y, level, request, interval);
                },
                reloadFunction : function() {
                    if (defined(that._reload)) {
                        that._reload();
                    }
                }
            });
        }

        this._enablePickFeatures = defaultValue(options.enablePickFeatures, true);
        this._getFeatureInfoFormats = defaultValue(options.getFeatureInfoFormats, WebMapTileServiceImageryProvider.DefaultGetFeatureInfoFormats);

        this._readyPromise = when.resolve(true);

        // Check the number of tiles at the minimum level.  If it's more than four,
        // throw an exception, because starting at the higher minimum
        // level will cause too many tiles to be downloaded and rendered.
        var swTile = this._tilingScheme.positionToTileXY(Rectangle.southwest(this._rectangle), this._minimumLevel);
        var neTile = this._tilingScheme.positionToTileXY(Rectangle.northeast(this._rectangle), this._minimumLevel);
        var tileCount = (Math.abs(neTile.x - swTile.x) + 1) * (Math.abs(neTile.y - swTile.y) + 1);
        //>>includeStart('debug', pragmas.debug);
        if (tileCount > 4) {
            throw new DeveloperError('The imagery provider\'s rectangle and minimumLevel indicate that there are ' + tileCount + ' tiles at the minimum level. Imagery providers with more than four tiles at the minimum level are not supported.');
        }
        //>>includeEnd('debug');

        this._errorEvent = new Event();

        var credit = options.credit;
        this._credit = typeof credit === 'string' ? new Credit(credit) : credit;

        this._subdomains = options.subdomains;
        if (isArray(this._subdomains)) {
            this._subdomains = this._subdomains.slice();
        } else if (defined(this._subdomains) && this._subdomains.length > 0) {
            this._subdomains = this._subdomains.split('');
        } else {
            this._subdomains = ['a', 'b', 'c'];
        }
    }

    function requestImage(imageryProvider, col, row, level, request, interval) {
        var labels = imageryProvider._tileMatrixLabels;
        var tileMatrix = defined(labels) ? labels[level] : level.toString();
        var subdomains = imageryProvider._subdomains;
        var staticDimensions = imageryProvider._dimensions;
        var dynamicIntervalData = defined(interval) ? interval.data : undefined;

        var resource;
        if (!imageryProvider._useKvp) {
            var templateValues = {
                TileMatrix: tileMatrix,
                TileRow: row.toString(),
                TileCol: col.toString(),
                s: subdomains[(col + row + level) % subdomains.length]
            };

            resource = imageryProvider._resource.getDerivedResource({
                request: request
            });
            resource.setTemplateValues(templateValues);

            if (defined(staticDimensions)) {
                resource.setTemplateValues(staticDimensions);
            }

            if (defined(dynamicIntervalData)) {
                resource.setTemplateValues(dynamicIntervalData);
            }
        } else {
            // build KVP request
            var query = {};
            query.tilematrix = tileMatrix;
            query.layer = imageryProvider._layer;
            query.style = imageryProvider._style;
            query.tilerow = row;
            query.tilecol = col;
            query.tilematrixset = imageryProvider._tileMatrixSetID;
            query.format = imageryProvider._format;

            if (defined(staticDimensions)) {
                query = combine(query, staticDimensions);
            }

            if (defined(dynamicIntervalData)) {
                query = combine(query, dynamicIntervalData);
            }
            resource = imageryProvider._resource.getDerivedResource({
                queryParameters: query,
                request: request
            });
        }

        return ImageryProvider.loadImage(imageryProvider, resource);
    }

    defineProperties(WebMapTileServiceImageryProvider.prototype, {
        /**
         * Gets the URL of the service hosting the imagery.
         * @memberof WebMapTileServiceImageryProvider.prototype
         * @type {String}
         * @readonly
         */
        url : {
            get : function() {
                return this._resource.url;
            }
        },

        /**
         * Gets the proxy used by this provider.
         * @memberof WebMapTileServiceImageryProvider.prototype
         * @type {Proxy}
         * @readonly
         */
        proxy : {
            get : function() {
                return this._resource.proxy;
            }
        },

        /**
         * Gets the width of each tile, in pixels. This function should
         * not be called before {@link WebMapTileServiceImageryProvider#ready} returns true.
         * @memberof WebMapTileServiceImageryProvider.prototype
         * @type {Number}
         * @readonly
         */
        tileWidth : {
            get : function() {
                return this._tileWidth;
            }
        },

        /**
         * Gets the height of each tile, in pixels.  This function should
         * not be called before {@link WebMapTileServiceImageryProvider#ready} returns true.
         * @memberof WebMapTileServiceImageryProvider.prototype
         * @type {Number}
         * @readonly
         */
        tileHeight : {
            get : function() {
                return this._tileHeight;
            }
        },

        /**
         * Gets the maximum level-of-detail that can be requested.  This function should
         * not be called before {@link WebMapTileServiceImageryProvider#ready} returns true.
         * @memberof WebMapTileServiceImageryProvider.prototype
         * @type {Number}
         * @readonly
         */
        maximumLevel : {
            get : function() {
                return this._maximumLevel;
            }
        },

        /**
         * Gets the minimum level-of-detail that can be requested.  This function should
         * not be called before {@link WebMapTileServiceImageryProvider#ready} returns true.
         * @memberof WebMapTileServiceImageryProvider.prototype
         * @type {Number}
         * @readonly
         */
        minimumLevel : {
            get : function() {
                return this._minimumLevel;
            }
        },

        /**
         * Gets the tiling scheme used by this provider.  This function should
         * not be called before {@link WebMapTileServiceImageryProvider#ready} returns true.
         * @memberof WebMapTileServiceImageryProvider.prototype
         * @type {TilingScheme}
         * @readonly
         */
        tilingScheme : {
            get : function() {
                return this._tilingScheme;
            }
        },

        /**
         * Gets the rectangle, in radians, of the imagery provided by this instance.  This function should
         * not be called before {@link WebMapTileServiceImageryProvider#ready} returns true.
         * @memberof WebMapTileServiceImageryProvider.prototype
         * @type {Rectangle}
         * @readonly
         */
        rectangle : {
            get : function() {
                return this._rectangle;
            }
        },

        /**
         * Gets the tile discard policy.  If not undefined, the discard policy is responsible
         * for filtering out "missing" tiles via its shouldDiscardImage function.  If this function
         * returns undefined, no tiles are filtered.  This function should
         * not be called before {@link WebMapTileServiceImageryProvider#ready} returns true.
         * @memberof WebMapTileServiceImageryProvider.prototype
         * @type {TileDiscardPolicy}
         * @readonly
         */
        tileDiscardPolicy : {
            get : function() {
                return this._tileDiscardPolicy;
            }
        },

        /**
         * Gets an event that is raised when the imagery provider encounters an asynchronous error.  By subscribing
         * to the event, you will be notified of the error and can potentially recover from it.  Event listeners
         * are passed an instance of {@link TileProviderError}.
         * @memberof WebMapTileServiceImageryProvider.prototype
         * @type {Event}
         * @readonly
         */
        errorEvent : {
            get : function() {
                return this._errorEvent;
            }
        },

        /**
         * Gets the mime type of images returned by this imagery provider.
         * @memberof WebMapTileServiceImageryProvider.prototype
         * @type {String}
         * @readonly
         */
        format : {
            get : function() {
                return this._format;
            }
        },

        /**
         * Gets a value indicating whether or not the provider is ready for use.
         * @memberof WebMapTileServiceImageryProvider.prototype
         * @type {Boolean}
         * @readonly
         */
        ready : {
            value : true
        },

        /**
         * Gets a promise that resolves to true when the provider is ready for use.
         * @memberof WebMapTileServiceImageryProvider.prototype
         * @type {Promise.<Boolean>}
         * @readonly
         */
        readyPromise : {
            get : function() {
                return this._readyPromise;
            }
        },

        /**
         * Gets the credit to display when this imagery provider is active.  Typically this is used to credit
         * the source of the imagery.  This function should not be called before {@link WebMapTileServiceImageryProvider#ready} returns true.
         * @memberof WebMapTileServiceImageryProvider.prototype
         * @type {Credit}
         * @readonly
         */
        credit : {
            get : function() {
                return this._credit;
            }
        },

        /**
         * Gets a value indicating whether or not the images provided by this imagery provider
         * include an alpha channel.  If this property is false, an alpha channel, if present, will
         * be ignored.  If this property is true, any images without an alpha channel will be treated
         * as if their alpha is 1.0 everywhere.  When this property is false, memory usage
         * and texture upload time are reduced.
         * @memberof WebMapTileServiceImageryProvider.prototype
         * @type {Boolean}
         * @readonly
         */
        hasAlphaChannel : {
            get : function() {
                return true;
            }
        },
        /**
         * Gets or sets a clock that is used to get keep the time used for time dynamic parameters.
         * @memberof WebMapTileServiceImageryProvider.prototype
         * @type {Clock}
         */
        clock : {
            get : function() {
                return this._timeDynamicImagery.clock;
            },
            set : function(value) {
                this._timeDynamicImagery.clock = value;
            }
        },
        /**
         * Gets or sets a time interval collection that is used to get time dynamic parameters. The data of each
         * TimeInterval is an object containing the keys and values of the properties that are used during
         * tile requests.
         * @memberof WebMapTileServiceImageryProvider.prototype
         * @type {TimeIntervalCollection}
         */
        times : {
            get : function() {
                return this._timeDynamicImagery.times;
            },
            set : function(value) {
                this._timeDynamicImagery.times = value;
            }
        },
        /**
         * Gets or sets an object that contains static dimensions and their values.
         * @memberof WebMapTileServiceImageryProvider.prototype
         * @type {Object}
         */
        dimensions : {
            get : function() {
                return this._dimensions;
            },
            set : function(value) {
                if (this._dimensions !== value) {
                    this._dimensions = value;
                    if (defined(this._reload)) {
                        this._reload();
                    }
                }
            }
        }
    });

    /**
     * Gets the credits to be displayed when a given tile is displayed.
     *
     * @param {Number} x The tile X coordinate.
     * @param {Number} y The tile Y coordinate.
     * @param {Number} level The tile level;
     * @returns {Credit[]} The credits to be displayed when the tile is displayed.
     *
     * @exception {DeveloperError} <code>getTileCredits</code> must not be called before the imagery provider is ready.
     */
    WebMapTileServiceImageryProvider.prototype.getTileCredits = function(x, y, level) {
        return undefined;
    };

    /**
     * Requests the image for a given tile.  This function should
     * not be called before {@link WebMapTileServiceImageryProvider#ready} returns true.
     *
     * @param {Number} x The tile X coordinate.
     * @param {Number} y The tile Y coordinate.
     * @param {Number} level The tile level.
     * @param {Request} [request] The request object. Intended for internal use only.
     * @returns {Promise.<Image|Canvas>|undefined} A promise for the image that will resolve when the image is available, or
     *          undefined if there are too many active requests to the server, and the request
     *          should be retried later.  The resolved image may be either an
     *          Image or a Canvas DOM object.
     *
     * @exception {DeveloperError} <code>requestImage</code> must not be called before the imagery provider is ready.
     */
    WebMapTileServiceImageryProvider.prototype.requestImage = function(x, y, level, request) {
        var result;
        var timeDynamicImagery = this._timeDynamicImagery;
        var currentInterval;

        // Try and load from cache
        if (defined(timeDynamicImagery)) {
            currentInterval = timeDynamicImagery.currentInterval;
            result = timeDynamicImagery.getFromCache(x, y, level, request);
        }

        // Couldn't load from cache
        if (!defined(result)) {
            result = requestImage(this, x, y, level, request, currentInterval);
        }

        // If we are approaching an interval, preload this tile in the next interval
        if (defined(result) && defined(timeDynamicImagery)) {
            timeDynamicImagery.checkApproachingInterval(x, y, level, request);
        }

        return result;
    };

    var cartographicScratch = new Cartographic();
    var cartesian3Scratch = new Cartesian3();

    /**
     * Asynchronously determines what features, if any, are located at a given longitude and latitude within
     * a tile.  This function should not be called before {@link ImageryProvider#ready} returns true.
     *
     * @param {Number} x The tile X coordinate.
     * @param {Number} y The tile Y coordinate.
     * @param {Number} level The tile level.
     * @param {Number} longitude The longitude at which to pick features.
     * @param {Number} latitude  The latitude at which to pick features.
     * @return {Promise.<ImageryLayerFeatureInfo[]>|undefined} A promise for the picked features that will resolve when the asynchronous
     *                   picking completes.  The resolved value is an array of {@link ImageryLayerFeatureInfo}
     *                   instances.  The array may be empty if no features are found at the given location.
     *
     * @exception {DeveloperError} <code>pickFeatures</code> must not be called before the imagery provider is ready.
     */
    WebMapTileServiceImageryProvider.prototype.pickFeatures = function(x, y, level, longitude, latitude) {
        if (!this._enablePickFeatures || this._getFeatureInfoFormats.length === 0) {
            return undefined;
        }

        var rectangle = this._tilingScheme.tileXYToNativeRectangle(x, y, level);

        var projected;
        if (this._tilingScheme instanceof GeographicTilingScheme) {
            projected = cartesian3Scratch;
            projected.x = CesiumMath.toDegrees(longitude);
            projected.y = CesiumMath.toDegrees(latitude);
        } else {
            var cartographic = cartographicScratch;
            cartographic.longitude = longitude;
            cartographic.latitude = latitude;

            projected = this._tilingScheme.projection.project(cartographic, cartesian3Scratch);
        }

        var i = (this._tileWidth * (projected.x - rectangle.west) / rectangle.width) | 0;
        var j = (this._tileHeight * (rectangle.north - projected.y) / rectangle.height) | 0;

        var formatIndex = 0;

        var that = this;

        function handleResponse(format, data) {
            return format.callback(data);
        }

        function doRequest() {
            if (formatIndex >= that._getFeatureInfoFormats.length) {
                // No valid formats, so no features picked.
                return when([]);
            }

            var format = that._getFeatureInfoFormats[formatIndex];
            var url = buildGetFeatureInfoUrl(that, format.format, x, y, level, i, j);

            ++formatIndex;

            if (format.type === 'json') {
                return Resource.fetchJson(url).then(format.callback).otherwise(doRequest);
            } else if (format.type === 'xml') {
                return Resource.fetchXML(url).then(format.callback).otherwise(doRequest);
            } else if (format.type === 'text' || format.type === 'html') {
                return Resource.fetchText(url).then(format.callback).otherwise(doRequest);
            }

            return Resource.fetch({
                url: url,
                responseType: format.format
            }).then(handleResponse.bind(undefined, format)).otherwise(doRequest);
        }

        return doRequest();
    };
<<<<<<< HEAD

    /**
     * The default parameters to include in the WMS URL to get feature information.  The values are as follows:
     *     service=WMS
     *     version=1.1.1
     *     request=GetFeatureInfo
     *
     * @constant
     */
    WebMapTileServiceImageryProvider.GetFeatureInfoDefaultParameters = freezeObject({
        service : 'WMTS',
        version : '1.0.0',
        request : 'GetFeatureInfo'
    });

    WebMapTileServiceImageryProvider.DefaultGetFeatureInfoFormats = freezeObject([
        freezeObject(new GetFeatureInfoFormat('json', 'application/json')),
        freezeObject(new GetFeatureInfoFormat('xml', 'text/xml')),
        freezeObject(new GetFeatureInfoFormat('text', 'text/html'))
    ]);

    function buildGetFeatureInfoUrl(imageryProvider, infoFormat, col, row, level, i, j) {
        var uri = new Uri(imageryProvider._url);
        var queryOptions = queryToObject(defaultValue(uri.query, ''));

        queryOptions = combine(WebMapTileServiceImageryProvider.GetFeatureInfoDefaultParameters, queryOptions);

        var labels = imageryProvider._tileMatrixLabels;
        var tileMatrix = defined(labels) ? labels[level] : level.toString();

        queryOptions.tilematrix = tileMatrix;
        queryOptions.layer = imageryProvider._layer;
        queryOptions.style = imageryProvider._style;
        queryOptions.tilerow = row;
        queryOptions.tilecol = col;
        queryOptions.tilematrixset = imageryProvider._tileMatrixSetID;
        queryOptions.format = imageryProvider._format;
        queryOptions.i = i;
        queryOptions.j = j;

        if (!defined(queryOptions.infoFormat)) {
            queryOptions.infoFormat = infoFormat;
        }

        uri.query = objectToQuery(queryOptions);

        var url = uri.toString();

        var proxy = imageryProvider._proxy;
        if (defined(proxy)) {
            url = proxy.getURL(url);
        }

        return url;
    }

=======
>>>>>>> 2461b55f
export default WebMapTileServiceImageryProvider;<|MERGE_RESOLUTION|>--- conflicted
+++ resolved
@@ -1,8 +1,5 @@
-<<<<<<< HEAD
 import Cartesian3 from '../Core/Cartesian3.js';
 import Cartographic from '../Core/Cartographic.js';
-=======
->>>>>>> 2461b55f
 import combine from '../Core/combine.js';
 import Credit from '../Core/Credit.js';
 import defaultValue from '../Core/defaultValue.js';
@@ -11,26 +8,20 @@
 import DeveloperError from '../Core/DeveloperError.js';
 import Event from '../Core/Event.js';
 import freezeObject from '../Core/freezeObject.js';
-<<<<<<< HEAD
 import GeographicTilingScheme from '../Core/GeographicTilingScheme.js';
 import GetFeatureInfoFormat from './GetFeatureInfoFormat.js';
 import isArray from '../Core/isArray.js';
 import CesiumMath from '../Core/Math.js';
-=======
 import isArray from '../Core/isArray.js';
->>>>>>> 2461b55f
 import Rectangle from '../Core/Rectangle.js';
 import Resource from '../Core/Resource.js';
 import WebMercatorTilingScheme from '../Core/WebMercatorTilingScheme.js';
 import when from '../ThirdParty/when.js';
 import ImageryProvider from './ImageryProvider.js';
 import TimeDynamicImagery from './TimeDynamicImagery.js';
-<<<<<<< HEAD
 import objectToQuery from '../Core/objectToQuery.js';
 import queryToObject from '../Core/queryToObject.js';
 import Uri from '../ThirdParty/Uri.js';
-=======
->>>>>>> 2461b55f
 
     var defaultParameters = freezeObject({
         service : 'WMTS',
@@ -668,7 +659,6 @@
 
         return doRequest();
     };
-<<<<<<< HEAD
 
     /**
      * The default parameters to include in the WMS URL to get feature information.  The values are as follows:
@@ -725,6 +715,4 @@
         return url;
     }
 
-=======
->>>>>>> 2461b55f
 export default WebMapTileServiceImageryProvider;