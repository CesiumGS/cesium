--- conflicted
+++ resolved
@@ -546,530 +546,6 @@
       return false;
     }
 
-<<<<<<< HEAD
-    Object.defineProperties(ImageryLayer.prototype, {
-
-        /**
-         * Gets the imagery provider for this layer.
-         * @memberof ImageryLayer.prototype
-         * @type {ImageryProvider}
-         * @readonly
-         */
-        imageryProvider : {
-            get: function() {
-                return this._imageryProvider;
-            }
-        },
-
-        /**
-         * Gets the rectangle of this layer.  If this rectangle is smaller than the rectangle of the
-         * {@link ImageryProvider}, only a portion of the imagery provider is shown.
-         * @memberof ImageryLayer.prototype
-         * @type {Rectangle}
-         * @readonly
-         */
-        rectangle: {
-            get: function() {
-                return this._rectangle;
-            }
-        }
-    });
-
-    /**
-     * This value is used as the default brightness for the imagery layer if one is not provided during construction
-     * or by the imagery provider. This value does not modify the brightness of the imagery.
-     * @type {Number}
-     * @default 1.0
-     */
-    ImageryLayer.DEFAULT_BRIGHTNESS = 1.0;
-    /**
-     * This value is used as the default contrast for the imagery layer if one is not provided during construction
-     * or by the imagery provider. This value does not modify the contrast of the imagery.
-     * @type {Number}
-     * @default 1.0
-     */
-    ImageryLayer.DEFAULT_CONTRAST = 1.0;
-    /**
-     * This value is used as the default hue for the imagery layer if one is not provided during construction
-     * or by the imagery provider. This value does not modify the hue of the imagery.
-     * @type {Number}
-     * @default 0.0
-     */
-    ImageryLayer.DEFAULT_HUE = 0.0;
-    /**
-     * This value is used as the default saturation for the imagery layer if one is not provided during construction
-     * or by the imagery provider. This value does not modify the saturation of the imagery.
-     * @type {Number}
-     * @default 1.0
-     */
-    ImageryLayer.DEFAULT_SATURATION = 1.0;
-    /**
-     * This value is used as the default gamma for the imagery layer if one is not provided during construction
-     * or by the imagery provider. This value does not modify the gamma of the imagery.
-     * @type {Number}
-     * @default 1.0
-     */
-    ImageryLayer.DEFAULT_GAMMA = 1.0;
-
-    /**
-     * This value is used as the default split for the imagery layer if one is not provided during construction
-     * or by the imagery provider.
-     * @type {ImagerySplitDirection}
-     * @default ImagerySplitDirection.NONE
-     */
-    ImageryLayer.DEFAULT_SPLIT = ImagerySplitDirection.NONE;
-
-    /**
-     * This value is used as the default texture minification filter for the imagery layer if one is not provided
-     * during construction or by the imagery provider.
-     * @type {TextureMinificationFilter}
-     * @default TextureMinificationFilter.LINEAR
-     */
-    ImageryLayer.DEFAULT_MINIFICATION_FILTER = TextureMinificationFilter.LINEAR;
-
-    /**
-     * This value is used as the default texture magnification filter for the imagery layer if one is not provided
-     * during construction or by the imagery provider.
-     * @type {TextureMagnificationFilter}
-     * @default TextureMagnificationFilter.LINEAR
-     */
-    ImageryLayer.DEFAULT_MAGNIFICATION_FILTER = TextureMagnificationFilter.LINEAR;
-
-    /**
-     * This value is used as the default threshold for color-to-alpha if one is not provided
-     * during construction or by the imagery provider.
-     * @type {Number}
-     * @default 0.004
-     */
-    ImageryLayer.DEFAULT_APPLY_COLOR_TO_ALPHA_THRESHOLD = 0.004;
-
-    /**
-     * Gets a value indicating whether this layer is the base layer in the
-     * {@link ImageryLayerCollection}.  The base layer is the one that underlies all
-     * others.  It is special in that it is treated as if it has global rectangle, even if
-     * it actually does not, by stretching the texels at the edges over the entire
-     * globe.
-     *
-     * @returns {Boolean} true if this is the base layer; otherwise, false.
-     */
-    ImageryLayer.prototype.isBaseLayer = function() {
-        return this._isBaseLayer;
-    };
-
-    /**
-     * Returns true if this object was destroyed; otherwise, false.
-     * <br /><br />
-     * If this object was destroyed, it should not be used; calling any function other than
-     * <code>isDestroyed</code> will result in a {@link DeveloperError} exception.
-     *
-     * @returns {Boolean} True if this object was destroyed; otherwise, false.
-     *
-     * @see ImageryLayer#destroy
-     */
-    ImageryLayer.prototype.isDestroyed = function() {
-        return false;
-    };
-
-    /**
-     * Destroys the WebGL resources held by this object.  Destroying an object allows for deterministic
-     * release of WebGL resources, instead of relying on the garbage collector to destroy this object.
-     * <br /><br />
-     * Once an object is destroyed, it should not be used; calling any function other than
-     * <code>isDestroyed</code> will result in a {@link DeveloperError} exception.  Therefore,
-     * assign the return value (<code>undefined</code>) to the object as done in the example.
-     *
-     * @exception {DeveloperError} This object was destroyed, i.e., destroy() was called.
-     *
-     *
-     * @example
-     * imageryLayer = imageryLayer && imageryLayer.destroy();
-     *
-     * @see ImageryLayer#isDestroyed
-     */
-    ImageryLayer.prototype.destroy = function() {
-        return destroyObject(this);
-    };
-
-    var imageryBoundsScratch = new Rectangle();
-    var tileImageryBoundsScratch = new Rectangle();
-    var clippedRectangleScratch = new Rectangle();
-    var terrainRectangleScratch = new Rectangle();
-
-    /**
-     * Computes the intersection of this layer's rectangle with the imagery provider's availability rectangle,
-     * producing the overall bounds of imagery that can be produced by this layer.
-     *
-     * @returns {Promise.<Rectangle>} A promise to a rectangle which defines the overall bounds of imagery that can be produced by this layer.
-     *
-     * @example
-     * // Zoom to an imagery layer.
-     * imageryLayer.getViewableRectangle().then(function (rectangle) {
-     *     return camera.flyTo({
-     *         destination: rectangle
-     *     });
-     * });
-     */
-    ImageryLayer.prototype.getViewableRectangle = function() {
-        var imageryProvider = this._imageryProvider;
-        var rectangle = this._rectangle;
-        return imageryProvider.readyPromise.then(function() {
-            return Rectangle.intersection(imageryProvider.rectangle, rectangle);
-        });
-    };
-
-    /**
-     * Create skeletons for the imagery tiles that partially or completely overlap a given terrain
-     * tile.
-     *
-     * @private
-     *
-     * @param {Tile} tile The terrain tile.
-     * @param {TerrainProvider} terrainProvider The terrain provider associated with the terrain tile.
-     * @param {Number} insertionPoint The position to insert new skeletons before in the tile's imagery list.
-     * @returns {Boolean} true if this layer overlaps any portion of the terrain tile; otherwise, false.
-     */
-    ImageryLayer.prototype._createTileImagerySkeletons = function(tile, terrainProvider, insertionPoint) {
-        var surfaceTile = tile.data;
-
-        if (defined(this._minimumTerrainLevel) && tile.level < this._minimumTerrainLevel) {
-            return false;
-        }
-        if (defined(this._maximumTerrainLevel) && tile.level > this._maximumTerrainLevel) {
-            return false;
-        }
-
-        var imageryProvider = this._imageryProvider;
-
-        if (!defined(insertionPoint)) {
-            insertionPoint = surfaceTile.imagery.length;
-        }
-
-        if (!imageryProvider.ready) {
-            // The imagery provider is not ready, so we can't create skeletons, yet.
-            // Instead, add a placeholder so that we'll know to create
-            // the skeletons once the provider is ready.
-            this._skeletonPlaceholder.loadingImagery.addReference();
-            surfaceTile.imagery.splice(insertionPoint, 0, this._skeletonPlaceholder);
-            return true;
-        }
-
-        // Use Web Mercator for our texture coordinate computations if this imagery layer uses
-        // that projection and the terrain tile falls entirely inside the valid bounds of the
-        // projection.
-        var useWebMercatorT = imageryProvider.tilingScheme.projection instanceof WebMercatorProjection &&
-                              tile.rectangle.north < WebMercatorProjection.MaximumLatitude &&
-                              tile.rectangle.south > -WebMercatorProjection.MaximumLatitude;
-
-        // Compute the rectangle of the imagery from this imageryProvider that overlaps
-        // the geometry tile.  The ImageryProvider and ImageryLayer both have the
-        // opportunity to constrain the rectangle.  The imagery TilingScheme's rectangle
-        // always fully contains the ImageryProvider's rectangle.
-        var imageryBounds = Rectangle.intersection(imageryProvider.rectangle, this._rectangle, imageryBoundsScratch);
-        var rectangle = Rectangle.intersection(tile.rectangle, imageryBounds, tileImageryBoundsScratch);
-
-        if (!defined(rectangle)) {
-            // There is no overlap between this terrain tile and this imagery
-            // provider.  Unless this is the base layer, no skeletons need to be created.
-            // We stretch texels at the edge of the base layer over the entire globe.
-            if (!this.isBaseLayer()) {
-                return false;
-            }
-
-            var baseImageryRectangle = imageryBounds;
-            var baseTerrainRectangle = tile.rectangle;
-            rectangle = tileImageryBoundsScratch;
-
-            if (baseTerrainRectangle.south >= baseImageryRectangle.north) {
-                rectangle.north = rectangle.south = baseImageryRectangle.north;
-            } else if (baseTerrainRectangle.north <= baseImageryRectangle.south) {
-                rectangle.north = rectangle.south = baseImageryRectangle.south;
-            } else {
-                rectangle.south = Math.max(baseTerrainRectangle.south, baseImageryRectangle.south);
-                rectangle.north = Math.min(baseTerrainRectangle.north, baseImageryRectangle.north);
-            }
-
-            if (baseTerrainRectangle.west >= baseImageryRectangle.east) {
-                rectangle.west = rectangle.east = baseImageryRectangle.east;
-            } else if (baseTerrainRectangle.east <= baseImageryRectangle.west) {
-                rectangle.west = rectangle.east = baseImageryRectangle.west;
-            } else {
-                rectangle.west = Math.max(baseTerrainRectangle.west, baseImageryRectangle.west);
-                rectangle.east = Math.min(baseTerrainRectangle.east, baseImageryRectangle.east);
-            }
-        }
-
-        var latitudeClosestToEquator = 0.0;
-        if (rectangle.south > 0.0) {
-            latitudeClosestToEquator = rectangle.south;
-        } else if (rectangle.north < 0.0) {
-            latitudeClosestToEquator = rectangle.north;
-        }
-
-        // Compute the required level in the imagery tiling scheme.
-        // The errorRatio should really be imagerySSE / terrainSSE rather than this hard-coded value.
-        // But first we need configurable imagery SSE and we need the rendering to be able to handle more
-        // images attached to a terrain tile than there are available texture units.  So that's for the future.
-        var errorRatio = 1.0;
-        var targetGeometricError = errorRatio * terrainProvider.getLevelMaximumGeometricError(tile.level);
-        var imageryLevel = getLevelWithMaximumTexelSpacing(this, targetGeometricError, latitudeClosestToEquator);
-        imageryLevel = Math.max(0, imageryLevel);
-        var maximumLevel = imageryProvider.maximumLevel;
-        if (imageryLevel > maximumLevel) {
-            imageryLevel = maximumLevel;
-        }
-
-        if (defined(imageryProvider.minimumLevel)) {
-            var minimumLevel = imageryProvider.minimumLevel;
-            if (imageryLevel < minimumLevel) {
-                imageryLevel = minimumLevel;
-            }
-        }
-
-        var imageryTilingScheme = imageryProvider.tilingScheme;
-        var northwestTileCoordinates = imageryTilingScheme.positionToTileXY(Rectangle.northwest(rectangle), imageryLevel);
-        var southeastTileCoordinates = imageryTilingScheme.positionToTileXY(Rectangle.southeast(rectangle), imageryLevel);
-
-        // If the southeast corner of the rectangle lies very close to the north or west side
-        // of the southeast tile, we don't actually need the southernmost or easternmost
-        // tiles.
-        // Similarly, if the northwest corner of the rectangle lies very close to the south or east side
-        // of the northwest tile, we don't actually need the northernmost or westernmost tiles.
-
-        // We define "very close" as being within 1/512 of the width of the tile.
-        var veryCloseX = tile.rectangle.width / 512.0;
-        var veryCloseY = tile.rectangle.height / 512.0;
-
-        var northwestTileRectangle = imageryTilingScheme.tileXYToRectangle(northwestTileCoordinates.x, northwestTileCoordinates.y, imageryLevel);
-        if (Math.abs(northwestTileRectangle.south - tile.rectangle.north) < veryCloseY && northwestTileCoordinates.y < southeastTileCoordinates.y) {
-            ++northwestTileCoordinates.y;
-        }
-        if (Math.abs(northwestTileRectangle.east - tile.rectangle.west) < veryCloseX && northwestTileCoordinates.x < southeastTileCoordinates.x) {
-            ++northwestTileCoordinates.x;
-        }
-
-        var southeastTileRectangle = imageryTilingScheme.tileXYToRectangle(southeastTileCoordinates.x, southeastTileCoordinates.y, imageryLevel);
-        if (Math.abs(southeastTileRectangle.north - tile.rectangle.south) < veryCloseY && southeastTileCoordinates.y > northwestTileCoordinates.y) {
-            --southeastTileCoordinates.y;
-        }
-        if (Math.abs(southeastTileRectangle.west - tile.rectangle.east) < veryCloseX && southeastTileCoordinates.x > northwestTileCoordinates.x) {
-            --southeastTileCoordinates.x;
-        }
-
-        // Create TileImagery instances for each imagery tile overlapping this terrain tile.
-        // We need to do all texture coordinate computations in the imagery tile's tiling scheme.
-
-        var terrainRectangle = Rectangle.clone(tile.rectangle, terrainRectangleScratch);
-        var imageryRectangle = imageryTilingScheme.tileXYToRectangle(northwestTileCoordinates.x, northwestTileCoordinates.y, imageryLevel);
-        var clippedImageryRectangle = Rectangle.intersection(imageryRectangle, imageryBounds, clippedRectangleScratch);
-
-        var imageryTileXYToRectangle;
-        if (useWebMercatorT) {
-            imageryTilingScheme.rectangleToNativeRectangle(terrainRectangle, terrainRectangle);
-            imageryTilingScheme.rectangleToNativeRectangle(imageryRectangle, imageryRectangle);
-            imageryTilingScheme.rectangleToNativeRectangle(clippedImageryRectangle, clippedImageryRectangle);
-            imageryTilingScheme.rectangleToNativeRectangle(imageryBounds, imageryBounds);
-            imageryTileXYToRectangle = imageryTilingScheme.tileXYToNativeRectangle.bind(imageryTilingScheme);
-            veryCloseX = terrainRectangle.width / 512.0;
-            veryCloseY = terrainRectangle.height / 512.0;
-        } else {
-            imageryTileXYToRectangle = imageryTilingScheme.tileXYToRectangle.bind(imageryTilingScheme);
-        }
-
-        var minU;
-        var maxU = 0.0;
-
-        var minV = 1.0;
-        var maxV;
-
-        // If this is the northern-most or western-most tile in the imagery tiling scheme,
-        // it may not start at the northern or western edge of the terrain tile.
-        // Calculate where it does start.
-        if (!this.isBaseLayer() && Math.abs(clippedImageryRectangle.west - terrainRectangle.west) >= veryCloseX) {
-            maxU = Math.min(1.0, (clippedImageryRectangle.west - terrainRectangle.west) / terrainRectangle.width);
-        }
-
-        if (!this.isBaseLayer() && Math.abs(clippedImageryRectangle.north - terrainRectangle.north) >= veryCloseY) {
-            minV = Math.max(0.0, (clippedImageryRectangle.north - terrainRectangle.south) / terrainRectangle.height);
-        }
-
-        var initialMinV = minV;
-
-        for ( var i = northwestTileCoordinates.x; i <= southeastTileCoordinates.x; i++) {
-            minU = maxU;
-
-            imageryRectangle = imageryTileXYToRectangle(i, northwestTileCoordinates.y, imageryLevel);
-            clippedImageryRectangle = Rectangle.simpleIntersection(imageryRectangle, imageryBounds, clippedRectangleScratch);
-
-            if (!defined(clippedImageryRectangle)) {
-                continue;
-            }
-
-            maxU = Math.min(1.0, (clippedImageryRectangle.east - terrainRectangle.west) / terrainRectangle.width);
-
-            // If this is the eastern-most imagery tile mapped to this terrain tile,
-            // and there are more imagery tiles to the east of this one, the maxU
-            // should be 1.0 to make sure rounding errors don't make the last
-            // image fall shy of the edge of the terrain tile.
-            if (i === southeastTileCoordinates.x && (this.isBaseLayer() || Math.abs(clippedImageryRectangle.east - terrainRectangle.east) < veryCloseX)) {
-                maxU = 1.0;
-            }
-
-            minV = initialMinV;
-
-            for ( var j = northwestTileCoordinates.y; j <= southeastTileCoordinates.y; j++) {
-                maxV = minV;
-
-                imageryRectangle = imageryTileXYToRectangle(i, j, imageryLevel);
-                clippedImageryRectangle = Rectangle.simpleIntersection(imageryRectangle, imageryBounds, clippedRectangleScratch);
-
-                if (!defined(clippedImageryRectangle)) {
-                    continue;
-                }
-
-                minV = Math.max(0.0, (clippedImageryRectangle.south - terrainRectangle.south) / terrainRectangle.height);
-
-                // If this is the southern-most imagery tile mapped to this terrain tile,
-                // and there are more imagery tiles to the south of this one, the minV
-                // should be 0.0 to make sure rounding errors don't make the last
-                // image fall shy of the edge of the terrain tile.
-                if (j === southeastTileCoordinates.y && (this.isBaseLayer() || Math.abs(clippedImageryRectangle.south - terrainRectangle.south) < veryCloseY)) {
-                    minV = 0.0;
-                }
-
-                var texCoordsRectangle = new Cartesian4(minU, minV, maxU, maxV);
-                var imagery = this.getImageryFromCache(i, j, imageryLevel);
-                surfaceTile.imagery.splice(insertionPoint, 0, new TileImagery(imagery, texCoordsRectangle, useWebMercatorT));
-                ++insertionPoint;
-            }
-        }
-
-        return true;
-    };
-
-    /**
-     * Calculate the translation and scale for a particular {@link TileImagery} attached to a
-     * particular terrain tile.
-     *
-     * @private
-     *
-     * @param {Tile} tile The terrain tile.
-     * @param {TileImagery} tileImagery The imagery tile mapping.
-     * @returns {Cartesian4} The translation and scale where X and Y are the translation and Z and W
-     *          are the scale.
-     */
-    ImageryLayer.prototype._calculateTextureTranslationAndScale = function(tile, tileImagery) {
-        var imageryRectangle = tileImagery.readyImagery.rectangle;
-        var terrainRectangle = tile.rectangle;
-
-        if (tileImagery.useWebMercatorT) {
-            var tilingScheme = tileImagery.readyImagery.imageryLayer.imageryProvider.tilingScheme;
-            imageryRectangle = tilingScheme.rectangleToNativeRectangle(imageryRectangle, imageryBoundsScratch);
-            terrainRectangle = tilingScheme.rectangleToNativeRectangle(terrainRectangle, terrainRectangleScratch);
-        }
-
-        var terrainWidth = terrainRectangle.width;
-        var terrainHeight = terrainRectangle.height;
-
-        var scaleX = terrainWidth / imageryRectangle.width;
-        var scaleY = terrainHeight / imageryRectangle.height;
-        return new Cartesian4(
-                scaleX * (terrainRectangle.west - imageryRectangle.west) / terrainWidth,
-                scaleY * (terrainRectangle.south - imageryRectangle.south) / terrainHeight,
-                scaleX,
-                scaleY);
-    };
-
-    /**
-     * Request a particular piece of imagery from the imagery provider.  This method handles raising an
-     * error event if the request fails, and retrying the request if necessary.
-     *
-     * @private
-     *
-     * @param {Imagery} imagery The imagery to request.
-     */
-    ImageryLayer.prototype._requestImagery = function(imagery) {
-        var imageryProvider = this._imageryProvider;
-
-        var that = this;
-
-        function success(image) {
-            if (!defined(image)) {
-                return failure();
-            }
-
-            imagery.image = image;
-            imagery.state = ImageryState.RECEIVED;
-            imagery.request = undefined;
-
-            TileProviderError.handleSuccess(that._requestImageError);
-        }
-
-        function failureWithoutRetry(e) {
-            if (imagery.request.state === RequestState.CANCELLED) {
-                // Cancelled due to low priority - try again later.
-                imagery.state = ImageryState.UNLOADED;
-                imagery.request = undefined;
-                return true;
-            }
-
-            // Initially assume failure.  handleError may retry, in which case the state will
-            // change to TRANSITIONING when doRequest is called.
-            imagery.state = ImageryState.FAILED;
-            imagery.request = undefined;
-
-            return false;
-        }
-
-        function failure(e) {
-            if (failureWithoutRetry(e)) {
-                return;
-            }
-
-            var message = 'Failed to obtain image tile X: ' + imagery.x + ' Y: ' + imagery.y + ' Level: ' + imagery.level + '.';
-            that._requestImageError = TileProviderError.handleError(
-                    that._requestImageError,
-                    imageryProvider,
-                    imageryProvider.errorEvent,
-                    message,
-                    imagery.x, imagery.y, imagery.level,
-                    doRequest,
-                    e);
-        }
-
-        function doRequest(waitPromise) {
-            var request = new Request({
-                throttle : false,
-                throttleByServer : true,
-                type : RequestType.IMAGERY
-            });
-            imagery.request = request;
-            imagery.state = ImageryState.TRANSITIONING;
-
-            if (waitPromise) {
-                // We need to wait for this promise to resolve before retrying.
-                // This promise might be, for example, obtaining a new token that will allow access to the imagery.
-                // We wrap doRequest in a function so that the resolved value of the waitPromise is ignored and
-                // not passed to doRequest.
-                waitPromise.then(function() { doRequest(); }).otherwise(failureWithoutRetry);
-                return;
-            }
-
-            var imagePromise = imageryProvider.requestImage(imagery.x, imagery.y, imagery.level, request);
-
-            if (!defined(imagePromise)) {
-                // Too many parallel requests, so postpone loading tile.
-                imagery.state = ImageryState.UNLOADED;
-                imagery.request = undefined;
-                return;
-            }
-
-            if (defined(imageryProvider.getTileCredits)) {
-                imagery.credits = imageryProvider.getTileCredits(imagery.x, imagery.y, imagery.level);
-            }
-
-            when(imagePromise, success, failure);
-        }
-=======
     var baseImageryRectangle = imageryBounds;
     var baseTerrainRectangle = tile.rectangle;
     rectangle = tileImageryBoundsScratch;
@@ -1297,7 +773,6 @@
     if (!defined(clippedImageryRectangle)) {
       continue;
     }
->>>>>>> 2fd0e8f7
 
     maxU = Math.min(
       1.0,
@@ -1441,18 +916,26 @@
     TileProviderError.handleSuccess(that._requestImageError);
   }
 
-  function failure(e) {
+  function failureWithoutRetry(e) {
     if (imagery.request.state === RequestState.CANCELLED) {
       // Cancelled due to low priority - try again later.
       imagery.state = ImageryState.UNLOADED;
       imagery.request = undefined;
-      return;
+      return true;
     }
 
     // Initially assume failure.  handleError may retry, in which case the state will
-    // change to TRANSITIONING.
+    // change to TRANSITIONING when doRequest is called.
     imagery.state = ImageryState.FAILED;
     imagery.request = undefined;
+
+    return false;
+  }
+
+  function failure(e) {
+    if (failureWithoutRetry(e)) {
+      return;
+    }
 
     var message =
       "Failed to obtain image tile X: " +
@@ -1475,7 +958,7 @@
     );
   }
 
-  function doRequest() {
+  function doRequest(waitPromise) {
     var request = new Request({
       throttle: false,
       throttleByServer: true,
@@ -1483,6 +966,20 @@
     });
     imagery.request = request;
     imagery.state = ImageryState.TRANSITIONING;
+
+    if (waitPromise) {
+      // We need to wait for this promise to resolve before retrying.
+      // This promise might be, for example, obtaining a new token that will allow access to the imagery.
+      // We wrap doRequest in a function so that the resolved value of the waitPromise is ignored and
+      // not passed to doRequest.
+      waitPromise
+        .then(function () {
+          doRequest();
+        })
+        .otherwise(failureWithoutRetry);
+      return;
+    }
+
     var imagePromise = imageryProvider.requestImage(
       imagery.x,
       imagery.y,
