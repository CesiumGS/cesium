/*global define*/
define([
        '../Core/BoundingRectangle',
        '../Core/BoundingSphere',
        '../Core/BoxGeometry',
        '../Core/Cartesian2',
        '../Core/Cartesian3',
        '../Core/Cartesian4',
        '../Core/Color',
        '../Core/ColorGeometryInstanceAttribute',
        '../Core/createGuid',
        '../Core/defaultValue',
        '../Core/defined',
        '../Core/defineProperties',
        '../Core/destroyObject',
        '../Core/DeveloperError',
        '../Core/EllipsoidGeometry',
        '../Core/Event',
        '../Core/GeographicProjection',
        '../Core/GeometryInstance',
        '../Core/GeometryPipeline',
        '../Core/getTimestamp',
        '../Core/Intersect',
        '../Core/Interval',
        '../Core/JulianDate',
        '../Core/Math',
        '../Core/Matrix4',
        '../Core/mergeSort',
        '../Core/Occluder',
        '../Core/ShowGeometryInstanceAttribute',
        '../Renderer/ClearCommand',
        '../Renderer/Context',
        '../Renderer/ContextLimits',
        '../Renderer/PassState',
        '../Renderer/ShaderProgram',
        './Camera',
        './CreditDisplay',
        './CullingVolume',
        './DepthPlane',
        './FrameState',
        './FrustumCommands',
        './FXAA',
        './GlobeDepth',
        './OIT',
        './OrthographicFrustum',
        './Pass',
        './PerformanceDisplay',
        './PerInstanceColorAppearance',
        './PerspectiveFrustum',
        './PerspectiveOffCenterFrustum',
        './PickDepth',
        './Primitive',
        './PrimitiveCollection',
        './SceneMode',
        './SceneTransforms',
        './SceneTransitioner',
        './ScreenSpaceCameraController',
        './SunPostProcess',
        './TweenCollection'
    ], function(
        BoundingRectangle,
        BoundingSphere,
        BoxGeometry,
        Cartesian2,
        Cartesian3,
        Cartesian4,
        Color,
        ColorGeometryInstanceAttribute,
        createGuid,
        defaultValue,
        defined,
        defineProperties,
        destroyObject,
        DeveloperError,
        EllipsoidGeometry,
        Event,
        GeographicProjection,
        GeometryInstance,
        GeometryPipeline,
        getTimestamp,
        Intersect,
        Interval,
        JulianDate,
        CesiumMath,
        Matrix4,
        mergeSort,
        Occluder,
        ShowGeometryInstanceAttribute,
        ClearCommand,
        Context,
        ContextLimits,
        PassState,
        ShaderProgram,
        Camera,
        CreditDisplay,
        CullingVolume,
        DepthPlane,
        FrameState,
        FrustumCommands,
        FXAA,
        GlobeDepth,
        OIT,
        OrthographicFrustum,
        Pass,
        PerformanceDisplay,
        PerInstanceColorAppearance,
        PerspectiveFrustum,
        PerspectiveOffCenterFrustum,
        PickDepth,
        Primitive,
        PrimitiveCollection,
        SceneMode,
        SceneTransforms,
        SceneTransitioner,
        ScreenSpaceCameraController,
        SunPostProcess,
        TweenCollection) {
    "use strict";

    /**
     * The container for all 3D graphical objects and state in a Cesium virtual scene.  Generally,
     * a scene is not created directly; instead, it is implicitly created by {@link CesiumWidget}.
     * <p>
     * <em><code>contextOptions</code> parameter details:</em>
     * </p>
     * <p>
     * The default values are:
     * <code>
     * {
     *   webgl : {
     *     alpha : false,
     *     depth : true,
     *     stencil : false,
     *     antialias : true,
     *     premultipliedAlpha : true,
     *     preserveDrawingBuffer : false
     *     failIfMajorPerformanceCaveat : true
     *   },
     *   allowTextureFilterAnisotropic : true
     * }
     * </code>
     * </p>
     * <p>
     * The <code>webgl</code> property corresponds to the {@link http://www.khronos.org/registry/webgl/specs/latest/#5.2|WebGLContextAttributes}
     * object used to create the WebGL context.
     * </p>
     * <p>
     * <code>webgl.alpha</code> defaults to false, which can improve performance compared to the standard WebGL default
     * of true.  If an application needs to composite Cesium above other HTML elements using alpha-blending, set
     * <code>webgl.alpha</code> to true.
     * </p>
     * <p>
     * <code>webgl.failIfMajorPerformanceCaveat</code> defaults to true, which ensures a context is not successfully created
     * if the system has a major performance issue such as only supporting software rendering.  The standard WebGL default is false,
     * which is not appropriate for almost any Cesium app.
     * </p>
     * <p>
     * The other <code>webgl</code> properties match the WebGL defaults for {@link http://www.khronos.org/registry/webgl/specs/latest/#5.2|WebGLContextAttributes}.
     * </p>
     * <p>
     * <code>allowTextureFilterAnisotropic</code> defaults to true, which enables anisotropic texture filtering when the
     * WebGL extension is supported.  Setting this to false will improve performance, but hurt visual quality, especially for horizon views.
     * </p>
     *
     * @alias Scene
     * @constructor
     *
     * @param {Object} [options] Object with the following properties:
     * @param {Canvas} options.canvas The HTML canvas element to create the scene for.
     * @param {Object} [options.contextOptions] Context and WebGL creation properties.  See details above.
     * @param {Element} [options.creditContainer] The HTML element in which the credits will be displayed.
     * @param {MapProjection} [options.mapProjection=new GeographicProjection()] The map projection to use in 2D and Columbus View modes.
     * @param {Boolean} [options.orderIndependentTranslucency=true] If true and the configuration supports it, use order independent translucency.
     * @param {Boolean} [options.scene3DOnly=false] If true, optimizes memory use and performance for 3D mode but disables the ability to use 2D or Columbus View.     *
     * @see CesiumWidget
     * @see {@link http://www.khronos.org/registry/webgl/specs/latest/#5.2|WebGLContextAttributes}
     *
     * @exception {DeveloperError} options and options.canvas are required.
     *
     * @example
     * // Create scene without anisotropic texture filtering
     * var scene = new Cesium.Scene({
     *   canvas : canvas,
     *   contextOptions : {
     *     allowTextureFilterAnisotropic : false
     *   }
     * });
     */
    var Scene = function(options) {
        options = defaultValue(options, defaultValue.EMPTY_OBJECT);
        var canvas = options.canvas;
        var contextOptions = options.contextOptions;
        var creditContainer = options.creditContainer;

        //>>includeStart('debug', pragmas.debug);
        if (!defined(canvas)) {
            throw new DeveloperError('options and options.canvas are required.');
        }
        //>>includeEnd('debug');

        var context = new Context(canvas, contextOptions);
        if (!defined(creditContainer)) {
            creditContainer = document.createElement('div');
            creditContainer.style.position = 'absolute';
            creditContainer.style.bottom = '0';
            creditContainer.style['text-shadow'] = '0px 0px 2px #000000';
            creditContainer.style.color = '#ffffff';
            creditContainer.style['font-size'] = '10px';
            creditContainer.style['padding-right'] = '5px';
            canvas.parentNode.appendChild(creditContainer);
        }

        this._id = createGuid();
        this._frameState = new FrameState(new CreditDisplay(creditContainer));
        this._frameState.scene3DOnly = defaultValue(options.scene3DOnly, false);

        this._passState = new PassState(context);
        this._canvas = canvas;
        this._context = context;
        this._globe = undefined;
        this._primitives = new PrimitiveCollection();
        this._groundPrimitives = new PrimitiveCollection();

        this._tweens = new TweenCollection();

        this._shaderFrameCount = 0;

        this._sunPostProcess = undefined;

        this._commandList = [];
        this._frustumCommandsList = [];
        this._overlayCommandList = [];

        this._pickFramebuffer = undefined;

        this._useOIT = defaultValue(options.orderIndependentTranslucency, true);
        this._executeOITFunction = undefined;

        var globeDepth;
        if (context.depthTexture) {
            globeDepth = new GlobeDepth();
        }

        var oit;
        if (this._useOIT && defined(globeDepth)) {
            oit = new OIT(context);
        }

        this._globeDepth = globeDepth;
        this._depthPlane = new DepthPlane();
        this._oit = oit;
        this._fxaa = new FXAA();

        this._clearColorCommand = new ClearCommand({
            color : new Color(),
            stencil : 0,
            owner : this
        });
        this._depthClearCommand = new ClearCommand({
            depth : 1.0,
            owner : this
        });

        this._pickDepths = [];
        this._debugGlobeDepths = [];

        this._transitioner = new SceneTransitioner(this);

        this._renderError = new Event();
        this._preRender = new Event();
        this._postRender = new Event();

        this._cameraStartFired = false;
        this._cameraMovedTime = undefined;

        /**
         * Exceptions occurring in <code>render</code> are always caught in order to raise the
         * <code>renderError</code> event.  If this property is true, the error is rethrown
         * after the event is raised.  If this property is false, the <code>render</code> function
         * returns normally after raising the event.
         *
         * @type {Boolean}
         * @default false
         */
        this.rethrowRenderErrors = false;

        /**
         * Determines whether or not to instantly complete the
         * scene transition animation on user input.
         *
         * @type {Boolean}
         * @default true
         */
        this.completeMorphOnUserInput = true;

        /**
         * The event fired at the beginning of a scene transition.
         * @type {Event}
         * @default Event()
         */
        this.morphStart = new Event();

        /**
         * The event fired at the completion of a scene transition.
         * @type {Event}
         * @default Event()
         */
        this.morphComplete = new Event();

        /**
         * The {@link SkyBox} used to draw the stars.
         *
         * @type {SkyBox}
         * @default undefined
         *
         * @see Scene#backgroundColor
         */
        this.skyBox = undefined;

        /**
         * The sky atmosphere drawn around the globe.
         *
         * @type {SkyAtmosphere}
         * @default undefined
         */
        this.skyAtmosphere = undefined;

        /**
         * The {@link Sun}.
         *
         * @type {Sun}
         * @default undefined
         */
        this.sun = undefined;

        /**
         * Uses a bloom filter on the sun when enabled.
         *
         * @type {Boolean}
         * @default true
         */
        this.sunBloom = true;
        this._sunBloom = undefined;

        /**
         * The {@link Moon}
         *
         * @type Moon
         * @default undefined
         */
        this.moon = undefined;

        /**
         * The background color, which is only visible if there is no sky box, i.e., {@link Scene#skyBox} is undefined.
         *
         * @type {Color}
         * @default {@link Color.BLACK}
         *
         * @see Scene#skyBox
         */
        this.backgroundColor = Color.clone(Color.BLACK);

        this._mode = SceneMode.SCENE3D;

        this._mapProjection = defined(options.mapProjection) ? options.mapProjection : new GeographicProjection();

        this._transitioner = new SceneTransitioner(this, this._mapProjection.ellipsoid);

        /**
         * The current morph transition time between 2D/Columbus View and 3D,
         * with 0.0 being 2D or Columbus View and 1.0 being 3D.
         *
         * @type {Number}
         * @default 1.0
         */
        this.morphTime = 1.0;
        /**
         * The far-to-near ratio of the multi-frustum. The default is 1,000.0.
         *
         * @type {Number}
         * @default 1000.0
         */
        this.farToNearRatio = 1000.0;

        /**
         * This property is for debugging only; it is not for production use.
         * <p>
         * A function that determines what commands are executed.  As shown in the examples below,
         * the function receives the command's <code>owner</code> as an argument, and returns a boolean indicating if the
         * command should be executed.
         * </p>
         * <p>
         * The default is <code>undefined</code>, indicating that all commands are executed.
         * </p>
         *
         * @type Function
         *
         * @default undefined
         *
         * @example
         * // Do not execute any commands.
         * scene.debugCommandFilter = function(command) {
         *     return false;
         * };
         *
         * // Execute only the billboard's commands.  That is, only draw the billboard.
         * var billboards = new Cesium.BillboardCollection();
         * scene.debugCommandFilter = function(command) {
         *     return command.owner === billboards;
         * };
         */
        this.debugCommandFilter = undefined;

        /**
         * This property is for debugging only; it is not for production use.
         * <p>
         * When <code>true</code>, commands are randomly shaded.  This is useful
         * for performance analysis to see what parts of a scene or model are
         * command-dense and could benefit from batching.
         * </p>
         *
         * @type Boolean
         *
         * @default false
         */
        this.debugShowCommands = false;

        /**
         * This property is for debugging only; it is not for production use.
         * <p>
         * When <code>true</code>, commands are shaded based on the frustums they
         * overlap.  Commands in the closest frustum are tinted red, commands in
         * the next closest are green, and commands in the farthest frustum are
         * blue.  If a command overlaps more than one frustum, the color components
         * are combined, e.g., a command overlapping the first two frustums is tinted
         * yellow.
         * </p>
         *
         * @type Boolean
         *
         * @default false
         */
        this.debugShowFrustums = false;

        this._debugFrustumStatistics = undefined;

        /**
         * This property is for debugging only; it is not for production use.
         * <p>
         * Displays frames per second and time between frames.
         * </p>
         *
         * @type Boolean
         *
         * @default false
         */
        this.debugShowFramesPerSecond = false;

        /**
         * This property is for debugging only; it is not for production use.
         * <p>
         * Displays depth information for the indicated frustum.
         * </p>
         *
         * @type Boolean
         *
         * @default false
         */
        this.debugShowGlobeDepth = false;

        /**
         * This property is for debugging only; it is not for production use.
         * <p>
         * Indicates which frustum will have depth information displayed.
         * </p>
         *
         * @type Number
         *
         * @default 1
         */
        this.debugShowDepthFrustum = 1;

        /**
         * When <code>true</code>, enables Fast Approximate Anti-aliasing even when order independent translucency
         * is unsupported.
         *
         * @type Boolean
         * @default true
         */
        this.fxaa = true;

        /**
         * The time in milliseconds to wait before checking if the camera has not moved and fire the cameraMoveEnd event.
         * @type {Number}
         * @default 500.0
         * @private
         */
        this.cameraEventWaitTime = 500.0;

        /**
         * Set to true to copy the depth texture after rendering the globe. Makes czm_globeDepthTexture valid.
         * @type {Boolean}
         * @default false
         * @private
         */
        this.copyGlobeDepth = false;

        this._performanceDisplay = undefined;
        this._debugVolume = undefined;

        var camera = new Camera(this);
        this._camera = camera;
        this._cameraClone = Camera.clone(camera);
        this._screenSpaceCameraController = new ScreenSpaceCameraController(this);

        // initial guess at frustums.
        var near = camera.frustum.near;
        var far = camera.frustum.far;
        var numFrustums = Math.ceil(Math.log(far / near) / Math.log(this.farToNearRatio));
        updateFrustums(near, far, this.farToNearRatio, numFrustums, this._frustumCommandsList);

        // give frameState, camera, and screen space camera controller initial state before rendering
        updateFrameState(this, 0.0, JulianDate.now());
        this.initializeFrame();
    };

    var OPAQUE_FRUSTUM_NEAR_OFFSET = 0.99;

    defineProperties(Scene.prototype, {
        /**
         * Gets the canvas element to which this scene is bound.
         * @memberof Scene.prototype
         *
         * @type {Canvas}
         * @readonly
         */
        canvas : {
            get : function() {
                return this._canvas;
            }
        },

        /**
         * The drawingBufferWidth of the underlying GL context.
         * @memberof Scene.prototype
         *
         * @type {Number}
         * @readonly
         *
         * @see {@link https://www.khronos.org/registry/webgl/specs/1.0/#DOM-WebGLRenderingContext-drawingBufferWidth|drawingBufferWidth}
         */
        drawingBufferHeight : {
            get : function() {
                return this._context.drawingBufferHeight;
            }
        },

        /**
         * The drawingBufferHeight of the underlying GL context.
         * @memberof Scene.prototype
         *
         * @type {Number}
         * @readonly
         *
         * @see {@link https://www.khronos.org/registry/webgl/specs/1.0/#DOM-WebGLRenderingContext-drawingBufferHeight|drawingBufferHeight}
         */
        drawingBufferWidth : {
            get : function() {
                return this._context.drawingBufferWidth;
            }
        },

        /**
         * The maximum aliased line width, in pixels, supported by this WebGL implementation.  It will be at least one.
         * @memberof Scene.prototype
         *
         * @type {Number}
         * @readonly
         *
         * @see {@link https://www.khronos.org/opengles/sdk/docs/man/xhtml/glGet.xml|glGet} with <code>ALIASED_LINE_WIDTH_RANGE</code>.
         */
        maximumAliasedLineWidth : {
            get : function() {
                return ContextLimits.maximumAliasedLineWidth;
            }
        },

        /**
         * The maximum length in pixels of one edge of a cube map, supported by this WebGL implementation.  It will be at least 16.
         * @memberof Scene.prototype
         *
         * @type {Number}
         * @readonly
         *
         * @see {@link https://www.khronos.org/opengles/sdk/docs/man/xhtml/glGet.xml|glGet} with <code>GL_MAX_CUBE_MAP_TEXTURE_SIZE</code>.
         */
        maximumCubeMapSize : {
            get : function() {
                return ContextLimits.maximumCubeMapSize;
            }
        },

        /**
         * Returns true if the pickPosition function is supported.
         *
         * @type {Boolean}
         * @readonly
         */
        pickPositionSupported : {
            get : function() {
                return this._context.depthTexture;
            }
        },

        /**
         * Gets or sets the depth-test ellipsoid.
         * @memberof Scene.prototype
         *
         * @type {Globe}
         */
        globe : {
            get: function() {
                return this._globe;
            },

            set: function(globe) {
                this._globe = this._globe && this._globe.destroy();
                this._globe = globe;
            }
        },

        /**
         * Gets the collection of primitives.
         * @memberof Scene.prototype
         *
         * @type {PrimitiveCollection}
         * @readonly
         */
        primitives : {
            get : function() {
                return this._primitives;
            }
        },

        /**
         * Gets the collection of ground primitives.
         * @memberof Scene.prototype
         *
         * @type {PrimitiveCollection}
         * @readonly
         */
        groundPrimitives : {
            get : function() {
                return this._groundPrimitives;
            }
        },

        /**
         * Gets the camera.
         * @memberof Scene.prototype
         *
         * @type {Camera}
         * @readonly
         */
        camera : {
            get : function() {
                return this._camera;
            }
        },
        // TODO: setCamera

        /**
         * Gets the controller for camera input handling.
         * @memberof Scene.prototype
         *
         * @type {ScreenSpaceCameraController}
         * @readonly
         */
        screenSpaceCameraController : {
            get : function() {
                return this._screenSpaceCameraController;
            }
        },

        /**
         * Get the map projection to use in 2D and Columbus View modes.
         * @memberof Scene.prototype
         *
         * @type {MapProjection}
         * @readonly
         *
         * @default new GeographicProjection()
         */
        mapProjection : {
            get: function() {
                return this._mapProjection;
            }
        },

        /**
         * Gets state information about the current scene. If called outside of a primitive's <code>update</code>
         * function, the previous frame's state is returned.
         * @memberof Scene.prototype
         *
         * @type {FrameState}
         * @readonly
         *
         * @private
         */
        frameState : {
            get: function() {
                return this._frameState;
            }
        },

        /**
         * Gets the collection of tweens taking place in the scene.
         * @memberof Scene.prototype
         *
         * @type {TweenCollection}
         * @readonly
         *
         * @private
         */
        tweens : {
            get : function() {
                return this._tweens;
            }
        },

        /**
         * Gets the collection of image layers that will be rendered on the globe.
         * @memberof Scene.prototype
         *
         * @type {ImageryLayerCollection}
         * @readonly
         */
        imageryLayers : {
            get : function() {
                return this.globe.imageryLayers;
            }
        },

        /**
         * The terrain provider providing surface geometry for the globe.
         * @memberof Scene.prototype
         *
         * @type {TerrainProvider}
         */
        terrainProvider : {
            get : function() {
                return this.globe.terrainProvider;
            },
            set : function(terrainProvider) {
                this.globe.terrainProvider = terrainProvider;
            }
        },

        /**
         * Gets the event that will be raised when an error is thrown inside the <code>render</code> function.
         * The Scene instance and the thrown error are the only two parameters passed to the event handler.
         * By default, errors are not rethrown after this event is raised, but that can be changed by setting
         * the <code>rethrowRenderErrors</code> property.
         * @memberof Scene.prototype
         *
         * @type {Event}
         * @readonly
         */
        renderError : {
            get : function() {
                return this._renderError;
            }
        },

        /**
         * Gets the event that will be raised at the start of each call to <code>render</code>.  Subscribers to the event
         * receive the Scene instance as the first parameter and the current time as the second parameter.
         * @memberof Scene.prototype
         *
         * @type {Event}
         * @readonly
         */
        preRender : {
            get : function() {
                return this._preRender;
            }
        },

        /**
         * Gets the event that will be raised at the end of each call to <code>render</code>.  Subscribers to the event
         * receive the Scene instance as the first parameter and the current time as the second parameter.
         * @memberof Scene.prototype
         *
         * @type {Event}
         * @readonly
         */
        postRender : {
            get : function() {
                return this._postRender;
            }
        },

        /**
         * @memberof Scene.prototype
         * @private
         * @readonly
         */
        context : {
            get : function() {
                return this._context;
            }
        },

        /**
         * This property is for debugging only; it is not for production use.
         * <p>
         * When {@link Scene.debugShowFrustums} is <code>true</code>, this contains
         * properties with statistics about the number of command execute per frustum.
         * <code>totalCommands</code> is the total number of commands executed, ignoring
         * overlap. <code>commandsInFrustums</code> is an array with the number of times
         * commands are executed redundantly, e.g., how many commands overlap two or
         * three frustums.
         * </p>
         *
         * @memberof Scene.prototype
         *
         * @type {Object}
         * @readonly
         *
         * @default undefined
         */
        debugFrustumStatistics : {
            get : function() {
                return this._debugFrustumStatistics;
            }
        },

        /**
         * Gets whether or not the scene is optimized for 3D only viewing.
         * @memberof Scene.prototype
         * @type {Boolean}
         * @readonly
         */
        scene3DOnly : {
            get : function() {
                return this._frameState.scene3DOnly;
            }
        },

        /**
         * Gets whether or not the scene has order independent translucency enabled.
         * Note that this only reflects the original construction option, and there are
         * other factors that could prevent OIT from functioning on a given system configuration.
         * @memberof Scene.prototype
         * @type {Boolean}
         * @readonly
         */
        orderIndependentTranslucency : {
            get : function() {
                return defined(this._oit);
            }
        },

        /**
         * Gets the unique identifier for this scene.
         * @memberof Scene.prototype
         * @type {String}
         * @readonly
         */
        id : {
            get : function() {
                return this._id;
            }
        },

        /**
         * Gets or sets the current mode of the scene.
         * @memberof Scene.prototype
         * @type {SceneMode}
         * @default {@link SceneMode.SCENE3D}
         */
        mode : {
            get : function() {
                return this._mode;
            },
            set : function(value) {
                //>>includeStart('debug', pragmas.debug);
                if (!defined(value)) {
                    throw new DeveloperError('value is required.');
                }
                if (this.scene3DOnly && value !== SceneMode.SCENE3D) {
                    throw new DeveloperError('Only SceneMode.SCENE3D is valid when scene3DOnly is true.');
                }
                //>>includeEnd('debug');
                this._mode = value;
            }
        },

        /**
         * Gets the number of frustums used in the last frame.
         * @memberof Scene.prototype
         * @type {Number}
         *
         * @private
         */
        numberOfFrustums : {
            get : function() {
                return this._frustumCommandsList.length;
            }
        }
    });

    var scratchPosition0 = new Cartesian3();
    var scratchPosition1 = new Cartesian3();
    function maxComponent(a, b) {
        var x = Math.max(Math.abs(a.x), Math.abs(b.x));
        var y = Math.max(Math.abs(a.y), Math.abs(b.y));
        var z = Math.max(Math.abs(a.z), Math.abs(b.z));
        return Math.max(Math.max(x, y), z);
    }

    function cameraEqual(camera0, camera1, epsilon) {
        var scalar = 1 / Math.max(1, maxComponent(camera0.position, camera1.position));
        Cartesian3.multiplyByScalar(camera0.position, scalar, scratchPosition0);
        Cartesian3.multiplyByScalar(camera1.position, scalar, scratchPosition1);
        return Cartesian3.equalsEpsilon(scratchPosition0, scratchPosition1, epsilon) &&
            Cartesian3.equalsEpsilon(camera0.direction, camera1.direction, epsilon) &&
            Cartesian3.equalsEpsilon(camera0.up, camera1.up, epsilon) &&
            Cartesian3.equalsEpsilon(camera0.right, camera1.right, epsilon) &&
            Matrix4.equalsEpsilon(camera0.transform, camera1.transform, epsilon);
    }

    var scratchOccluderBoundingSphere = new BoundingSphere();
    var scratchOccluder;

    function getOccluder(scene) {
        // TODO: The occluder is the top-level globe. When we add
        //       support for multiple central bodies, this should be the closest one.
        var globe = scene.globe;
        if (scene._mode === SceneMode.SCENE3D && defined(globe)) {
            var ellipsoid = globe.ellipsoid;
            scratchOccluderBoundingSphere.radius = ellipsoid.minimumRadius;
            scratchOccluder = Occluder.fromBoundingSphere(scratchOccluderBoundingSphere, scene._camera.positionWC, scratchOccluder);
            return scratchOccluder;
        }

        return undefined;
    }

    function clearPasses(passes) {
        passes.render = false;
        passes.pick = false;
    }

    function updateFrameState(scene, frameNumber, time) {
        var camera = scene._camera;

        var frameState = scene._frameState;
        frameState.mode = scene._mode;
        frameState.morphTime = scene.morphTime;
        frameState.mapProjection = scene.mapProjection;
        frameState.frameNumber = frameNumber;
        frameState.time = JulianDate.clone(time, frameState.time);
        frameState.camera = camera;
        frameState.cullingVolume = camera.frustum.computeCullingVolume(camera.positionWC, camera.directionWC, camera.upWC);
        frameState.occluder = getOccluder(scene);

        clearPasses(frameState.passes);
    }

    function updateFrustums(near, far, farToNearRatio, numFrustums, frustumCommandsList) {
        frustumCommandsList.length = numFrustums;
        for (var m = 0; m < numFrustums; ++m) {
            var curNear = Math.max(near, Math.pow(farToNearRatio, m) * near);
            var curFar = Math.min(far, farToNearRatio * curNear);

            var frustumCommands = frustumCommandsList[m];
            if (!defined(frustumCommands)) {
                frustumCommands = frustumCommandsList[m] = new FrustumCommands(curNear, curFar);
            } else {
                frustumCommands.near = curNear;
                frustumCommands.far = curFar;
            }
        }
    }

    function insertIntoBin(scene, command, distance) {
        if (scene.debugShowFrustums) {
            command.debugOverlappingFrustums = 0;
        }

        var frustumCommandsList = scene._frustumCommandsList;
        var length = frustumCommandsList.length;

        for (var i = 0; i < length; ++i) {
            var frustumCommands = frustumCommandsList[i];
            var curNear = frustumCommands.near;
            var curFar = frustumCommands.far;

            if (distance.start > curFar) {
                continue;
            }

            if (distance.stop < curNear) {
                break;
            }

            var pass = command instanceof ClearCommand ? Pass.OPAQUE : command.pass;
            var index = frustumCommands.indices[pass]++;
            frustumCommands.commands[pass][index] = command;

            if (scene.debugShowFrustums) {
                command.debugOverlappingFrustums |= (1 << i);
            }

            if (command.executeInClosestFrustum) {
                break;
            }
        }

        if (scene.debugShowFrustums) {
            var cf = scene._debugFrustumStatistics.commandsInFrustums;
            cf[command.debugOverlappingFrustums] = defined(cf[command.debugOverlappingFrustums]) ? cf[command.debugOverlappingFrustums] + 1 : 1;
            ++scene._debugFrustumStatistics.totalCommands;
        }
    }

    var scratchCullingVolume = new CullingVolume();
    var distances = new Interval();

    function createPotentiallyVisibleSet(scene) {
        var commandList = scene._commandList;
        var overlayList = scene._overlayCommandList;

        var cullingVolume = scene._frameState.cullingVolume;
        var camera = scene._camera;

        var direction = camera.directionWC;
        var position = camera.positionWC;

        if (scene.debugShowFrustums) {
            scene._debugFrustumStatistics = {
                totalCommands : 0,
                commandsInFrustums : {}
            };
        }

        var frustumCommandsList = scene._frustumCommandsList;
        var numberOfFrustums = frustumCommandsList.length;
        var numberOfPasses = Pass.NUMBER_OF_PASSES;
        for (var n = 0; n < numberOfFrustums; ++n) {
            for (var p = 0; p < numberOfPasses; ++p) {
                frustumCommandsList[n].indices[p] = 0;
            }
        }
        overlayList.length = 0;

        var near = Number.MAX_VALUE;
        var far = Number.MIN_VALUE;
        var undefBV = false;

        var occluder;
        if (scene._frameState.mode === SceneMode.SCENE3D) {
            occluder = scene._frameState.occluder;
        }

        // get user culling volume minus the far plane.
        var planes = scratchCullingVolume.planes;
        for (var m = 0; m < 5; ++m) {
            planes[m] = cullingVolume.planes[m];
        }
        cullingVolume = scratchCullingVolume;

        var length = commandList.length;
        for (var i = 0; i < length; ++i) {
            var command = commandList[i];
            var pass = command.pass;

            if (pass === Pass.OVERLAY) {
                overlayList.push(command);
            } else {
                var boundingVolume = command.boundingVolume;
                if (defined(boundingVolume)) {
                    if (command.cull &&
                            ((cullingVolume.computeVisibility(boundingVolume) === Intersect.OUTSIDE) ||
                             (defined(occluder) && boundingVolume.isOccluded(occluder)))) {
                        continue;
                    }

                    distances = boundingVolume.computePlaneDistances(position, direction, distances);
                    near = Math.min(near, distances.start);
                    far = Math.max(far, distances.stop);
                } else {
                    // Clear commands don't need a bounding volume - just add the clear to all frustums.
                    // If another command has no bounding volume, though, we need to use the camera's
                    // worst-case near and far planes to avoid clipping something important.
                    distances.start = camera.frustum.near;
                    distances.stop = camera.frustum.far;
                    undefBV = !(command instanceof ClearCommand);
                }

                insertIntoBin(scene, command, distances);
            }
        }

        if (undefBV) {
            near = camera.frustum.near;
            far = camera.frustum.far;
        } else {
            // The computed near plane must be between the user defined near and far planes.
            // The computed far plane must between the user defined far and computed near.
            // This will handle the case where the computed near plane is further than the user defined far plane.
            near = Math.min(Math.max(near, camera.frustum.near), camera.frustum.far);
            far = Math.max(Math.min(far, camera.frustum.far), near);
        }

        // Exploit temporal coherence. If the frustums haven't changed much, use the frustums computed
        // last frame, else compute the new frustums and sort them by frustum again.
        var farToNearRatio = scene.farToNearRatio;
        var numFrustums = Math.ceil(Math.log(far / near) / Math.log(farToNearRatio));
        if (near !== Number.MAX_VALUE && (numFrustums !== numberOfFrustums || (frustumCommandsList.length !== 0 &&
                (near < frustumCommandsList[0].near || far > frustumCommandsList[numberOfFrustums - 1].far)))) {
            updateFrustums(near, far, farToNearRatio, numFrustums, frustumCommandsList);
            createPotentiallyVisibleSet(scene);
        }
    }

    function getAttributeLocations(shaderProgram) {
        var attributeLocations = {};
        var attributes = shaderProgram.vertexAttributes;
        for (var a in attributes) {
            if (attributes.hasOwnProperty(a)) {
                attributeLocations[a] = attributes[a].index;
            }
        }

        return attributeLocations;
    }

    function createDebugFragmentShaderProgram(command, scene, shaderProgram) {
        var context = scene.context;
        var sp = defaultValue(shaderProgram, command.shaderProgram);
        var fs = sp.fragmentShaderSource.clone();

        fs.sources = fs.sources.map(function(source) {
            source = source.replace(/void\s+main\s*\(\s*(?:void)?\s*\)/g, 'void czm_Debug_main()');
            return source;
        });

        var newMain =
            'void main() \n' +
            '{ \n' +
            '    czm_Debug_main(); \n';

        if (scene.debugShowCommands) {
            if (!defined(command._debugColor)) {
                command._debugColor = Color.fromRandom();
            }
            var c = command._debugColor;
            newMain += '    gl_FragColor.rgb *= vec3(' + c.red + ', ' + c.green + ', ' + c.blue + '); \n';
        }

        if (scene.debugShowFrustums) {
            // Support up to three frustums.  If a command overlaps all
            // three, it's code is not changed.
            var r = (command.debugOverlappingFrustums & (1 << 0)) ? '1.0' : '0.0';
            var g = (command.debugOverlappingFrustums & (1 << 1)) ? '1.0' : '0.0';
            var b = (command.debugOverlappingFrustums & (1 << 2)) ? '1.0' : '0.0';
            newMain += '    gl_FragColor.rgb *= vec3(' + r + ', ' + g + ', ' + b + '); \n';
        }

        newMain += '}';

        fs.sources.push(newMain);

        var attributeLocations = getAttributeLocations(sp);

        return ShaderProgram.fromCache({
            context : context,
            vertexShaderSource : sp.vertexShaderSource,
            fragmentShaderSource : fs,
            attributeLocations : attributeLocations
        });
    }

    function executeDebugCommand(command, scene, passState, renderState, shaderProgram) {
        if (defined(command.shaderProgram) || defined(shaderProgram)) {
            // Replace shader for frustum visualization
            var sp = createDebugFragmentShaderProgram(command, scene, shaderProgram);
            command.execute(scene.context, passState, renderState, sp);
            sp.destroy();
        }
    }

    var transformFrom2D = new Matrix4(0.0, 0.0, 1.0, 0.0,
                                        1.0, 0.0, 0.0, 0.0,
                                        0.0, 1.0, 0.0, 0.0,
                                        0.0, 0.0, 0.0, 1.0);
    transformFrom2D = Matrix4.inverseTransformation(transformFrom2D, transformFrom2D);

    function executeCommand(command, scene, context, passState, renderState, shaderProgram, debugFramebuffer) {
        if ((defined(scene.debugCommandFilter)) && !scene.debugCommandFilter(command)) {
            return;
        }

        if (scene.debugShowCommands || scene.debugShowFrustums) {
            executeDebugCommand(command, scene, passState, renderState, shaderProgram);
        } else {
            command.execute(context, passState, renderState, shaderProgram);
        }

        if (command.debugShowBoundingVolume && (defined(command.boundingVolume))) {
            // Debug code to draw bounding volume for command.  Not optimized!
            // Assumes bounding volume is a bounding sphere or box
            var frameState = scene._frameState;
            var boundingVolume = command.boundingVolume;

            if (defined(scene._debugVolume)) {
                scene._debugVolume.destroy();
            }

            var geometry;

            var center = Cartesian3.clone(boundingVolume.center);
            if (frameState.mode !== SceneMode.SCENE3D) {
                center = Matrix4.multiplyByPoint(transformFrom2D, center, center);
                var projection = frameState.mapProjection;
                var centerCartographic = projection.unproject(center);
                center = projection.ellipsoid.cartographicToCartesian(centerCartographic);
            }

            if (defined(boundingVolume.radius)) {
                var radius = boundingVolume.radius;

                geometry = GeometryPipeline.toWireframe(EllipsoidGeometry.createGeometry(new EllipsoidGeometry({
                    radii : new Cartesian3(radius, radius, radius),
                    vertexFormat : PerInstanceColorAppearance.FLAT_VERTEX_FORMAT
                })));

                scene._debugVolume = new Primitive({
                    geometryInstances : new GeometryInstance({
                        geometry : geometry,
                        modelMatrix : Matrix4.multiplyByTranslation(Matrix4.IDENTITY, center, new Matrix4()),
                        attributes : {
                            color : new ColorGeometryInstanceAttribute(1.0, 0.0, 0.0, 1.0)
                        }
                    }),
                    appearance : new PerInstanceColorAppearance({
                        flat : true,
                        translucent : false
                    }),
                    asynchronous : false
                });
            } else {
                var halfAxes = boundingVolume.halfAxes;

                geometry = GeometryPipeline.toWireframe(BoxGeometry.createGeometry(BoxGeometry.fromDimensions({
                    dimensions : new Cartesian3(2.0, 2.0, 2.0),
                    vertexFormat : PerInstanceColorAppearance.FLAT_VERTEX_FORMAT
                })));

                scene._debugVolume = new Primitive({
                    geometryInstances : new GeometryInstance({
                        geometry : geometry,
                        modelMatrix : Matrix4.fromRotationTranslation(halfAxes, center, new Matrix4()),
                        attributes : {
                            color : new ColorGeometryInstanceAttribute(1.0, 0.0, 0.0, 1.0)
                        }
                    }),
                    appearance : new PerInstanceColorAppearance({
                        flat : true,
                        translucent : false
                    }),
                    asynchronous : false
                });
            }

            var commandList = [];
            scene._debugVolume.update(context, frameState, commandList);

            var framebuffer;
            if (defined(debugFramebuffer)) {
                framebuffer = passState.framebuffer;
                passState.framebuffer = debugFramebuffer;
            }

            commandList[0].execute(context, passState);

            if (defined(framebuffer)) {
                passState.framebuffer = framebuffer;
            }
        }
    }

    function isVisible(command, frameState) {
        if (!defined(command)) {
            return;
        }

        var occluder = (frameState.mode === SceneMode.SCENE3D) ? frameState.occluder: undefined;
        var cullingVolume = frameState.cullingVolume;

        // get user culling volume minus the far plane.
        var planes = scratchCullingVolume.planes;
        for (var k = 0; k < 5; ++k) {
            planes[k] = cullingVolume.planes[k];
        }
        cullingVolume = scratchCullingVolume;

        var boundingVolume = command.boundingVolume;

        return ((defined(command)) &&
                 ((!defined(command.boundingVolume)) ||
                  !command.cull ||
                  ((cullingVolume.computeVisibility(boundingVolume) !== Intersect.OUTSIDE) &&
                   (!defined(occluder) || !boundingVolume.isOccluded(occluder)))));
    }

    function translucentCompare(a, b, position) {
        return b.boundingVolume.distanceSquaredTo(position) - a.boundingVolume.distanceSquaredTo(position);
    }

    function executeTranslucentCommandsSorted(scene, executeFunction, passState, commands) {
        var context = scene.context;

        mergeSort(commands, translucentCompare, scene._camera.positionWC);

        var length = commands.length;
        for (var j = 0; j < length; ++j) {
            executeFunction(commands[j], scene, context, passState);
        }
    }

    function getDebugGlobeDepth(scene, index) {
        var globeDepth = scene._debugGlobeDepths[index];
        if (!defined(globeDepth) && scene.context.depthTexture) {
            globeDepth = new GlobeDepth();
            scene._debugGlobeDepths[index] = globeDepth;
        }
        return globeDepth;
    }

    function getPickDepth(scene, index) {
        var pickDepth = scene._pickDepths[index];
        if (!defined(pickDepth)) {
            pickDepth = new PickDepth();
            scene._pickDepths[index] = pickDepth;
        }
        return pickDepth;
    }

    var scratchPerspectiveFrustum = new PerspectiveFrustum();
    var scratchPerspectiveOffCenterFrustum = new PerspectiveOffCenterFrustum();
    var scratchOrthographicFrustum = new OrthographicFrustum();

    function executeCommands(scene, passState, clearColor, picking) {
        var i;
        var j;

        var frameState = scene._frameState;
        var camera = scene._camera;
        var context = scene.context;
        var us = context.uniformState;

        // Manage sun bloom post-processing effect.
        if (defined(scene.sun) && scene.sunBloom !== scene._sunBloom) {
            if (scene.sunBloom) {
                scene._sunPostProcess = new SunPostProcess();
            } else if(defined(scene._sunPostProcess)){
                scene._sunPostProcess = scene._sunPostProcess.destroy();
            }

            scene._sunBloom = scene.sunBloom;
        } else if (!defined(scene.sun) && defined(scene._sunPostProcess)) {
            scene._sunPostProcess = scene._sunPostProcess.destroy();
            scene._sunBloom = false;
        }

        // Manage celestial and terrestrial environment effects.
        var renderPass = frameState.passes.render;
        var skyBoxCommand = (renderPass && defined(scene.skyBox)) ? scene.skyBox.update(context, frameState) : undefined;
        var skyAtmosphereCommand = (renderPass && defined(scene.skyAtmosphere)) ? scene.skyAtmosphere.update(context, frameState) : undefined;
        var sunCommand = (renderPass && defined(scene.sun)) ? scene.sun.update(scene) : undefined;
        var sunVisible = isVisible(sunCommand, frameState);
        var moonCommand = (renderPass && defined(scene.moon)) ? scene.moon.update(context, frameState) : undefined;
        var moonVisible = isVisible(moonCommand, frameState);

        // Preserve the reference to the original framebuffer.
        var originalFramebuffer = passState.framebuffer;

        // Create a working frustum from the original camera frustum.
        var frustum;
        if (defined(camera.frustum.fov)) {
            frustum = camera.frustum.clone(scratchPerspectiveFrustum);
        } else if (defined(camera.frustum.infiniteProjectionMatrix)){
            frustum = camera.frustum.clone(scratchPerspectiveOffCenterFrustum);
        } else {
            frustum = camera.frustum.clone(scratchOrthographicFrustum);
        }

        // Clear the pass state framebuffer.
        var clear = scene._clearColorCommand;
        Color.clone(clearColor, clear.color);
        clear.execute(context, passState);

        // Update globe depth rendering based on the current context and clear the globe depth framebuffer.
        var useGlobeDepthFramebuffer = !picking && defined(scene._globeDepth);
        if (useGlobeDepthFramebuffer) {
            scene._globeDepth.update(context);
            scene._globeDepth.clear(context, passState, clearColor);
        }

        // Determine if there are any translucent surfaces in any of the frustums.
        var renderTranslucentCommands = false;
        var frustumCommandsList = scene._frustumCommandsList;
        var numFrustums = frustumCommandsList.length;
        for (i = 0; i < numFrustums; ++i) {
            if (frustumCommandsList[i].indices[Pass.TRANSLUCENT] > 0) {
                renderTranslucentCommands = true;
                break;
            }
        }

        var clearGlobeDepth = defined(scene.globe) && (!scene.globe.depthTestAgainstTerrain || scene.mode === SceneMode.SCENE2D);
        var useDepthPlane = clearGlobeDepth && scene.mode === SceneMode.SCENE3D;
        if (useDepthPlane) {
            // Update the depth plane that is rendered in 3D when the primitives are
            // not depth tested against terrain so primitives on the backface
            // of the globe are not picked.
            scene._depthPlane.update(context, frameState);
        }

        // If supported, configure OIT to use the globe depth framebuffer and clear the OIT framebuffer.
        var useOIT = !picking && renderTranslucentCommands && defined(scene._oit) && scene._oit.isSupported();
        if (useOIT) {
            scene._oit.update(context, scene._globeDepth.framebuffer);
            scene._oit.clear(context, passState, clearColor);
            useOIT = useOIT && scene._oit.isSupported();
        }

        // If supported, configure FXAA to use the globe depth color texture and clear the FXAA framebuffer.
        var useFXAA = !picking && scene.fxaa;
        if (useFXAA) {
            scene._fxaa.update(context);
            scene._fxaa.clear(context, passState, clearColor);
        }

        if (sunVisible && scene.sunBloom) {
            passState.framebuffer = scene._sunPostProcess.update(context);
        } else if (useGlobeDepthFramebuffer) {
            passState.framebuffer = scene._globeDepth.framebuffer;
        } else if (useFXAA) {
            passState.framebuffer = scene._fxaa.getColorFramebuffer();
        }

        if (defined(passState.framebuffer)) {
            clear.execute(context, passState);
        }

        // Ideally, we would render the sky box and atmosphere last for
        // early-z, but we would have to draw it in each frustum
        frustum.near = camera.frustum.near;
        frustum.far = camera.frustum.far;
        us.updateFrustum(frustum);

        if (defined(skyBoxCommand)) {
            executeCommand(skyBoxCommand, scene, context, passState);
        }

        if (defined(skyAtmosphereCommand)) {
            executeCommand(skyAtmosphereCommand, scene, context, passState);
        }

        if (sunVisible) {
            sunCommand.execute(context, passState);
            if (scene.sunBloom) {
                var framebuffer;
                if (useGlobeDepthFramebuffer) {
                    framebuffer = scene._globeDepth.framebuffer;
                } else if (useFXAA) {
                    framebuffer = scene._fxaa.getColorFramebuffer();
                } else {
                    framebuffer = originalFramebuffer;
                }
                scene._sunPostProcess.execute(context, framebuffer);
                passState.framebuffer = framebuffer;
            }
        }

        // Moon can be seen through the atmosphere, since the sun is rendered after the atmosphere.
        if (moonVisible) {
            moonCommand.execute(context, passState);
        }

        // Determine how translucent surfaces will be handled.
        var executeTranslucentCommands;
        if (useOIT) {
            if (!defined(scene._executeOITFunction)) {
                scene._executeOITFunction = function(scene, executeFunction, passState, commands) {
                    scene._oit.executeCommands(scene, executeFunction, passState, commands);
                };
            }
            executeTranslucentCommands = scene._executeOITFunction;
        } else {
            executeTranslucentCommands = executeTranslucentCommandsSorted;
        }

        // Execute commands in each frustum in back to front order
        var clearDepth = scene._depthClearCommand;
        for (i = 0; i < numFrustums; ++i) {
            var index = numFrustums - i - 1;
            var frustumCommands = frustumCommandsList[index];

            // Avoid tearing artifacts between adjacent frustums in the opaque passes
            frustum.near = index !== 0 ? frustumCommands.near * OPAQUE_FRUSTUM_NEAR_OFFSET : frustumCommands.near;
            frustum.far = frustumCommands.far;

            var globeDepth = scene.debugShowGlobeDepth ? getDebugGlobeDepth(scene, index) : scene._globeDepth;

            var fb;
            if (scene.debugShowGlobeDepth && defined(globeDepth) && useGlobeDepthFramebuffer) {
                fb = passState.framebuffer;
                passState.framebuffer = globeDepth.framebuffer;
            }

            us.updateFrustum(frustum);
            clearDepth.execute(context, passState);

            var commands = frustumCommands.commands[Pass.GLOBE];
            var length = frustumCommands.indices[Pass.GLOBE];
            for (j = 0; j < length; ++j) {
                executeCommand(commands[j], scene, context, passState);
            }

            if (defined(globeDepth) && useGlobeDepthFramebuffer && (scene.copyGlobeDepth || scene.debugShowGlobeDepth)) {
                globeDepth.update(context);
                globeDepth.executeCopyDepth(context, passState);
            }

            if (scene.debugShowGlobeDepth && defined(globeDepth) && useGlobeDepthFramebuffer) {
                passState.framebuffer = fb;
            }

            commands = frustumCommands.commands[Pass.GROUND];
            length = frustumCommands.indices[Pass.GROUND];
            for (j = 0; j < length; ++j) {
                executeCommand(commands[j], scene, context, passState);
            }

            if (clearGlobeDepth) {
                clearDepth.execute(context, passState);
                if (useDepthPlane) {
                    scene._depthPlane.execute(context, passState);
                }
            }

            // Execute commands in order by pass up to the translucent pass.
            // Translucent geometry needs special handling (sorting/OIT).
            var startPass = Pass.GROUND + 1;
            var endPass = Pass.TRANSLUCENT;
            for (var pass = startPass; pass < endPass; ++pass) {
                commands = frustumCommands.commands[pass];
                length = frustumCommands.indices[pass];
                for (j = 0; j < length; ++j) {
                    executeCommand(commands[j], scene, context, passState);
                }
            }

            if (index !== 0) {
                // Do not overlap frustums in the translucent pass to avoid blending artifacts
                frustum.near = frustumCommands.near;
                us.updateFrustum(frustum);
            }

            commands = frustumCommands.commands[Pass.TRANSLUCENT];
            commands.length = frustumCommands.indices[Pass.TRANSLUCENT];
            executeTranslucentCommands(scene, executeCommand, passState, commands);

            if (defined(globeDepth) && useGlobeDepthFramebuffer) {
                // PERFORMANCE_IDEA: Use MRT to avoid the extra copy.
                var pickDepth = getPickDepth(scene, index);
                pickDepth.update(context, globeDepth.framebuffer.depthStencilTexture);
                pickDepth.executeCopyDepth(context, passState);
            }
        }

        if (scene.debugShowGlobeDepth && useGlobeDepthFramebuffer) {
            var gd = getDebugGlobeDepth(scene, scene.debugShowDepthFrustum - 1);
            gd.executeDebugGlobeDepth(context, passState);
        }

        if (scene.debugShowPickDepth && useGlobeDepthFramebuffer) {
            var pd = getPickDepth(scene, scene.debugShowDepthFrustum - 1);
            pd.executeDebugPickDepth(context, passState);
        }

        if (useOIT) {
            passState.framebuffer = useFXAA ? scene._fxaa.getColorFramebuffer() : undefined;
            scene._oit.execute(context, passState);
        }

        if (useFXAA) {
            if (!useOIT && useGlobeDepthFramebuffer) {
                passState.framebuffer = scene._fxaa.getColorFramebuffer();
                scene._globeDepth.executeCopyColor(context, passState);
            }

            passState.framebuffer = originalFramebuffer;
            scene._fxaa.execute(context, passState);
        }

        if (!useOIT && !useFXAA && useGlobeDepthFramebuffer) {
            passState.framebuffer = originalFramebuffer;
            scene._globeDepth.executeCopyColor(context, passState);
        }
    }

    function executeOverlayCommands(scene, passState) {
        var context = scene.context;
        var commandList = scene._overlayCommandList;
        var length = commandList.length;
        for (var i = 0; i < length; ++i) {
            commandList[i].execute(context, passState);
        }
    }

    function updatePrimitives(scene) {
        var context = scene.context;
        var frameState = scene._frameState;
        var commandList = scene._commandList;

        if (scene._globe) {
            scene._globe.update(context, frameState, commandList);
        }

        scene._groundPrimitives.update(context, frameState, commandList);
        scene._primitives.update(context, frameState, commandList);
    }

    function callAfterRenderFunctions(frameState) {
        // Functions are queued up during primitive update and executed here in case
        // the function modifies scene state that should remain constant over the frame.
        var functions = frameState.afterRender;
        for (var i = 0, length = functions.length; i < length; ++i) {
            functions[i]();
        }
        functions.length = 0;
    }

    /**
     * @private
     */
    Scene.prototype.initializeFrame = function() {
        // Destroy released shaders once every 120 frames to avoid thrashing the cache
        if (this._shaderFrameCount++ === 120) {
            this._shaderFrameCount = 0;
            this._context.shaderCache.destroyReleasedShaderPrograms();
        }

        this._tweens.update();
        this._camera.update(this._mode);
        this._screenSpaceCameraController.update();
    };

    function render(scene, time) {
        if (!defined(time)) {
            time = JulianDate.now();
        }

        var camera = scene._camera;
        if (!cameraEqual(camera, scene._cameraClone, CesiumMath.EPSILON6)) {
            if (!scene._cameraStartFired) {
                camera.moveStart.raiseEvent();
                scene._cameraStartFired = true;
            }
            scene._cameraMovedTime = getTimestamp();
            Camera.clone(camera, scene._cameraClone);
        } else if (scene._cameraStartFired && getTimestamp() - scene._cameraMovedTime > scene.cameraEventWaitTime) {
            camera.moveEnd.raiseEvent();
            scene._cameraStartFired = false;
        }

        scene._preRender.raiseEvent(scene, time);

        var us = scene.context.uniformState;
        var frameState = scene._frameState;

        var frameNumber = CesiumMath.incrementWrap(frameState.frameNumber, 15000000.0, 1.0);
        updateFrameState(scene, frameNumber, time);
        frameState.passes.render = true;
        frameState.creditDisplay.beginFrame();

        var context = scene.context;
        us.update(context, frameState);

        scene._commandList.length = 0;
        scene._overlayCommandList.length = 0;

        updatePrimitives(scene);
        createPotentiallyVisibleSet(scene);

        var passState = scene._passState;
        passState.framebuffer = undefined;
        passState.blendingEnabled = undefined;
        passState.scissorTest = undefined;

        executeCommands(scene, passState, defaultValue(scene.backgroundColor, Color.BLACK));
        executeOverlayCommands(scene, passState);

        frameState.creditDisplay.endFrame();

        if (scene.debugShowFramesPerSecond) {
            if (!defined(scene._performanceDisplay)) {
                var performanceContainer = document.createElement('div');
                performanceContainer.className = 'cesium-performanceDisplay-defaultContainer';
                var container = scene._canvas.parentNode;
                container.appendChild(performanceContainer);
                var performanceDisplay = new PerformanceDisplay({container: performanceContainer});
                scene._performanceDisplay = performanceDisplay;
                scene._performanceContainer = performanceContainer;
            }

            scene._performanceDisplay.update();
        } else if (defined(scene._performanceDisplay)) {
            scene._performanceDisplay = scene._performanceDisplay && scene._performanceDisplay.destroy();
            scene._performanceContainer.parentNode.removeChild(scene._performanceContainer);
        }

        context.endFrame();
        callAfterRenderFunctions(frameState);

        scene._postRender.raiseEvent(scene, time);
    }

    /**
     * @private
     */
    Scene.prototype.render = function(time) {
        try {
            render(this, time);
        } catch (error) {
            this._renderError.raiseEvent(this, error);

            if (this.rethrowRenderErrors) {
                throw error;
            }
        }
    };

    /**
     * @private
     */
    Scene.prototype.clampLineWidth = function(width) {
        var context = this._context;
        return Math.max(ContextLimits.minimumAliasedLineWidth, Math.min(width, ContextLimits.maximumAliasedLineWidth));
    };

    var orthoPickingFrustum = new OrthographicFrustum();
    var scratchOrigin = new Cartesian3();
    var scratchDirection = new Cartesian3();
    var scratchBufferDimensions = new Cartesian2();
    var scratchPixelSize = new Cartesian2();
    var scratchPickVolumeMatrix4 = new Matrix4();

    function getPickOrthographicCullingVolume(scene, drawingBufferPosition, width, height) {
        var camera = scene._camera;
        var frustum = camera.frustum;

        var drawingBufferWidth = scene.drawingBufferWidth;
        var drawingBufferHeight = scene.drawingBufferHeight;

        var x = (2.0 / drawingBufferWidth) * drawingBufferPosition.x - 1.0;
        x *= (frustum.right - frustum.left) * 0.5;
        var y = (2.0 / drawingBufferHeight) * (drawingBufferHeight - drawingBufferPosition.y) - 1.0;
        y *= (frustum.top - frustum.bottom) * 0.5;

        var transform = Matrix4.clone(camera.transform, scratchPickVolumeMatrix4);
        camera._setTransform(Matrix4.IDENTITY);

        var origin = Cartesian3.clone(camera.position, scratchOrigin);
        Cartesian3.multiplyByScalar(camera.right, x, scratchDirection);
        Cartesian3.add(scratchDirection, origin, origin);
        Cartesian3.multiplyByScalar(camera.up, y, scratchDirection);
        Cartesian3.add(scratchDirection, origin, origin);

        camera._setTransform(transform);

        Cartesian3.fromElements(origin.z, origin.x, origin.y, origin);

        scratchBufferDimensions.x = drawingBufferWidth;
        scratchBufferDimensions.y = drawingBufferHeight;

        var pixelSize = frustum.getPixelSize(scratchBufferDimensions, undefined, scratchPixelSize);

        var ortho = orthoPickingFrustum;
        ortho.right = pixelSize.x * 0.5;
        ortho.left = -ortho.right;
        ortho.top = pixelSize.y * 0.5;
        ortho.bottom = -ortho.top;
        ortho.near = frustum.near;
        ortho.far = frustum.far;

        return ortho.computeCullingVolume(origin, camera.directionWC, camera.upWC);
    }

    var perspPickingFrustum = new PerspectiveOffCenterFrustum();

    function getPickPerspectiveCullingVolume(scene, drawingBufferPosition, width, height) {
        var camera = scene._camera;
        var frustum = camera.frustum;
        var near = frustum.near;

        var drawingBufferWidth = scene.drawingBufferWidth;
        var drawingBufferHeight = scene.drawingBufferHeight;

        var tanPhi = Math.tan(frustum.fovy * 0.5);
        var tanTheta = frustum.aspectRatio * tanPhi;

        var x = (2.0 / drawingBufferWidth) * drawingBufferPosition.x - 1.0;
        var y = (2.0 / drawingBufferHeight) * (drawingBufferHeight - drawingBufferPosition.y) - 1.0;

        var xDir = x * near * tanTheta;
        var yDir = y * near * tanPhi;

        scratchBufferDimensions.x = drawingBufferWidth;
        scratchBufferDimensions.y = drawingBufferHeight;

        var pixelSize = frustum.getPixelSize(scratchBufferDimensions, undefined, scratchPixelSize);
        var pickWidth = pixelSize.x * width * 0.5;
        var pickHeight = pixelSize.y * height * 0.5;

        var offCenter = perspPickingFrustum;
        offCenter.top = yDir + pickHeight;
        offCenter.bottom = yDir - pickHeight;
        offCenter.right = xDir + pickWidth;
        offCenter.left = xDir - pickWidth;
        offCenter.near = near;
        offCenter.far = frustum.far;

        return offCenter.computeCullingVolume(camera.positionWC, camera.directionWC, camera.upWC);
    }

    function getPickCullingVolume(scene, drawingBufferPosition, width, height) {
        if (scene._mode === SceneMode.SCENE2D) {
            return getPickOrthographicCullingVolume(scene, drawingBufferPosition, width, height);
        }

        return getPickPerspectiveCullingVolume(scene, drawingBufferPosition, width, height);
    }

    // pick rectangle width and height, assumed odd
    var rectangleWidth = 3.0;
    var rectangleHeight = 3.0;
    var scratchRectangle = new BoundingRectangle(0.0, 0.0, rectangleWidth, rectangleHeight);
    var scratchColorZero = new Color(0.0, 0.0, 0.0, 0.0);
    var scratchPosition = new Cartesian2();

    /**
     * Returns an object with a `primitive` property that contains the first (top) primitive in the scene
     * at a particular window coordinate or undefined if nothing is at the location. Other properties may
     * potentially be set depending on the type of primitive.
     *
     * @param {Cartesian2} windowPosition Window coordinates to perform picking on.
     * @returns {Object} Object containing the picked primitive.
     *
     * @exception {DeveloperError} windowPosition is undefined.
     */
    Scene.prototype.pick = function(windowPosition) {
        //>>includeStart('debug', pragmas.debug);
        if(!defined(windowPosition)) {
            throw new DeveloperError('windowPosition is undefined.');
        }
        //>>includeEnd('debug');

        var context = this._context;
        var us = context.uniformState;
        var frameState = this._frameState;

        var drawingBufferPosition = SceneTransforms.transformWindowToDrawingBuffer(this, windowPosition, scratchPosition);

        if (!defined(this._pickFramebuffer)) {
            this._pickFramebuffer = context.createPickFramebuffer();
        }

        // Update with previous frame's number and time, assuming that render is called before picking.
        updateFrameState(this, frameState.frameNumber, frameState.time);
        frameState.cullingVolume = getPickCullingVolume(this, drawingBufferPosition, rectangleWidth, rectangleHeight);
        frameState.passes.pick = true;

        us.update(context, frameState);

        this._commandList.length = 0;
        updatePrimitives(this);
        createPotentiallyVisibleSet(this);

        scratchRectangle.x = drawingBufferPosition.x - ((rectangleWidth - 1.0) * 0.5);
        scratchRectangle.y = (this.drawingBufferHeight - drawingBufferPosition.y) - ((rectangleHeight - 1.0) * 0.5);

        executeCommands(this, this._pickFramebuffer.begin(scratchRectangle), scratchColorZero, true);
        var object = this._pickFramebuffer.end(scratchRectangle);
        context.endFrame();
        callAfterRenderFunctions(frameState);
        return object;
    };

    var scratchPickDepthPosition = new Cartesian3();
    var scratchMinDistPos = new Cartesian3();
    var scratchPackedDepth = new Cartesian4();
    var packedDepthScale = new Cartesian4(1.0, 1.0 / 255.0, 1.0 / 65025.0, 1.0 / 160581375.0);

    /**
     * Returns the cartesian position reconstructed from the depth buffer and window position.
     *
     * @param {Cartesian2} windowPosition Window coordinates to perform picking on.
     * @param {Cartesian3} [result] The object on which to restore the result.
     * @returns {Cartesian3} The cartesian position.
     *
     * @exception {DeveloperError} Picking from the depth buffer is not supported. Check pickPositionSupported.
     * @exception {DeveloperError} 2D is not supported. An orthographic projection matrix is not invertible.
     */
    Scene.prototype.pickPosition = function(windowPosition, result) {
        //>>includeStart('debug', pragmas.debug);
        if(!defined(windowPosition)) {
            throw new DeveloperError('windowPosition is undefined.');
        }
        if (!defined(this._globeDepth)) {
            throw new DeveloperError('Picking from the depth buffer is not supported. Check pickPositionSupported.');
        }
        //>>includeEnd('debug');

        var context = this._context;
        var uniformState = context.uniformState;

        var drawingBufferPosition = SceneTransforms.transformWindowToDrawingBuffer(this, windowPosition, scratchPosition);
        drawingBufferPosition.y = this.drawingBufferHeight - drawingBufferPosition.y;

        var camera = this._camera;

        // Create a working frustum from the original camera frustum.
        var frustum;
        if (defined(camera.frustum.fov)) {
            frustum = camera.frustum.clone(scratchPerspectiveFrustum);
        } else if (defined(camera.frustum.infiniteProjectionMatrix)){
            frustum = camera.frustum.clone(scratchPerspectiveOffCenterFrustum);
        } else {
            //>>includeStart('debug', pragmas.debug);
            throw new DeveloperError('2D is not supported. An orthographic projection matrix is not invertible.');
            //>>includeEnd('debug');
        }

        var numFrustums = this.numberOfFrustums;
        for (var i = 0; i < numFrustums; ++i) {
            var pickDepth = getPickDepth(this, i);
            var pixels = context.readPixels({
                x : drawingBufferPosition.x,
                y : drawingBufferPosition.y,
                width : 1,
                height : 1,
                framebuffer : pickDepth.framebuffer
            });

            var packedDepth = Cartesian4.unpack(pixels, 0, scratchPackedDepth);
            Cartesian4.divideByScalar(packedDepth, 255.0, packedDepth);
            var depth = Cartesian4.dot(packedDepth, packedDepthScale);

            if (depth > 0.0 && depth < 1.0) {
                var renderedFrustum = this._frustumCommandsList[i];
                frustum.near = renderedFrustum.near * (i !== 0 ? OPAQUE_FRUSTUM_NEAR_OFFSET : 1.0);
                frustum.far = renderedFrustum.far;
                uniformState.updateFrustum(frustum);

                return SceneTransforms.drawingBufferToWgs84Coordinates(this, drawingBufferPosition, depth, result);
            }
        }

        return undefined;
    };

    /**
     * Returns a list of objects, each containing a `primitive` property, for all primitives at
     * a particular window coordinate position. Other properties may also be set depending on the
     * type of primitive. The primitives in the list are ordered by their visual order in the
     * scene (front to back).
     *
     * @param {Cartesian2} windowPosition Window coordinates to perform picking on.
     * @param {Number} [limit] If supplied, stop drilling after collecting this many picks.
     * @returns {Object[]} Array of objects, each containing 1 picked primitives.
     *
     * @exception {DeveloperError} windowPosition is undefined.
     *
     * @example
     * var pickedObjects = scene.drillPick(new Cesium.Cartesian2(100.0, 200.0));
     */
    Scene.prototype.drillPick = function(windowPosition, limit) {
        // PERFORMANCE_IDEA: This function calls each primitive's update for each pass. Instead
        // we could update the primitive once, and then just execute their commands for each pass,
        // and cull commands for picked primitives.  e.g., base on the command's owner.

        //>>includeStart('debug', pragmas.debug);
        if (!defined(windowPosition)) {
            throw new DeveloperError('windowPosition is undefined.');
        }
        //>>includeEnd('debug');

        var i;
        var attributes;
        var result = [];
        var pickedPrimitives = [];
        var pickedAttributes = [];
        if (!defined(limit)) {
            limit = Number.MAX_VALUE;
        }

        var pickedResult = this.pick(windowPosition);
        while (defined(pickedResult) && defined(pickedResult.primitive)) {
            result.push(pickedResult);
            if (0 >= --limit) {
                break;
            }

            var primitive = pickedResult.primitive;
            var hasShowAttribute = false;

            //If the picked object has a show attribute, use it.
            if (typeof primitive.getGeometryInstanceAttributes === 'function') {
                if (defined(pickedResult.id)) {
                    attributes = primitive.getGeometryInstanceAttributes(pickedResult.id);
                    if (defined(attributes) && defined(attributes.show)) {
                        hasShowAttribute = true;
                        attributes.show = ShowGeometryInstanceAttribute.toValue(false, attributes.show);
                        pickedAttributes.push(attributes);
                    }
                }
            }

            //Otherwise, hide the entire primitive
            if (!hasShowAttribute) {
                primitive.show = false;
                pickedPrimitives.push(primitive);
            }

            pickedResult = this.pick(windowPosition);
        }

        // unhide everything we hid while drill picking
        for (i = 0; i < pickedPrimitives.length; ++i) {
            pickedPrimitives[i].show = true;
        }

        for (i = 0; i < pickedAttributes.length; ++i) {
            attributes = pickedAttributes[i];
            attributes.show = ShowGeometryInstanceAttribute.toValue(true, attributes.show);
        }

        return result;
    };

    /**
     * Instantly completes an active transition.
     */
    Scene.prototype.completeMorph = function(){
        this._transitioner.completeMorph();
    };

    /**
     * Asynchronously transitions the scene to 2D.
     * @param {Number} [duration=2.0] The amount of time, in seconds, for transition animations to complete.
     */
    Scene.prototype.morphTo2D = function(duration) {
        var ellipsoid;
        var globe = this.globe;
        if (defined(globe)) {
            ellipsoid = globe.ellipsoid;
        } else {
            ellipsoid = this.mapProjection.ellipsoid;
        }
        duration = defaultValue(duration, 2.0);
        this._transitioner.morphTo2D(duration, ellipsoid);
    };

    /**
     * Asynchronously transitions the scene to Columbus View.
     * @param {Number} [duration=2.0] The amount of time, in seconds, for transition animations to complete.
     */
    Scene.prototype.morphToColumbusView = function(duration) {
        var ellipsoid;
        var globe = this.globe;
        if (defined(globe)) {
            ellipsoid = globe.ellipsoid;
        } else {
            ellipsoid = this.mapProjection.ellipsoid;
        }
        duration = defaultValue(duration, 2.0);
        this._transitioner.morphToColumbusView(duration, ellipsoid);
    };

    /**
     * Asynchronously transitions the scene to 3D.
     * @param {Number} [duration=2.0] The amount of time, in seconds, for transition animations to complete.
     */
    Scene.prototype.morphTo3D = function(duration) {
        var ellipsoid;
        var globe = this.globe;
        if (defined(globe)) {
            ellipsoid = globe.ellipsoid;
        } else {
            ellipsoid = this.mapProjection.ellipsoid;
        }
        duration = defaultValue(duration, 2.0);
        this._transitioner.morphTo3D(duration, ellipsoid);
    };

    /**
     * Returns true if this object was destroyed; otherwise, false.
     * <br /><br />
     * If this object was destroyed, it should not be used; calling any function other than
     * <code>isDestroyed</code> will result in a {@link DeveloperError} exception.
     *
     * @returns {Boolean} <code>true</code> if this object was destroyed; otherwise, <code>false</code>.
     *
     * @see Scene#destroy
     */
    Scene.prototype.isDestroyed = function() {
        return false;
    };

    /**
     * Destroys the WebGL resources held by this object.  Destroying an object allows for deterministic
     * release of WebGL resources, instead of relying on the garbage collector to destroy this object.
     * <br /><br />
     * Once an object is destroyed, it should not be used; calling any function other than
     * <code>isDestroyed</code> will result in a {@link DeveloperError} exception.  Therefore,
     * assign the return value (<code>undefined</code>) to the object as done in the example.
     *
     * @returns {undefined}
     *
     * @exception {DeveloperError} This object was destroyed, i.e., destroy() was called.
     *
     * @see Scene#isDestroyed
     *
     * @example
     * scene = scene && scene.destroy();
     */
    Scene.prototype.destroy = function() {
        this._tweens.removeAll();
        this._screenSpaceCameraController = this._screenSpaceCameraController && this._screenSpaceCameraController.destroy();
        this._pickFramebuffer = this._pickFramebuffer && this._pickFramebuffer.destroy();
        this._primitives = this._primitives && this._primitives.destroy();
        this._groundPrimitives = this._groundPrimitives && this._groundPrimitives.destroy();
        this._globe = this._globe && this._globe.destroy();
        this.skyBox = this.skyBox && this.skyBox.destroy();
        this.skyAtmosphere = this.skyAtmosphere && this.skyAtmosphere.destroy();
        this._debugSphere = this._debugSphere && this._debugSphere.destroy();
        this.sun = this.sun && this.sun.destroy();
        this._sunPostProcess = this._sunPostProcess && this._sunPostProcess.destroy();
        this._depthPlane = this._depthPlane && this._depthPlane.destroy();

        this._transitioner = this._transitioner && this._transitioner.destroy();

<<<<<<< HEAD
        this._globeDepth = this._globeDepth && this._globeDepth.destroy();
        this._oit = this._oit && this._oit.destroy();
        this._fxaa = this._fxaa && this._fxaa.destroy();
=======
        if (defined(this._globeDepth)) {
            this._globeDepth.destroy();
        }

        if (defined(this._oit)) {
            this._oit.destroy();
        }
        this._fxaa.destroy();
>>>>>>> 2b6f1477

        this._context = this._context && this._context.destroy();
        this._frameState.creditDisplay = this._frameState.creditDisplay && this._frameState.creditDisplay.destroy();
        if (defined(this._performanceDisplay)){
            this._performanceDisplay = this._performanceDisplay && this._performanceDisplay.destroy();
            this._performanceContainer.parentNode.removeChild(this._performanceContainer);
        }

        return destroyObject(this);
    };

    return Scene;
});<|MERGE_RESOLUTION|>--- conflicted
+++ resolved
@@ -2157,20 +2157,9 @@
 
         this._transitioner = this._transitioner && this._transitioner.destroy();
 
-<<<<<<< HEAD
         this._globeDepth = this._globeDepth && this._globeDepth.destroy();
         this._oit = this._oit && this._oit.destroy();
         this._fxaa = this._fxaa && this._fxaa.destroy();
-=======
-        if (defined(this._globeDepth)) {
-            this._globeDepth.destroy();
-        }
-
-        if (defined(this._oit)) {
-            this._oit.destroy();
-        }
-        this._fxaa.destroy();
->>>>>>> 2b6f1477
 
         this._context = this._context && this._context.destroy();
         this._frameState.creditDisplay = this._frameState.creditDisplay && this._frameState.creditDisplay.destroy();
