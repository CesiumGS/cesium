--- conflicted
+++ resolved
@@ -2856,15 +2856,10 @@
             environmentState.moonCommand = defined(this.moon) ? this.moon.update(frameState) : undefined;
         }
 
-<<<<<<< HEAD
-        var clearGlobeDepth = environmentState.clearGlobeDepth = defined(globe) && (!globe.depthTestAgainstTerrain || scene.mode === SceneMode.SCENE2D);
+        // var clearGlobeDepth = environmentState.clearGlobeDepth = defined(globe) && (!globe.depthTestAgainstTerrain || this.mode === SceneMode.SCENE2D);
         // PROPELLER HACK: disable depth plane to fix picking with negative WGS84 elevations
         // var useDepthPlane = environmentState.useDepthPlane = clearGlobeDepth && scene.mode === SceneMode.SCENE3D;
         var useDepthPlane = environmentState.useDepthPlane = false;
-=======
-        var clearGlobeDepth = environmentState.clearGlobeDepth = defined(globe) && (!globe.depthTestAgainstTerrain || this.mode === SceneMode.SCENE2D);
-        var useDepthPlane = environmentState.useDepthPlane = clearGlobeDepth && this.mode === SceneMode.SCENE3D;
->>>>>>> 2461b55f
         if (useDepthPlane) {
             // Update the depth plane that is rendered in 3D when the primitives are
             // not depth tested against terrain so primitives on the backface
