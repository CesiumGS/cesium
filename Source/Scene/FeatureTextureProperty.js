--- conflicted
+++ resolved
@@ -32,21 +32,13 @@
   //>>includeEnd('debug');
 
   var textureInfo = property.texture;
-<<<<<<< HEAD
-  var texture = GltfLoaderUtil.createModelTexture({
-=======
   var textureReader = GltfLoaderUtil.createModelTextureReader({
->>>>>>> c4f748e5
     textureInfo: textureInfo,
     channels: property.channels,
     texture: textures[textureInfo.index],
   });
 
-<<<<<<< HEAD
-  this._texture = texture;
-=======
   this._textureReader = textureReader;
->>>>>>> c4f748e5
   this._classProperty = classProperty;
   this._extras = property.extras;
   this._extensions = property.extensions;
@@ -54,18 +46,6 @@
 
 Object.defineProperties(FeatureTextureProperty.prototype, {
   /**
-<<<<<<< HEAD
-   * The texture.
-   *
-   * @memberof FeatureTextureProperty.prototype
-   * @type {ModelComponents.Texture}
-   * @readonly
-   * @private
-   */
-  texture: {
-    get: function () {
-      return this._texture;
-=======
    * The texture reader.
    *
    * @memberof FeatureTextureProperty.prototype
@@ -76,7 +56,6 @@
   textureReader: {
     get: function () {
       return this._textureReader;
->>>>>>> c4f748e5
     },
   },
 
