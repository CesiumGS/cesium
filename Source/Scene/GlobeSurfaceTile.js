--- conflicted
+++ resolved
@@ -143,6 +143,7 @@
 var scratchV0 = new Cartesian3();
 var scratchV1 = new Cartesian3();
 var scratchV2 = new Cartesian3();
+var scratchResult = new Cartesian3();
 
 GlobeSurfaceTile.prototype.pick = function (
   ray,
@@ -189,258 +190,58 @@
     : undefined;
 };
 
+GlobeSurfaceTile.prototype.pickTriangle = function (
+  ray,
+  mode,
+  projection,
+  cullBackFaces
+) {
+  var mesh = this.renderedMesh;
+  if (!defined(mesh)) {
+    return undefined;
+  }
+
+  var vertices = mesh.vertices;
+  var indices = mesh.indices;
+  var encoding = mesh.encoding;
+
+  var length = indices.length;
+  for (var i = 0; i < length; i += 3) {
+    var i0 = indices[i];
+    var i1 = indices[i + 1];
+    var i2 = indices[i + 2];
+
+    var v0 = getPosition(encoding, mode, projection, vertices, i0, scratchV0);
+    var v1 = getPosition(encoding, mode, projection, vertices, i1, scratchV1);
+    var v2 = getPosition(encoding, mode, projection, vertices, i2, scratchV2);
+
+    var intersection = IntersectionTests.rayTriangle(
+      ray,
+      v0,
+      v1,
+      v2,
+      cullBackFaces,
+      scratchResult
+    );
+    if (defined(intersection)) {
+      return {
+        intersection: intersection,
+        v0: v0,
+        v1: v1,
+        v2: v2,
+      };
+    }
+  }
+
+  return undefined;
+};
+
 GlobeSurfaceTile.prototype.freeResources = function () {
   if (defined(this.waterMaskTexture)) {
     --this.waterMaskTexture.referenceCount;
     if (this.waterMaskTexture.referenceCount === 0) {
       this.waterMaskTexture.destroy();
     }
-<<<<<<< HEAD
-
-    var scratchV0 = new Cartesian3();
-    var scratchV1 = new Cartesian3();
-    var scratchV2 = new Cartesian3();
-    var scratchResult = new Cartesian3();
-
-    GlobeSurfaceTile.prototype.pick = function(ray, mode, projection, cullBackFaces, result) {
-        var mesh = this.renderedMesh;
-        if (!defined(mesh)) {
-            return undefined;
-        }
-
-        var vertices = mesh.vertices;
-        var indices = mesh.indices;
-        var encoding = mesh.encoding;
-        var indicesLength = indices.length;
-
-        var minT = Number.MAX_VALUE;
-
-        for (var i = 0; i < indicesLength; i += 3) {
-            var i0 = indices[i];
-            var i1 = indices[i + 1];
-            var i2 = indices[i + 2];
-
-            var v0 = getPosition(encoding, mode, projection, vertices, i0, scratchV0);
-            var v1 = getPosition(encoding, mode, projection, vertices, i1, scratchV1);
-            var v2 = getPosition(encoding, mode, projection, vertices, i2, scratchV2);
-
-            var t = IntersectionTests.rayTriangleParametric(ray, v0, v1, v2, cullBackFaces);
-            if (defined(t) && t < minT && t >= 0.0) {
-                minT = t;
-            }
-        }
-
-        return minT !== Number.MAX_VALUE ? Ray.getPoint(ray, minT, result) : undefined;
-    };
-
-    GlobeSurfaceTile.prototype.pickTriangle = function(ray, mode, projection, cullBackFaces) {
-        var mesh = this.renderedMesh;
-        if (!defined(mesh)) {
-            return undefined;
-        }
-
-        var vertices = mesh.vertices;
-        var indices = mesh.indices;
-        var encoding = mesh.encoding;
-
-        var length = indices.length;
-        for (var i = 0; i < length; i += 3) {
-            var i0 = indices[i];
-            var i1 = indices[i + 1];
-            var i2 = indices[i + 2];
-
-            var v0 = getPosition(encoding, mode, projection, vertices, i0, scratchV0);
-            var v1 = getPosition(encoding, mode, projection, vertices, i1, scratchV1);
-            var v2 = getPosition(encoding, mode, projection, vertices, i2, scratchV2);
-
-            var intersection = IntersectionTests.rayTriangle(ray, v0, v1, v2, cullBackFaces, scratchResult);
-            if (defined(intersection)) {
-                return {
-                    intersection : intersection,
-                    v0 : v0,
-                    v1 : v1,
-                    v2 : v2
-                };
-            }
-        }
-
-        return undefined;
-    };
-
-    GlobeSurfaceTile.prototype.freeResources = function() {
-        if (defined(this.waterMaskTexture)) {
-            --this.waterMaskTexture.referenceCount;
-            if (this.waterMaskTexture.referenceCount === 0) {
-                this.waterMaskTexture.destroy();
-            }
-            this.waterMaskTexture = undefined;
-        }
-
-        this.terrainData = undefined;
-
-        this.terrainState = TerrainState.UNLOADED;
-        this.mesh = undefined;
-        this.fill = this.fill && this.fill.destroy();
-
-        var imageryList = this.imagery;
-        for (var i = 0, len = imageryList.length; i < len; ++i) {
-            imageryList[i].freeResources();
-        }
-        this.imagery.length = 0;
-
-        this.freeVertexArray();
-    };
-
-    GlobeSurfaceTile.prototype.freeVertexArray = function() {
-        GlobeSurfaceTile._freeVertexArray(this.vertexArray);
-        this.vertexArray = undefined;
-        GlobeSurfaceTile._freeVertexArray(this.wireframeVertexArray);
-        this.wireframeVertexArray = undefined;
-    };
-
-    GlobeSurfaceTile.initialize = function(tile, terrainProvider, imageryLayerCollection) {
-        var surfaceTile = tile.data;
-        if (!defined(surfaceTile)) {
-            surfaceTile = tile.data = new GlobeSurfaceTile();
-        }
-
-        if (tile.state === QuadtreeTileLoadState.START) {
-            prepareNewTile(tile, terrainProvider, imageryLayerCollection);
-            tile.state = QuadtreeTileLoadState.LOADING;
-        }
-    };
-
-    GlobeSurfaceTile.processStateMachine = function(tile, frameState, terrainProvider, imageryLayerCollection, vertexArraysToDestroy, terrainOnly) {
-        GlobeSurfaceTile.initialize(tile, terrainProvider, imageryLayerCollection);
-
-        var surfaceTile = tile.data;
-
-        if (tile.state === QuadtreeTileLoadState.LOADING) {
-            processTerrainStateMachine(tile, frameState, terrainProvider, imageryLayerCollection, vertexArraysToDestroy);
-        }
-
-        // From here down we're loading imagery, not terrain. We don't want to load imagery until
-        // we're certain that the terrain tiles are actually visible, though. We'll load terrainOnly
-        // in these scenarios:
-        //   * our bounding volume isn't accurate so we're not certain this tile is really visible (see GlobeSurfaceTileProvider#loadTile).
-        //   * we want to upsample from this tile but don't plan to render it (see processTerrainStateMachine).
-        if (terrainOnly) {
-            return;
-        }
-
-        var wasAlreadyRenderable = tile.renderable;
-
-        // The terrain is renderable as soon as we have a valid vertex array.
-        tile.renderable = defined(surfaceTile.vertexArray);
-
-        // But it's not done loading until it's in the READY state.
-        var isTerrainDoneLoading = surfaceTile.terrainState === TerrainState.READY;
-
-        // If this tile's terrain and imagery are just upsampled from its parent, mark the tile as
-        // upsampled only.  We won't refine a tile if its four children are upsampled only.
-        tile.upsampledFromParent = defined(surfaceTile.terrainData) && surfaceTile.terrainData.wasCreatedByUpsampling();
-
-        var isImageryDoneLoading = surfaceTile.processImagery(tile, terrainProvider, frameState);
-
-        if (isTerrainDoneLoading && isImageryDoneLoading) {
-            var callbacks = tile._loadedCallbacks;
-            var newCallbacks = {};
-            for(var layerId in callbacks) {
-                if (callbacks.hasOwnProperty(layerId)) {
-                    if(!callbacks[layerId](tile)) {
-                        newCallbacks[layerId] = callbacks[layerId];
-                    }
-                }
-            }
-            tile._loadedCallbacks = newCallbacks;
-
-            tile.state = QuadtreeTileLoadState.DONE;
-        }
-
-        // Once a tile is renderable, it stays renderable, because doing otherwise would
-        // cause detail (or maybe even the entire globe) to vanish when adding a new
-        // imagery layer. `GlobeSurfaceTileProvider._onLayerAdded` sets renderable to
-        // false for all affected tiles that are not currently being rendered.
-        if (wasAlreadyRenderable) {
-            tile.renderable = true;
-        }
-    };
-
-    GlobeSurfaceTile.prototype.processImagery = function(tile, terrainProvider, frameState, skipLoading) {
-        var surfaceTile = tile.data;
-        var isUpsampledOnly = tile.upsampledFromParent;
-        var isAnyTileLoaded = false;
-        var isDoneLoading = true;
-
-        // Transition imagery states
-        var tileImageryCollection = surfaceTile.imagery;
-        var i, len;
-        for (i = 0, len = tileImageryCollection.length; i < len; ++i) {
-            var tileImagery = tileImageryCollection[i];
-            if (!defined(tileImagery.loadingImagery)) {
-                isUpsampledOnly = false;
-                continue;
-            }
-
-            if (tileImagery.loadingImagery.state === ImageryState.PLACEHOLDER) {
-                var imageryLayer = tileImagery.loadingImagery.imageryLayer;
-                if (imageryLayer.imageryProvider.ready) {
-                    // Remove the placeholder and add the actual skeletons (if any)
-                    // at the same position.  Then continue the loop at the same index.
-                    tileImagery.freeResources();
-                    tileImageryCollection.splice(i, 1);
-                    imageryLayer._createTileImagerySkeletons(tile, terrainProvider, i);
-                    --i;
-                    len = tileImageryCollection.length;
-                    continue;
-                } else {
-                    isUpsampledOnly = false;
-                }
-            }
-
-            var thisTileDoneLoading = tileImagery.processStateMachine(tile, frameState, skipLoading);
-            isDoneLoading = isDoneLoading && thisTileDoneLoading;
-
-            // The imagery is renderable as soon as we have any renderable imagery for this region.
-            isAnyTileLoaded = isAnyTileLoaded || (thisTileDoneLoading || defined(tileImagery.readyImagery));
-
-            isUpsampledOnly = isUpsampledOnly && defined(tileImagery.loadingImagery) &&
-                              (tileImagery.loadingImagery.state === ImageryState.FAILED || tileImagery.loadingImagery.state === ImageryState.INVALID);
-        }
-
-        tile.upsampledFromParent = isUpsampledOnly;
-
-        // Allow rendering if any available layers are loaded
-        tile.renderable = tile.renderable && (isAnyTileLoaded || isDoneLoading);
-
-        return isDoneLoading;
-    };
-
-    function prepareNewTile(tile, terrainProvider, imageryLayerCollection) {
-        var available = terrainProvider.getTileDataAvailable(tile.x, tile.y, tile.level);
-
-        if (!defined(available) && defined(tile.parent)) {
-            // Provider doesn't know if this tile is available. Does the parent tile know?
-            var parent = tile.parent;
-            var parentSurfaceTile = parent.data;
-            if (defined(parentSurfaceTile) && defined(parentSurfaceTile.terrainData)) {
-                available = parentSurfaceTile.terrainData.isChildAvailable(parent.x, parent.y, tile.x, tile.y);
-            }
-        }
-
-        if (available === false) {
-            // This tile is not available, so mark it failed so we start upsampling right away.
-            tile.data.terrainState = TerrainState.FAILED;
-        }
-
-        // Map imagery tiles to this terrain tile
-        for (var i = 0, len = imageryLayerCollection.length; i < len; ++i) {
-            var layer = imageryLayerCollection.get(i);
-            if (layer.show) {
-                layer._createTileImagerySkeletons(tile, terrainProvider);
-            }
-        }
-=======
     this.waterMaskTexture = undefined;
   }
 
@@ -542,7 +343,6 @@
           newCallbacks[layerId] = callbacks[layerId];
         }
       }
->>>>>>> 2fd0e8f7
     }
     tile._loadedCallbacks = newCallbacks;
 
