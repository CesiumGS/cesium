import BoundingSphere from "../Core/BoundingSphere.js";
import Cartesian3 from "../Core/Cartesian3.js";
import Cartesian4 from "../Core/Cartesian4.js";
import Cartographic from "../Core/Cartographic.js";
import defined from "../Core/defined.js";
import IndexDatatype from "../Core/IndexDatatype.js";
<<<<<<< HEAD
import OrientedBoundingBox from "../Core/OrientedBoundingBox.js";
=======
import IntersectionTests from "../Core/IntersectionTests.js";
>>>>>>> 10112c84
import PixelFormat from "../Core/PixelFormat.js";
import Request from "../Core/Request.js";
import RequestState from "../Core/RequestState.js";
import RequestType from "../Core/RequestType.js";
import TerrainEncoding from "../Core/TerrainEncoding.js";
import TileProviderError from "../Core/TileProviderError.js";
import Buffer from "../Renderer/Buffer.js";
import BufferUsage from "../Renderer/BufferUsage.js";
import PixelDatatype from "../Renderer/PixelDatatype.js";
import Sampler from "../Renderer/Sampler.js";
import Texture from "../Renderer/Texture.js";
import TextureMagnificationFilter from "../Renderer/TextureMagnificationFilter.js";
import TextureMinificationFilter from "../Renderer/TextureMinificationFilter.js";
import TextureWrap from "../Renderer/TextureWrap.js";
import VertexArray from "../Renderer/VertexArray.js";
import when from "../ThirdParty/when.js";
import ImageryState from "./ImageryState.js";
import QuadtreeTileLoadState from "./QuadtreeTileLoadState.js";
import TerrainState from "./TerrainState.js";

/**
 * Contains additional information about a {@link QuadtreeTile} of the globe's surface, and
 * encapsulates state transition logic for loading tiles.
 *
 * @constructor
 * @alias GlobeSurfaceTile
 * @private
 */
function GlobeSurfaceTile() {
  /**
   * The {@link TileImagery} attached to this tile.
   * @type {TileImagery[]}
   * @default []
   */
  this.imagery = [];

  this.waterMaskTexture = undefined;
  this.waterMaskTranslationAndScale = new Cartesian4(0.0, 0.0, 1.0, 1.0);

  this.terrainData = undefined;
  this.vertexArray = undefined;

  /**
   * A bounding region used to estimate distance to the tile. The horizontal bounds are always tight-fitting,
   * but the `minimumHeight` and `maximumHeight` properties may be derived from the min/max of an ancestor tile
   * and be quite loose-fitting and thus very poor for estimating distance.
   * @type {TileBoundingRegion}
   */
  this.tileBoundingRegion = undefined;
  this.occludeePointInScaledSpace = new Cartesian3();
  this.boundingVolumeSourceTile = undefined;
  this.boundingVolumeIsFromMesh = false;

  this.terrainState = TerrainState.UNLOADED;
  this.mesh = undefined;
  this.fill = undefined;

  this.pickBoundingSphere = new BoundingSphere();

  this.surfaceShader = undefined;
  this.isClipped = true;

  this.clippedByBoundaries = false;
}

Object.defineProperties(GlobeSurfaceTile.prototype, {
  /**
   * Gets a value indicating whether or not this tile is eligible to be unloaded.
   * Typically, a tile is ineligible to be unloaded while an asynchronous operation,
   * such as a request for data, is in progress on it.  A tile will never be
   * unloaded while it is needed for rendering, regardless of the value of this
   * property.
   * @memberof GlobeSurfaceTile.prototype
   * @type {Boolean}
   */
  eligibleForUnloading: {
    get: function () {
      // Do not remove tiles that are transitioning or that have
      // imagery that is transitioning.
      var terrainState = this.terrainState;
      var loadingIsTransitioning =
        terrainState === TerrainState.RECEIVING ||
        terrainState === TerrainState.TRANSFORMING;

      var shouldRemoveTile = !loadingIsTransitioning;

      var imagery = this.imagery;
      for (var i = 0, len = imagery.length; shouldRemoveTile && i < len; ++i) {
        var tileImagery = imagery[i];
        shouldRemoveTile =
          !defined(tileImagery.loadingImagery) ||
          tileImagery.loadingImagery.state !== ImageryState.TRANSITIONING;
      }

      return shouldRemoveTile;
    },
  },

  /**
   * Gets the {@link TerrainMesh} that is used for rendering this tile, if any.
   * Returns the value of the {@link GlobeSurfaceTile#mesh} property if
   * {@link GlobeSurfaceTile#vertexArray} is defined. Otherwise, It returns the
   * {@link TerrainFillMesh#mesh} property of the {@link GlobeSurfaceTile#fill}.
   * If there is no fill, it returns undefined.
   *
   * @memberof GlobeSurfaceTile.prototype
   * @type {TerrainMesh}
   */
  renderedMesh: {
    get: function () {
      if (defined(this.vertexArray)) {
        return this.mesh;
      } else if (defined(this.fill)) {
        return this.fill.mesh;
      }
      return undefined;
    },
  },
});

<<<<<<< HEAD
=======
var scratchCartographic = new Cartographic();

function getPosition(encoding, mode, projection, vertices, index, result) {
  var position = encoding.getExaggeratedPosition(vertices, index, result);

  if (defined(mode) && mode !== SceneMode.SCENE3D) {
    var ellipsoid = projection.ellipsoid;
    var positionCartographic = ellipsoid.cartesianToCartographic(
      position,
      scratchCartographic
    );
    position = projection.project(positionCartographic, result);
    position = Cartesian3.fromElements(
      position.z,
      position.x,
      position.y,
      result
    );
  }

  return position;
}

var scratchV0 = new Cartesian3();
var scratchV1 = new Cartesian3();
var scratchV2 = new Cartesian3();

>>>>>>> 10112c84
GlobeSurfaceTile.prototype.pick = function (
  ray,
  mode,
  projection,
  cullBackFaces,
  result
) {
  if (!defined(this.renderedMesh)) {
    return undefined;
  }
  var value = this.renderedMesh.pickRay(ray, cullBackFaces, mode, projection);
  return Cartesian3.clone(value, result);
};

GlobeSurfaceTile.prototype.freeResources = function () {
  if (defined(this.waterMaskTexture)) {
    --this.waterMaskTexture.referenceCount;
    if (this.waterMaskTexture.referenceCount === 0) {
      this.waterMaskTexture.destroy();
    }
    this.waterMaskTexture = undefined;
  }

  this.terrainData = undefined;

  this.terrainState = TerrainState.UNLOADED;
  this.mesh = undefined;
  this.fill = this.fill && this.fill.destroy();

  var imageryList = this.imagery;
  for (var i = 0, len = imageryList.length; i < len; ++i) {
    imageryList[i].freeResources();
  }
  this.imagery.length = 0;

  this.freeVertexArray();
};

GlobeSurfaceTile.prototype.freeVertexArray = function () {
  GlobeSurfaceTile._freeVertexArray(this.vertexArray);
  this.vertexArray = undefined;
  GlobeSurfaceTile._freeVertexArray(this.wireframeVertexArray);
  this.wireframeVertexArray = undefined;
};

GlobeSurfaceTile.initialize = function (
  tile,
  terrainProvider,
  imageryLayerCollection
) {
  var surfaceTile = tile.data;
  if (!defined(surfaceTile)) {
    surfaceTile = tile.data = new GlobeSurfaceTile();
  }

  if (tile.state === QuadtreeTileLoadState.START) {
    prepareNewTile(tile, terrainProvider, imageryLayerCollection);
    tile.state = QuadtreeTileLoadState.LOADING;
  }
};

GlobeSurfaceTile.processStateMachine = function (
  tile,
  frameState,
  terrainProvider,
  imageryLayerCollection,
  quadtree,
  vertexArraysToDestroy,
  terrainOnly
) {
  GlobeSurfaceTile.initialize(tile, terrainProvider, imageryLayerCollection);

  var surfaceTile = tile.data;

  if (tile.state === QuadtreeTileLoadState.LOADING) {
    processTerrainStateMachine(
      tile,
      frameState,
      terrainProvider,
      imageryLayerCollection,
      quadtree,
      vertexArraysToDestroy
    );
  }

  // From here down we're loading imagery, not terrain. We don't want to load imagery until
  // we're certain that the terrain tiles are actually visible, though. We'll load terrainOnly
  // in these scenarios:
  //   * our bounding volume isn't accurate so we're not certain this tile is really visible (see GlobeSurfaceTileProvider#loadTile).
  //   * we want to upsample from this tile but don't plan to render it (see processTerrainStateMachine).
  if (terrainOnly) {
    return;
  }

  var wasAlreadyRenderable = tile.renderable;

  // The terrain is renderable as soon as we have a valid vertex array.
  tile.renderable = defined(surfaceTile.vertexArray);

  // But it's not done loading until it's in the READY state.
  var isTerrainDoneLoading = surfaceTile.terrainState === TerrainState.READY;

  // If this tile's terrain and imagery are just upsampled from its parent, mark the tile as
  // upsampled only.  We won't refine a tile if its four children are upsampled only.
  tile.upsampledFromParent =
    defined(surfaceTile.terrainData) &&
    surfaceTile.terrainData.wasCreatedByUpsampling();

  var isImageryDoneLoading = surfaceTile.processImagery(
    tile,
    terrainProvider,
    frameState
  );

  if (isTerrainDoneLoading && isImageryDoneLoading) {
    var callbacks = tile._loadedCallbacks;
    var newCallbacks = {};
    for (var layerId in callbacks) {
      if (callbacks.hasOwnProperty(layerId)) {
        if (!callbacks[layerId](tile)) {
          newCallbacks[layerId] = callbacks[layerId];
        }
      }
    }
    tile._loadedCallbacks = newCallbacks;

    tile.state = QuadtreeTileLoadState.DONE;
  }

  // Once a tile is renderable, it stays renderable, because doing otherwise would
  // cause detail (or maybe even the entire globe) to vanish when adding a new
  // imagery layer. `GlobeSurfaceTileProvider._onLayerAdded` sets renderable to
  // false for all affected tiles that are not currently being rendered.
  if (wasAlreadyRenderable) {
    tile.renderable = true;
  }
};

GlobeSurfaceTile.prototype.processImagery = function (
  tile,
  terrainProvider,
  frameState,
  skipLoading
) {
  var surfaceTile = tile.data;
  var isUpsampledOnly = tile.upsampledFromParent;
  var isAnyTileLoaded = false;
  var isDoneLoading = true;

  // Transition imagery states
  var tileImageryCollection = surfaceTile.imagery;
  var i, len;
  for (i = 0, len = tileImageryCollection.length; i < len; ++i) {
    var tileImagery = tileImageryCollection[i];
    if (!defined(tileImagery.loadingImagery)) {
      isUpsampledOnly = false;
      continue;
    }

    if (tileImagery.loadingImagery.state === ImageryState.PLACEHOLDER) {
      var imageryLayer = tileImagery.loadingImagery.imageryLayer;
      if (imageryLayer.imageryProvider.ready) {
        // Remove the placeholder and add the actual skeletons (if any)
        // at the same position.  Then continue the loop at the same index.
        tileImagery.freeResources();
        tileImageryCollection.splice(i, 1);
        imageryLayer._createTileImagerySkeletons(tile, terrainProvider, i);
        --i;
        len = tileImageryCollection.length;
        continue;
      } else {
        isUpsampledOnly = false;
      }
    }

    var thisTileDoneLoading = tileImagery.processStateMachine(
      tile,
      frameState,
      skipLoading
    );
    isDoneLoading = isDoneLoading && thisTileDoneLoading;

    // The imagery is renderable as soon as we have any renderable imagery for this region.
    isAnyTileLoaded =
      isAnyTileLoaded ||
      thisTileDoneLoading ||
      defined(tileImagery.readyImagery);

    isUpsampledOnly =
      isUpsampledOnly &&
      defined(tileImagery.loadingImagery) &&
      (tileImagery.loadingImagery.state === ImageryState.FAILED ||
        tileImagery.loadingImagery.state === ImageryState.INVALID);
  }

  tile.upsampledFromParent = isUpsampledOnly;

  // Allow rendering if any available layers are loaded
  tile.renderable = tile.renderable && (isAnyTileLoaded || isDoneLoading);

  return isDoneLoading;
};

function toggleGeodeticSurfaceNormals(
  surfaceTile,
  enabled,
  ellipsoid,
  frameState
) {
  var renderedMesh = surfaceTile.renderedMesh;
  var vertexBuffer = renderedMesh.vertices;
  var encoding = renderedMesh.encoding;
  var vertexCount = vertexBuffer.length / encoding.stride;

  // Calculate the new stride and generate a new buffer
  // Clone the other encoding, toggle geodetic surface normals, then clone again to get updated stride
  var newEncoding = TerrainEncoding.clone(encoding);
  newEncoding.hasGeodeticSurfaceNormals = enabled;
  newEncoding = TerrainEncoding.clone(newEncoding);
  var newStride = newEncoding.stride;
  var newVertexBuffer = new Float32Array(vertexCount * newStride);

  if (enabled) {
    encoding.addGeodeticSurfaceNormals(
      vertexBuffer,
      newVertexBuffer,
      ellipsoid
    );
  } else {
    encoding.removeGeodeticSurfaceNormals(vertexBuffer, newVertexBuffer);
  }

  renderedMesh.vertices = newVertexBuffer;
  renderedMesh.stride = newStride;

  // delete the old vertex array (which deletes the vertex buffer attached to it), and create a new vertex array with the new vertex buffer
  var isFill = renderedMesh !== surfaceTile.mesh;
  if (isFill) {
    GlobeSurfaceTile._freeVertexArray(surfaceTile.fill.vertexArray);
    surfaceTile.fill.vertexArray = GlobeSurfaceTile._createVertexArrayForMesh(
      frameState.context,
      renderedMesh
    );
  } else {
    GlobeSurfaceTile._freeVertexArray(surfaceTile.vertexArray);
    surfaceTile.vertexArray = GlobeSurfaceTile._createVertexArrayForMesh(
      frameState.context,
      renderedMesh
    );
  }
  GlobeSurfaceTile._freeVertexArray(surfaceTile.wireframeVertexArray);
  surfaceTile.wireframeVertexArray = undefined;
}

GlobeSurfaceTile.prototype.addGeodeticSurfaceNormals = function (
  ellipsoid,
  frameState
) {
  toggleGeodeticSurfaceNormals(this, true, ellipsoid, frameState);
};

GlobeSurfaceTile.prototype.removeGeodeticSurfaceNormals = function (
  frameState
) {
  toggleGeodeticSurfaceNormals(this, false, undefined, frameState);
};

GlobeSurfaceTile.prototype.updateExaggeration = function (
  tile,
  frameState,
  quadtree
) {
  var surfaceTile = this;
  var mesh = surfaceTile.renderedMesh;
  if (mesh === undefined) {
    return;
  }

  // Check the tile's terrain encoding to see if it has been exaggerated yet
  var exaggeration = frameState.terrainExaggeration;
  var exaggerationRelativeHeight = frameState.terrainExaggerationRelativeHeight;
  var hasExaggerationScale = exaggeration !== 1.0;

  var encoding = mesh.encoding;
  var encodingExaggerationScaleChanged = encoding.exaggeration !== exaggeration;
  var encodingRelativeHeightChanged =
    encoding.exaggerationRelativeHeight !== exaggerationRelativeHeight;

  if (encodingExaggerationScaleChanged || encodingRelativeHeightChanged) {
    // Turning exaggeration scale on/off requires adding or removing geodetic surface normals
    // Relative height only translates, so it has no effect on normals
    if (encodingExaggerationScaleChanged) {
      if (hasExaggerationScale && !encoding.hasGeodeticSurfaceNormals) {
        var ellipsoid = tile.tilingScheme.ellipsoid;
        surfaceTile.addGeodeticSurfaceNormals(ellipsoid, frameState);
      } else if (!hasExaggerationScale && encoding.hasGeodeticSurfaceNormals) {
        surfaceTile.removeGeodeticSurfaceNormals(frameState);
      }
    }

    encoding.exaggeration = exaggeration;
    encoding.exaggerationRelativeHeight = exaggerationRelativeHeight;

    // Notify the quadtree that this tile's height has changed
    if (quadtree !== undefined) {
      quadtree._tileToUpdateHeights.push(tile);
      var customData = tile.customData;
      var customDataLength = customData.length;
      for (var i = 0; i < customDataLength; i++) {
        // Restart the level so that a height update is triggered
        var data = customData[i];
        data.level = -1;
      }
    }
  }
};

function prepareNewTile(tile, terrainProvider, imageryLayerCollection) {
  var available = terrainProvider.getTileDataAvailable(
    tile.x,
    tile.y,
    tile.level
  );

  if (!defined(available) && defined(tile.parent)) {
    // Provider doesn't know if this tile is available. Does the parent tile know?
    var parent = tile.parent;
    var parentSurfaceTile = parent.data;
    if (defined(parentSurfaceTile) && defined(parentSurfaceTile.terrainData)) {
      available = parentSurfaceTile.terrainData.isChildAvailable(
        parent.x,
        parent.y,
        tile.x,
        tile.y
      );
    }
  }

  if (available === false) {
    // This tile is not available, so mark it failed so we start upsampling right away.
    tile.data.terrainState = TerrainState.FAILED;
  }

  // Map imagery tiles to this terrain tile
  for (var i = 0, len = imageryLayerCollection.length; i < len; ++i) {
    var layer = imageryLayerCollection.get(i);
    if (layer.show) {
      layer._createTileImagerySkeletons(tile, terrainProvider);
    }
  }
}

function processTerrainStateMachine(
  tile,
  frameState,
  terrainProvider,
  imageryLayerCollection,
  quadtree,
  vertexArraysToDestroy
) {
  var surfaceTile = tile.data;

  // If this tile is FAILED, we'll need to upsample from the parent. If the parent isn't
  // ready for that, let's push it along.
  var parent = tile.parent;
  if (
    surfaceTile.terrainState === TerrainState.FAILED &&
    parent !== undefined
  ) {
    var parentReady =
      parent.data !== undefined &&
      parent.data.terrainData !== undefined &&
      parent.data.terrainData.canUpsample !== false;
    if (!parentReady) {
      GlobeSurfaceTile.processStateMachine(
        parent,
        frameState,
        terrainProvider,
        imageryLayerCollection,
        quadtree,
        vertexArraysToDestroy,
        true
      );
    }
  }

  if (surfaceTile.terrainState === TerrainState.FAILED) {
    upsample(
      surfaceTile,
      tile,
      frameState,
      terrainProvider,
      tile.x,
      tile.y,
      tile.level
    );
  }

  if (surfaceTile.terrainState === TerrainState.UNLOADED) {
    requestTileGeometry(
      surfaceTile,
      terrainProvider,
      tile.x,
      tile.y,
      tile.level
    );
  }

  if (surfaceTile.terrainState === TerrainState.RECEIVED) {
    transform(
      surfaceTile,
      frameState,
      terrainProvider,
      tile.x,
      tile.y,
      tile.level
    );
  }

  if (surfaceTile.terrainState === TerrainState.TRANSFORMED) {
    createResources(
      surfaceTile,
      frameState.context,
      terrainProvider,
      tile.x,
      tile.y,
      tile.level,
      vertexArraysToDestroy
    );

    // Update the tile's exaggeration in case the globe's exaggeration changed while the tile was being processed
    surfaceTile.updateExaggeration(tile, frameState, quadtree);
  }

  if (
    surfaceTile.terrainState >= TerrainState.RECEIVED &&
    surfaceTile.waterMaskTexture === undefined &&
    terrainProvider.hasWaterMask
  ) {
    var terrainData = surfaceTile.terrainData;
    if (terrainData.waterMask !== undefined) {
      createWaterMaskTextureIfNeeded(frameState.context, surfaceTile);
    } else {
      var sourceTile = surfaceTile._findAncestorTileWithTerrainData(tile);
      if (defined(sourceTile) && defined(sourceTile.data.waterMaskTexture)) {
        surfaceTile.waterMaskTexture = sourceTile.data.waterMaskTexture;
        ++surfaceTile.waterMaskTexture.referenceCount;
        surfaceTile._computeWaterMaskTranslationAndScale(
          tile,
          sourceTile,
          surfaceTile.waterMaskTranslationAndScale
        );
      }
    }
  }
}

function upsample(surfaceTile, tile, frameState, terrainProvider, x, y, level) {
  var parent = tile.parent;
  if (!parent) {
    // Trying to upsample from a root tile. No can do. This tile is a failure.
    tile.state = QuadtreeTileLoadState.FAILED;
    return;
  }

  var sourceData = parent.data.terrainData;
  var sourceX = parent.x;
  var sourceY = parent.y;
  var sourceLevel = parent.level;

  if (!defined(sourceData)) {
    // Parent is not available, so we can't upsample this tile yet.
    return;
  }

  var terrainDataPromise = sourceData.upsample(
    terrainProvider.tilingScheme,
    sourceX,
    sourceY,
    sourceLevel,
    x,
    y,
    level
  );
  if (!defined(terrainDataPromise)) {
    // The upsample request has been deferred - try again later.
    return;
  }

  surfaceTile.terrainState = TerrainState.RECEIVING;

  when(
    terrainDataPromise,
    function (terrainData) {
      surfaceTile.terrainData = terrainData;
      surfaceTile.terrainState = TerrainState.RECEIVED;
    },
    function () {
      surfaceTile.terrainState = TerrainState.FAILED;
    }
  );
}

function requestTileGeometry(surfaceTile, terrainProvider, x, y, level) {
  function success(terrainData) {
    surfaceTile.terrainData = terrainData;
    surfaceTile.terrainState = TerrainState.RECEIVED;
    surfaceTile.request = undefined;
  }

  function failure(error) {
    if (surfaceTile.request.state === RequestState.CANCELLED) {
      // Cancelled due to low priority - try again later.
      surfaceTile.terrainData = undefined;
      surfaceTile.terrainState = TerrainState.UNLOADED;
      surfaceTile.request = undefined;
      return;
    }

    // Initially assume failure.  handleError may retry, in which case the state will
    // change to RECEIVING or UNLOADED.
    surfaceTile.terrainState = TerrainState.FAILED;
    surfaceTile.request = undefined;

    var message =
      "Failed to obtain terrain tile X: " +
      x +
      " Y: " +
      y +
      " Level: " +
      level +
      '. Error message: "' +
      error +
      '"';
    terrainProvider._requestError = TileProviderError.handleError(
      terrainProvider._requestError,
      terrainProvider,
      terrainProvider.errorEvent,
      message,
      x,
      y,
      level,
      doRequest
    );
  }

  function doRequest() {
    // Request the terrain from the terrain provider.
    var request = new Request({
      throttle: false,
      throttleByServer: true,
      type: RequestType.TERRAIN,
    });
    surfaceTile.request = request;

    var requestPromise = terrainProvider.requestTileGeometry(
      x,
      y,
      level,
      request
    );

    // If the request method returns undefined (instead of a promise), the request
    // has been deferred.
    if (defined(requestPromise)) {
      surfaceTile.terrainState = TerrainState.RECEIVING;
      when(requestPromise, success, failure);
    } else {
      // Deferred - try again later.
      surfaceTile.terrainState = TerrainState.UNLOADED;
      surfaceTile.request = undefined;
    }
  }

  doRequest();
}

var scratchCreateMeshOptions = {
  tilingScheme: undefined,
  x: 0,
  y: 0,
  level: 0,
  exaggeration: 1.0,
  exaggerationRelativeHeight: 0.0,
  throttle: true,
};

function transform(surfaceTile, frameState, terrainProvider, x, y, level) {
  var tilingScheme = terrainProvider.tilingScheme;

  var createMeshOptions = scratchCreateMeshOptions;
  createMeshOptions.tilingScheme = tilingScheme;
  createMeshOptions.x = x;
  createMeshOptions.y = y;
  createMeshOptions.level = level;
  createMeshOptions.exaggeration = frameState.terrainExaggeration;
  createMeshOptions.exaggerationRelativeHeight =
    frameState.terrainExaggerationRelativeHeight;
  createMeshOptions.throttle = true;

  var terrainData = surfaceTile.terrainData;
  var meshPromise = terrainData.createMesh(createMeshOptions);

  if (!defined(meshPromise)) {
    // Postponed.
    return;
  }

  surfaceTile.terrainState = TerrainState.TRANSFORMING;

  when(
    meshPromise,
    function (mesh) {
      surfaceTile.mesh = mesh;
      surfaceTile.terrainState = TerrainState.TRANSFORMED;
    },
    function () {
      surfaceTile.terrainState = TerrainState.FAILED;
    }
  );
}

GlobeSurfaceTile._createVertexArrayForMesh = function (context, mesh) {
  var typedArray = mesh.vertices;
  var buffer = Buffer.createVertexBuffer({
    context: context,
    typedArray: typedArray,
    usage: BufferUsage.STATIC_DRAW,
  });
  var attributes = mesh.encoding.getAttributes(buffer);

  var indexBuffers = mesh.indices.indexBuffers || {};
  var indexBuffer = indexBuffers[context.id];
  if (!defined(indexBuffer) || indexBuffer.isDestroyed()) {
    var indices = mesh.indices;
    indexBuffer = Buffer.createIndexBuffer({
      context: context,
      typedArray: indices,
      usage: BufferUsage.STATIC_DRAW,
      indexDatatype: IndexDatatype.fromSizeInBytes(indices.BYTES_PER_ELEMENT),
    });
    indexBuffer.vertexArrayDestroyable = false;
    indexBuffer.referenceCount = 1;
    indexBuffers[context.id] = indexBuffer;
    mesh.indices.indexBuffers = indexBuffers;
  } else {
    ++indexBuffer.referenceCount;
  }

  return new VertexArray({
    context: context,
    attributes: attributes,
    indexBuffer: indexBuffer,
  });
};

GlobeSurfaceTile._freeVertexArray = function (vertexArray) {
  if (defined(vertexArray)) {
    var indexBuffer = vertexArray.indexBuffer;

    if (!vertexArray.isDestroyed()) {
      vertexArray.destroy();
    }

    if (
      defined(indexBuffer) &&
      !indexBuffer.isDestroyed() &&
      defined(indexBuffer.referenceCount)
    ) {
      --indexBuffer.referenceCount;
      if (indexBuffer.referenceCount === 0) {
        indexBuffer.destroy();
      }
    }
  }
};

function createResources(
  surfaceTile,
  context,
  terrainProvider,
  x,
  y,
  level,
  vertexArraysToDestroy
) {
  surfaceTile.vertexArray = GlobeSurfaceTile._createVertexArrayForMesh(
    context,
    surfaceTile.mesh
  );
  surfaceTile.terrainState = TerrainState.READY;
  surfaceTile.fill =
    surfaceTile.fill && surfaceTile.fill.destroy(vertexArraysToDestroy);
}

function getContextWaterMaskData(context) {
  var data = context.cache.tile_waterMaskData;

  if (!defined(data)) {
    var allWaterTexture = Texture.create({
      context: context,
      pixelFormat: PixelFormat.LUMINANCE,
      pixelDatatype: PixelDatatype.UNSIGNED_BYTE,
      source: {
        arrayBufferView: new Uint8Array([255]),
        width: 1,
        height: 1,
      },
    });
    allWaterTexture.referenceCount = 1;

    var sampler = new Sampler({
      wrapS: TextureWrap.CLAMP_TO_EDGE,
      wrapT: TextureWrap.CLAMP_TO_EDGE,
      minificationFilter: TextureMinificationFilter.LINEAR,
      magnificationFilter: TextureMagnificationFilter.LINEAR,
    });

    data = {
      allWaterTexture: allWaterTexture,
      sampler: sampler,
      destroy: function () {
        this.allWaterTexture.destroy();
      },
    };

    context.cache.tile_waterMaskData = data;
  }

  return data;
}

function createWaterMaskTextureIfNeeded(context, surfaceTile) {
  var waterMask = surfaceTile.terrainData.waterMask;
  var waterMaskData = getContextWaterMaskData(context);
  var texture;

  var waterMaskLength = waterMask.length;
  if (waterMaskLength === 1) {
    // Length 1 means the tile is entirely land or entirely water.
    // A value of 0 indicates entirely land, a value of 1 indicates entirely water.
    if (waterMask[0] !== 0) {
      texture = waterMaskData.allWaterTexture;
    } else {
      // Leave the texture undefined if the tile is entirely land.
      return;
    }
  } else {
    var textureSize = Math.sqrt(waterMaskLength);
    texture = Texture.create({
      context: context,
      pixelFormat: PixelFormat.LUMINANCE,
      pixelDatatype: PixelDatatype.UNSIGNED_BYTE,
      source: {
        width: textureSize,
        height: textureSize,
        arrayBufferView: waterMask,
      },
      sampler: waterMaskData.sampler,
      flipY: false,
    });

    texture.referenceCount = 0;
  }

  ++texture.referenceCount;
  surfaceTile.waterMaskTexture = texture;

  Cartesian4.fromElements(
    0.0,
    0.0,
    1.0,
    1.0,
    surfaceTile.waterMaskTranslationAndScale
  );
}

GlobeSurfaceTile.prototype._findAncestorTileWithTerrainData = function (tile) {
  var sourceTile = tile.parent;

  while (
    defined(sourceTile) &&
    (!defined(sourceTile.data) ||
      !defined(sourceTile.data.terrainData) ||
      sourceTile.data.terrainData.wasCreatedByUpsampling())
  ) {
    sourceTile = sourceTile.parent;
  }

  return sourceTile;
};

GlobeSurfaceTile.prototype._computeWaterMaskTranslationAndScale = function (
  tile,
  sourceTile,
  result
) {
  var sourceTileRectangle = sourceTile.rectangle;
  var tileRectangle = tile.rectangle;
  var tileWidth = tileRectangle.width;
  var tileHeight = tileRectangle.height;

  var scaleX = tileWidth / sourceTileRectangle.width;
  var scaleY = tileHeight / sourceTileRectangle.height;
  result.x =
    (scaleX * (tileRectangle.west - sourceTileRectangle.west)) / tileWidth;
  result.y =
    (scaleY * (tileRectangle.south - sourceTileRectangle.south)) / tileHeight;
  result.z = scaleX;
  result.w = scaleY;

  return result;
};
export default GlobeSurfaceTile;<|MERGE_RESOLUTION|>--- conflicted
+++ resolved
@@ -4,11 +4,8 @@
 import Cartographic from "../Core/Cartographic.js";
 import defined from "../Core/defined.js";
 import IndexDatatype from "../Core/IndexDatatype.js";
-<<<<<<< HEAD
 import OrientedBoundingBox from "../Core/OrientedBoundingBox.js";
-=======
 import IntersectionTests from "../Core/IntersectionTests.js";
->>>>>>> 10112c84
 import PixelFormat from "../Core/PixelFormat.js";
 import Request from "../Core/Request.js";
 import RequestState from "../Core/RequestState.js";
@@ -129,36 +126,6 @@
   },
 });
 
-<<<<<<< HEAD
-=======
-var scratchCartographic = new Cartographic();
-
-function getPosition(encoding, mode, projection, vertices, index, result) {
-  var position = encoding.getExaggeratedPosition(vertices, index, result);
-
-  if (defined(mode) && mode !== SceneMode.SCENE3D) {
-    var ellipsoid = projection.ellipsoid;
-    var positionCartographic = ellipsoid.cartesianToCartographic(
-      position,
-      scratchCartographic
-    );
-    position = projection.project(positionCartographic, result);
-    position = Cartesian3.fromElements(
-      position.z,
-      position.x,
-      position.y,
-      result
-    );
-  }
-
-  return position;
-}
-
-var scratchV0 = new Cartesian3();
-var scratchV1 = new Cartesian3();
-var scratchV2 = new Cartesian3();
-
->>>>>>> 10112c84
 GlobeSurfaceTile.prototype.pick = function (
   ray,
   mode,
