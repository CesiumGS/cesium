import BoundingSphere from "../Core/BoundingSphere.js";
import Cartesian3 from "../Core/Cartesian3.js";
import Cartesian4 from "../Core/Cartesian4.js";
import defined from "../Core/defined.js";
import IndexDatatype from "../Core/IndexDatatype.js";
import PixelFormat from "../Core/PixelFormat.js";
import Request from "../Core/Request.js";
import RequestState from "../Core/RequestState.js";
import RequestType from "../Core/RequestType.js";
import TerrainEncoding from "../Core/TerrainEncoding.js";
import TileProviderError from "../Core/TileProviderError.js";
import Buffer from "../Renderer/Buffer.js";
import BufferUsage from "../Renderer/BufferUsage.js";
import PixelDatatype from "../Renderer/PixelDatatype.js";
import Sampler from "../Renderer/Sampler.js";
import Texture from "../Renderer/Texture.js";
import TextureMagnificationFilter from "../Renderer/TextureMagnificationFilter.js";
import TextureMinificationFilter from "../Renderer/TextureMinificationFilter.js";
import TextureWrap from "../Renderer/TextureWrap.js";
import VertexArray from "../Renderer/VertexArray.js";
import when from "../ThirdParty/when.js";
import ImageryState from "./ImageryState.js";
import QuadtreeTileLoadState from "./QuadtreeTileLoadState.js";
import TerrainState from "./TerrainState.js";

/**
 * Contains additional information about a {@link QuadtreeTile} of the globe's surface, and
 * encapsulates state transition logic for loading tiles.
 *
 * @constructor
 * @alias GlobeSurfaceTile
 * @private
 */
function GlobeSurfaceTile() {
  /**
   * The {@link TileImagery} attached to this tile.
   * @type {TileImagery[]}
   * @default []
   */
  this.imagery = [];

  this.waterMaskTexture = undefined;
  this.waterMaskTranslationAndScale = new Cartesian4(0.0, 0.0, 1.0, 1.0);

  this.terrainData = undefined;
  this.vertexArray = undefined;

  /**
   * A bounding region used to estimate distance to the tile. The horizontal bounds are always tight-fitting,
   * but the `minimumHeight` and `maximumHeight` properties may be derived from the min/max of an ancestor tile
   * and be quite loose-fitting and thus very poor for estimating distance.
   * @type {TileBoundingRegion}
   */
  this.tileBoundingRegion = undefined;
  this.occludeePointInScaledSpace = new Cartesian3();
  this.boundingVolumeSourceTile = undefined;
  this.boundingVolumeIsFromMesh = false;

  this.terrainState = TerrainState.UNLOADED;
  this.mesh = undefined;
  this.fill = undefined;

  this.pickBoundingSphere = new BoundingSphere();

  this.surfaceShader = undefined;
  this.isClipped = true;

  this.clippedByBoundaries = false;
}

Object.defineProperties(GlobeSurfaceTile.prototype, {
  /**
   * Gets a value indicating whether or not this tile is eligible to be unloaded.
   * Typically, a tile is ineligible to be unloaded while an asynchronous operation,
   * such as a request for data, is in progress on it.  A tile will never be
   * unloaded while it is needed for rendering, regardless of the value of this
   * property.
   * @memberof GlobeSurfaceTile.prototype
   * @type {Boolean}
   */
  eligibleForUnloading: {
    get: function () {
      // Do not remove tiles that are transitioning or that have
      // imagery that is transitioning.
      const terrainState = this.terrainState;
      const loadingIsTransitioning =
        terrainState === TerrainState.RECEIVING ||
        terrainState === TerrainState.TRANSFORMING;

      let shouldRemoveTile = !loadingIsTransitioning;

      const imagery = this.imagery;
      for (let i = 0, len = imagery.length; shouldRemoveTile && i < len; ++i) {
        const tileImagery = imagery[i];
        shouldRemoveTile =
          !defined(tileImagery.loadingImagery) ||
          tileImagery.loadingImagery.state !== ImageryState.TRANSITIONING;
      }

      return shouldRemoveTile;
    },
  },

  /**
   * Gets the {@link TerrainMesh} that is used for rendering this tile, if any.
   * Returns the value of the {@link GlobeSurfaceTile#mesh} property if
   * {@link GlobeSurfaceTile#vertexArray} is defined. Otherwise, It returns the
   * {@link TerrainFillMesh#mesh} property of the {@link GlobeSurfaceTile#fill}.
   * If there is no fill, it returns undefined.
   *
   * @memberof GlobeSurfaceTile.prototype
   * @type {TerrainMesh}
   */
  renderedMesh: {
    get: function () {
      if (defined(this.vertexArray)) {
        return this.mesh;
      } else if (defined(this.fill)) {
        return this.fill.mesh;
      }
      return undefined;
    },
  },
});

<<<<<<< HEAD
=======
const scratchCartographic = new Cartographic();

function getPosition(encoding, mode, projection, vertices, index, result) {
  let position = encoding.getExaggeratedPosition(vertices, index, result);

  if (defined(mode) && mode !== SceneMode.SCENE3D) {
    const ellipsoid = projection.ellipsoid;
    const positionCartographic = ellipsoid.cartesianToCartographic(
      position,
      scratchCartographic
    );
    position = projection.project(positionCartographic, result);
    position = Cartesian3.fromElements(
      position.z,
      position.x,
      position.y,
      result
    );
  }

  return position;
}

const scratchV0 = new Cartesian3();
const scratchV1 = new Cartesian3();
const scratchV2 = new Cartesian3();

>>>>>>> 68fd571b
GlobeSurfaceTile.prototype.pick = function (
  ray,
  frameState,
  projection,
  cullBackFaces,
  result
) {
<<<<<<< HEAD
  if (!defined(this.renderedMesh)) {
    return undefined;
  }
  var value = this.renderedMesh.pickRay(
    ray,
    cullBackFaces,
    frameState,
    projection
  );
  return Cartesian3.clone(value, result);
=======
  const mesh = this.renderedMesh;
  if (!defined(mesh)) {
    return undefined;
  }

  const vertices = mesh.vertices;
  const indices = mesh.indices;
  const encoding = mesh.encoding;
  const indicesLength = indices.length;

  let minT = Number.MAX_VALUE;

  for (let i = 0; i < indicesLength; i += 3) {
    const i0 = indices[i];
    const i1 = indices[i + 1];
    const i2 = indices[i + 2];

    const v0 = getPosition(encoding, mode, projection, vertices, i0, scratchV0);
    const v1 = getPosition(encoding, mode, projection, vertices, i1, scratchV1);
    const v2 = getPosition(encoding, mode, projection, vertices, i2, scratchV2);

    const t = IntersectionTests.rayTriangleParametric(
      ray,
      v0,
      v1,
      v2,
      cullBackFaces
    );
    if (defined(t) && t < minT && t >= 0.0) {
      minT = t;
    }
  }

  return minT !== Number.MAX_VALUE
    ? Ray.getPoint(ray, minT, result)
    : undefined;
>>>>>>> 68fd571b
};

GlobeSurfaceTile.prototype.freeResources = function () {
  if (defined(this.waterMaskTexture)) {
    --this.waterMaskTexture.referenceCount;
    if (this.waterMaskTexture.referenceCount === 0) {
      this.waterMaskTexture.destroy();
    }
    this.waterMaskTexture = undefined;
  }

  this.terrainData = undefined;

  this.terrainState = TerrainState.UNLOADED;
  this.mesh = undefined;
  this.fill = this.fill && this.fill.destroy();

  const imageryList = this.imagery;
  for (let i = 0, len = imageryList.length; i < len; ++i) {
    imageryList[i].freeResources();
  }
  this.imagery.length = 0;

  this.freeVertexArray();
};

GlobeSurfaceTile.prototype.freeVertexArray = function () {
  GlobeSurfaceTile._freeVertexArray(this.vertexArray);
  this.vertexArray = undefined;
  GlobeSurfaceTile._freeVertexArray(this.wireframeVertexArray);
  this.wireframeVertexArray = undefined;
};

GlobeSurfaceTile.initialize = function (
  tile,
  terrainProvider,
  imageryLayerCollection
) {
  let surfaceTile = tile.data;
  if (!defined(surfaceTile)) {
    surfaceTile = tile.data = new GlobeSurfaceTile();
  }

  if (tile.state === QuadtreeTileLoadState.START) {
    prepareNewTile(tile, terrainProvider, imageryLayerCollection);
    tile.state = QuadtreeTileLoadState.LOADING;
  }
};

GlobeSurfaceTile.processStateMachine = function (
  tile,
  frameState,
  terrainProvider,
  imageryLayerCollection,
  quadtree,
  vertexArraysToDestroy,
  terrainOnly
) {
  GlobeSurfaceTile.initialize(tile, terrainProvider, imageryLayerCollection);

  const surfaceTile = tile.data;

  if (tile.state === QuadtreeTileLoadState.LOADING) {
    processTerrainStateMachine(
      tile,
      frameState,
      terrainProvider,
      imageryLayerCollection,
      quadtree,
      vertexArraysToDestroy
    );
  }

  // From here down we're loading imagery, not terrain. We don't want to load imagery until
  // we're certain that the terrain tiles are actually visible, though. We'll load terrainOnly
  // in these scenarios:
  //   * our bounding volume isn't accurate so we're not certain this tile is really visible (see GlobeSurfaceTileProvider#loadTile).
  //   * we want to upsample from this tile but don't plan to render it (see processTerrainStateMachine).
  if (terrainOnly) {
    return;
  }

  const wasAlreadyRenderable = tile.renderable;

  // The terrain is renderable as soon as we have a valid vertex array.
  tile.renderable = defined(surfaceTile.vertexArray);

  // But it's not done loading until it's in the READY state.
  const isTerrainDoneLoading = surfaceTile.terrainState === TerrainState.READY;

  // If this tile's terrain and imagery are just upsampled from its parent, mark the tile as
  // upsampled only.  We won't refine a tile if its four children are upsampled only.
  tile.upsampledFromParent =
    defined(surfaceTile.terrainData) &&
    surfaceTile.terrainData.wasCreatedByUpsampling();

  const isImageryDoneLoading = surfaceTile.processImagery(
    tile,
    terrainProvider,
    frameState
  );

  if (isTerrainDoneLoading && isImageryDoneLoading) {
    const callbacks = tile._loadedCallbacks;
    const newCallbacks = {};
    for (const layerId in callbacks) {
      if (callbacks.hasOwnProperty(layerId)) {
        if (!callbacks[layerId](tile)) {
          newCallbacks[layerId] = callbacks[layerId];
        }
      }
    }
    tile._loadedCallbacks = newCallbacks;

    tile.state = QuadtreeTileLoadState.DONE;
  }

  // Once a tile is renderable, it stays renderable, because doing otherwise would
  // cause detail (or maybe even the entire globe) to vanish when adding a new
  // imagery layer. `GlobeSurfaceTileProvider._onLayerAdded` sets renderable to
  // false for all affected tiles that are not currently being rendered.
  if (wasAlreadyRenderable) {
    tile.renderable = true;
  }
};

GlobeSurfaceTile.prototype.processImagery = function (
  tile,
  terrainProvider,
  frameState,
  skipLoading
) {
  const surfaceTile = tile.data;
  let isUpsampledOnly = tile.upsampledFromParent;
  let isAnyTileLoaded = false;
  let isDoneLoading = true;

  // Transition imagery states
  const tileImageryCollection = surfaceTile.imagery;
  let i, len;
  for (i = 0, len = tileImageryCollection.length; i < len; ++i) {
    const tileImagery = tileImageryCollection[i];
    if (!defined(tileImagery.loadingImagery)) {
      isUpsampledOnly = false;
      continue;
    }

    if (tileImagery.loadingImagery.state === ImageryState.PLACEHOLDER) {
      const imageryLayer = tileImagery.loadingImagery.imageryLayer;
      if (imageryLayer.imageryProvider.ready) {
        // Remove the placeholder and add the actual skeletons (if any)
        // at the same position.  Then continue the loop at the same index.
        tileImagery.freeResources();
        tileImageryCollection.splice(i, 1);
        imageryLayer._createTileImagerySkeletons(tile, terrainProvider, i);
        --i;
        len = tileImageryCollection.length;
        continue;
      } else {
        isUpsampledOnly = false;
      }
    }

    const thisTileDoneLoading = tileImagery.processStateMachine(
      tile,
      frameState,
      skipLoading
    );
    isDoneLoading = isDoneLoading && thisTileDoneLoading;

    // The imagery is renderable as soon as we have any renderable imagery for this region.
    isAnyTileLoaded =
      isAnyTileLoaded ||
      thisTileDoneLoading ||
      defined(tileImagery.readyImagery);

    isUpsampledOnly =
      isUpsampledOnly &&
      defined(tileImagery.loadingImagery) &&
      (tileImagery.loadingImagery.state === ImageryState.FAILED ||
        tileImagery.loadingImagery.state === ImageryState.INVALID);
  }

  tile.upsampledFromParent = isUpsampledOnly;

  // Allow rendering if any available layers are loaded
  tile.renderable = tile.renderable && (isAnyTileLoaded || isDoneLoading);

  return isDoneLoading;
};

function toggleGeodeticSurfaceNormals(
  surfaceTile,
  enabled,
  ellipsoid,
  frameState
) {
  const renderedMesh = surfaceTile.renderedMesh;
  const vertexBuffer = renderedMesh.vertices;
  const encoding = renderedMesh.encoding;
  const vertexCount = vertexBuffer.length / encoding.stride;

  // Calculate the new stride and generate a new buffer
  // Clone the other encoding, toggle geodetic surface normals, then clone again to get updated stride
  let newEncoding = TerrainEncoding.clone(encoding);
  newEncoding.hasGeodeticSurfaceNormals = enabled;
  newEncoding = TerrainEncoding.clone(newEncoding);
  const newStride = newEncoding.stride;
  const newVertexBuffer = new Float32Array(vertexCount * newStride);

  if (enabled) {
    encoding.addGeodeticSurfaceNormals(
      vertexBuffer,
      newVertexBuffer,
      ellipsoid
    );
  } else {
    encoding.removeGeodeticSurfaceNormals(vertexBuffer, newVertexBuffer);
  }

  renderedMesh.vertices = newVertexBuffer;
  renderedMesh.stride = newStride;

  // delete the old vertex array (which deletes the vertex buffer attached to it), and create a new vertex array with the new vertex buffer
  const isFill = renderedMesh !== surfaceTile.mesh;
  if (isFill) {
    GlobeSurfaceTile._freeVertexArray(surfaceTile.fill.vertexArray);
    surfaceTile.fill.vertexArray = GlobeSurfaceTile._createVertexArrayForMesh(
      frameState.context,
      renderedMesh
    );
  } else {
    GlobeSurfaceTile._freeVertexArray(surfaceTile.vertexArray);
    surfaceTile.vertexArray = GlobeSurfaceTile._createVertexArrayForMesh(
      frameState.context,
      renderedMesh
    );
  }
  GlobeSurfaceTile._freeVertexArray(surfaceTile.wireframeVertexArray);
  surfaceTile.wireframeVertexArray = undefined;
}

GlobeSurfaceTile.prototype.addGeodeticSurfaceNormals = function (
  ellipsoid,
  frameState
) {
  toggleGeodeticSurfaceNormals(this, true, ellipsoid, frameState);
};

GlobeSurfaceTile.prototype.removeGeodeticSurfaceNormals = function (
  frameState
) {
  toggleGeodeticSurfaceNormals(this, false, undefined, frameState);
};

GlobeSurfaceTile.prototype.updateExaggeration = function (
  tile,
  frameState,
  quadtree
) {
  const surfaceTile = this;
  const mesh = surfaceTile.renderedMesh;
  if (mesh === undefined) {
    return;
  }

  // Check the tile's terrain encoding to see if it has been exaggerated yet
  const exaggeration = frameState.terrainExaggeration;
  const exaggerationRelativeHeight =
    frameState.terrainExaggerationRelativeHeight;
  const hasExaggerationScale = exaggeration !== 1.0;

  const encoding = mesh.encoding;
  const encodingExaggerationScaleChanged =
    encoding.exaggeration !== exaggeration;
  const encodingRelativeHeightChanged =
    encoding.exaggerationRelativeHeight !== exaggerationRelativeHeight;

  if (encodingExaggerationScaleChanged || encodingRelativeHeightChanged) {
    // Turning exaggeration scale on/off requires adding or removing geodetic surface normals
    // Relative height only translates, so it has no effect on normals
    if (encodingExaggerationScaleChanged) {
      if (hasExaggerationScale && !encoding.hasGeodeticSurfaceNormals) {
        const ellipsoid = tile.tilingScheme.ellipsoid;
        surfaceTile.addGeodeticSurfaceNormals(ellipsoid, frameState);
      } else if (!hasExaggerationScale && encoding.hasGeodeticSurfaceNormals) {
        surfaceTile.removeGeodeticSurfaceNormals(frameState);
      }
    }

    encoding.exaggeration = exaggeration;
    encoding.exaggerationRelativeHeight = exaggerationRelativeHeight;

    // Notify the quadtree that this tile's height has changed
    if (quadtree !== undefined) {
      quadtree._tileToUpdateHeights.push(tile);
      const customData = tile.customData;
      const customDataLength = customData.length;
      for (let i = 0; i < customDataLength; i++) {
        // Restart the level so that a height update is triggered
        const data = customData[i];
        data.level = -1;
      }
    }
  }
};

function prepareNewTile(tile, terrainProvider, imageryLayerCollection) {
  let available = terrainProvider.getTileDataAvailable(
    tile.x,
    tile.y,
    tile.level
  );

  if (!defined(available) && defined(tile.parent)) {
    // Provider doesn't know if this tile is available. Does the parent tile know?
    const parent = tile.parent;
    const parentSurfaceTile = parent.data;
    if (defined(parentSurfaceTile) && defined(parentSurfaceTile.terrainData)) {
      available = parentSurfaceTile.terrainData.isChildAvailable(
        parent.x,
        parent.y,
        tile.x,
        tile.y
      );
    }
  }

  if (available === false) {
    // This tile is not available, so mark it failed so we start upsampling right away.
    tile.data.terrainState = TerrainState.FAILED;
  }

  // Map imagery tiles to this terrain tile
  for (let i = 0, len = imageryLayerCollection.length; i < len; ++i) {
    const layer = imageryLayerCollection.get(i);
    if (layer.show) {
      layer._createTileImagerySkeletons(tile, terrainProvider);
    }
  }
}

function processTerrainStateMachine(
  tile,
  frameState,
  terrainProvider,
  imageryLayerCollection,
  quadtree,
  vertexArraysToDestroy
) {
  const surfaceTile = tile.data;

  // If this tile is FAILED, we'll need to upsample from the parent. If the parent isn't
  // ready for that, let's push it along.
  const parent = tile.parent;
  if (
    surfaceTile.terrainState === TerrainState.FAILED &&
    parent !== undefined
  ) {
    const parentReady =
      parent.data !== undefined &&
      parent.data.terrainData !== undefined &&
      parent.data.terrainData.canUpsample !== false;
    if (!parentReady) {
      GlobeSurfaceTile.processStateMachine(
        parent,
        frameState,
        terrainProvider,
        imageryLayerCollection,
        quadtree,
        vertexArraysToDestroy,
        true
      );
    }
  }

  if (surfaceTile.terrainState === TerrainState.FAILED) {
    upsample(
      surfaceTile,
      tile,
      frameState,
      terrainProvider,
      tile.x,
      tile.y,
      tile.level
    );
  }

  if (surfaceTile.terrainState === TerrainState.UNLOADED) {
    requestTileGeometry(
      surfaceTile,
      terrainProvider,
      tile.x,
      tile.y,
      tile.level
    );
  }

  if (surfaceTile.terrainState === TerrainState.RECEIVED) {
    transform(
      surfaceTile,
      frameState,
      terrainProvider,
      tile.x,
      tile.y,
      tile.level
    );
  }

  if (surfaceTile.terrainState === TerrainState.TRANSFORMED) {
    createResources(
      surfaceTile,
      frameState.context,
      terrainProvider,
      tile.x,
      tile.y,
      tile.level,
      vertexArraysToDestroy
    );

    // Update the tile's exaggeration in case the globe's exaggeration changed while the tile was being processed
    surfaceTile.updateExaggeration(tile, frameState, quadtree);
  }

  if (
    surfaceTile.terrainState >= TerrainState.RECEIVED &&
    surfaceTile.waterMaskTexture === undefined &&
    terrainProvider.hasWaterMask
  ) {
    const terrainData = surfaceTile.terrainData;
    if (terrainData.waterMask !== undefined) {
      createWaterMaskTextureIfNeeded(frameState.context, surfaceTile);
    } else {
      const sourceTile = surfaceTile._findAncestorTileWithTerrainData(tile);
      if (defined(sourceTile) && defined(sourceTile.data.waterMaskTexture)) {
        surfaceTile.waterMaskTexture = sourceTile.data.waterMaskTexture;
        ++surfaceTile.waterMaskTexture.referenceCount;
        surfaceTile._computeWaterMaskTranslationAndScale(
          tile,
          sourceTile,
          surfaceTile.waterMaskTranslationAndScale
        );
      }
    }
  }
}

function upsample(surfaceTile, tile, frameState, terrainProvider, x, y, level) {
  const parent = tile.parent;
  if (!parent) {
    // Trying to upsample from a root tile. No can do. This tile is a failure.
    tile.state = QuadtreeTileLoadState.FAILED;
    return;
  }

  const sourceData = parent.data.terrainData;
  const sourceX = parent.x;
  const sourceY = parent.y;
  const sourceLevel = parent.level;

  if (!defined(sourceData)) {
    // Parent is not available, so we can't upsample this tile yet.
    return;
  }

  const terrainDataPromise = sourceData.upsample(
    terrainProvider.tilingScheme,
    sourceX,
    sourceY,
    sourceLevel,
    x,
    y,
    level
  );
  if (!defined(terrainDataPromise)) {
    // The upsample request has been deferred - try again later.
    return;
  }

  surfaceTile.terrainState = TerrainState.RECEIVING;

  when(
    terrainDataPromise,
    function (terrainData) {
      surfaceTile.terrainData = terrainData;
      surfaceTile.terrainState = TerrainState.RECEIVED;
    },
    function () {
      surfaceTile.terrainState = TerrainState.FAILED;
    }
  );
}

function requestTileGeometry(surfaceTile, terrainProvider, x, y, level) {
  function success(terrainData) {
    surfaceTile.terrainData = terrainData;
    surfaceTile.terrainState = TerrainState.RECEIVED;
    surfaceTile.request = undefined;
  }

  function failure(error) {
    if (surfaceTile.request.state === RequestState.CANCELLED) {
      // Cancelled due to low priority - try again later.
      surfaceTile.terrainData = undefined;
      surfaceTile.terrainState = TerrainState.UNLOADED;
      surfaceTile.request = undefined;
      return;
    }

    // Initially assume failure.  handleError may retry, in which case the state will
    // change to RECEIVING or UNLOADED.
    surfaceTile.terrainState = TerrainState.FAILED;
    surfaceTile.request = undefined;

    const message = `Failed to obtain terrain tile X: ${x} Y: ${y} Level: ${level}. Error message: "${error}"`;
    terrainProvider._requestError = TileProviderError.handleError(
      terrainProvider._requestError,
      terrainProvider,
      terrainProvider.errorEvent,
      message,
      x,
      y,
      level,
      doRequest
    );
  }

  function doRequest() {
    // Request the terrain from the terrain provider.
    const request = new Request({
      throttle: false,
      throttleByServer: true,
      type: RequestType.TERRAIN,
    });
    surfaceTile.request = request;

    const requestPromise = terrainProvider.requestTileGeometry(
      x,
      y,
      level,
      request
    );

    // If the request method returns undefined (instead of a promise), the request
    // has been deferred.
    if (defined(requestPromise)) {
      surfaceTile.terrainState = TerrainState.RECEIVING;
      when(requestPromise, success, failure);
    } else {
      // Deferred - try again later.
      surfaceTile.terrainState = TerrainState.UNLOADED;
      surfaceTile.request = undefined;
    }
  }

  doRequest();
}

const scratchCreateMeshOptions = {
  tilingScheme: undefined,
  x: 0,
  y: 0,
  level: 0,
  exaggeration: 1.0,
  exaggerationRelativeHeight: 0.0,
  throttle: true,
};

function transform(surfaceTile, frameState, terrainProvider, x, y, level) {
  const tilingScheme = terrainProvider.tilingScheme;

  const createMeshOptions = scratchCreateMeshOptions;
  createMeshOptions.tilingScheme = tilingScheme;
  createMeshOptions.x = x;
  createMeshOptions.y = y;
  createMeshOptions.level = level;
  createMeshOptions.exaggeration = frameState.terrainExaggeration;
  createMeshOptions.exaggerationRelativeHeight =
    frameState.terrainExaggerationRelativeHeight;
  createMeshOptions.throttle = true;

  const terrainData = surfaceTile.terrainData;
  const meshPromise = terrainData.createMesh(createMeshOptions);

  if (!defined(meshPromise)) {
    // Postponed.
    return;
  }

  surfaceTile.terrainState = TerrainState.TRANSFORMING;

  when(
    meshPromise,
    function (mesh) {
      surfaceTile.mesh = mesh;
      surfaceTile.terrainState = TerrainState.TRANSFORMED;
    },
    function () {
      surfaceTile.terrainState = TerrainState.FAILED;
    }
  );
}

GlobeSurfaceTile._createVertexArrayForMesh = function (context, mesh) {
  const typedArray = mesh.vertices;
  const buffer = Buffer.createVertexBuffer({
    context: context,
    typedArray: typedArray,
    usage: BufferUsage.STATIC_DRAW,
  });
  const attributes = mesh.encoding.getAttributes(buffer);

  const indexBuffers = mesh.indices.indexBuffers || {};
  let indexBuffer = indexBuffers[context.id];
  if (!defined(indexBuffer) || indexBuffer.isDestroyed()) {
    const indices = mesh.indices;
    indexBuffer = Buffer.createIndexBuffer({
      context: context,
      typedArray: indices,
      usage: BufferUsage.STATIC_DRAW,
      indexDatatype: IndexDatatype.fromSizeInBytes(indices.BYTES_PER_ELEMENT),
    });
    indexBuffer.vertexArrayDestroyable = false;
    indexBuffer.referenceCount = 1;
    indexBuffers[context.id] = indexBuffer;
    mesh.indices.indexBuffers = indexBuffers;
  } else {
    ++indexBuffer.referenceCount;
  }

  return new VertexArray({
    context: context,
    attributes: attributes,
    indexBuffer: indexBuffer,
  });
};

GlobeSurfaceTile._freeVertexArray = function (vertexArray) {
  if (defined(vertexArray)) {
    const indexBuffer = vertexArray.indexBuffer;

    if (!vertexArray.isDestroyed()) {
      vertexArray.destroy();
    }

    if (
      defined(indexBuffer) &&
      !indexBuffer.isDestroyed() &&
      defined(indexBuffer.referenceCount)
    ) {
      --indexBuffer.referenceCount;
      if (indexBuffer.referenceCount === 0) {
        indexBuffer.destroy();
      }
    }
  }
};

function createResources(
  surfaceTile,
  context,
  terrainProvider,
  x,
  y,
  level,
  vertexArraysToDestroy
) {
  surfaceTile.vertexArray = GlobeSurfaceTile._createVertexArrayForMesh(
    context,
    surfaceTile.mesh
  );
  surfaceTile.terrainState = TerrainState.READY;
  surfaceTile.fill =
    surfaceTile.fill && surfaceTile.fill.destroy(vertexArraysToDestroy);
}

function getContextWaterMaskData(context) {
  let data = context.cache.tile_waterMaskData;

  if (!defined(data)) {
    const allWaterTexture = Texture.create({
      context: context,
      pixelFormat: PixelFormat.LUMINANCE,
      pixelDatatype: PixelDatatype.UNSIGNED_BYTE,
      source: {
        arrayBufferView: new Uint8Array([255]),
        width: 1,
        height: 1,
      },
    });
    allWaterTexture.referenceCount = 1;

    const sampler = new Sampler({
      wrapS: TextureWrap.CLAMP_TO_EDGE,
      wrapT: TextureWrap.CLAMP_TO_EDGE,
      minificationFilter: TextureMinificationFilter.LINEAR,
      magnificationFilter: TextureMagnificationFilter.LINEAR,
    });

    data = {
      allWaterTexture: allWaterTexture,
      sampler: sampler,
      destroy: function () {
        this.allWaterTexture.destroy();
      },
    };

    context.cache.tile_waterMaskData = data;
  }

  return data;
}

function createWaterMaskTextureIfNeeded(context, surfaceTile) {
  const waterMask = surfaceTile.terrainData.waterMask;
  const waterMaskData = getContextWaterMaskData(context);
  let texture;

  const waterMaskLength = waterMask.length;
  if (waterMaskLength === 1) {
    // Length 1 means the tile is entirely land or entirely water.
    // A value of 0 indicates entirely land, a value of 1 indicates entirely water.
    if (waterMask[0] !== 0) {
      texture = waterMaskData.allWaterTexture;
    } else {
      // Leave the texture undefined if the tile is entirely land.
      return;
    }
  } else {
    const textureSize = Math.sqrt(waterMaskLength);
    texture = Texture.create({
      context: context,
      pixelFormat: PixelFormat.LUMINANCE,
      pixelDatatype: PixelDatatype.UNSIGNED_BYTE,
      source: {
        width: textureSize,
        height: textureSize,
        arrayBufferView: waterMask,
      },
      sampler: waterMaskData.sampler,
      flipY: false,
    });

    texture.referenceCount = 0;
  }

  ++texture.referenceCount;
  surfaceTile.waterMaskTexture = texture;

  Cartesian4.fromElements(
    0.0,
    0.0,
    1.0,
    1.0,
    surfaceTile.waterMaskTranslationAndScale
  );
}

GlobeSurfaceTile.prototype._findAncestorTileWithTerrainData = function (tile) {
  let sourceTile = tile.parent;

  while (
    defined(sourceTile) &&
    (!defined(sourceTile.data) ||
      !defined(sourceTile.data.terrainData) ||
      sourceTile.data.terrainData.wasCreatedByUpsampling())
  ) {
    sourceTile = sourceTile.parent;
  }

  return sourceTile;
};

GlobeSurfaceTile.prototype._computeWaterMaskTranslationAndScale = function (
  tile,
  sourceTile,
  result
) {
  const sourceTileRectangle = sourceTile.rectangle;
  const tileRectangle = tile.rectangle;
  const tileWidth = tileRectangle.width;
  const tileHeight = tileRectangle.height;

  const scaleX = tileWidth / sourceTileRectangle.width;
  const scaleY = tileHeight / sourceTileRectangle.height;
  result.x =
    (scaleX * (tileRectangle.west - sourceTileRectangle.west)) / tileWidth;
  result.y =
    (scaleY * (tileRectangle.south - sourceTileRectangle.south)) / tileHeight;
  result.z = scaleX;
  result.w = scaleY;

  return result;
};
export default GlobeSurfaceTile;<|MERGE_RESOLUTION|>--- conflicted
+++ resolved
@@ -123,36 +123,6 @@
   },
 });
 
-<<<<<<< HEAD
-=======
-const scratchCartographic = new Cartographic();
-
-function getPosition(encoding, mode, projection, vertices, index, result) {
-  let position = encoding.getExaggeratedPosition(vertices, index, result);
-
-  if (defined(mode) && mode !== SceneMode.SCENE3D) {
-    const ellipsoid = projection.ellipsoid;
-    const positionCartographic = ellipsoid.cartesianToCartographic(
-      position,
-      scratchCartographic
-    );
-    position = projection.project(positionCartographic, result);
-    position = Cartesian3.fromElements(
-      position.z,
-      position.x,
-      position.y,
-      result
-    );
-  }
-
-  return position;
-}
-
-const scratchV0 = new Cartesian3();
-const scratchV1 = new Cartesian3();
-const scratchV2 = new Cartesian3();
-
->>>>>>> 68fd571b
 GlobeSurfaceTile.prototype.pick = function (
   ray,
   frameState,
@@ -160,55 +130,16 @@
   cullBackFaces,
   result
 ) {
-<<<<<<< HEAD
   if (!defined(this.renderedMesh)) {
     return undefined;
   }
-  var value = this.renderedMesh.pickRay(
+  const value = this.renderedMesh.pickRay(
     ray,
     cullBackFaces,
     frameState,
     projection
   );
   return Cartesian3.clone(value, result);
-=======
-  const mesh = this.renderedMesh;
-  if (!defined(mesh)) {
-    return undefined;
-  }
-
-  const vertices = mesh.vertices;
-  const indices = mesh.indices;
-  const encoding = mesh.encoding;
-  const indicesLength = indices.length;
-
-  let minT = Number.MAX_VALUE;
-
-  for (let i = 0; i < indicesLength; i += 3) {
-    const i0 = indices[i];
-    const i1 = indices[i + 1];
-    const i2 = indices[i + 2];
-
-    const v0 = getPosition(encoding, mode, projection, vertices, i0, scratchV0);
-    const v1 = getPosition(encoding, mode, projection, vertices, i1, scratchV1);
-    const v2 = getPosition(encoding, mode, projection, vertices, i2, scratchV2);
-
-    const t = IntersectionTests.rayTriangleParametric(
-      ray,
-      v0,
-      v1,
-      v2,
-      cullBackFaces
-    );
-    if (defined(t) && t < minT && t >= 0.0) {
-      minT = t;
-    }
-  }
-
-  return minT !== Number.MAX_VALUE
-    ? Ray.getPoint(ray, minT, result)
-    : undefined;
->>>>>>> 68fd571b
 };
 
 GlobeSurfaceTile.prototype.freeResources = function () {
