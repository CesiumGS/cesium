--- conflicted
+++ resolved
@@ -2,13 +2,6 @@
 define([
         '../Core/defined',
         '../Core/defineProperties',
-<<<<<<< HEAD
-        './Cesium3DTileStyle'
-    ], function(
-        defined,
-        defineProperties,
-        Cesium3DTileStyle) {
-=======
         '../Core/DistanceDisplayCondition',
         '../Core/NearFarScalar',
         './LabelStyle'
@@ -18,16 +11,15 @@
         DistanceDisplayCondition,
         NearFarScalar,
         LabelStyle) {
->>>>>>> a300d83d
     'use strict';
 
     /**
      * @private
      */
     function Cesium3DTileStyleEngine() {
-        this._style = new Cesium3DTileStyle(); // The style provided by the user
-        this._styleDirty = true;               // true when the style is reassigned
-        this._lastStyleTime = 0;               // The "time" when the last style was assigned
+        this._style = undefined;      // The style provided by the user
+        this._styleDirty = false;     // true when the style is reassigned
+        this._lastStyleTime = 0;      // The "time" when the last style was assigned
     }
 
     defineProperties(Cesium3DTileStyleEngine.prototype, {
