--- conflicted
+++ resolved
@@ -138,11 +138,8 @@
  *
  * @param {AttributeType} attributeType The attribute type.
  * @returns {String} The GLSL type for the attribute type.
-<<<<<<< HEAD
-=======
  *
  * @private
->>>>>>> edefb597
  */
 AttributeType.getGlslType = function (attributeType) {
   //>>includeStart('debug', pragmas.debug);
