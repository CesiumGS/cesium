import Cartesian2 from "../Core/Cartesian2.js";
import Cartesian3 from "../Core/Cartesian3.js";
import Cartographic from "../Core/Cartographic.js";
import combine from "../Core/combine.js";
import Credit from "../Core/Credit.js";
import defaultValue from "../Core/defaultValue.js";
import defined from "../Core/defined.js";
import DeveloperError from "../Core/DeveloperError.js";
import Event from "../Core/Event.js";
import GeographicProjection from "../Core/GeographicProjection.js";
import GeographicTilingScheme from "../Core/GeographicTilingScheme.js";
import CesiumMath from "../Core/Math.js";
import objectToQuery from "../Core/objectToQuery.js";
import Rectangle from "../Core/Rectangle.js";
import Resource from "../Core/Resource.js";
import RuntimeError from "../Core/RuntimeError.js";
import TileProviderError from "../Core/TileProviderError.js";
import WebMercatorProjection from "../Core/WebMercatorProjection.js";
import WebMercatorTilingScheme from "../Core/WebMercatorTilingScheme.js";
import when from "../ThirdParty/when.js";
import DiscardMissingTileImagePolicy from "./DiscardMissingTileImagePolicy.js";
import ImageryLayerFeatureInfo from "./ImageryLayerFeatureInfo.js";
import ImageryProvider from "./ImageryProvider.js";

/**
 * @typedef {Object} ArcGisMapServerImageryProvider.ConstructorOptions
 *
 * Initialization options for the ArcGisMapServerImageryProvider constructor
 *
 * @property {Resource|String} url The URL of the ArcGIS MapServer service.
 * @property {String} [token] The ArcGIS token used to authenticate with the ArcGIS MapServer service.
 * @property {TileDiscardPolicy} [tileDiscardPolicy] The policy that determines if a tile
 *        is invalid and should be discarded.  If this value is not specified, a default
 *        {@link DiscardMissingTileImagePolicy} is used for tiled map servers, and a
 *        {@link NeverTileDiscardPolicy} is used for non-tiled map servers.  In the former case,
 *        we request tile 0,0 at the maximum tile level and check pixels (0,0), (200,20), (20,200),
 *        (80,110), and (160, 130).  If all of these pixels are transparent, the discard check is
 *        disabled and no tiles are discarded.  If any of them have a non-transparent color, any
 *        tile that has the same values in these pixel locations is discarded.  The end result of
 *        these defaults should be correct tile discarding for a standard ArcGIS Server.  To ensure
 *        that no tiles are discarded, construct and pass a {@link NeverTileDiscardPolicy} for this
 *        parameter.
 * @property {Boolean} [usePreCachedTilesIfAvailable=true] If true, the server's pre-cached
 *        tiles are used if they are available.  If false, any pre-cached tiles are ignored and the
 *        'export' service is used.
 * @property {String} [layers] A comma-separated list of the layers to show, or undefined if all layers should be shown.
 * @property {Boolean} [enablePickFeatures=true] If true, {@link ArcGisMapServerImageryProvider#pickFeatures} will invoke
 *        the Identify service on the MapServer and return the features included in the response.  If false,
 *        {@link ArcGisMapServerImageryProvider#pickFeatures} will immediately return undefined (indicating no pickable features)
 *        without communicating with the server.  Set this property to false if you don't want this provider's features to
 *        be pickable. Can be overridden by setting the {@link ArcGisMapServerImageryProvider#enablePickFeatures} property on the object.
 * @property {Rectangle} [rectangle=Rectangle.MAX_VALUE] The rectangle of the layer.  This parameter is ignored when accessing
 *                    a tiled layer.
 * @property {TilingScheme} [tilingScheme=new GeographicTilingScheme()] The tiling scheme to use to divide the world into tiles.
 *                       This parameter is ignored when accessing a tiled server.
 * @property {Ellipsoid} [ellipsoid] The ellipsoid.  If the tilingScheme is specified and used,
 *                    this parameter is ignored and the tiling scheme's ellipsoid is used instead. If neither
 *                    parameter is specified, the WGS84 ellipsoid is used.
 * @property {Credit|String} credit] A credit for the data source, which is displayed on the canvas.  This parameter is ignored when accessing a tiled server.
 * @property {Number} [tileWidth=256] The width of each tile in pixels.  This parameter is ignored when accessing a tiled server.
 * @property {Number} [tileHeight=256] The height of each tile in pixels.  This parameter is ignored when accessing a tiled server.
 * @property {Number} [maximumLevel] The maximum tile level to request, or undefined if there is no maximum.  This parameter is ignored when accessing
 *                                        a tiled server.
<<<<<<< HEAD
 * @param {Object} [options.mapServerData] This MapServer's metadata.  This can be supplied to prevent the imagery provider from making an extraneous
 *                                         request when the application already has the metadata.
 * @param {Object} [options.parameters=ArcGisMapServerImageryProvider.DefaultParameters] Additional parameters
 *                 to pass to the ArcGIS server in tile requests and feature picking.
=======
 */

/**
 * Provides tiled imagery hosted by an ArcGIS MapServer.  By default, the server's pre-cached tiles are
 * used, if available.
 *
 * @alias ArcGisMapServerImageryProvider
 * @constructor
 *
 * @param {ArcGisMapServerImageryProvider.ConstructorOptions} options Object describing initialization options
>>>>>>> 31571eb2
 *
 * @see BingMapsImageryProvider
 * @see GoogleEarthEnterpriseMapsProvider
 * @see OpenStreetMapImageryProvider
 * @see SingleTileImageryProvider
 * @see TileMapServiceImageryProvider
 * @see WebMapServiceImageryProvider
 * @see WebMapTileServiceImageryProvider
 * @see UrlTemplateImageryProvider
 *
 *
 * @example
 * var esri = new Cesium.ArcGisMapServerImageryProvider({
 *     url : 'https://services.arcgisonline.com/ArcGIS/rest/services/World_Imagery/MapServer'
 * });
 *
 * @see {@link https://developers.arcgis.com/rest/|ArcGIS Server REST API}
 * @see {@link http://www.w3.org/TR/cors/|Cross-Origin Resource Sharing}
 */
function ArcGisMapServerImageryProvider(options) {
  options = defaultValue(options, defaultValue.EMPTY_OBJECT);

  //>>includeStart('debug', pragmas.debug);
  if (!defined(options.url)) {
    throw new DeveloperError("options.url is required.");
  }
  //>>includeEnd('debug');

  /**
   * The default alpha blending value of this provider, with 0.0 representing fully transparent and
   * 1.0 representing fully opaque.
   *
   * @type {Number}
   * @default undefined
   */
  this.defaultAlpha = undefined;

  /**
   * The default brightness of this provider.  1.0 uses the unmodified imagery color.  Less than 1.0
   * makes the imagery darker while greater than 1.0 makes it brighter.
   *
   * @type {Number}
   * @default undefined
   */
  this.defaultBrightness = undefined;

  /**
   * The default contrast of this provider.  1.0 uses the unmodified imagery color.  Less than 1.0 reduces
   * the contrast while greater than 1.0 increases it.
   *
   * @type {Number}
   * @default undefined
   */
  this.defaultContrast = undefined;

  /**
   * The default hue of this provider in radians. 0.0 uses the unmodified imagery color.
   *
   * @type {Number}
   * @default undefined
   */
  this.defaultHue = undefined;

  /**
   * The default saturation of this provider. 1.0 uses the unmodified imagery color. Less than 1.0 reduces the
   * saturation while greater than 1.0 increases it.
   *
   * @type {Number}
   * @default undefined
   */
  this.defaultSaturation = undefined;

  /**
   * The default gamma correction to apply to this provider.  1.0 uses the unmodified imagery color.
   *
   * @type {Number}
   * @default undefined
   */
  this.defaultGamma = undefined;

  /**
   * The default texture minification filter to apply to this provider.
   *
   * @type {TextureMinificationFilter}
   * @default undefined
   */
  this.defaultMinificationFilter = undefined;

  /**
   * The default texture magnification filter to apply to this provider.
   *
   * @type {TextureMagnificationFilter}
   * @default undefined
   */
  this.defaultMagnificationFilter = undefined;

  var resource = Resource.createIfNeeded(options.url);
  resource.appendForwardSlash();

  if (defined(options.token)) {
    resource.setQueryParameters({
      token: options.token,
    });
  }

  this._resource = resource;
  this._tileDiscardPolicy = options.tileDiscardPolicy;

  this._tileWidth = defaultValue(options.tileWidth, 256);
  this._tileHeight = defaultValue(options.tileHeight, 256);
  this._maximumLevel = options.maximumLevel;
  this._tilingScheme = defaultValue(
    options.tilingScheme,
    new GeographicTilingScheme({ ellipsoid: options.ellipsoid })
  );
  this._usePreCachedTilesIfAvailable = defaultValue(
    options.usePreCachedTilesIfAvailable,
    true
  );
  this._useTiles = undefined;
  this._rectangle = defaultValue(
    options.rectangle,
    this._tilingScheme.rectangle
  );
  this._layers = options.layers;
  this._parameters = combine(
    defaultValue(options.parameters, defaultValue.EMPTY_OBJECT),
    ArcGisMapServerImageryProvider.DefaultParameters
  );

  var credit = options.credit;
  if (typeof credit === "string") {
    credit = new Credit(credit);
  }
  this._credit = credit;

  /**
   * Gets or sets a value indicating whether feature picking is enabled.  If true, {@link ArcGisMapServerImageryProvider#pickFeatures} will
   * invoke the "identify" operation on the ArcGIS server and return the features included in the response.  If false,
   * {@link ArcGisMapServerImageryProvider#pickFeatures} will immediately return undefined (indicating no pickable features)
   * without communicating with the server.
   * @type {Boolean}
   * @default true
   */
  this.enablePickFeatures = defaultValue(options.enablePickFeatures, true);

  this._errorEvent = new Event();

  this._ready = false;
  this._readyPromise = when.defer();

  // Grab the details of this MapServer.
  var that = this;
  var metadataError;

  function metadataSuccess(data) {
    var tileInfo = data.tileInfo;
    if (!that._usePreCachedTilesIfAvailable || !defined(tileInfo)) {
      that._useTiles = false;
    } else {
      that._tileWidth = tileInfo.rows;
      that._tileHeight = tileInfo.cols;

      if (
        tileInfo.spatialReference.wkid === 102100 ||
        tileInfo.spatialReference.wkid === 102113
      ) {
        that._tilingScheme = new WebMercatorTilingScheme({
          ellipsoid: options.ellipsoid,
        });
      } else if (data.tileInfo.spatialReference.wkid === 4326) {
        that._tilingScheme = new GeographicTilingScheme({
          ellipsoid: options.ellipsoid,
        });
      } else {
        var message =
          "Tile spatial reference WKID " +
          data.tileInfo.spatialReference.wkid +
          " is not supported.";
        metadataError = TileProviderError.handleError(
          metadataError,
          that,
          that._errorEvent,
          message,
          undefined,
          undefined,
          undefined,
          requestMetadata
        );
        return;
      }
      that._maximumLevel = data.tileInfo.lods.length - 1;

      if (defined(data.fullExtent)) {
        if (
          defined(data.fullExtent.spatialReference) &&
          defined(data.fullExtent.spatialReference.wkid)
        ) {
          if (
            data.fullExtent.spatialReference.wkid === 102100 ||
            data.fullExtent.spatialReference.wkid === 102113
          ) {
            var projection = new WebMercatorProjection();
            var extent = data.fullExtent;
            var sw = projection.unproject(
              new Cartesian3(
                Math.max(
                  extent.xmin,
                  -that._tilingScheme.ellipsoid.maximumRadius * Math.PI
                ),
                Math.max(
                  extent.ymin,
                  -that._tilingScheme.ellipsoid.maximumRadius * Math.PI
                ),
                0.0
              )
            );
            var ne = projection.unproject(
              new Cartesian3(
                Math.min(
                  extent.xmax,
                  that._tilingScheme.ellipsoid.maximumRadius * Math.PI
                ),
                Math.min(
                  extent.ymax,
                  that._tilingScheme.ellipsoid.maximumRadius * Math.PI
                ),
                0.0
              )
            );
            that._rectangle = new Rectangle(
              sw.longitude,
              sw.latitude,
              ne.longitude,
              ne.latitude
            );
          } else if (data.fullExtent.spatialReference.wkid === 4326) {
            that._rectangle = Rectangle.fromDegrees(
              data.fullExtent.xmin,
              data.fullExtent.ymin,
              data.fullExtent.xmax,
              data.fullExtent.ymax
            );
          } else {
            var extentMessage =
              "fullExtent.spatialReference WKID " +
              data.fullExtent.spatialReference.wkid +
              " is not supported.";
            metadataError = TileProviderError.handleError(
              metadataError,
              that,
              that._errorEvent,
              extentMessage,
              undefined,
              undefined,
              undefined,
              requestMetadata
            );
            return;
          }
        }
      } else {
        that._rectangle = that._tilingScheme.rectangle;
      }

      // Install the default tile discard policy if none has been supplied.
      if (!defined(that._tileDiscardPolicy)) {
        that._tileDiscardPolicy = new DiscardMissingTileImagePolicy({
          missingImageUrl: buildImageResource(that, 0, 0, that._maximumLevel)
            .url,
          pixelsToCheck: [
            new Cartesian2(0, 0),
            new Cartesian2(200, 20),
            new Cartesian2(20, 200),
            new Cartesian2(80, 110),
            new Cartesian2(160, 130),
          ],
          disableCheckIfAllPixelsAreTransparent: true,
        });
      }

      that._useTiles = true;
    }

    if (defined(data.copyrightText) && data.copyrightText.length > 0) {
      that._credit = new Credit(data.copyrightText);
    }

    that._ready = true;
    that._readyPromise.resolve(true);
    TileProviderError.handleSuccess(metadataError);
  }

  function metadataFailure(e) {
    var message =
      "An error occurred while accessing " + that._resource.url + ".";
    metadataError = TileProviderError.handleError(
      metadataError,
      that,
      that._errorEvent,
      message,
      undefined,
      undefined,
      undefined,
      requestMetadata
    );
    that._readyPromise.reject(new RuntimeError(message));
  }

  function requestMetadata() {
    var resource = that._resource.getDerivedResource({
      queryParameters: {
        f: "json",
      },
    });
    var metadata = resource.fetchJsonp();
    when(metadata, metadataSuccess, metadataFailure);
  }

  if (defined(options.mapServerData)) {
    // Even if we already have the map server data, we defer processing it in case there are
    // errors.  Clients must have a chance to subscribe to the errorEvent before we raise it.
    var mapServerData = options.mapServerData;
    setTimeout(function () {
      when(mapServerData, metadataSuccess, metadataFailure);
    });
  } else if (this._usePreCachedTilesIfAvailable) {
    requestMetadata();
  } else {
    this._useTiles = false;
    this._ready = true;
    this._readyPromise.resolve(true);
  }
}

/**
 * The default parameters to include in tile request URLs. By default, there are no parameters.
 * @constant
 */
ArcGisMapServerImageryProvider.DefaultParameters = {};

function buildImageResource(imageryProvider, x, y, level, request) {
  var resource;
  if (imageryProvider._useTiles) {
    resource = imageryProvider._resource.getDerivedResource({
      url:
        "tile/" +
        level +
        "/" +
        y +
        "/" +
        x +
        (Object.keys(imageryProvider.parameters).length > 0
          ? "?" + objectToQuery(imageryProvider.parameters)
          : ""),
      request: request,
    });
  } else {
    var nativeRectangle = imageryProvider._tilingScheme.tileXYToNativeRectangle(
      x,
      y,
      level
    );
    var bbox =
      nativeRectangle.west +
      "," +
      nativeRectangle.south +
      "," +
      nativeRectangle.east +
      "," +
      nativeRectangle.north;

    var query = combine(imageryProvider.parameters, {
      bbox: bbox,
      size: imageryProvider._tileWidth + "," + imageryProvider._tileHeight,
      format: "png",
      transparent: true,
      f: "image",
    });

    if (
      imageryProvider._tilingScheme.projection instanceof GeographicProjection
    ) {
      query.bboxSR = 4326;
      query.imageSR = 4326;
    } else {
      query.bboxSR = 3857;
      query.imageSR = 3857;
    }
    if (imageryProvider.layers) {
      query.layers = "show:" + imageryProvider.layers;
    }

    resource = imageryProvider._resource.getDerivedResource({
      url: "export",
      request: request,
      queryParameters: query,
    });
  }

  return resource;
}

Object.defineProperties(ArcGisMapServerImageryProvider.prototype, {
  /**
   * Gets the URL of the ArcGIS MapServer.
   * @memberof ArcGisMapServerImageryProvider.prototype
   * @type {String}
   * @readonly
   */
  url: {
    get: function () {
      return this._resource._url;
    },
  },

  /**
   * Gets or sets the ArcGIS token used to authenticate with the ArcGis MapServer service.
   * @memberof ArcGisMapServerImageryProvider.prototype
   * @type {String}
   */
  token: {
    get: function () {
      return this._resource.queryParameters.token;
    },
  },

  /**
   * Gets the proxy used by this provider.
   * @memberof ArcGisMapServerImageryProvider.prototype
   * @type {Proxy}
   * @readonly
   */
  proxy: {
    get: function () {
      return this._resource.proxy;
    },
  },

  /**
   * Gets the width of each tile, in pixels. This function should
   * not be called before {@link ArcGisMapServerImageryProvider#ready} returns true.
   * @memberof ArcGisMapServerImageryProvider.prototype
   * @type {Number}
   * @readonly
   */
  tileWidth: {
    get: function () {
      //>>includeStart('debug', pragmas.debug);
      if (!this._ready) {
        throw new DeveloperError(
          "tileWidth must not be called before the imagery provider is ready."
        );
      }
      //>>includeEnd('debug');

      return this._tileWidth;
    },
  },

  /**
   * Gets the height of each tile, in pixels.  This function should
   * not be called before {@link ArcGisMapServerImageryProvider#ready} returns true.
   * @memberof ArcGisMapServerImageryProvider.prototype
   * @type {Number}
   * @readonly
   */
  tileHeight: {
    get: function () {
      //>>includeStart('debug', pragmas.debug);
      if (!this._ready) {
        throw new DeveloperError(
          "tileHeight must not be called before the imagery provider is ready."
        );
      }
      //>>includeEnd('debug');

      return this._tileHeight;
    },
  },

  /**
   * Gets the maximum level-of-detail that can be requested.  This function should
   * not be called before {@link ArcGisMapServerImageryProvider#ready} returns true.
   * @memberof ArcGisMapServerImageryProvider.prototype
   * @type {Number}
   * @readonly
   */
  maximumLevel: {
    get: function () {
      //>>includeStart('debug', pragmas.debug);
      if (!this._ready) {
        throw new DeveloperError(
          "maximumLevel must not be called before the imagery provider is ready."
        );
      }
      //>>includeEnd('debug');

      return this._maximumLevel;
    },
  },

  /**
   * Gets the minimum level-of-detail that can be requested.  This function should
   * not be called before {@link ArcGisMapServerImageryProvider#ready} returns true.
   * @memberof ArcGisMapServerImageryProvider.prototype
   * @type {Number}
   * @readonly
   */
  minimumLevel: {
    get: function () {
      //>>includeStart('debug', pragmas.debug);
      if (!this._ready) {
        throw new DeveloperError(
          "minimumLevel must not be called before the imagery provider is ready."
        );
      }
      //>>includeEnd('debug');

      return 0;
    },
  },

  /**
   * Gets the tiling scheme used by this provider.  This function should
   * not be called before {@link ArcGisMapServerImageryProvider#ready} returns true.
   * @memberof ArcGisMapServerImageryProvider.prototype
   * @type {TilingScheme}
   * @readonly
   */
  tilingScheme: {
    get: function () {
      //>>includeStart('debug', pragmas.debug);
      if (!this._ready) {
        throw new DeveloperError(
          "tilingScheme must not be called before the imagery provider is ready."
        );
      }
      //>>includeEnd('debug');

      return this._tilingScheme;
    },
  },

  /**
   * Gets the rectangle, in radians, of the imagery provided by this instance.  This function should
   * not be called before {@link ArcGisMapServerImageryProvider#ready} returns true.
   * @memberof ArcGisMapServerImageryProvider.prototype
   * @type {Rectangle}
   * @readonly
   */
  rectangle: {
    get: function () {
      //>>includeStart('debug', pragmas.debug);
      if (!this._ready) {
        throw new DeveloperError(
          "rectangle must not be called before the imagery provider is ready."
        );
      }
      //>>includeEnd('debug');

      return this._rectangle;
    },
  },

  /**
   * Gets the tile discard policy.  If not undefined, the discard policy is responsible
   * for filtering out "missing" tiles via its shouldDiscardImage function.  If this function
   * returns undefined, no tiles are filtered.  This function should
   * not be called before {@link ArcGisMapServerImageryProvider#ready} returns true.
   * @memberof ArcGisMapServerImageryProvider.prototype
   * @type {TileDiscardPolicy}
   * @readonly
   */
  tileDiscardPolicy: {
    get: function () {
      //>>includeStart('debug', pragmas.debug);
      if (!this._ready) {
        throw new DeveloperError(
          "tileDiscardPolicy must not be called before the imagery provider is ready."
        );
      }
      //>>includeEnd('debug');

      return this._tileDiscardPolicy;
    },
  },

  /**
   * Gets an event that is raised when the imagery provider encounters an asynchronous error.  By subscribing
   * to the event, you will be notified of the error and can potentially recover from it.  Event listeners
   * are passed an instance of {@link TileProviderError}.
   * @memberof ArcGisMapServerImageryProvider.prototype
   * @type {Event}
   * @readonly
   */
  errorEvent: {
    get: function () {
      return this._errorEvent;
    },
  },

  /**
   * Gets a value indicating whether or not the provider is ready for use.
   * @memberof ArcGisMapServerImageryProvider.prototype
   * @type {Boolean}
   * @readonly
   */
  ready: {
    get: function () {
      return this._ready;
    },
  },

  /**
   * Gets a promise that resolves to true when the provider is ready for use.
   * @memberof ArcGisMapServerImageryProvider.prototype
   * @type {Promise.<Boolean>}
   * @readonly
   */
  readyPromise: {
    get: function () {
      return this._readyPromise.promise;
    },
  },

  /**
   * Gets the credit to display when this imagery provider is active.  Typically this is used to credit
   * the source of the imagery.  This function should not be called before {@link ArcGisMapServerImageryProvider#ready} returns true.
   * @memberof ArcGisMapServerImageryProvider.prototype
   * @type {Credit}
   * @readonly
   */
  credit: {
    get: function () {
      return this._credit;
    },
  },

  /**
   * Gets a value indicating whether this imagery provider is using pre-cached tiles from the
   * ArcGIS MapServer.  If the imagery provider is not yet ready ({@link ArcGisMapServerImageryProvider#ready}), this function
   * will return the value of `options.usePreCachedTilesIfAvailable`, even if the MapServer does
   * not have pre-cached tiles.
   * @memberof ArcGisMapServerImageryProvider.prototype
   *
   * @type {Boolean}
   * @readonly
   * @default true
   */
  usingPrecachedTiles: {
    get: function () {
      return this._useTiles;
    },
  },

  /**
   * Gets a value indicating whether or not the images provided by this imagery provider
   * include an alpha channel.  If this property is false, an alpha channel, if present, will
   * be ignored.  If this property is true, any images without an alpha channel will be treated
   * as if their alpha is 1.0 everywhere.  When this property is false, memory usage
   * and texture upload time are reduced.
   * @memberof ArcGisMapServerImageryProvider.prototype
   *
   * @type {Boolean}
   * @readonly
   * @default true
   */
  hasAlphaChannel: {
    get: function () {
      return true;
    },
  },

  /**
   * Gets the comma-separated list of layer IDs to show.
   * @memberof ArcGisMapServerImageryProvider.prototype
   *
   * @type {String}
   */
  layers: {
    get: function () {
      return this._layers;
    },
  },

  /**
   * Gets the additional parameters to pass to the ArcGIS server in tile requests and feature picking.
   * @memberof ArcGisMapServerImageryProvider.prototype
   *
   * @type {Object}
   * @readonly
   */
  parameters: {
    get: function () {
      return this._parameters;
    },
  },
});

/**
 * Gets the credits to be displayed when a given tile is displayed.
 *
 * @param {Number} x The tile X coordinate.
 * @param {Number} y The tile Y coordinate.
 * @param {Number} level The tile level;
 * @returns {Credit[]} The credits to be displayed when the tile is displayed.
 *
 * @exception {DeveloperError} <code>getTileCredits</code> must not be called before the imagery provider is ready.
 */
ArcGisMapServerImageryProvider.prototype.getTileCredits = function (
  x,
  y,
  level
) {
  return undefined;
};

/**
 * Requests the image for a given tile.  This function should
 * not be called before {@link ArcGisMapServerImageryProvider#ready} returns true.
 *
 * @param {Number} x The tile X coordinate.
 * @param {Number} y The tile Y coordinate.
 * @param {Number} level The tile level.
 * @param {Request} [request] The request object. Intended for internal use only.
 * @returns {Promise.<HTMLImageElement|HTMLCanvasElement>|undefined} A promise for the image that will resolve when the image is available, or
 *          undefined if there are too many active requests to the server, and the request
 *          should be retried later.  The resolved image may be either an
 *          Image or a Canvas DOM object.
 *
 * @exception {DeveloperError} <code>requestImage</code> must not be called before the imagery provider is ready.
 */
ArcGisMapServerImageryProvider.prototype.requestImage = function (
  x,
  y,
  level,
  request
) {
  //>>includeStart('debug', pragmas.debug);
  if (!this._ready) {
    throw new DeveloperError(
      "requestImage must not be called before the imagery provider is ready."
    );
  }
  //>>includeEnd('debug');

  return ImageryProvider.loadImage(
    this,
    buildImageResource(this, x, y, level, request)
  );
};

/**
    /**
     * Asynchronously determines what features, if any, are located at a given longitude and latitude within
     * a tile.  This function should not be called before {@link ImageryProvider#ready} returns true.
     *
     * @param {Number} x The tile X coordinate.
     * @param {Number} y The tile Y coordinate.
     * @param {Number} level The tile level.
     * @param {Number} longitude The longitude at which to pick features.
     * @param {Number} latitude  The latitude at which to pick features.
     * @return {Promise.<ImageryLayerFeatureInfo[]>|undefined} A promise for the picked features that will resolve when the asynchronous
     *                   picking completes.  The resolved value is an array of {@link ImageryLayerFeatureInfo}
     *                   instances.  The array may be empty if no features are found at the given location.
     *
     * @exception {DeveloperError} <code>pickFeatures</code> must not be called before the imagery provider is ready.
     */
ArcGisMapServerImageryProvider.prototype.pickFeatures = function (
  x,
  y,
  level,
  longitude,
  latitude
) {
  //>>includeStart('debug', pragmas.debug);
  if (!this._ready) {
    throw new DeveloperError(
      "pickFeatures must not be called before the imagery provider is ready."
    );
  }
  //>>includeEnd('debug');

  if (!this.enablePickFeatures) {
    return undefined;
  }

  var rectangle = this._tilingScheme.tileXYToNativeRectangle(x, y, level);

  var horizontal;
  var vertical;
  var sr;
  if (this._tilingScheme.projection instanceof GeographicProjection) {
    horizontal = CesiumMath.toDegrees(longitude);
    vertical = CesiumMath.toDegrees(latitude);
    sr = "4326";
  } else {
    var projected = this._tilingScheme.projection.project(
      new Cartographic(longitude, latitude, 0.0)
    );
    horizontal = projected.x;
    vertical = projected.y;
    sr = "3857";
  }

  var layers = "visible";
  if (defined(this._layers)) {
    layers += ":" + this._layers;
  }

  var query = combine(this.parameters, {
    f: "json",
    tolerance: 2,
    geometryType: "esriGeometryPoint",
    geometry: horizontal + "," + vertical,
    mapExtent:
      rectangle.west +
      "," +
      rectangle.south +
      "," +
      rectangle.east +
      "," +
      rectangle.north,
    imageDisplay: this._tileWidth + "," + this._tileHeight + ",96",
    sr: sr,
    layers: layers,
  });

  var resource = this._resource.getDerivedResource({
    url: "identify",
    queryParameters: query,
  });

  return resource.fetchJson().then(function (json) {
    var result = [];

    var features = json.results;
    if (!defined(features)) {
      return result;
    }

    for (var i = 0; i < features.length; ++i) {
      var feature = features[i];

      var featureInfo = new ImageryLayerFeatureInfo();
      featureInfo.data = feature;
      featureInfo.name = feature.value;
      featureInfo.properties = feature.attributes;
      featureInfo.configureDescriptionFromProperties(feature.attributes);

      // If this is a point feature, use the coordinates of the point.
      if (feature.geometryType === "esriGeometryPoint" && feature.geometry) {
        var wkid =
          feature.geometry.spatialReference &&
          feature.geometry.spatialReference.wkid
            ? feature.geometry.spatialReference.wkid
            : 4326;
        if (wkid === 4326 || wkid === 4283) {
          featureInfo.position = Cartographic.fromDegrees(
            feature.geometry.x,
            feature.geometry.y,
            feature.geometry.z
          );
        } else if (wkid === 102100 || wkid === 900913 || wkid === 3857) {
          var projection = new WebMercatorProjection();
          featureInfo.position = projection.unproject(
            new Cartesian3(
              feature.geometry.x,
              feature.geometry.y,
              feature.geometry.z
            )
          );
        }
      }

      result.push(featureInfo);
    }

    return result;
  });
};
export default ArcGisMapServerImageryProvider;<|MERGE_RESOLUTION|>--- conflicted
+++ resolved
@@ -60,13 +60,11 @@
  * @property {Number} [tileWidth=256] The width of each tile in pixels.  This parameter is ignored when accessing a tiled server.
  * @property {Number} [tileHeight=256] The height of each tile in pixels.  This parameter is ignored when accessing a tiled server.
  * @property {Number} [maximumLevel] The maximum tile level to request, or undefined if there is no maximum.  This parameter is ignored when accessing
- *                                        a tiled server.
-<<<<<<< HEAD
- * @param {Object} [options.mapServerData] This MapServer's metadata.  This can be supplied to prevent the imagery provider from making an extraneous
- *                                         request when the application already has the metadata.
- * @param {Object} [options.parameters=ArcGisMapServerImageryProvider.DefaultParameters] Additional parameters
+ *                                   a tiled server.
+ * @param {Object} [mapServerData] This MapServer's metadata.  This can be supplied to prevent the imagery provider from making an extraneous
+ *                                 request when the application already has the metadata.
+ * @param {Object} [parameters=ArcGisMapServerImageryProvider.DefaultParameters] Additional parameters
  *                 to pass to the ArcGIS server in tile requests and feature picking.
-=======
  */
 
 /**
@@ -77,7 +75,6 @@
  * @constructor
  *
  * @param {ArcGisMapServerImageryProvider.ConstructorOptions} options Object describing initialization options
->>>>>>> 31571eb2
  *
  * @see BingMapsImageryProvider
  * @see GoogleEarthEnterpriseMapsProvider
