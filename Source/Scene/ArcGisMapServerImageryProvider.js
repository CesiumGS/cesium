--- conflicted
+++ resolved
@@ -184,13 +184,8 @@
 
                             var projection = new WebMercatorProjection();
                             var extent = data.fullExtent;
-<<<<<<< HEAD
-                            var sw = projection.unproject(new Cartesian3(Math.max(extent.xmin, -Ellipsoid.WGS84.maximumRadius * Math.PI), Math.max(extent.ymin, -Ellipsoid.WGS84.maximumRadius * Math.PI), 0.0));
-                            var ne = projection.unproject(new Cartesian3(Math.min(extent.xmax, Ellipsoid.WGS84.maximumRadius * Math.PI), Math.min(extent.ymax, Ellipsoid.WGS84.maximumRadius * Math.PI), 0.0));
-=======
                             var sw = projection.unproject(new Cartesian3(Math.max(extent.xmin, -that._tilingScheme.ellipsoid.maximumRadius * Math.PI), Math.max(extent.ymin, -that._tilingScheme.ellipsoid.maximumRadius * Math.PI), 0.0));
                             var ne = projection.unproject(new Cartesian3(Math.min(extent.xmax, that._tilingScheme.ellipsoid.maximumRadius * Math.PI), Math.min(extent.ymax, that._tilingScheme.ellipsoid.maximumRadius * Math.PI), 0.0));
->>>>>>> 44d19152
                             that._rectangle = new Rectangle(sw.longitude, sw.latitude, ne.longitude, ne.latitude);
                         } else if (data.fullExtent.spatialReference.wkid === 4326) {
                             that._rectangle = Rectangle.fromDegrees(data.fullExtent.xmin, data.fullExtent.ymin, data.fullExtent.xmax, data.fullExtent.ymax);
