/*global define*/
define([
        '../Core/Cartesian3',
        '../Core/Cartesian2',
        '../Core/Cartographic',
        '../Core/defaultValue',
        '../Core/defined',
        '../Core/defineProperties',
        '../Core/DeveloperError',
        '../Core/Event',
        '../Core/getTimestamp',
        '../Core/Math',
        '../Core/Queue',
        '../Core/Ray',
        '../Core/Rectangle',
        '../Core/Visibility',
        './QuadtreeOccluders',
        './QuadtreeTile',
        './QuadtreeTileLoadState',
        './SceneMode',
        './TileReplacementQueue'
    ], function(
        Cartesian3,
        Cartesian2,
        Cartographic,
        defaultValue,
        defined,
        defineProperties,
        DeveloperError,
        Event,
        getTimestamp,
        CesiumMath,
        Queue,
        Ray,
        Rectangle,
        Visibility,
        QuadtreeOccluders,
        QuadtreeTile,
        QuadtreeTileLoadState,
        SceneMode,
        TileReplacementQueue) {
    'use strict';

    /**
     * Renders massive sets of data by utilizing level-of-detail and culling.  The globe surface is divided into
     * a quadtree of tiles with large, low-detail tiles at the root and small, high-detail tiles at the leaves.
     * The set of tiles to render is selected by projecting an estimate of the geometric error in a tile onto
     * the screen to estimate screen-space error, in pixels, which must be below a user-specified threshold.
     * The actual content of the tiles is arbitrary and is specified using a {@link QuadtreeTileProvider}.
     *
     * @alias QuadtreePrimitive
     * @constructor
     * @private
     *
     * @param {QuadtreeTileProvider} options.tileProvider The tile provider that loads, renders, and estimates
     *        the distance to individual tiles.
     * @param {Number} [options.maximumScreenSpaceError=2] The maximum screen-space error, in pixels, that is allowed.
     *        A higher maximum error will render fewer tiles and improve performance, while a lower
     *        value will improve visual quality.
     * @param {Number} [options.tileCacheSize=100] The maximum number of tiles that will be retained in the tile cache.
     *        Note that tiles will never be unloaded if they were used for rendering the last
     *        frame, so the actual number of resident tiles may be higher.  The value of
     *        this property will not affect visual quality.
     */
    function QuadtreePrimitive(options) {
        //>>includeStart('debug', pragmas.debug);
        if (!defined(options) || !defined(options.tileProvider)) {
            throw new DeveloperError('options.tileProvider is required.');
        }
        if (defined(options.tileProvider.quadtree)) {
            throw new DeveloperError('A QuadtreeTileProvider can only be used with a single QuadtreePrimitive');
        }
        //>>includeEnd('debug');

        this._sseCorrector = options.sseCorrector;
        this._tileProvider = options.tileProvider;
        this._tileProvider.quadtree = this;

        this._debug = {
            enableDebugOutput : false,

            maxDepth : 0,
            tilesVisited : 0,
            tilesCulled : 0,
            tilesRendered : 0,
            tilesWaitingForChildren : 0,

            lastMaxDepth : -1,
            lastTilesVisited : -1,
            lastTilesCulled : -1,
            lastTilesRendered : -1,
            lastTilesWaitingForChildren : -1,

            suspendLodUpdate : false
        };

        var tilingScheme = this._tileProvider.tilingScheme;
        var ellipsoid = tilingScheme.ellipsoid;

        this._tilesToRender = [];
        this._tileLoadQueueHigh = []; // high priority tiles are preventing refinement
        this._tileLoadQueueMedium = []; // medium priority tiles are being rendered
        this._tileLoadQueueLow = []; // low priority tiles were refined past or are non-visible parts of quads.
        this._tileReplacementQueue = new TileReplacementQueue();
        this._levelZeroTiles = undefined;
        this._levelZeroTilesReady = false;
        this._loadQueueTimeSlice = 5.0;

        this._addHeightCallbacks = [];
        this._removeHeightCallbacks = [];

        this._tileToUpdateHeights = [];
        this._lastTileIndex = 0;
        this._updateHeightsTimeSlice = 2.0;

        /**
         * Gets or sets the maximum screen-space error, in pixels, that is allowed.
         * A higher maximum error will render fewer tiles and improve performance, while a lower
         * value will improve visual quality.
         * @type {Number}
         * @default 2
         */
        this.maximumScreenSpaceError = defaultValue(options.maximumScreenSpaceError, 2);

        /**
         * Gets or sets the maximum number of tiles that will be retained in the tile cache.
         * Note that tiles will never be unloaded if they were used for rendering the last
         * frame, so the actual number of resident tiles may be higher.  The value of
         * this property will not affect visual quality.
         * @type {Number}
         * @default 100
         */
        this.tileCacheSize = defaultValue(options.tileCacheSize, 100);

        this._occluders = new QuadtreeOccluders({
            ellipsoid : ellipsoid
        });

        this._tileLoadProgressEvent = new Event();
        this._lastTileLoadQueueLength = 0;
    }

    defineProperties(QuadtreePrimitive.prototype, {
        /**
         * Gets the provider of {@link QuadtreeTile} instances for this quadtree.
         * @type {QuadtreeTile}
         * @memberof QuadtreePrimitive.prototype
         */
        tileProvider : {
            get : function() {
                return this._tileProvider;
            }
        },
        /**
         * Gets an event that's raised when the length of the tile load queue has changed since the last render frame.  When the load queue is empty,
         * all terrain and imagery for the current view have been loaded.  The event passes the new length of the tile load queue.
         *
         * @memberof QuadtreePrimitive.prototype
         * @type {Event}
         */
        tileLoadProgressEvent : {
            get : function() {
                return this._tileLoadProgressEvent;
            }
        }
    });

    /**
     * Invalidates and frees all the tiles in the quadtree.  The tiles must be reloaded
     * before they can be displayed.
     *
     * @memberof QuadtreePrimitive
     */
    QuadtreePrimitive.prototype.invalidateAllTiles = function() {
        // Clear the replacement queue
        var replacementQueue = this._tileReplacementQueue;
        replacementQueue.head = undefined;
        replacementQueue.tail = undefined;
        replacementQueue.count = 0;

        // Free and recreate the level zero tiles.
        var levelZeroTiles = this._levelZeroTiles;
        if (defined(levelZeroTiles)) {
            for (var i = 0; i < levelZeroTiles.length; ++i) {
                var tile = levelZeroTiles[i];
                var customData = tile.customData;
                var customDataLength = customData.length;

                for (var j = 0; j < customDataLength; ++j) {
                    var data = customData[j];
                    data.level = 0;
                    this._addHeightCallbacks.push(data);
                }

                levelZeroTiles[i].freeResources();
            }
        }

        this._levelZeroTiles = undefined;

        this._tileProvider.cancelReprojections();
    };

    /**
     * Invokes a specified function for each {@link QuadtreeTile} that is partially
     * or completely loaded.
     *
     * @param {Function} tileFunction The function to invoke for each loaded tile.  The
     *        function is passed a reference to the tile as its only parameter.
     */
    QuadtreePrimitive.prototype.forEachLoadedTile = function(tileFunction) {
        var tile = this._tileReplacementQueue.head;
        while (defined(tile)) {
            if (tile.state !== QuadtreeTileLoadState.START) {
                tileFunction(tile);
            }
            tile = tile.replacementNext;
        }
    };

    /**
     * Invokes a specified function for each {@link QuadtreeTile} that was rendered
     * in the most recent frame.
     *
     * @param {Function} tileFunction The function to invoke for each rendered tile.  The
     *        function is passed a reference to the tile as its only parameter.
     */
    QuadtreePrimitive.prototype.forEachRenderedTile = function(tileFunction) {
        var tilesRendered = this._tilesToRender;
        for (var i = 0, len = tilesRendered.length; i < len; ++i) {
            tileFunction(tilesRendered[i]);
        }
    };

    /**
     * Calls the callback when a new tile is rendered that contains the given cartographic. The only parameter
     * is the cartesian position on the tile.
     *
     * @param {Cartographic} cartographic The cartographic position.
     * @param {Function} callback The function to be called when a new tile is loaded containing cartographic.
     * @returns {Function} The function to remove this callback from the quadtree.
     */
    QuadtreePrimitive.prototype.updateHeight = function(cartographic, callback) {
        var primitive = this;
        var object = {
            positionOnEllipsoidSurface : undefined,
            positionCartographic : cartographic,
            level : -1,
            callback : callback
        };

        object.removeFunc = function() {
            var addedCallbacks = primitive._addHeightCallbacks;
            var length = addedCallbacks.length;
            for (var i = 0; i < length; ++i) {
                if (addedCallbacks[i] === object) {
                    addedCallbacks.splice(i, 1);
                    break;
                }
            }
            primitive._removeHeightCallbacks.push(object);
        };

        primitive._addHeightCallbacks.push(object);
        return object.removeFunc;
    };

    /**
     * @private
     */
    QuadtreePrimitive.prototype.beginFrame = function(frameState) {
        var passes = frameState.passes;
        if (!passes.render) {
            return;
        }

        // Gets commands for any texture re-projections and updates the credit display
        this._tileProvider.initialize(frameState);

        var debug = this._debug;
        if (debug.suspendLodUpdate) {
            return;
        }

        debug.maxDepth = 0;
        debug.tilesVisited = 0;
        debug.tilesCulled = 0;
        debug.tilesRendered = 0;
        debug.tilesWaitingForChildren = 0;

        this._tileLoadQueueHigh.length = 0;
        this._tileLoadQueueMedium.length = 0;
        this._tileLoadQueueLow.length = 0;
        this._tileReplacementQueue.markStartOfRenderFrame();
    };

    /**
     * @private
     */
    QuadtreePrimitive.prototype.update = function(frameState) {
        var passes = frameState.passes;

        if (passes.render) {
            this._tileProvider.beginUpdate(frameState);

            selectTilesForRendering(this, frameState);
            createRenderCommandsForSelectedTiles(this, frameState);

            this._tileProvider.endUpdate(frameState);
        }

        if (passes.pick && this._tilesToRender.length > 0) {
            this._tileProvider.updateForPick(frameState);
        }
    };

    /**
     * @private
     */
    QuadtreePrimitive.prototype.endFrame = function(frameState) {
        var passes = frameState.passes;
        if (!passes.render || frameState.mode === SceneMode.MORPHING) {
            // Only process the load queue for a single pass.
            // Don't process the load queue or update heights during the morph flights.
            return;
        }

        // Load/create resources for terrain and imagery. Prepare texture re-projections for the next frame.
        processTileLoadQueue(this, frameState);
        updateHeights(this, frameState);

        var debug = this._debug;
        if (debug.suspendLodUpdate) {
            return;
        }

        if (debug.enableDebugOutput) {
            if (debug.tilesVisited !== debug.lastTilesVisited ||
                debug.tilesRendered !== debug.lastTilesRendered ||
                debug.tilesCulled !== debug.lastTilesCulled ||
                debug.maxDepth !== debug.lastMaxDepth ||
                debug.tilesWaitingForChildren !== debug.lastTilesWaitingForChildren) {

                console.log('Visited ' + debug.tilesVisited + ', Rendered: ' + debug.tilesRendered + ', Culled: ' + debug.tilesCulled + ', Max Depth: ' + debug.maxDepth + ', Waiting for children: ' + debug.tilesWaitingForChildren);

                debug.lastTilesVisited = debug.tilesVisited;
                debug.lastTilesRendered = debug.tilesRendered;
                debug.lastTilesCulled = debug.tilesCulled;
                debug.lastMaxDepth = debug.maxDepth;
                debug.lastTilesWaitingForChildren = debug.tilesWaitingForChildren;
            }
        }
    };

    /**
     * Returns true if this object was destroyed; otherwise, false.
     * <br /><br />
     * If this object was destroyed, it should not be used; calling any function other than
     * <code>isDestroyed</code> will result in a {@link DeveloperError} exception.
     *
     * @memberof QuadtreePrimitive
     *
     * @returns {Boolean} True if this object was destroyed; otherwise, false.
     *
     * @see QuadtreePrimitive#destroy
     */
    QuadtreePrimitive.prototype.isDestroyed = function() {
        return false;
    };

    /**
     * Destroys the WebGL resources held by this object.  Destroying an object allows for deterministic
     * release of WebGL resources, instead of relying on the garbage collector to destroy this object.
     * <br /><br />
     * Once an object is destroyed, it should not be used; calling any function other than
     * <code>isDestroyed</code> will result in a {@link DeveloperError} exception.  Therefore,
     * assign the return value (<code>undefined</code>) to the object as done in the example.
     *
     * @memberof QuadtreePrimitive
     *
     * @returns {undefined}
     *
     * @exception {DeveloperError} This object was destroyed, i.e., destroy() was called.
     *
     *
     * @example
     * primitive = primitive && primitive.destroy();
     *
     * @see QuadtreePrimitive#isDestroyed
     */
    QuadtreePrimitive.prototype.destroy = function() {
        this._tileProvider = this._tileProvider && this._tileProvider.destroy();
    };

    var comparisonPoint;
    var centerScratch = new Cartographic();
    function compareDistanceToPoint(a, b) {
        var center = Rectangle.center(a.rectangle, centerScratch);
        var alon = center.longitude - comparisonPoint.longitude;
        var alat = center.latitude - comparisonPoint.latitude;

        center = Rectangle.center(b.rectangle, centerScratch);
        var blon = center.longitude - comparisonPoint.longitude;
        var blat = center.latitude - comparisonPoint.latitude;

        return (alon * alon + alat * alat) - (blon * blon + blat * blat);
    }

    function selectTilesForRendering(primitive, frameState) {
        var debug = primitive._debug;
        if (debug.suspendLodUpdate) {
            return;
        }

        var i;
        var len;

        // Clear the render list.
        var tilesToRender = primitive._tilesToRender;
        tilesToRender.length = 0;

        // We can't render anything before the level zero tiles exist.
        if (!defined(primitive._levelZeroTiles)) {
            if (primitive._tileProvider.ready) {
                var tilingScheme = primitive._tileProvider.tilingScheme;
                var terrainProvider = primitive._tileProvider._terrainProvider;
                if (terrainProvider && terrainProvider._availableLevels && terrainProvider._rectangle) {
                    var level = terrainProvider._availableLevels[0];
                    primitive._levelZeroTiles = QuadtreeTile.createMinimumLevelTiles(tilingScheme,
                            level, terrainProvider);
                } else {
                  primitive._levelZeroTiles = QuadtreeTile.createLevelZeroTiles(tilingScheme);
                }
            } else {
                // Nothing to do until the provider is ready.
                return;
            }
        }

        primitive._occluders.ellipsoid.cameraPosition = frameState.camera.positionWC;

        var tileProvider = primitive._tileProvider;
        var occluders = primitive._occluders;

        var tile;
        var levelZeroTiles = primitive._levelZeroTiles;

        // Sort the level zero tiles by the distance from the center to the camera.
        // The level zero tiles aren't necessarily a nice neat quad, so we can use the
        // quadtree ordering we use elsewhere in the tree
        comparisonPoint = frameState.camera.positionCartographic;
        levelZeroTiles.sort(compareDistanceToPoint);

        var customDataAdded = primitive._addHeightCallbacks;
        var customDataRemoved = primitive._removeHeightCallbacks;
        var frameNumber = frameState.frameNumber;

        if (customDataAdded.length > 0 || customDataRemoved.length > 0) {
            for (i = 0, len = levelZeroTiles.length; i < len; ++i) {
                tile = levelZeroTiles[i];
                tile._updateCustomData(frameNumber, customDataAdded, customDataRemoved);
            }

            customDataAdded.length = 0;
            customDataRemoved.length = 0;
        }

        // Our goal with load ordering is to first load all of the tiles we need to
        // render the current scene at full detail.  Loading any other tiles is just
        // a form of prefetching, and we need not do it at all (other concerns aside).  This
        // simple and obvious statement gets more complicated when we realize that, because
        // we don't have bounding volumes for the entire terrain tile pyramid, we don't
        // precisely know which tiles we need to render the scene at full detail, until we do
        // some loading.
        //
        // So our load priority is (from high to low):
        // 1. Tiles that we _would_ render, except that they're not sufficiently loaded yet.
        //    Ideally this would only include tiles that we've already determined to be visible,
        //    but since we don't have reliable visibility information until a tile is loaded,
        //    and because we (currently) must have all children in a quad renderable before we
        //    can refine, this pretty much means tiles we'd like to refine to, regardless of
        //    visibility. (high)
        // 2. Tiles that we're rendering. (medium)
        // 3. All other tiles. (low)
        //
        // Within each priority group, tiles should be loaded in approximate near-to-far order,
        // but currently they're just loaded in our traversal order which makes no guarantees
        // about depth ordering.

        // Traverse in depth-first, near-to-far order.
        for (i = 0, len = levelZeroTiles.length; i < len; ++i) {
            tile = levelZeroTiles[i];
            primitive._tileReplacementQueue.markTileRendered(tile);
            if (!tile.renderable) {
                if (tile.needsLoading) {
                    primitive._tileLoadQueueHigh.push(tile);
                }
                ++debug.tilesWaitingForChildren;
            } else if (tileProvider.computeTileVisibility(tile, frameState, occluders) !== Visibility.NONE) {
                visitTile(primitive, frameState, tile);
            } else {
                if (tile.needsLoading) {
                    primitive._tileLoadQueueLow.push(tile);
                }
                ++debug.tilesCulled;
            }
        }

<<<<<<< HEAD
        // Compute camera height once
        if (defined(primitive.sseCorrector)) {
          primitive.sseCorrector.newFrameState(frameState);
        }

        // Traverse the tiles in breadth-first order.
        // This ordering allows us to load bigger, lower-detail tiles before smaller, higher-detail ones.
        // This maximizes the average detail across the scene and results in fewer sharp transitions
        // between very different LODs.
        while (defined((tile = traversalQueue.dequeue()))) {
            ++debug.tilesVisited;
=======
        raiseTileLoadProgressEvent(primitive);
    }
>>>>>>> 077472af

    function visitTile(primitive, frameState, tile) {
        var debug = primitive._debug;

        ++debug.tilesVisited;

        primitive._tileReplacementQueue.markTileRendered(tile);
        tile._updateCustomData(frameState.frameNumber);

        if (tile.level > debug.maxDepth) {
            debug.maxDepth = tile.level;
        }

        if (screenSpaceError(primitive, frameState, tile) < primitive.maximumScreenSpaceError) {
            // This tile meets SSE requirements, so render it.
            if (tile.needsLoading) {
                // Rendered tile meeting SSE loads with medium priority.
                primitive._tileLoadQueueMedium.push(tile);
            }
            addTileToRenderList(primitive, tile);
            return;
        }

        var southwestChild = tile.southwestChild;
        var southeastChild = tile.southeastChild;
        var northwestChild = tile.northwestChild;
        var northeastChild = tile.northeastChild;
        var allAreRenderable = southwestChild.renderable && southeastChild.renderable &&
                               northwestChild.renderable && northeastChild.renderable;
        var allAreUpsampled = southwestChild.upsampledFromParent && southeastChild.upsampledFromParent &&
                              northwestChild.upsampledFromParent && northeastChild.upsampledFromParent;

        if (allAreRenderable) {
            if (allAreUpsampled) {
                // No point in rendering the children because they're all upsampled.  Render this tile instead.
                addTileToRenderList(primitive, tile);

                // Load the children even though we're (currently) not going to render them.
                // A tile that is "upsampled only" right now might change its tune once it does more loading.
                // A tile that is upsampled now and forever should also be done loading, so no harm done.
                queueChildLoadNearToFar(primitive, frameState.camera.positionCartographic, southwestChild, southeastChild, northwestChild, northeastChild);

                if (tile.needsLoading) {
                    // Rendered tile that's not waiting on children loads with medium priority.
                    primitive._tileLoadQueueMedium.push(tile);
                }
            } else {
                // SSE is not good enough and children are loaded, so refine.
                // No need to add the children to the load queue because they'll be added (if necessary) when they're visited.
                visitVisibleChildrenNearToFar(primitive, southwestChild, southeastChild, northwestChild, northeastChild, frameState);

                if (tile.needsLoading) {
                    // Tile is not rendered, so load it with low priority.
                    primitive._tileLoadQueueLow.push(tile);
                }
            }
        } else {
            // We'd like to refine but can't because not all of our children are renderable.  Load the refinement blockers with high priority and
            // render this tile in the meantime.
            queueChildLoadNearToFar(primitive, frameState.camera.positionCartographic, southwestChild, southeastChild, northwestChild, northeastChild);
            addTileToRenderList(primitive, tile);

            if (tile.needsLoading) {
                // We will refine this tile when it's possible, so load this tile only with low priority.
                primitive._tileLoadQueueLow.push(tile);
            }
        }
    }

    function queueChildLoadNearToFar(primitive, cameraPosition, southwest, southeast, northwest, northeast) {
        if (cameraPosition.longitude < southwest.east) {
            if (cameraPosition.latitude < southwest.north) {
                // Camera in southwest quadrant
                queueChildTileLoad(primitive, southwest);
                queueChildTileLoad(primitive, southeast);
                queueChildTileLoad(primitive, northwest);
                queueChildTileLoad(primitive, northeast);
            } else {
                // Camera in northwest quadrant
                queueChildTileLoad(primitive, northwest);
                queueChildTileLoad(primitive, southwest);
                queueChildTileLoad(primitive, northeast);
                queueChildTileLoad(primitive, southeast);
            }
        } else {
            if (cameraPosition.latitude < southwest.north) {
                // Camera southeast quadrant
                queueChildTileLoad(primitive, southeast);
                queueChildTileLoad(primitive, southwest);
                queueChildTileLoad(primitive, northeast);
                queueChildTileLoad(primitive, northwest);
            } else {
                // Camera in northeast quadrant
                queueChildTileLoad(primitive, northeast);
                queueChildTileLoad(primitive, northwest);
                queueChildTileLoad(primitive, southeast);
                queueChildTileLoad(primitive, southwest);
            }
        }
    }

    function queueChildTileLoad(primitive, childTile) {
        primitive._tileReplacementQueue.markTileRendered(childTile);
        if (childTile.needsLoading) {
            if (childTile.renderable) {
                primitive._tileLoadQueueLow.push(childTile);
            } else {
                // A tile blocking refine loads with high priority
                primitive._tileLoadQueueHigh.push(childTile);
            }
        }
    }

    function visitVisibleChildrenNearToFar(primitive, southwest, southeast, northwest, northeast, frameState) {
        var cameraPosition = frameState.camera.positionCartographic;
        var tileProvider = primitive._tileProvider;
        var occluders = primitive._occluders;

        if (cameraPosition.longitude < southwest.rectangle.east) {
            if (cameraPosition.latitude < southwest.rectangle.north) {
                // Camera in southwest quadrant
                visitIfVisible(primitive, southwest, tileProvider, frameState, occluders);
                visitIfVisible(primitive, southeast, tileProvider, frameState, occluders);
                visitIfVisible(primitive, northwest, tileProvider, frameState, occluders);
                visitIfVisible(primitive, northeast, tileProvider, frameState, occluders);
            } else {
                // Camera in northwest quadrant
                visitIfVisible(primitive, northwest, tileProvider, frameState, occluders);
                visitIfVisible(primitive, southwest, tileProvider, frameState, occluders);
                visitIfVisible(primitive, northeast, tileProvider, frameState, occluders);
                visitIfVisible(primitive, southeast, tileProvider, frameState, occluders);
            }
        } else {
            if (cameraPosition.latitude < southwest.rectangle.north) {
                // Camera southeast quadrant
                visitIfVisible(primitive, southeast, tileProvider, frameState, occluders);
                visitIfVisible(primitive, southwest, tileProvider, frameState, occluders);
                visitIfVisible(primitive, northeast, tileProvider, frameState, occluders);
                visitIfVisible(primitive, northwest, tileProvider, frameState, occluders);
            } else {
                // Camera in northeast quadrant
                visitIfVisible(primitive, northeast, tileProvider, frameState, occluders);
                visitIfVisible(primitive, northwest, tileProvider, frameState, occluders);
                visitIfVisible(primitive, southeast, tileProvider, frameState, occluders);
                visitIfVisible(primitive, southwest, tileProvider, frameState, occluders);
            }
        }
    }

    function visitIfVisible(primitive, tile, tileProvider, frameState, occluders) {
        if (tileProvider.computeTileVisibility(tile, frameState, occluders) !== Visibility.NONE) {
            visitTile(primitive, frameState, tile);
        } else {
            ++primitive._debug.tilesCulled;
            primitive._tileReplacementQueue.markTileRendered(tile);
        }
    }
    /**
     * Checks if the load queue length has changed since the last time we raised a queue change event - if so, raises
     * a new one.
     */
    function raiseTileLoadProgressEvent(primitive) {
        var currentLoadQueueLength = primitive._tileLoadQueueHigh.length + primitive._tileLoadQueueMedium.length + primitive._tileLoadQueueLow.length;

        if (currentLoadQueueLength !== primitive._lastTileLoadQueueLength) {
            primitive._tileLoadProgressEvent.raiseEvent(currentLoadQueueLength);
            primitive._lastTileLoadQueueLength = currentLoadQueueLength;
        }
    }

    function screenSpaceError(primitive, frameState, tile) {
        if (frameState.mode === SceneMode.SCENE2D) {
            return screenSpaceError2D(primitive, frameState, tile);
        }

        var maxGeometricError = primitive._tileProvider.getLevelMaximumGeometricError(tile.level);

        var distance = tile._distance;
        var height = frameState.context.drawingBufferHeight;
        var sseDenominator = frameState.camera.frustum.sseDenominator;

        var error = (maxGeometricError * height) / (distance * sseDenominator);

        if (frameState.fog.enabled) {
            error = error - CesiumMath.fog(distance, frameState.fog.density) * frameState.fog.sse;
        }

        if (defined(primitive.sseCorrector)) {
          error = primitive.sseCorrector.correct(frameState, tile, distance, error);
        }
        return error;
    }

    function screenSpaceError2D(primitive, frameState, tile) {
        var camera = frameState.camera;
        var frustum = camera.frustum;

        var context = frameState.context;
        var width = context.drawingBufferWidth;
        var height = context.drawingBufferHeight;

        var maxGeometricError = primitive._tileProvider.getLevelMaximumGeometricError(tile.level);
        var pixelSize = Math.max(frustum.top - frustum.bottom, frustum.right - frustum.left) / Math.max(width, height);
        return maxGeometricError / pixelSize;
    }

    function addTileToRenderList(primitive, tile) {
        primitive._tilesToRender.push(tile);
        ++primitive._debug.tilesRendered;
    }

    function processTileLoadQueue(primitive, frameState) {
        var tileLoadQueueHigh = primitive._tileLoadQueueHigh;
        var tileLoadQueueMedium = primitive._tileLoadQueueMedium;
        var tileLoadQueueLow = primitive._tileLoadQueueLow;
        var tileProvider = primitive._tileProvider;

        if (tileLoadQueueHigh.length === 0 && tileLoadQueueMedium.length === 0 && tileLoadQueueLow.length === 0) {
            return;
        }

        // Remove any tiles that were not used this frame beyond the number
        // we're allowed to keep.
        primitive._tileReplacementQueue.trimTiles(primitive.tileCacheSize);

        var endTime = getTimestamp() + primitive._loadQueueTimeSlice;

        processSinglePriorityLoadQueue(primitive, frameState, tileProvider, endTime, tileLoadQueueHigh);
        processSinglePriorityLoadQueue(primitive, frameState, tileProvider, endTime, tileLoadQueueMedium);
        processSinglePriorityLoadQueue(primitive, frameState, tileProvider, endTime, tileLoadQueueLow);
    }

    function processSinglePriorityLoadQueue(primitive, frameState, tileProvider, endTime, loadQueue) {
        for (var i = 0, len = loadQueue.length; i < len && getTimestamp() < endTime; ++i) {
            var tile = loadQueue[i];
            primitive._tileReplacementQueue.markTileRendered(tile);
            tileProvider.loadTile(frameState, tile);
        }
    }

    var scratchRay = new Ray();
    var scratchCartographic = new Cartographic();
    var scratchPosition = new Cartesian3();

    function updateHeights(primitive, frameState) {
        var tilesToUpdateHeights = primitive._tileToUpdateHeights;
        var terrainProvider = primitive._tileProvider.terrainProvider;

        var startTime = getTimestamp();
        var timeSlice = primitive._updateHeightsTimeSlice;
        var endTime = startTime + timeSlice;

        var mode = frameState.mode;
        var projection = frameState.mapProjection;
        var ellipsoid = projection.ellipsoid;

        while (tilesToUpdateHeights.length > 0) {
            var tile = tilesToUpdateHeights[0];
            var customData = tile.customData;
            var customDataLength = customData.length;

            var timeSliceMax = false;
            for (var i = primitive._lastTileIndex; i < customDataLength; ++i) {
                var data = customData[i];

                if (tile.level > data.level) {
                    if (!defined(data.positionOnEllipsoidSurface)) {
                        // cartesian has to be on the ellipsoid surface for `ellipsoid.geodeticSurfaceNormal`
                        data.positionOnEllipsoidSurface = Cartesian3.fromRadians(data.positionCartographic.longitude, data.positionCartographic.latitude, 0.0, ellipsoid);
                    }

                    if (mode === SceneMode.SCENE3D) {
                        var surfaceNormal = ellipsoid.geodeticSurfaceNormal(data.positionOnEllipsoidSurface, scratchRay.direction);

                        // compute origin point

                        // Try to find the intersection point between the surface normal and z-axis.
                        // minimum height (-11500.0) for the terrain set, need to get this information from the terrain provider
                        var rayOrigin = ellipsoid.getSurfaceNormalIntersectionWithZAxis(data.positionOnEllipsoidSurface, 11500.0, scratchRay.origin);

                        // Theoretically, not with Earth datums, the intersection point can be outside the ellipsoid
                        if (!defined(rayOrigin)) {
                            // intersection point is outside the ellipsoid, try other value
                            // minimum height (-11500.0) for the terrain set, need to get this information from the terrain provider
                            var magnitude = Math.min(defaultValue(tile.data.minimumHeight, 0.0),-11500.0);

                            // multiply by the *positive* value of the magnitude
                            var vectorToMinimumPoint = Cartesian3.multiplyByScalar(surfaceNormal, Math.abs(magnitude) + 1, scratchPosition);
                            Cartesian3.subtract(data.positionOnEllipsoidSurface, vectorToMinimumPoint, scratchRay.origin);
                        }
                    } else {
                        Cartographic.clone(data.positionCartographic, scratchCartographic);

                        // minimum height for the terrain set, need to get this information from the terrain provider
                        scratchCartographic.height = -11500.0;
                        projection.project(scratchCartographic, scratchPosition);
                        Cartesian3.fromElements(scratchPosition.z, scratchPosition.x, scratchPosition.y, scratchPosition);
                        Cartesian3.clone(scratchPosition, scratchRay.origin);
                        Cartesian3.clone(Cartesian3.UNIT_X, scratchRay.direction);
                    }

                    var position = tile.data.pick(scratchRay, mode, projection, false, scratchPosition);
                    if (defined(position)) {
                        data.callback(position);
                    }

                    data.level = tile.level;
                } else if (tile.level === data.level) {
                    var children = tile.children;
                    var childrenLength = children.length;

                    var child;
                    for (var j = 0; j < childrenLength; ++j) {
                        child = children[j];
                        if (Rectangle.contains(child.rectangle, data.positionCartographic)) {
                            break;
                        }
                    }

                    var tileDataAvailable = terrainProvider.getTileDataAvailable(child.x, child.y, child.level);
                    var parentTile = tile.parent;
                    if ((defined(tileDataAvailable) && !tileDataAvailable) ||
                        (defined(parentTile) && defined(parentTile.data) && defined(parentTile.data.terrainData) &&
                         !parentTile.data.terrainData.isChildAvailable(parentTile.x, parentTile.y, child.x, child.y))) {
                        data.removeFunc();
                    }
                }

                if (getTimestamp() >= endTime) {
                    timeSliceMax = true;
                    break;
                }
            }

            if (timeSliceMax) {
                primitive._lastTileIndex = i;
                break;
            } else {
                primitive._lastTileIndex = 0;
                tilesToUpdateHeights.shift();
            }
        }
    }

    function createRenderCommandsForSelectedTiles(primitive, frameState) {
        var tileProvider = primitive._tileProvider;
        var tilesToRender = primitive._tilesToRender;
        var tilesToUpdateHeights = primitive._tileToUpdateHeights;

        for (var i = 0, len = tilesToRender.length; i < len; ++i) {
            var tile = tilesToRender[i];
            tileProvider.showTileThisFrame(tile, frameState);

            if (tile._frameRendered !== frameState.frameNumber - 1) {
                tilesToUpdateHeights.push(tile);
            }
            tile._frameRendered = frameState.frameNumber;
        }
    }

    return QuadtreePrimitive;
});<|MERGE_RESOLUTION|>--- conflicted
+++ resolved
@@ -465,6 +465,9 @@
             customDataRemoved.length = 0;
         }
 
+        if (defined(primitive.sseCorrector)) {
+          primitive.sseCorrector.newFrameState(frameState);
+        }
         // Our goal with load ordering is to first load all of the tiles we need to
         // render the current scene at full detail.  Loading any other tiles is just
         // a form of prefetching, and we need not do it at all (other concerns aside).  This
@@ -506,22 +509,8 @@
             }
         }
 
-<<<<<<< HEAD
-        // Compute camera height once
-        if (defined(primitive.sseCorrector)) {
-          primitive.sseCorrector.newFrameState(frameState);
-        }
-
-        // Traverse the tiles in breadth-first order.
-        // This ordering allows us to load bigger, lower-detail tiles before smaller, higher-detail ones.
-        // This maximizes the average detail across the scene and results in fewer sharp transitions
-        // between very different LODs.
-        while (defined((tile = traversalQueue.dequeue()))) {
-            ++debug.tilesVisited;
-=======
         raiseTileLoadProgressEvent(primitive);
     }
->>>>>>> 077472af
 
     function visitTile(primitive, frameState, tile) {
         var debug = primitive._debug;
