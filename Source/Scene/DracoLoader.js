--- conflicted
+++ resolved
@@ -246,7 +246,6 @@
     };
 
     /**
-<<<<<<< HEAD
      * Decodes a compressed point cloud. Returns undefined if the task cannot be scheduled.
      * @private
      */
@@ -257,7 +256,9 @@
             return;
         }
         return decoderTaskProcessor.scheduleTask(parameters, [parameters.buffer.buffer]);
-=======
+    };
+
+    /**
      * Caches a models decoded data so it doesn't need to decode more than once.
      * @private
      */
@@ -284,7 +285,6 @@
                 delete DracoLoader._decodedModelResourceCache[cacheKey];
             }
         }
->>>>>>> 6d55550e
     };
 
     return DracoLoader;
