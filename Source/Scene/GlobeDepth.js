--- conflicted
+++ resolved
@@ -241,15 +241,9 @@
         executeDebugGlobeDepth(this, context, passState, useLogDepth);
     };
 
-<<<<<<< HEAD
-    GlobeDepth.prototype.update = function(context, passState, hdr) {
-        var width = context.drawingBufferWidth;
-        var height = context.drawingBufferHeight;
-=======
-    GlobeDepth.prototype.update = function(context, passState, viewport) {
+    GlobeDepth.prototype.update = function(context, passState, viewport, hdr) {
         var width = viewport.width;
         var height = viewport.height;
->>>>>>> 8da546f4
 
         updateFramebuffers(this, context, width, height, hdr);
         updateCopyCommands(this, context, width, height, passState);
