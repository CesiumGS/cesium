define([
        '../Core/defined',
        '../Core/destroyObject',
        '../Core/ProjectedImageryTilingScheme',
        './ImageryState'
    ], function(
        defined,
        destroyObject,
        ProjectedImageryTilingScheme,
        ImageryState) {
    'use strict';

    /**
     * Stores details about a tile of imagery.
     *
     * @alias Imagery
     * @private
     */
    function Imagery(imageryLayer, x, y, level, rectangle) {
        this.imageryLayer = imageryLayer;
        this.x = x;
        this.y = y;
        this.level = level;
        this.request = undefined;

        if (level !== 0) {
            var parentX = x / 2 | 0;
            var parentY = y / 2 | 0;
            var parentLevel = level - 1;
            this.parent = imageryLayer.getImageryFromCache(parentX, parentY, parentLevel);
        }

        this.state = ImageryState.UNLOADED;
        this.imageUrl = undefined;
        this.image = undefined;
        this.texture = undefined;
        this.textureWebMercator = undefined;
        this.credits = undefined;
        this.referenceCount = 0;

        if (!defined(rectangle) && imageryLayer.imageryProvider.ready) {
            var tilingScheme = imageryLayer.imageryProvider.tilingScheme;
            rectangle = tilingScheme.tileXYToRectangle(x, y, level);
        }

        this.rectangle = rectangle;

        this.projectedRectangles = [];
        this.projectedImages = [];
        this.projectedTextures = [];
    }
    Imagery.createPlaceholder = function(imageryLayer) {
        var result = new Imagery(imageryLayer, 0, 0, 0);
        result.addReference();
        result.state = ImageryState.PLACEHOLDER;
        return result;
    };

    Imagery.prototype.addReference = function() {
        ++this.referenceCount;
    };

    Imagery.prototype.releaseReference = function() {
        --this.referenceCount;

        if (this.referenceCount === 0) {
            this.imageryLayer.removeImageryFromCache(this);

            if (defined(this.parent)) {
                this.parent.releaseReference();
            }

            if (defined(this.image) && defined(this.image.destroy)) {
                this.image.destroy();
            }

            if (defined(this.texture)) {
                this.texture.destroy();
            }

            if (defined(this.textureWebMercator) && this.texture !== this.textureWebMercator) {
                this.textureWebMercator.destroy();
            }

            destroyObject(this);

            return 0;
        }

        return this.referenceCount;
    };

<<<<<<< HEAD
    Imagery.prototype.processStateMachine = function(frameState, needGeographicProjection, priorityFunction) {
=======
    Imagery.prototype.processStateMachine = function(frameState, needGeographicProjection, skipLoading) {
>>>>>>> 622ce9a4
        var imageryLayer = this.imageryLayer;
        if (!imageryLayer.imageryProvider.ready) {
            return;
        }

        var tilingScheme = imageryLayer.imageryProvider.tilingScheme;
        var singleSource = !(tilingScheme instanceof ProjectedImageryTilingScheme);

<<<<<<< HEAD
        if (this.state === ImageryState.UNLOADED) {
            this.state = ImageryState.TRANSITIONING;

            if (singleSource) {
                imageryLayer._requestImagery(this, priorityFunction);
=======
        if (this.state === ImageryState.UNLOADED && !skipLoading) {
            this.state = ImageryState.TRANSITIONING;

            if (singleSource) {
                imageryLayer._requestImagery(this);
>>>>>>> 622ce9a4
            } else {
                var level = this.level;
                var projectedIndices = tilingScheme.getProjectedTilesForNativeTile(this.x, this.y, level);
                var projectedTilesLength = projectedIndices.length * 0.5;

                var projectedRectangles = this.projectedRectangles;
                projectedRectangles.length = projectedTilesLength;
                this.projectedImages.length = projectedTilesLength;
                this.projectedTextures.length = projectedTilesLength;

                for (var i = 0; i < projectedTilesLength; i++) {
                    var index = i * 2;
                    var x = projectedIndices[index];
                    var y = projectedIndices[index + 1];
                    projectedRectangles[i] = tilingScheme.getProjectedTileProjectedRectangle(x, y, level, projectedRectangles[i]);
                }

                if (projectedTilesLength === 0) {
                    this.state = ImageryState.INVALID;
                    return;
                }

<<<<<<< HEAD
                imageryLayer._requestProjectedImages(this, projectedIndices, level, 0, priorityFunction);
=======
                imageryLayer._requestProjectedImages(this, projectedIndices, level, 0);
>>>>>>> 622ce9a4
            }
        }

        if (this.state === ImageryState.RECEIVED) {
            this.state = ImageryState.TRANSITIONING;

            if (singleSource) {
                imageryLayer._createTexture(frameState.context, this);
            } else {
                imageryLayer._createMultipleTextures(frameState.context, this);
            }
        }

        // If the imagery is already ready, but we need a geographic version and don't have it yet,
        // we still need to do the reprojection step. This can happen if the Web Mercator version
        // is fine initially, but the geographic one is needed later.
        var needsReprojection = this.state === ImageryState.READY && needGeographicProjection && !this.texture;

        if (this.state === ImageryState.TEXTURE_LOADED || needsReprojection) {
            this.state = ImageryState.TRANSITIONING;

            if (singleSource) {
                imageryLayer._reprojectTexture(frameState, this, needGeographicProjection);
            } else {
                imageryLayer._multisourceReprojectTexture(frameState, this);
            }
        }
    };

    return Imagery;
});<|MERGE_RESOLUTION|>--- conflicted
+++ resolved
@@ -90,11 +90,7 @@
         return this.referenceCount;
     };
 
-<<<<<<< HEAD
-    Imagery.prototype.processStateMachine = function(frameState, needGeographicProjection, priorityFunction) {
-=======
     Imagery.prototype.processStateMachine = function(frameState, needGeographicProjection, skipLoading) {
->>>>>>> 622ce9a4
         var imageryLayer = this.imageryLayer;
         if (!imageryLayer.imageryProvider.ready) {
             return;
@@ -103,19 +99,11 @@
         var tilingScheme = imageryLayer.imageryProvider.tilingScheme;
         var singleSource = !(tilingScheme instanceof ProjectedImageryTilingScheme);
 
-<<<<<<< HEAD
-        if (this.state === ImageryState.UNLOADED) {
-            this.state = ImageryState.TRANSITIONING;
-
-            if (singleSource) {
-                imageryLayer._requestImagery(this, priorityFunction);
-=======
         if (this.state === ImageryState.UNLOADED && !skipLoading) {
             this.state = ImageryState.TRANSITIONING;
 
             if (singleSource) {
                 imageryLayer._requestImagery(this);
->>>>>>> 622ce9a4
             } else {
                 var level = this.level;
                 var projectedIndices = tilingScheme.getProjectedTilesForNativeTile(this.x, this.y, level);
@@ -138,11 +126,7 @@
                     return;
                 }
 
-<<<<<<< HEAD
-                imageryLayer._requestProjectedImages(this, projectedIndices, level, 0, priorityFunction);
-=======
                 imageryLayer._requestProjectedImages(this, projectedIndices, level, 0);
->>>>>>> 622ce9a4
             }
         }
 
