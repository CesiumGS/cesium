--- conflicted
+++ resolved
@@ -91,15 +91,6 @@
     };
 
     Imagery.prototype.processStateMachine = function(frameState, needGeographicProjection, priorityFunction) {
-<<<<<<< HEAD
-        if (!this.imageryLayer.imageryProvider.ready || this.state === ImageryState.EMPTY) {
-            return;
-        }
-
-        var tilingScheme = this.imageryLayer.imageryProvider.tilingScheme;
-        var singleSource = !(tilingScheme instanceof ProjectedImageryTilingScheme);
-        var imageryLayer = this.imageryLayer;
-=======
         var imageryLayer = this.imageryLayer;
         if (!imageryLayer.imageryProvider.ready) {
             return;
@@ -107,7 +98,6 @@
 
         var tilingScheme = imageryLayer.imageryProvider.tilingScheme;
         var singleSource = !(tilingScheme instanceof ProjectedImageryTilingScheme);
->>>>>>> c7fb8156
 
         if (this.state === ImageryState.UNLOADED) {
             this.state = ImageryState.TRANSITIONING;
@@ -119,12 +109,8 @@
                 var projectedIndices = tilingScheme.getProjectedTilesForNativeTile(this.x, this.y, level);
                 var projectedTilesLength = projectedIndices.length * 0.5;
 
-<<<<<<< HEAD
-                this.projectedRectangles.length = projectedTilesLength;
-=======
                 var projectedRectangles = this.projectedRectangles;
                 projectedRectangles.length = projectedTilesLength;
->>>>>>> c7fb8156
                 this.projectedImages.length = projectedTilesLength;
                 this.projectedTextures.length = projectedTilesLength;
 
@@ -132,19 +118,11 @@
                     var index = i * 2;
                     var x = projectedIndices[index];
                     var y = projectedIndices[index + 1];
-<<<<<<< HEAD
-                    this.projectedRectangles[i] = tilingScheme.getProjectedTileProjectedRectangle(x, y, level);
-                }
-
-                if (projectedTilesLength === 0) {
-                    this.state = ImageryState.EMPTY;
-=======
                     projectedRectangles[i] = tilingScheme.getProjectedTileProjectedRectangle(x, y, level, projectedRectangles[i]);
                 }
 
                 if (projectedTilesLength === 0) {
                     this.state = ImageryState.INVALID;
->>>>>>> c7fb8156
                     return;
                 }
 
