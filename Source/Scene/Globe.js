import BoundingSphere from "../Core/BoundingSphere.js";
import buildModuleUrl from "../Core/buildModuleUrl.js";
import Cartesian3 from "../Core/Cartesian3.js";
import Cartographic from "../Core/Cartographic.js";
import Color from "../Core/Color.js";
import defaultValue from "../Core/defaultValue.js";
import defined from "../Core/defined.js";
import destroyObject from "../Core/destroyObject.js";
import DeveloperError from "../Core/DeveloperError.js";
import Ellipsoid from "../Core/Ellipsoid.js";
import EllipsoidTerrainProvider from "../Core/EllipsoidTerrainProvider.js";
import Event from "../Core/Event.js";
import IntersectionTests from "../Core/IntersectionTests.js";
import NearFarScalar from "../Core/NearFarScalar.js";
import Ray from "../Core/Ray.js";
import Rectangle from "../Core/Rectangle.js";
import Resource from "../Core/Resource.js";
import ShaderSource from "../Renderer/ShaderSource.js";
import Texture from "../Renderer/Texture.js";
import GlobeFS from "../Shaders/GlobeFS.js";
import GlobeVS from "../Shaders/GlobeVS.js";
import GroundAtmosphere from "../Shaders/GroundAtmosphere.js";
import when from "../ThirdParty/when.js";
import GlobeSurfaceShaderSet from "./GlobeSurfaceShaderSet.js";
import GlobeSurfaceTileProvider from "./GlobeSurfaceTileProvider.js";
import GlobeTranslucency from "./GlobeTranslucency.js";
import ImageryLayerCollection from "./ImageryLayerCollection.js";
import QuadtreePrimitive from "./QuadtreePrimitive.js";
import SceneMode from "./SceneMode.js";
import ShadowMode from "./ShadowMode.js";

/**
 * The globe rendered in the scene, including its terrain ({@link Globe#terrainProvider})
 * and imagery layers ({@link Globe#imageryLayers}).  Access the globe using {@link Scene#globe}.
 *
 * @alias Globe
 * @constructor
 *
 * @param {Ellipsoid} [ellipsoid=Ellipsoid.WGS84] Determines the size and shape of the
 * globe.
 */
function Globe(ellipsoid) {
  ellipsoid = defaultValue(ellipsoid, Ellipsoid.WGS84);
  var terrainProvider = new EllipsoidTerrainProvider({
    ellipsoid: ellipsoid,
  });
  var imageryLayerCollection = new ImageryLayerCollection();

  this._ellipsoid = ellipsoid;
  this._imageryLayerCollection = imageryLayerCollection;

  this._surfaceShaderSet = new GlobeSurfaceShaderSet();
  this._material = undefined;

  this._surface = new QuadtreePrimitive({
    tileProvider: new GlobeSurfaceTileProvider({
      terrainProvider: terrainProvider,
      imageryLayers: imageryLayerCollection,
      surfaceShaderSet: this._surfaceShaderSet,
    }),
  });

  this._terrainProvider = terrainProvider;
  this._terrainProviderChanged = new Event();

  this._undergroundColor = Color.clone(Color.BLACK);
  this._undergroundColorAlphaByDistance = new NearFarScalar(
    ellipsoid.maximumRadius / 1000.0,
    0.0,
    ellipsoid.maximumRadius / 5.0,
    1.0
  );

  this._translucency = new GlobeTranslucency();

  makeShadersDirty(this);

  /**
   * Determines if the globe will be shown.
   *
   * @type {Boolean}
   * @default true
   */
  this.show = true;

  this._oceanNormalMapResourceDirty = true;
  this._oceanNormalMapResource = new Resource({
    url: buildModuleUrl("Assets/Textures/waterNormalsSmall.jpg"),
  });

  /**
   * The maximum screen-space error used to drive level-of-detail refinement.  Higher
   * values will provide better performance but lower visual quality.
   *
   * @type {Number}
   * @default 2
   */
  this.maximumScreenSpaceError = 2;

  /**
   * The size of the terrain tile cache, expressed as a number of tiles.  Any additional
   * tiles beyond this number will be freed, as long as they aren't needed for rendering
   * this frame.  A larger number will consume more memory but will show detail faster
   * when, for example, zooming out and then back in.
   *
   * @type {Number}
   * @default 100
   */
  this.tileCacheSize = 100;

  /**
   * Gets or sets the number of loading descendant tiles that is considered "too many".
   * If a tile has too many loading descendants, that tile will be loaded and rendered before any of
   * its descendants are loaded and rendered. This means more feedback for the user that something
   * is happening at the cost of a longer overall load time. Setting this to 0 will cause each
   * tile level to be loaded successively, significantly increasing load time. Setting it to a large
   * number (e.g. 1000) will minimize the number of tiles that are loaded but tend to make
   * detail appear all at once after a long wait.
   * @type {Number}
   * @default 20
   */
  this.loadingDescendantLimit = 20;

  /**
   * Gets or sets a value indicating whether the ancestors of rendered tiles should be preloaded.
   * Setting this to true optimizes the zoom-out experience and provides more detail in
   * newly-exposed areas when panning. The down side is that it requires loading more tiles.
   * @type {Boolean}
   * @default true
   */
  this.preloadAncestors = true;

  /**
   * Gets or sets a value indicating whether the siblings of rendered tiles should be preloaded.
   * Setting this to true causes tiles with the same parent as a rendered tile to be loaded, even
   * if they are culled. Setting this to true may provide a better panning experience at the
   * cost of loading more tiles.
   * @type {Boolean}
   * @default false
   */
  this.preloadSiblings = false;

  /**
   * The color to use to highlight terrain fill tiles. If undefined, fill tiles are not
   * highlighted at all. The alpha value is used to alpha blend with the tile's
   * actual color. Because terrain fill tiles do not represent the actual terrain surface,
   * it may be useful in some applications to indicate visually that they are not to be trusted.
   * @type {Color}
   * @default undefined
   */
  this.fillHighlightColor = undefined;

  /**
   * Enable lighting the globe with the scene's light source.
   *
   * @type {Boolean}
   * @default false
   */
  this.enableLighting = false;

  /**
   * Enable dynamic lighting effects on atmosphere and fog. This only takes effect
   * when <code>enableLighting</code> is <code>true</code>.
   *
   * @type {Boolean}
   * @default true
   */
  this.dynamicAtmosphereLighting = true;

  /**
   * Whether dynamic atmosphere lighting uses the sun direction instead of the scene's
   * light direction. This only takes effect when <code>enableLighting</code> and
   * <code>dynamicAtmosphereLighting</code> are <code>true</code>.
   *
   * @type {Boolean}
   * @default false
   */
  this.dynamicAtmosphereLightingFromSun = false;

  /**
   * Enable the ground atmosphere, which is drawn over the globe when viewed from a distance between <code>lightingFadeInDistance</code> and <code>lightingFadeOutDistance</code>.
   *
   * @demo {@link https://sandcastle.cesium.com/index.html?src=Ground%20Atmosphere.html|Ground atmosphere demo in Sandcastle}
   *
   * @type {Boolean}
   * @default true
   */
  this.showGroundAtmosphere = true;

  /**
   * The distance where everything becomes lit. This only takes effect
   * when <code>enableLighting</code> or <code>showGroundAtmosphere</code> is <code>true</code>.
   *
   * @type {Number}
   * @default 10000000.0
   */
  this.lightingFadeOutDistance = 1.0e7;

  /**
   * The distance where lighting resumes. This only takes effect
   * when <code>enableLighting</code> or <code>showGroundAtmosphere</code> is <code>true</code>.
   *
   * @type {Number}
   * @default 20000000.0
   */
  this.lightingFadeInDistance = 2.0e7;

  /**
   * The distance where the darkness of night from the ground atmosphere fades out to a lit ground atmosphere.
   * This only takes effect when <code>showGroundAtmosphere</code>, <code>enableLighting</code>, and
   * <code>dynamicAtmosphereLighting</code> are <code>true</code>.
   *
   * @type {Number}
   * @default 10000000.0
   */
  this.nightFadeOutDistance = 1.0e7;

  /**
   * The distance where the darkness of night from the ground atmosphere fades in to an unlit ground atmosphere.
   * This only takes effect when <code>showGroundAtmosphere</code>, <code>enableLighting</code>, and
   * <code>dynamicAtmosphereLighting</code> are <code>true</code>.
   *
   * @type {Number}
   * @default 50000000.0
   */
  this.nightFadeInDistance = 5.0e7;

  /**
   * True if an animated wave effect should be shown in areas of the globe
   * covered by water; otherwise, false.  This property is ignored if the
   * <code>terrainProvider</code> does not provide a water mask.
   *
   * @type {Boolean}
   * @default true
   */
  this.showWaterEffect = true;

  /**
   * True if primitives such as billboards, polylines, labels, etc. should be depth-tested
   * against the terrain surface, or false if such primitives should always be drawn on top
   * of terrain unless they're on the opposite side of the globe.  The disadvantage of depth
   * testing primitives against terrain is that slight numerical noise or terrain level-of-detail
   * switched can sometimes make a primitive that should be on the surface disappear underneath it.
   *
   * @type {Boolean}
   * @default false
   *
   */
  this.depthTestAgainstTerrain = false;

  /**
   * Determines whether the globe casts or receives shadows from light sources. Setting the globe
   * to cast shadows may impact performance since the terrain is rendered again from the light's perspective.
   * Currently only terrain that is in view casts shadows. By default the globe does not cast shadows.
   *
   * @type {ShadowMode}
   * @default ShadowMode.RECEIVE_ONLY
   */
  this.shadows = ShadowMode.RECEIVE_ONLY;

  /**
   * The hue shift to apply to the atmosphere. Defaults to 0.0 (no shift).
   * A hue shift of 1.0 indicates a complete rotation of the hues available.
   * @type {Number}
   * @default 0.0
   */
  this.atmosphereHueShift = 0.0;

  /**
   * The saturation shift to apply to the atmosphere. Defaults to 0.0 (no shift).
   * A saturation shift of -1.0 is monochrome.
   * @type {Number}
   * @default 0.0
   */
  this.atmosphereSaturationShift = 0.0;

  /**
   * The brightness shift to apply to the atmosphere. Defaults to 0.0 (no shift).
   * A brightness shift of -1.0 is complete darkness, which will let space show through.
   * @type {Number}
   * @default 0.0
   */
  this.atmosphereBrightnessShift = 0.0;

  /**
   * A scalar used to exaggerate the terrain. Defaults to <code>1.0</code> (no exaggeration).
   * A value of <code>2.0</code> scales the terrain by 2x.
   * A value of <code>0.0</code> makes the terrain completely flat.
   * Note that terrain exaggeration will not modify any other primitive as they are positioned relative to the ellipsoid.
   * @type {Number}
   * @default 1.0
   */
  this.terrainExaggeration = 1.0;

  /**
   * The height from which terrain is exaggerated. Defaults to <code>0.0</code> (scaled relative to ellipsoid surface).
   * Terrain that is above this height will scale upwards and terrain that is below this height will scale downwards.
   * Note that terrain exaggeration will not modify any other primitive as they are positioned relative to the ellipsoid.
   * If {@link Globe#terrainExaggeration} is <code>1.0</code> this value will have no effect.
   * @type {Number}
   * @default 0.0
   */
  this.terrainExaggerationRelativeHeight = 0.0;

  /**
   * Whether to show terrain skirts. Terrain skirts are geometry extending downwards from a tile's edges used to hide seams between neighboring tiles.
   * Skirts are always hidden when the camera is underground or translucency is enabled.
   *
   * @type {Boolean}
   * @default true
   */
  this.showSkirts = true;

  /**
   * Whether to cull back-facing terrain. Back faces are not culled when the camera is underground or translucency is enabled.
   *
   * @type {Boolean}
   * @default true
   */
  this.backFaceCulling = true;

  this._oceanNormalMap = undefined;
  this._zoomedOutOceanSpecularIntensity = undefined;
}

Object.defineProperties(Globe.prototype, {
  /**
   * Gets an ellipsoid describing the shape of this globe.
   * @memberof Globe.prototype
   * @type {Ellipsoid}
   */
  ellipsoid: {
    get: function () {
      return this._ellipsoid;
    },
  },
  /**
   * Gets the collection of image layers that will be rendered on this globe.
   * @memberof Globe.prototype
   * @type {ImageryLayerCollection}
   */
  imageryLayers: {
    get: function () {
      return this._imageryLayerCollection;
    },
  },
  /**
   * Gets an event that's raised when an imagery layer is added, shown, hidden, moved, or removed.
   *
   * @memberof Globe.prototype
   * @type {Event}
   * @readonly
   */
  imageryLayersUpdatedEvent: {
    get: function () {
      return this._surface.tileProvider.imageryLayersUpdatedEvent;
    },
  },
  /**
   * Returns <code>true</code> when the tile load queue is empty, <code>false</code> otherwise.  When the load queue is empty,
   * all terrain and imagery for the current view have been loaded.
   * @memberof Globe.prototype
   * @type {Boolean}
   * @readonly
   */
  tilesLoaded: {
    get: function () {
      if (!defined(this._surface)) {
        return true;
      }
      return (
        this._surface.tileProvider.ready &&
        this._surface._tileLoadQueueHigh.length === 0 &&
        this._surface._tileLoadQueueMedium.length === 0 &&
        this._surface._tileLoadQueueLow.length === 0
      );
    },
  },
  /**
   * Gets or sets the color of the globe when no imagery is available.
   * @memberof Globe.prototype
   * @type {Color}
   */
  baseColor: {
    get: function () {
      return this._surface.tileProvider.baseColor;
    },
    set: function (value) {
      this._surface.tileProvider.baseColor = value;
    },
  },
  /**
   * A property specifying a {@link ClippingPlaneCollection} used to selectively disable rendering on the outside of each plane.
   *
   * @memberof Globe.prototype
   * @type {ClippingPlaneCollection}
   */
  clippingPlanes: {
    get: function () {
      return this._surface.tileProvider.clippingPlanes;
    },
    set: function (value) {
      this._surface.tileProvider.clippingPlanes = value;
    },
  },
  /**
   * A property specifying a {@link Rectangle} used to limit globe rendering to a cartographic area.
   * Defaults to the maximum extent of cartographic coordinates.
   *
   * @memberof Globe.prototype
   * @type {Rectangle}
   * @default {@link Rectangle.MAX_VALUE}
   */
  cartographicLimitRectangle: {
    get: function () {
      return this._surface.tileProvider.cartographicLimitRectangle;
    },
    set: function (value) {
      if (!defined(value)) {
        value = Rectangle.clone(Rectangle.MAX_VALUE);
      }
      this._surface.tileProvider.cartographicLimitRectangle = value;
    },
  },
  /**
   * The normal map to use for rendering waves in the ocean.  Setting this property will
   * only have an effect if the configured terrain provider includes a water mask.
   * @memberof Globe.prototype
   * @type {String}
   * @default buildModuleUrl('Assets/Textures/waterNormalsSmall.jpg')
   */
  oceanNormalMapUrl: {
    get: function () {
      return this._oceanNormalMapResource.url;
    },
    set: function (value) {
      this._oceanNormalMapResource.url = value;
      this._oceanNormalMapResourceDirty = true;
    },
  },
  /**
   * The terrain provider providing surface geometry for this globe.
   * @type {TerrainProvider}
   *
   * @memberof Globe.prototype
   * @type {TerrainProvider}
   *
   */
  terrainProvider: {
    get: function () {
      return this._terrainProvider;
    },
    set: function (value) {
      if (value !== this._terrainProvider) {
        this._terrainProvider = value;
        this._terrainProviderChanged.raiseEvent(value);
        if (defined(this._material)) {
          makeShadersDirty(this);
        }
      }
    },
  },
  /**
   * Gets an event that's raised when the terrain provider is changed
   *
   * @memberof Globe.prototype
   * @type {Event}
   * @readonly
   */
  terrainProviderChanged: {
    get: function () {
      return this._terrainProviderChanged;
    },
  },
  /**
   * Gets an event that's raised when the length of the tile load queue has changed since the last render frame.  When the load queue is empty,
   * all terrain and imagery for the current view have been loaded.  The event passes the new length of the tile load queue.
   *
   * @memberof Globe.prototype
   * @type {Event}
   */
  tileLoadProgressEvent: {
    get: function () {
      return this._surface.tileLoadProgressEvent;
    },
  },

  /**
   * Gets or sets the material appearance of the Globe.  This can be one of several built-in {@link Material} objects or a custom material, scripted with
   * {@link https://github.com/CesiumGS/cesium/wiki/Fabric|Fabric}.
   * @memberof Globe.prototype
   * @type {Material}
   */
  material: {
    get: function () {
      return this._material;
    },
    set: function (material) {
      if (this._material !== material) {
        this._material = material;
        makeShadersDirty(this);
      }
    },
  },

  /**
   * The color to render the back side of the globe when the camera is underground or the globe is translucent,
   * blended with the globe color based on the camera's distance.
   * <br /><br />
   * To disable underground coloring, set <code>undergroundColor</code> to <code>undefined</code>.
   *
   * @memberof Globe.prototype
   * @type {Color}
   * @default {@link Color.BLACK}
   *
   * @see Globe#undergroundColorAlphaByDistance
   */
  undergroundColor: {
    get: function () {
      return this._undergroundColor;
    },
    set: function (value) {
      this._undergroundColor = Color.clone(value, this._undergroundColor);
    },
  },

  /**
   * Gets or sets the near and far distance for blending {@link Globe#undergroundColor} with the globe color.
   * The alpha will interpolate between the {@link NearFarScalar#nearValue} and
   * {@link NearFarScalar#farValue} while the camera distance falls within the lower and upper bounds
   * of the specified {@link NearFarScalar#near} and {@link NearFarScalar#far}.
   * Outside of these ranges the alpha remains clamped to the nearest bound. If undefined,
   * the underground color will not be blended with the globe color.
   * <br /> <br />
   * When the camera is above the ellipsoid the distance is computed from the nearest
   * point on the ellipsoid instead of the camera's position.
   *
   * @memberof Globe.prototype
   * @type {NearFarScalar}
   *
   * @see Globe#undergroundColor
   *
   */
  undergroundColorAlphaByDistance: {
    get: function () {
      return this._undergroundColorAlphaByDistance;
    },
    set: function (value) {
      //>>includeStart('debug', pragmas.debug);
      if (defined(value) && value.far < value.near) {
        throw new DeveloperError(
          "far distance must be greater than near distance."
        );
      }
      //>>includeEnd('debug');
      this._undergroundColorAlphaByDistance = NearFarScalar.clone(
        value,
        this._undergroundColorAlphaByDistance
      );
    },
  },

  /**
   * Properties for controlling globe translucency.
   *
   * @memberof Globe.prototype
   * @type {GlobeTranslucency}
   */
  translucency: {
    get: function () {
      return this._translucency;
    },
  },
});

function makeShadersDirty(globe) {
  var defines = [];

  var requireNormals =
    defined(globe._material) &&
    (globe._material.shaderSource.match(/slope/) ||
      globe._material.shaderSource.match("normalEC"));

  var fragmentSources = [GroundAtmosphere];
  if (
    defined(globe._material) &&
    (!requireNormals || globe._terrainProvider.requestVertexNormals)
  ) {
    fragmentSources.push(globe._material.shaderSource);
    defines.push("APPLY_MATERIAL");
    globe._surface._tileProvider.materialUniformMap = globe._material._uniforms;
  } else {
    globe._surface._tileProvider.materialUniformMap = undefined;
  }
  fragmentSources.push(GlobeFS);

  globe._surfaceShaderSet.baseVertexShaderSource = new ShaderSource({
    sources: [GroundAtmosphere, GlobeVS],
    defines: defines,
  });

  globe._surfaceShaderSet.baseFragmentShaderSource = new ShaderSource({
    sources: fragmentSources,
    defines: defines,
  });
  globe._surfaceShaderSet.material = globe._material;
}

function createComparePickTileFunction(rayOrigin) {
  return function (a, b) {
    var aDist = BoundingSphere.distanceSquaredTo(
      a.pickBoundingSphere,
      rayOrigin
    );
    var bDist = BoundingSphere.distanceSquaredTo(
      b.pickBoundingSphere,
      rayOrigin
    );

    return aDist - bDist;
  };
}

var scratchArray = [];
var scratchSphereIntersectionResult = {
  start: 0.0,
  stop: 0.0,
};

/**
 * Find an intersection between a ray and the globe surface that was rendered. The ray must be given in world coordinates.
 *
 * @param {Ray} ray The ray to test for intersection.
 * @param {Scene} scene The scene.
 * @param {Boolean} [cullBackFaces=true] Set to true to not pick back faces.
 * @param {Cartesian3} [result] The object onto which to store the result.
 * @returns {Cartesian3|undefined} The intersection or <code>undefined</code> if none was found.  The returned position is in projected coordinates for 2D and Columbus View.
 *
 * @private
 */
Globe.prototype.pickWorldCoordinates = function (
  ray,
  scene,
  cullBackFaces,
  result
) {
  //>>includeStart('debug', pragmas.debug);
  if (!defined(ray)) {
    throw new DeveloperError("ray is required");
  }
  if (!defined(scene)) {
    throw new DeveloperError("scene is required");
  }
  //>>includeEnd('debug');

  cullBackFaces = defaultValue(cullBackFaces, true);

  var mode = scene.mode;
  var projection = scene.mapProjection;

  var sphereIntersections = scratchArray;
  sphereIntersections.length = 0;

  var tilesToRender = this._surface._tilesToRender;
  var length = tilesToRender.length;

  var tile;
  var i;

  for (i = 0; i < length; ++i) {
    tile = tilesToRender[i];
    var surfaceTile = tile.data;

    if (!defined(surfaceTile)) {
      continue;
    }

    var boundingVolume = surfaceTile.pickBoundingSphere;
    if (mode !== SceneMode.SCENE3D) {
      surfaceTile.pickBoundingSphere = boundingVolume = BoundingSphere.fromRectangleWithHeights2D(
        tile.rectangle,
        projection,
        surfaceTile.tileBoundingRegion.minimumHeight,
        surfaceTile.tileBoundingRegion.maximumHeight,
        boundingVolume
      );
      Cartesian3.fromElements(
        boundingVolume.center.z,
        boundingVolume.center.x,
        boundingVolume.center.y,
        boundingVolume.center
      );
    } else if (defined(surfaceTile.renderedMesh)) {
      BoundingSphere.clone(
        surfaceTile.tileBoundingRegion.boundingSphere,
        boundingVolume
      );
    } else {
      // So wait how did we render this thing then? It shouldn't be possible to get here.
      continue;
    }

    var boundingSphereIntersection = IntersectionTests.raySphere(
      ray,
      boundingVolume,
      scratchSphereIntersectionResult
    );
    if (defined(boundingSphereIntersection)) {
      sphereIntersections.push(surfaceTile);
    }
  }

  sphereIntersections.sort(createComparePickTileFunction(ray.origin));

  var intersection;
  length = sphereIntersections.length;
  for (i = 0; i < length; ++i) {
    intersection = sphereIntersections[i].pick(
      ray,
      scene.mode,
      scene.mapProjection,
      cullBackFaces,
      result
    );
    if (defined(intersection)) {
      break;
    }
  }

  return intersection;
};

var cartoScratch = new Cartographic();
/**
 * Find an intersection between a ray and the globe surface that was rendered. The ray must be given in world coordinates.
 *
 * @param {Ray} ray The ray to test for intersection.
 * @param {Scene} scene The scene.
 * @param {Cartesian3} [result] The object onto which to store the result.
 * @returns {Cartesian3|undefined} The intersection or <code>undefined</code> if none was found.
 *
 * @example
 * // find intersection of ray through a pixel and the globe
 * var ray = viewer.camera.getPickRay(windowCoordinates);
 * var intersection = globe.pick(ray, scene);
 */
Globe.prototype.pick = function (ray, scene, result) {
  result = this.pickWorldCoordinates(ray, scene, true, result);
  if (defined(result) && scene.mode !== SceneMode.SCENE3D) {
    result = Cartesian3.fromElements(result.y, result.z, result.x, result);
    var carto = scene.mapProjection.unproject(result, cartoScratch);
    result = scene.globe.ellipsoid.cartographicToCartesian(carto, result);
  }

  return result;
};

var scratchGetHeightCartesian = new Cartesian3();
var scratchGetHeightIntersection = new Cartesian3();
var scratchGetHeightCartographic = new Cartographic();
var scratchGetHeightRay = new Ray();

function tileIfContainsCartographic(tile, cartographic) {
  return defined(tile) && Rectangle.contains(tile.rectangle, cartographic)
    ? tile
    : undefined;
}

/**
 * Get the height of the surface at a given cartographic.
 *
 * @param {Cartographic} cartographic The cartographic for which to find the height.
 * @param {SceneMode} mode the SceneMode in use
 * @returns {Number|undefined} The height of the cartographic or undefined if it could not be found.
 */
Globe.prototype.getHeight = function (cartographic, mode) {
  //>>includeStart('debug', pragmas.debug);
  if (!defined(cartographic)) {
    throw new DeveloperError("cartographic is required");
  }
  //>>includeEnd('debug');

  var levelZeroTiles = this._surface._levelZeroTiles;
  if (!defined(levelZeroTiles)) {
    return;
  }

  var tile;
  var i;

  var length = levelZeroTiles.length;
  for (i = 0; i < length; ++i) {
    tile = levelZeroTiles[i];
    if (Rectangle.contains(tile.rectangle, cartographic)) {
      break;
    }
  }

  if (i >= length) {
    return undefined;
  }

  var tileWithMesh = tile;

  while (defined(tile)) {
    tile =
      tileIfContainsCartographic(tile._southwestChild, cartographic) ||
      tileIfContainsCartographic(tile._southeastChild, cartographic) ||
      tileIfContainsCartographic(tile._northwestChild, cartographic) ||
      tile._northeastChild;

    if (
      defined(tile) &&
      defined(tile.data) &&
      defined(tile.data.renderedMesh)
    ) {
      tileWithMesh = tile;
    }
  }

  tile = tileWithMesh;

  // This tile was either rendered or culled.
  // It is sometimes useful to get a height from a culled tile,
  // e.g. when we're getting a height in order to place a billboard
  // on terrain, and the camera is looking at that same billboard.
  // The culled tile must have a valid mesh, though.
  if (
    !defined(tile) ||
    !defined(tile.data) ||
    !defined(tile.data.renderedMesh)
  ) {
    // Tile was not rendered (culled).
    return undefined;
  }

  var projection = this._surface._tileProvider.tilingScheme.projection;
  var ellipsoid = this._surface._tileProvider.tilingScheme.ellipsoid;

  //cartesian has to be on the ellipsoid surface for `ellipsoid.geodeticSurfaceNormal`
  var cartesian = Cartesian3.fromRadians(
    cartographic.longitude,
    cartographic.latitude,
    0.0,
    ellipsoid,
    scratchGetHeightCartesian
  );

  var ray = scratchGetHeightRay;
  var surfaceNormal = ellipsoid.geodeticSurfaceNormal(cartesian, ray.direction);

  // Try to find the intersection point between the surface normal and z-axis.
  // minimum height (-11500.0) for the terrain set, need to get this information from the terrain provider
  var rayOrigin = ellipsoid.getSurfaceNormalIntersectionWithZAxis(
    cartesian,
    11500.0,
    ray.origin
  );

  // Theoretically, not with Earth datums, the intersection point can be outside the ellipsoid
  if (!defined(rayOrigin)) {
    // intersection point is outside the ellipsoid, try other value
    // minimum height (-11500.0) for the terrain set, need to get this information from the terrain provider
    var minimumHeight;
    if (defined(tile.data.tileBoundingRegion)) {
      minimumHeight = tile.data.tileBoundingRegion.minimumHeight;
    }
    var magnitude = Math.min(defaultValue(minimumHeight, 0.0), -11500.0);

    // multiply by the *positive* value of the magnitude
    var vectorToMinimumPoint = Cartesian3.multiplyByScalar(
      surfaceNormal,
      Math.abs(magnitude) + 1,
      scratchGetHeightIntersection
    );
    Cartesian3.subtract(cartesian, vectorToMinimumPoint, ray.origin);
  }

  var intersection = tile.data.pick(
    ray,
<<<<<<< HEAD
    mode,
    undefined,
=======
    undefined,
    projection,
>>>>>>> 10112c84
    false,
    scratchGetHeightIntersection
  );
  if (!defined(intersection)) {
    return undefined;
  }

  return ellipsoid.cartesianToCartographic(
    intersection,
    scratchGetHeightCartographic
  ).height;
};

/**
 * @private
 */
Globe.prototype.update = function (frameState) {
  if (!this.show) {
    return;
  }

  if (frameState.passes.render) {
    this._surface.update(frameState);
  }
};

/**
 * @private
 */
Globe.prototype.beginFrame = function (frameState) {
  var surface = this._surface;
  var tileProvider = surface.tileProvider;
  var terrainProvider = this.terrainProvider;
  var hasWaterMask =
    this.showWaterEffect &&
    terrainProvider.ready &&
    terrainProvider.hasWaterMask;

  if (hasWaterMask && this._oceanNormalMapResourceDirty) {
    // url changed, load new normal map asynchronously
    this._oceanNormalMapResourceDirty = false;
    var oceanNormalMapResource = this._oceanNormalMapResource;
    var oceanNormalMapUrl = oceanNormalMapResource.url;
    if (defined(oceanNormalMapUrl)) {
      var that = this;
      when(oceanNormalMapResource.fetchImage(), function (image) {
        if (oceanNormalMapUrl !== that._oceanNormalMapResource.url) {
          // url changed while we were loading
          return;
        }

        that._oceanNormalMap =
          that._oceanNormalMap && that._oceanNormalMap.destroy();
        that._oceanNormalMap = new Texture({
          context: frameState.context,
          source: image,
        });
      });
    } else {
      this._oceanNormalMap =
        this._oceanNormalMap && this._oceanNormalMap.destroy();
    }
  }

  var pass = frameState.passes;
  var mode = frameState.mode;

  if (pass.render) {
    if (this.showGroundAtmosphere) {
      this._zoomedOutOceanSpecularIntensity = 0.4;
    } else {
      this._zoomedOutOceanSpecularIntensity = 0.5;
    }

    surface.maximumScreenSpaceError = this.maximumScreenSpaceError;
    surface.tileCacheSize = this.tileCacheSize;
    surface.loadingDescendantLimit = this.loadingDescendantLimit;
    surface.preloadAncestors = this.preloadAncestors;
    surface.preloadSiblings = this.preloadSiblings;

    tileProvider.terrainProvider = this.terrainProvider;
    tileProvider.lightingFadeOutDistance = this.lightingFadeOutDistance;
    tileProvider.lightingFadeInDistance = this.lightingFadeInDistance;
    tileProvider.nightFadeOutDistance = this.nightFadeOutDistance;
    tileProvider.nightFadeInDistance = this.nightFadeInDistance;
    tileProvider.zoomedOutOceanSpecularIntensity =
      mode === SceneMode.SCENE3D ? this._zoomedOutOceanSpecularIntensity : 0.0;
    tileProvider.hasWaterMask = hasWaterMask;
    tileProvider.oceanNormalMap = this._oceanNormalMap;
    tileProvider.enableLighting = this.enableLighting;
    tileProvider.dynamicAtmosphereLighting = this.dynamicAtmosphereLighting;
    tileProvider.dynamicAtmosphereLightingFromSun = this.dynamicAtmosphereLightingFromSun;
    tileProvider.showGroundAtmosphere = this.showGroundAtmosphere;
    tileProvider.shadows = this.shadows;
    tileProvider.hueShift = this.atmosphereHueShift;
    tileProvider.saturationShift = this.atmosphereSaturationShift;
    tileProvider.brightnessShift = this.atmosphereBrightnessShift;
    tileProvider.fillHighlightColor = this.fillHighlightColor;
    tileProvider.showSkirts = this.showSkirts;
    tileProvider.backFaceCulling = this.backFaceCulling;
    tileProvider.undergroundColor = this._undergroundColor;
    tileProvider.undergroundColorAlphaByDistance = this._undergroundColorAlphaByDistance;
    surface.beginFrame(frameState);
  }
};

/**
 * @private
 */
Globe.prototype.render = function (frameState) {
  if (!this.show) {
    return;
  }

  if (defined(this._material)) {
    this._material.update(frameState.context);
  }

  this._surface.render(frameState);
};

/**
 * @private
 */
Globe.prototype.endFrame = function (frameState) {
  if (!this.show) {
    return;
  }

  if (frameState.passes.render) {
    this._surface.endFrame(frameState);
  }
};

/**
 * Returns true if this object was destroyed; otherwise, false.
 * <br /><br />
 * If this object was destroyed, it should not be used; calling any function other than
 * <code>isDestroyed</code> will result in a {@link DeveloperError} exception.
 *
 * @returns {Boolean} True if this object was destroyed; otherwise, false.
 *
 * @see Globe#destroy
 */
Globe.prototype.isDestroyed = function () {
  return false;
};

/**
 * Destroys the WebGL resources held by this object.  Destroying an object allows for deterministic
 * release of WebGL resources, instead of relying on the garbage collector to destroy this object.
 * <br /><br />
 * Once an object is destroyed, it should not be used; calling any function other than
 * <code>isDestroyed</code> will result in a {@link DeveloperError} exception.  Therefore,
 * assign the return value (<code>undefined</code>) to the object as done in the example.
 *
 * @exception {DeveloperError} This object was destroyed, i.e., destroy() was called.
 *
 *
 * @example
 * globe = globe && globe.destroy();
 *
 * @see Globe#isDestroyed
 */
Globe.prototype.destroy = function () {
  this._surfaceShaderSet =
    this._surfaceShaderSet && this._surfaceShaderSet.destroy();
  this._surface = this._surface && this._surface.destroy();
  this._oceanNormalMap = this._oceanNormalMap && this._oceanNormalMap.destroy();
  return destroyObject(this);
};
export default Globe;<|MERGE_RESOLUTION|>--- conflicted
+++ resolved
@@ -878,13 +878,8 @@
 
   var intersection = tile.data.pick(
     ray,
-<<<<<<< HEAD
     mode,
-    undefined,
-=======
-    undefined,
     projection,
->>>>>>> 10112c84
     false,
     scratchGetHeightIntersection
   );
