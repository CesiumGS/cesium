--- conflicted
+++ resolved
@@ -227,13 +227,8 @@
             }
         },
         /**
-<<<<<<< HEAD
-         * Gets an event that's fired when a tile is loaded, or when a new tile to be loaded is added to the queue. The
-         * event passes the new length of the tile load queue.
-=======
          * Gets an event that's raised when the length of the tile load queue has changed since the last render frame.  When the load queue is empty,
          * all terrain and imagery for the current view have been loaded.  The event passes the new length of the tile load queue.
->>>>>>> fedfbe38
          *
          * @memberof Globe.prototype
          * @type {Event}
@@ -579,7 +574,7 @@
      *
      * @example
      * globe = globe && globe.destroy();
-     * 
+     *
      * @see Globe#isDestroyed
      */
     Globe.prototype.destroy = function() {
