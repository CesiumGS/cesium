--- conflicted
+++ resolved
@@ -1912,16 +1912,13 @@
         }
 
         var premultipliedAlpha = hasPremultipliedAlpha(model);
-<<<<<<< HEAD
         fs = modifyFsShaderForDepth(fs);
         var blendFS = modifyShaderForColor(fs, premultipliedAlpha);
         vs = modifyVertexShaderForDepth(vs);
-=======
         var finalFS = modifyShaderForColor(fs, premultipliedAlpha);
         if (ClippingPlaneCollection.isSupported()) {
             finalFS = modifyShaderForClippingPlanes(finalFS);
         }
->>>>>>> 662a833b
 
         var drawVS = modifyShader(vs, id, model._vertexShaderLoaded);
         var drawFS = modifyShader(finalFS, id, model._fragmentShaderLoaded);
