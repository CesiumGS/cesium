/*global define*/
define([
        '../Core/BoundingSphere',
        '../Core/Cartesian2',
        '../Core/Cartesian3',
        '../Core/Cartesian4',
        '../Core/Cartographic',
        '../Core/clone',
        '../Core/combine',
        '../Core/ComponentDatatype',
        '../Core/defaultValue',
        '../Core/defined',
        '../Core/defineProperties',
        '../Core/destroyObject',
        '../Core/DeveloperError',
        '../Core/DistanceDisplayCondition',
        '../Core/FeatureDetection',
        '../Core/getAbsoluteUri',
        '../Core/getBaseUri',
        '../Core/getMagic',
        '../Core/getStringFromTypedArray',
        '../Core/IndexDatatype',
        '../Core/loadArrayBuffer',
        '../Core/loadImage',
        '../Core/loadImageFromTypedArray',
        '../Core/loadText',
        '../Core/Math',
        '../Core/Matrix2',
        '../Core/Matrix3',
        '../Core/Matrix4',
        '../Core/PrimitiveType',
        '../Core/Quaternion',
        '../Core/Queue',
        '../Core/RuntimeError',
        '../Core/Transforms',
        '../Renderer/Buffer',
        '../Renderer/BufferUsage',
        '../Renderer/DrawCommand',
        '../Renderer/RenderState',
        '../Renderer/Sampler',
        '../Renderer/ShaderProgram',
        '../Renderer/ShaderSource',
        '../Renderer/Texture',
        '../Renderer/TextureMinificationFilter',
        '../Renderer/TextureWrap',
        '../Renderer/VertexArray',
        '../Renderer/WebGLConstants',
        '../ThirdParty/gltfDefaults',
        '../ThirdParty/Uri',
        '../ThirdParty/when',
        './getBinaryAccessor',
        './HeightReference',
        './ModelAnimationCache',
        './ModelAnimationCollection',
        './ModelMaterial',
        './modelMaterialsCommon',
        './ModelMesh',
        './ModelNode',
        './Pass',
        './SceneMode',
        './ShadowMode'
    ], function(
        BoundingSphere,
        Cartesian2,
        Cartesian3,
        Cartesian4,
        Cartographic,
        clone,
        combine,
        ComponentDatatype,
        defaultValue,
        defined,
        defineProperties,
        destroyObject,
        DeveloperError,
        DistanceDisplayCondition,
        FeatureDetection,
        getAbsoluteUri,
        getBaseUri,
        getMagic,
        getStringFromTypedArray,
        IndexDatatype,
        loadArrayBuffer,
        loadImage,
        loadImageFromTypedArray,
        loadText,
        CesiumMath,
        Matrix2,
        Matrix3,
        Matrix4,
        PrimitiveType,
        Quaternion,
        Queue,
        RuntimeError,
        Transforms,
        Buffer,
        BufferUsage,
        DrawCommand,
        RenderState,
        Sampler,
        ShaderProgram,
        ShaderSource,
        Texture,
        TextureMinificationFilter,
        TextureWrap,
        VertexArray,
        WebGLConstants,
        gltfDefaults,
        Uri,
        when,
        getBinaryAccessor,
        HeightReference,
        ModelAnimationCache,
        ModelAnimationCollection,
        ModelMaterial,
        modelMaterialsCommon,
        ModelMesh,
        ModelNode,
        Pass,
        SceneMode,
        ShadowMode) {
    'use strict';

    // Bail out if the browser doesn't support typed arrays, to prevent the setup function
    // from failing, since we won't be able to create a WebGL context anyway.
    if (!FeatureDetection.supportsTypedArrays()) {
        return {};
    }

    var yUpToZUp = Matrix4.fromRotationTranslation(Matrix3.fromRotationX(CesiumMath.PI_OVER_TWO));
    var boundingSphereCartesian3Scratch = new Cartesian3();

    var ModelState = {
        NEEDS_LOAD : 0,
        LOADING : 1,
        LOADED : 2,  // Renderable, but textures can still be pending when incrementallyLoadTextures is true.
        FAILED : 3
    };

    // GLTF_SPEC: Figure out correct mime types (https://github.com/KhronosGroup/glTF/issues/412)
    var defaultModelAccept = 'model/vnd.gltf.binary,model/vnd.gltf+json,model/gltf.binary,model/gltf+json;q=0.8,application/json;q=0.2,*/*;q=0.01';

    function LoadResources() {
        this.buffersToCreate = new Queue();
        this.buffers = {};
        this.pendingBufferLoads = 0;

        this.programsToCreate = new Queue();
        this.shaders = {};
        this.pendingShaderLoads = 0;

        this.texturesToCreate = new Queue();
        this.pendingTextureLoads = 0;

        this.texturesToCreateFromBufferView = new Queue();
        this.pendingBufferViewToImage = 0;

        this.createSamplers = true;
        this.createSkins = true;
        this.createRuntimeAnimations = true;
        this.createVertexArrays = true;
        this.createRenderStates = true;
        this.createUniformMaps = true;
        this.createRuntimeNodes = true;

        this.skinnedNodesIds = [];
    }

    LoadResources.prototype.getBuffer = function(bufferView) {
        return getSubarray(this.buffers[bufferView.buffer], bufferView.byteOffset, bufferView.byteLength);
    };

    LoadResources.prototype.finishedPendingBufferLoads = function() {
        return (this.pendingBufferLoads === 0);
    };

    LoadResources.prototype.finishedBuffersCreation = function() {
        return ((this.pendingBufferLoads === 0) && (this.buffersToCreate.length === 0));
    };

    LoadResources.prototype.finishedProgramCreation = function() {
        return ((this.pendingShaderLoads === 0) && (this.programsToCreate.length === 0));
    };

    LoadResources.prototype.finishedTextureCreation = function() {
        var finishedPendingLoads = (this.pendingTextureLoads === 0);
        var finishedResourceCreation =
            (this.texturesToCreate.length === 0) &&
            (this.texturesToCreateFromBufferView.length === 0);

        return finishedPendingLoads && finishedResourceCreation;
    };

    LoadResources.prototype.finishedEverythingButTextureCreation = function() {
        var finishedPendingLoads =
            (this.pendingBufferLoads === 0) &&
            (this.pendingShaderLoads === 0);
        var finishedResourceCreation =
            (this.buffersToCreate.length === 0) &&
            (this.programsToCreate.length === 0) &&
            (this.pendingBufferViewToImage === 0);

        return finishedPendingLoads && finishedResourceCreation;
    };

    LoadResources.prototype.finished = function() {
        return this.finishedTextureCreation() && this.finishedEverythingButTextureCreation();
    };

    ///////////////////////////////////////////////////////////////////////////

    function setCachedGltf(model, cachedGltf) {
        model._cachedGltf = cachedGltf;
        model._animationIds = getAnimationIds(cachedGltf);
    }

    // glTF JSON can be big given embedded geometry, textures, and animations, so we
    // cache it across all models using the same url/cache-key.  This also reduces the
    // slight overhead in assigning defaults to missing values.
    //
    // Note that this is a global cache, compared to renderer resources, which
    // are cached per context.
    function CachedGltf(options) {
        this._gltf = modelMaterialsCommon(gltfDefaults(options.gltf));
        this._bgltf = options.bgltf;
        this.ready = options.ready;
        this.modelsToLoad = [];
        this.count = 0;
    }

    defineProperties(CachedGltf.prototype, {
        gltf : {
            set : function(value) {
                this._gltf = modelMaterialsCommon(gltfDefaults(value));
            },

            get : function() {
                return this._gltf;
            }
        },

        bgltf : {
            get : function() {
                return this._bgltf;
            }
        }
    });

    CachedGltf.prototype.makeReady = function(gltfJson, bgltf) {
        this.gltf = gltfJson;
        this._bgltf = bgltf;

        var models = this.modelsToLoad;
        var length = models.length;
        for (var i = 0; i < length; ++i) {
            var m = models[i];
            if (!m.isDestroyed()) {
                setCachedGltf(m, this);
            }
        }
        this.modelsToLoad = undefined;
        this.ready = true;
    };

    function getAnimationIds(cachedGltf) {
        var animationIds = [];
        if (defined(cachedGltf) && defined(cachedGltf.gltf)) {
            var animations = cachedGltf.gltf.animations;
            for (var id in animations) {
                if (animations.hasOwnProperty(id)) {
                    animationIds.push(id);
                }
            }
        }

        return animationIds;
    }

    var gltfCache = {};

    ///////////////////////////////////////////////////////////////////////////

    /**
     * A 3D model based on glTF, the runtime asset format for WebGL, OpenGL ES, and OpenGL.
     * <p>
     * Cesium includes support for geometry and materials, glTF animations, and glTF skinning.
     * In addition, individual glTF nodes are pickable with {@link Scene#pick} and animatable
     * with {@link Model#getNode}.  glTF cameras and lights are not currently supported.
     * </p>
     * <p>
     * An external glTF asset is created with {@link Model.fromGltf}.  glTF JSON can also be
     * created at runtime and passed to this constructor function.  In either case, the
     * {@link Model#readyPromise} is resolved when the model is ready to render, i.e.,
     * when the external binary, image, and shader files are downloaded and the WebGL
     * resources are created.
     * </p>
     * <p>
     * For high-precision rendering, Cesium supports the CESIUM_RTC extension, which introduces the
     * CESIUM_RTC_MODELVIEW parameter semantic that says the node is in WGS84 coordinates translated
     * relative to a local origin.
     * </p>
     *
     * @alias Model
     * @constructor
     *
     * @param {Object} [options] Object with the following properties:
     * @param {Object|ArrayBuffer|Uint8Array} [options.gltf] The object for the glTF JSON or an arraybuffer of Binary glTF defined by the KHR_binary_glTF extension.
     * @param {String} [options.basePath=''] The base path that paths in the glTF JSON are relative to.
     * @param {Boolean} [options.show=true] Determines if the model primitive will be shown.
     * @param {Matrix4} [options.modelMatrix=Matrix4.IDENTITY] The 4x4 transformation matrix that transforms the model from model to world coordinates.
     * @param {Number} [options.scale=1.0] A uniform scale applied to this model.
     * @param {Number} [options.minimumPixelSize=0.0] The approximate minimum pixel size of the model regardless of zoom.
     * @param {Number} [options.maximumScale] The maximum scale size of a model. An upper limit for minimumPixelSize.
     * @param {Object} [options.id] A user-defined object to return when the model is picked with {@link Scene#pick}.
     * @param {Boolean} [options.allowPicking=true] When <code>true</code>, each glTF mesh and primitive is pickable with {@link Scene#pick}.
     * @param {Boolean} [options.incrementallyLoadTextures=true] Determine if textures may continue to stream in after the model is loaded.
     * @param {Boolean} [options.asynchronous=true] Determines if model WebGL resource creation will be spread out over several frames or block until completion once all glTF files are loaded.
     * @param {ShadowMode} [options.shadows=ShadowMode.ENABLED] Determines whether the model casts or receives shadows from each light source.
     * @param {Boolean} [options.debugShowBoundingVolume=false] For debugging only. Draws the bounding sphere for each draw command in the model.
     * @param {Boolean} [options.debugWireframe=false] For debugging only. Draws the model in wireframe.
     * @param {HeightReference} [options.heightReference] Determines how the model is drawn relative to terrain.
     * @param {Scene} [options.scene] Must be passed in for models that use the height reference property.
     *
     * @exception {DeveloperError} bgltf is not a valid Binary glTF file.
     * @exception {DeveloperError} Only glTF Binary version 1 is supported.
     *
     * @see Model.fromGltf
     *
     * @demo {@link http://cesiumjs.org/Cesium/Apps/Sandcastle/index.html?src=3D%20Models.html|Cesium Sandcastle Models Demo}
     */
    function Model(options) {
        options = defaultValue(options, defaultValue.EMPTY_OBJECT);

        var cacheKey = options.cacheKey;
        this._cacheKey = cacheKey;
        this._cachedGltf = undefined;
        this._releaseGltfJson = defaultValue(options.releaseGltfJson, false);
        this._animationIds = undefined;

        var cachedGltf;
        if (defined(cacheKey) && defined(gltfCache[cacheKey]) && gltfCache[cacheKey].ready) {
            // glTF JSON is in cache and ready
            cachedGltf = gltfCache[cacheKey];
            ++cachedGltf.count;
        } else {
            // glTF was explicitly provided, e.g., when a user uses the Model constructor directly
            var gltf = options.gltf;

            if (defined(gltf)) {
                if (gltf instanceof ArrayBuffer) {
                    gltf = new Uint8Array(gltf);
                }

                if (gltf instanceof Uint8Array) {
                    // Binary glTF
                    var result = parseBinaryGltfHeader(gltf);

                    // KHR_binary_glTF is from the beginning of the binary section
                    if (result.binaryOffset !== 0) {
                        gltf = gltf.subarray(result.binaryOffset);
                    }

                    cachedGltf = new CachedGltf({
                        gltf : result.glTF,
                        bgltf : gltf,
                        ready : true
                    });
                } else {
                    // Normal glTF (JSON)
                    cachedGltf = new CachedGltf({
                        gltf : options.gltf,
                        ready : true
                    });
                }

                cachedGltf.count = 1;

                if (defined(cacheKey)) {
                    gltfCache[cacheKey] = cachedGltf;
                }
            }
        }
        setCachedGltf(this, cachedGltf);

        this._basePath = defaultValue(options.basePath, '');

        var docUri = new Uri(document.location.href);
        var modelUri = new Uri(this._basePath);
        this._baseUri = modelUri.resolve(docUri);

        /**
         * Determines if the model primitive will be shown.
         *
         * @type {Boolean}
         *
         * @default true
         */
        this.show = defaultValue(options.show, true);

        /**
         * The 4x4 transformation matrix that transforms the model from model to world coordinates.
         * When this is the identity matrix, the model is drawn in world coordinates, i.e., Earth's WGS84 coordinates.
         * Local reference frames can be used by providing a different transformation matrix, like that returned
         * by {@link Transforms.eastNorthUpToFixedFrame}.
         *
         * @type {Matrix4}
         *
         * @default {@link Matrix4.IDENTITY}
         *
         * @example
         * var origin = Cesium.Cartesian3.fromDegrees(-95.0, 40.0, 200000.0);
         * m.modelMatrix = Cesium.Transforms.eastNorthUpToFixedFrame(origin);
         */
        this.modelMatrix = Matrix4.clone(defaultValue(options.modelMatrix, Matrix4.IDENTITY));
        this._modelMatrix = Matrix4.clone(this.modelMatrix);
        this._clampedModelMatrix = undefined;

        /**
         * A uniform scale applied to this model before the {@link Model#modelMatrix}.
         * Values greater than <code>1.0</code> increase the size of the model; values
         * less than <code>1.0</code> decrease.
         *
         * @type {Number}
         *
         * @default 1.0
         */
        this.scale = defaultValue(options.scale, 1.0);
        this._scale = this.scale;

        /**
         * The approximate minimum pixel size of the model regardless of zoom.
         * This can be used to ensure that a model is visible even when the viewer
         * zooms out.  When <code>0.0</code>, no minimum size is enforced.
         *
         * @type {Number}
         *
         * @default 0.0
         */
        this.minimumPixelSize = defaultValue(options.minimumPixelSize, 0.0);
        this._minimumPixelSize = this.minimumPixelSize;

        /**
         * The maximum scale size for a model. This can be used to give
         * an upper limit to the {@link Model#minimumPixelSize}, ensuring that the model
         * is never an unreasonable scale.
         *
         * @type {Number}
         */
        this.maximumScale = options.maximumScale;
        this._maximumScale = this.maximumScale;

        /**
         * User-defined object returned when the model is picked.
         *
         * @type Object
         *
         * @default undefined
         *
         * @see Scene#pick
         */
        this.id = options.id;
        this._id = options.id;

        /**
         * Returns the height reference of the model
         *
         * @memberof Model.prototype
         *
         * @type {HeightReference}
         *
         * @default HeightReference.NONE
         */
        this.heightReference = defaultValue(options.heightReference, HeightReference.NONE);
        this._heightReference = this.heightReference;
        this._heightChanged = false;
        this._removeUpdateHeightCallback = undefined;
        var scene = options.scene;
        this._scene = scene;
        if (defined(scene)) {
            scene.terrainProviderChanged.addEventListener(function() {
                this._heightChanged = true;
            }, this);
        }

        /**
         * Used for picking primitives that wrap a model.
         *
         * @private
         */
        this.pickPrimitive = options.pickPrimitive;

        this._allowPicking = defaultValue(options.allowPicking, true);

        this._ready = false;
        this._readyPromise = when.defer();

        /**
         * The currently playing glTF animations.
         *
         * @type {ModelAnimationCollection}
         */
        this.activeAnimations = new ModelAnimationCollection(this);

        this._defaultTexture = undefined;
        this._incrementallyLoadTextures = defaultValue(options.incrementallyLoadTextures, true);
        this._asynchronous = defaultValue(options.asynchronous, true);

        /**
         * Determines whether the model casts or receives shadows from each light source.
         *
         * @type {ShadowMode}
         *
         * @default ShadowMode.ENABLED
         */
        this.shadows = defaultValue(options.shadows, ShadowMode.ENABLED);
        this._shadows = this.shadows;

        /**
         * This property is for debugging only; it is not for production use nor is it optimized.
         * <p>
         * Draws the bounding sphere for each draw command in the model.  A glTF primitive corresponds
         * to one draw command.  A glTF mesh has an array of primitives, often of length one.
         * </p>
         *
         * @type {Boolean}
         *
         * @default false
         */
        this.debugShowBoundingVolume = defaultValue(options.debugShowBoundingVolume, false);
        this._debugShowBoundingVolume = false;

        /**
         * This property is for debugging only; it is not for production use nor is it optimized.
         * <p>
         * Draws the model in wireframe.
         * </p>
         *
         * @type {Boolean}
         *
         * @default false
         */
        this.debugWireframe = defaultValue(options.debugWireframe, false);
        this._debugWireframe = false;

        this._distanceDisplayCondition = options.distanceDisplayCondition;

        // Undocumented options
        this._precreatedAttributes = options.precreatedAttributes;
        this._vertexShaderLoaded = options.vertexShaderLoaded;
        this._fragmentShaderLoaded = options.fragmentShaderLoaded;
        this._uniformMapLoaded = options.uniformMapLoaded;
        this._pickVertexShaderLoaded = options.pickVertexShaderLoaded;
        this._pickFragmentShaderLoaded = options.pickFragmentShaderLoaded;
        this._pickUniformMapLoaded = options.pickUniformMapLoaded;
        this._ignoreCommands = defaultValue(options.ignoreCommands, false);

        /**
         * @private
         * @readonly
         */
        this.cull = defaultValue(options.cull, true);

        this._computedModelMatrix = new Matrix4(); // Derived from modelMatrix and scale
        this._initialRadius = undefined;           // Radius without model's scale property, model-matrix scale, animations, or skins
        this._boundingSphere = undefined;
        this._scaledBoundingSphere = new BoundingSphere();
        this._state = ModelState.NEEDS_LOAD;
        this._loadResources = undefined;

        this._mode = undefined;

        this._perNodeShowDirty = false;            // true when the Cesium API was used to change a node's show property
        this._cesiumAnimationsDirty = false;       // true when the Cesium API, not a glTF animation, changed a node transform
        this._dirty = false;                       // true when the model was transformed this frame
        this._maxDirtyNumber = 0;                  // Used in place of a dirty boolean flag to avoid an extra graph traversal

        this._runtime = {
            animations : undefined,
            rootNodes : undefined,
            nodes : undefined,            // Indexed with the node property's name, i.e., glTF id
            nodesByName : undefined,      // Indexed with name property in the node
            skinnedNodes : undefined,
            meshesByName : undefined,     // Indexed with the name property in the mesh
            materialsByName : undefined,  // Indexed with the name property in the material
            materialsById : undefined     // Indexed with the material's property name
        };

        this._uniformMaps = {};           // Not cached since it can be targeted by glTF animation
        this._extensionsUsed = undefined; // Cached used extensions in a hash-map so we don't have to search the gltf array
        this._quantizedUniforms = {};     // Quantized uniforms for each program for WEB3D_quantized_attributes
        this._programPrimitives = {};
        this._rendererResources = {       // Cached between models with the same url/cache-key
            buffers : {},
            vertexArrays : {},
            programs : {},
            pickPrograms : {},
            textures : {},

            samplers : {},
            renderStates : {}
        };
        this._cachedRendererResources = undefined;
        this._loadRendererResourcesFromCache = false;

        this._nodeCommands = [];
        this._pickIds = [];

        // CESIUM_RTC extension
        this._rtcCenter = undefined;    // in world coordinates
        this._rtcCenterEye = undefined; // in eye coordinates
    }

    defineProperties(Model.prototype, {
        /**
         * The object for the glTF JSON, including properties with default values omitted
         * from the JSON provided to this model.
         *
         * @memberof Model.prototype
         *
         * @type {Object}
         * @readonly
         *
         * @default undefined
         */
        gltf : {
            get : function() {
                return defined(this._cachedGltf) ? this._cachedGltf.gltf : undefined;
            }
        },

        /**
         * When <code>true</code>, the glTF JSON is not stored with the model once the model is
         * loaded (when {@link Model#ready} is <code>true</code>).  This saves memory when
         * geometry, textures, and animations are embedded in the .gltf file, which is the
         * default for the {@link http://cesiumjs.org/convertmodel.html|Cesium model converter}.
         * This is especially useful for cases like 3D buildings, where each .gltf model is unique
         * and caching the glTF JSON is not effective.
         *
         * @memberof Model.prototype
         *
         * @type {Boolean}
         * @readonly
         *
         * @default false
         *
         * @private
         */
        releaseGltfJson : {
            get : function() {
                return this._releaseGltfJson;
            }
        },

        /**
         * The key identifying this model in the model cache for glTF JSON, renderer resources, and animations.
         * Caching saves memory and improves loading speed when several models with the same url are created.
         * <p>
         * This key is automatically generated when the model is created with {@link Model.fromGltf}.  If the model
         * is created directly from glTF JSON using the {@link Model} constructor, this key can be manually
         * provided; otherwise, the model will not be changed.
         * </p>
         *
         * @memberof Model.prototype
         *
         * @type {String}
         * @readonly
         *
         * @private
         */
        cacheKey : {
            get : function() {
                return this._cacheKey;
            }
        },

        /**
         * The base path that paths in the glTF JSON are relative to.  The base
         * path is the same path as the path containing the .gltf file
         * minus the .gltf file, when binary, image, and shader files are
         * in the same directory as the .gltf.  When this is <code>''</code>,
         * the app's base path is used.
         *
         * @memberof Model.prototype
         *
         * @type {String}
         * @readonly
         *
         * @default ''
         */
        basePath : {
            get : function() {
                return this._basePath;
            }
        },

        /**
         * The model's bounding sphere in its local coordinate system.  This does not take into
         * account glTF animations and skins nor does it take into account {@link Model#minimumPixelSize}.
         *
         * @memberof Model.prototype
         *
         * @type {BoundingSphere}
         * @readonly
         *
         * @default undefined
         *
         * @exception {DeveloperError} The model is not loaded.  Use Model.readyPromise or wait for Model.ready to be true.
         *
         * @example
         * // Center in WGS84 coordinates
         * var center = Cesium.Matrix4.multiplyByPoint(model.modelMatrix, model.boundingSphere.center, new Cesium.Cartesian3());
         */
        boundingSphere : {
            get : function() {
                //>>includeStart('debug', pragmas.debug);
                if (this._state !== ModelState.LOADED) {
                    throw new DeveloperError('The model is not loaded.  Use Model.readyPromise or wait for Model.ready to be true.');
                }
                //>>includeEnd('debug');

                var modelMatrix = this.modelMatrix;
                if ((this.heightReference !== HeightReference.NONE) && this._clampedModelMatrix) {
                    modelMatrix = this._clampedModelMatrix;
                }

                var nonUniformScale = Matrix4.getScale(modelMatrix, boundingSphereCartesian3Scratch);
                var scale = defined(this.maximumScale) ? Math.min(this.maximumScale, this.scale) : this.scale;
                Cartesian3.multiplyByScalar(nonUniformScale, scale, nonUniformScale);

                var scaledBoundingSphere = this._scaledBoundingSphere;
                scaledBoundingSphere.center = Cartesian3.multiplyComponents(this._boundingSphere.center, nonUniformScale, scaledBoundingSphere.center);
                scaledBoundingSphere.radius = Cartesian3.maximumComponent(nonUniformScale) * this._initialRadius;

                if (defined(this._rtcCenter)) {
                    Cartesian3.add(this._rtcCenter, scaledBoundingSphere.center, scaledBoundingSphere.center);
                }

                return scaledBoundingSphere;
            }
        },

        /**
         * When <code>true</code>, this model is ready to render, i.e., the external binary, image,
         * and shader files were downloaded and the WebGL resources were created.  This is set to
         * <code>true</code> right before {@link Model#readyPromise} is resolved.
         *
         * @memberof Model.prototype
         *
         * @type {Boolean}
         * @readonly
         *
         * @default false
         */
        ready : {
            get : function() {
                return this._ready;
            }
        },

        /**
         * Gets the promise that will be resolved when this model is ready to render, i.e., when the external binary, image,
         * and shader files were downloaded and the WebGL resources were created.
         * <p>
         * This promise is resolved at the end of the frame before the first frame the model is rendered in.
         * </p>
         *
         * @memberof Model.prototype
         * @type {Promise.<Model>}
         * @readonly
         *
         * @example
         * // Play all animations at half-speed when the model is ready to render
         * Cesium.when(model.readyPromise).then(function(model) {
         *   model.activeAnimations.addAll({
         *     speedup : 0.5
         *   });
         * }).otherwise(function(error){
         *   window.alert(error);
         * });
         *
         * @see Model#ready
         */
        readyPromise : {
            get : function() {
                return this._readyPromise.promise;
            }
        },

        /**
         * Determines if model WebGL resource creation will be spread out over several frames or
         * block until completion once all glTF files are loaded.
         *
         * @memberof Model.prototype
         *
         * @type {Boolean}
         * @readonly
         *
         * @default true
         */
        asynchronous : {
            get : function() {
                return this._asynchronous;
            }
        },

        /**
         * When <code>true</code>, each glTF mesh and primitive is pickable with {@link Scene#pick}.  When <code>false</code>, GPU memory is saved.
         *
         * @memberof Model.prototype
         *
         * @type {Boolean}
         * @readonly
         *
         * @default true
         */
        allowPicking : {
            get : function() {
                return this._allowPicking;
            }
        },

        /**
         * Determine if textures may continue to stream in after the model is loaded.
         *
         * @memberof Model.prototype
         *
         * @type {Boolean}
         * @readonly
         *
         * @default true
         */
        incrementallyLoadTextures : {
            get : function() {
                return this._incrementallyLoadTextures;
            }
        },

        /**
         * Return the number of pending texture loads.
         *
         * @memberof Model.prototype
         *
         * @type {Number}
         * @readonly
         */
        pendingTextureLoads : {
            get : function() {
                return defined(this._loadResources) ? this._loadResources.pendingTextureLoads : 0;
            }
        },

        /**
         * Returns true if the model was transformed this frame
         *
         * @memberof Model.prototype
         *
         * @type {Boolean}
         * @readonly
         *
         * @private
         */
        dirty : {
            get : function() {
                return this._dirty;
            }
<<<<<<< HEAD
        },

        /**
         * Determines whether the model casts shadows from each light source.
         *
         * @memberof Model.prototype
         *
         * @type {Boolean}
         *
         * @deprecated
         */
        castShadows : {
            get : function() {
                deprecationWarning('Model.castShadows', 'Model.castShadows was deprecated in Cesium 1.25. It will be removed in 1.26. Use Model.shadows instead.');
                return ShadowMode.castShadows(this.shadows);
            },
            set : function(value) {
                deprecationWarning('Model.castShadows', 'Model.castShadows was deprecated in Cesium 1.25. It will be removed in 1.26. Use Model.shadows instead.');
                var castShadows = value;
                var receiveShadows = ShadowMode.receiveShadows(this.shadows);
                this.shadows = ShadowMode.fromCastReceive(castShadows, receiveShadows);
            }
        },

        /**
         * Determines whether the model receives shadows from shadow casters in the scene.
         *
         * @memberof Model.prototype
         *
         * @type {Boolean}
         *
         * @deprecated
         */
        receiveShadows : {
            get : function() {
                deprecationWarning('Model.receiveShadows', 'Model.receiveShadows was deprecated in Cesium 1.25. It will be removed in 1.26. Use Model.shadows instead.');
                return ShadowMode.receiveShadows(this.shadows);
            },
            set : function(value) {
                deprecationWarning('Model.receiveShadows', 'Model.receiveShadows was deprecated in Cesium 1.25. It will be removed in 1.26. Use Model.shadows instead.');
                var castShadows = ShadowMode.castShadows(this.shadows);
                var receiveShadows = value;
                this.shadows = ShadowMode.fromCastReceive(castShadows, receiveShadows);
            }
        },

        distanceDisplayCondition : {
            get : function() {
                return this._distanceDisplayCondition;
            },
            set : function(value) {
                //>>includeStart('debug', pragmas.debug);
                if (defined(value) && value.far <= value.near) {
                    throw new DeveloperError('far must be greater than near');
                }
                //>>includeEnd('debug');
                if (!DistanceDisplayCondition.equals(value, this._distanceDisplayCondition)) {
                    this._distanceDisplayCondition = DistanceDisplayCondition.clone(value, this._distanceDisplayCondition);
                }
            }
=======
>>>>>>> aad9a76f
        }
    });

    var sizeOfUint32 = Uint32Array.BYTES_PER_ELEMENT;

    /**
     * This function differs from the normal subarray function
     * because it takes offset and length, rather than begin and end.
     */
    function getSubarray(array, offset, length) {
        return array.subarray(offset, offset + length);
    }

    function containsGltfMagic(uint8Array) {
        var magic = getMagic(uint8Array);
        return magic === 'glTF';
    }

    function parseBinaryGltfHeader(uint8Array) {
        if (!containsGltfMagic(uint8Array)) {
            throw new DeveloperError('bgltf is not a valid Binary glTF file.');
        }

        var view = new DataView(uint8Array.buffer, uint8Array.byteOffset, uint8Array.byteLength);
        var byteOffset = 0;

        byteOffset += sizeOfUint32; // Skip magic number

        //>>includeStart('debug', pragmas.debug);
        var version = view.getUint32(byteOffset, true);
        if (version !== 1) {
            throw new DeveloperError('Only Binary glTF version 1 is supported.  Version ' + version + ' is not.');
        }
        //>>includeEnd('debug');
        byteOffset += sizeOfUint32;

        byteOffset += sizeOfUint32; // Skip length

        var sceneLength = view.getUint32(byteOffset, true);
        byteOffset += sizeOfUint32 + sizeOfUint32; // Skip sceneFormat

        var sceneOffset = byteOffset;
        var binOffset = sceneOffset + sceneLength;

        var json = getStringFromTypedArray(uint8Array, sceneOffset, sceneLength);
        return {
            glTF: JSON.parse(json),
            binaryOffset: binOffset
        };
    }

    /**
     * <p>
     * Creates a model from a glTF asset.  When the model is ready to render, i.e., when the external binary, image,
     * and shader files are downloaded and the WebGL resources are created, the {@link Model#readyPromise} is resolved.
     * </p>
     * <p>
     * The model can be a traditional glTF asset with a .gltf extension or a Binary glTF using the
     * KHR_binary_glTF extension with a .glb extension.
     * </p>
     * <p>
     * For high-precision rendering, Cesium supports the CESIUM_RTC extension, which introduces the
     * CESIUM_RTC_MODELVIEW parameter semantic that says the node is in WGS84 coordinates translated
     * relative to a local origin.
     * </p>
     *
     * @param {Object} options Object with the following properties:
     * @param {String} options.url The url to the .gltf file.
     * @param {Object} [options.headers] HTTP headers to send with the request.
     * @param {Boolean} [options.show=true] Determines if the model primitive will be shown.
     * @param {Matrix4} [options.modelMatrix=Matrix4.IDENTITY] The 4x4 transformation matrix that transforms the model from model to world coordinates.
     * @param {Number} [options.scale=1.0] A uniform scale applied to this model.
     * @param {Number} [options.minimumPixelSize=0.0] The approximate minimum pixel size of the model regardless of zoom.
     * @param {Number} [options.maximumScale] The maximum scale for the model.
     * @param {Object} [options.id] A user-defined object to return when the model is picked with {@link Scene#pick}.
     * @param {Boolean} [options.allowPicking=true] When <code>true</code>, each glTF mesh and primitive is pickable with {@link Scene#pick}.
     * @param {Boolean} [options.incrementallyLoadTextures=true] Determine if textures may continue to stream in after the model is loaded.
     * @param {Boolean} [options.asynchronous=true] Determines if model WebGL resource creation will be spread out over several frames or block until completion once all glTF files are loaded.
     * @param {ShadowMode} [options.shadows=ShadowMode.ENABLED] Determines whether the model casts or receives shadows from each light source.
     * @param {Boolean} [options.debugShowBoundingVolume=false] For debugging only. Draws the bounding sphere for each {@link DrawCommand} in the model.
     * @param {Boolean} [options.debugWireframe=false] For debugging only. Draws the model in wireframe.
     *
     * @returns {Model} The newly created model.
     *
     * @exception {DeveloperError} bgltf is not a valid Binary glTF file.
     * @exception {DeveloperError} Only glTF Binary version 1 is supported.
     *
     * @example
     * // Example 1. Create a model from a glTF asset
     * var model = scene.primitives.add(Cesium.Model.fromGltf({
     *   url : './duck/duck.gltf'
     * }));
     *
     * @example
     * // Example 2. Create model and provide all properties and events
     * var origin = Cesium.Cartesian3.fromDegrees(-95.0, 40.0, 200000.0);
     * var modelMatrix = Cesium.Transforms.eastNorthUpToFixedFrame(origin);
     *
     * var model = scene.primitives.add(Cesium.Model.fromGltf({
     *   url : './duck/duck.gltf',
     *   show : true,                     // default
     *   modelMatrix : modelMatrix,
     *   scale : 2.0,                     // double size
     *   minimumPixelSize : 128,          // never smaller than 128 pixels
     *   maximumScale: 20000,             // never larger than 20000 * model size (overrides minimumPixelSize)
     *   allowPicking : false,            // not pickable
     *   debugShowBoundingVolume : false, // default
     *   debugWireframe : false
     * }));
     *
     * model.readyPromise.then(function(model) {
     *   // Play all animations when the model is ready to render
     *   model.activeAnimations.addAll();
     * });
     */
    Model.fromGltf = function(options) {
        //>>includeStart('debug', pragmas.debug);
        if (!defined(options) || !defined(options.url)) {
            throw new DeveloperError('options.url is required');
        }
        //>>includeEnd('debug');

        var url = options.url;
        // If no cache key is provided, use the absolute URL, since two URLs with
        // different relative paths could point to the same model.
        var cacheKey = defaultValue(options.cacheKey, getAbsoluteUri(url));

        options = clone(options);
        options.basePath = getBaseUri(url);
        options.cacheKey = cacheKey;
        var model = new Model(options);

        options.headers = defined(options.headers) ? clone(options.headers) : {};
        if (!defined(options.headers.Accept)) {
            options.headers.Accept = defaultModelAccept;
        }

        var cachedGltf = gltfCache[cacheKey];
        if (!defined(cachedGltf)) {
            cachedGltf = new CachedGltf({
                ready : false
            });
            cachedGltf.count = 1;
            cachedGltf.modelsToLoad.push(model);
            setCachedGltf(model, cachedGltf);
            gltfCache[cacheKey] = cachedGltf;

            loadArrayBuffer(url, options.headers).then(function(arrayBuffer) {
                var array = new Uint8Array(arrayBuffer);
                if (containsGltfMagic(array)) {
                    // Load binary glTF
                    var result = parseBinaryGltfHeader(array);
                    // KHR_binary_glTF is from the beginning of the binary section
                    if (result.binaryOffset !== 0) {
                        array = array.subarray(result.binaryOffset);
                    }
                    cachedGltf.makeReady(result.glTF, array);
                } else {
                    // Load text (JSON) glTF
                    var json = getStringFromTypedArray(array);
                    cachedGltf.makeReady(JSON.parse(json));
                }
            }).otherwise(getFailedLoadFunction(model, 'model', url));
        } else if (!cachedGltf.ready) {
            // Cache hit but the loadArrayBuffer() or loadText() request is still pending
            ++cachedGltf.count;
            cachedGltf.modelsToLoad.push(model);
        }
        // else if the cached glTF is defined and ready, the
        // model constructor will pick it up using the cache key.

        return model;
    };

    /**
     * For the unit tests to verify model caching.
     *
     * @private
     */
    Model._gltfCache = gltfCache;

    function getRuntime(model, runtimeName, name) {
        //>>includeStart('debug', pragmas.debug);
        if (model._state !== ModelState.LOADED) {
            throw new DeveloperError('The model is not loaded.  Use Model.readyPromise or wait for Model.ready to be true.');
        }

        if (!defined(name)) {
            throw new DeveloperError('name is required.');
        }
        //>>includeEnd('debug');

        return (model._runtime[runtimeName])[name];
    }

    /**
     * Returns the glTF node with the given <code>name</code> property.  This is used to
     * modify a node's transform for animation outside of glTF animations.
     *
     * @param {String} name The glTF name of the node.
     * @returns {ModelNode} The node or <code>undefined</code> if no node with <code>name</code> exists.
     *
     * @exception {DeveloperError} The model is not loaded.  Use Model.readyPromise or wait for Model.ready to be true.
     *
     * @example
     * // Apply non-uniform scale to node LOD3sp
     * var node = model.getNode('LOD3sp');
     * node.matrix = Cesium.Matrix4.fromScale(new Cesium.Cartesian3(5.0, 1.0, 1.0), node.matrix);
     */
    Model.prototype.getNode = function(name) {
        var node = getRuntime(this, 'nodesByName', name);
        return defined(node) ? node.publicNode : undefined;
    };

    /**
     * Returns the glTF mesh with the given <code>name</code> property.
     *
     * @param {String} name The glTF name of the mesh.
     *
     * @returns {ModelMesh} The mesh or <code>undefined</code> if no mesh with <code>name</code> exists.
     *
     * @exception {DeveloperError} The model is not loaded.  Use Model.readyPromise or wait for Model.ready to be true.
     */
    Model.prototype.getMesh = function(name) {
        return getRuntime(this, 'meshesByName', name);
    };

    /**
     * Returns the glTF material with the given <code>name</code> property.
     *
     * @param {String} name The glTF name of the material.
     * @returns {ModelMaterial} The material or <code>undefined</code> if no material with <code>name</code> exists.
     *
     * @exception {DeveloperError} The model is not loaded.  Use Model.readyPromise or wait for Model.ready to be true.
     */
    Model.prototype.getMaterial = function(name) {
        return getRuntime(this, 'materialsByName', name);
    };

    var aMinScratch = new Cartesian3();
    var aMaxScratch = new Cartesian3();

    function getAccessorMinMax(gltf, accessorId) {
        var accessor = gltf.accessors[accessorId];
        var extensions = accessor.extensions;
        var accessorMin = accessor.min;
        var accessorMax = accessor.max;
        // If this accessor is quantized, we should use the decoded min and max
        if (defined(extensions)) {
            var quantizedAttributes = extensions.WEB3D_quantized_attributes;
            if (defined(quantizedAttributes)) {
                accessorMin = quantizedAttributes.decodedMin;
                accessorMax = quantizedAttributes.decodedMax;
            }
        }
        return {
            min : accessorMin,
            max : accessorMax
        };
    }

    function computeBoundingSphere(gltf) {
        var gltfNodes = gltf.nodes;
        var gltfMeshes = gltf.meshes;
        var rootNodes = gltf.scenes[gltf.scene].nodes;
        var rootNodesLength = rootNodes.length;

        var nodeStack = [];

        var min = new Cartesian3(Number.MAX_VALUE, Number.MAX_VALUE, Number.MAX_VALUE);
        var max = new Cartesian3(-Number.MAX_VALUE, -Number.MAX_VALUE, -Number.MAX_VALUE);

        for (var i = 0; i < rootNodesLength; ++i) {
            var n = gltfNodes[rootNodes[i]];
            n._transformToRoot = getTransform(n);
            nodeStack.push(n);

            while (nodeStack.length > 0) {
                n = nodeStack.pop();
                var transformToRoot = n._transformToRoot;

                var meshes = n.meshes;
                if (defined(meshes)) {
                    var meshesLength = meshes.length;
                    for (var j = 0; j < meshesLength; ++j) {
                        var primitives = gltfMeshes[meshes[j]].primitives;
                        var primitivesLength = primitives.length;
                        for (var m = 0; m < primitivesLength; ++m) {
                            var positionAccessor = primitives[m].attributes.POSITION;
                            if (defined(positionAccessor)) {
                                var minMax = getAccessorMinMax(gltf, positionAccessor);
                                var aMin = Cartesian3.fromArray(minMax.min, 0, aMinScratch);
                                var aMax = Cartesian3.fromArray(minMax.max, 0, aMaxScratch);
                                if (defined(min) && defined(max)) {
                                    Matrix4.multiplyByPoint(transformToRoot, aMin, aMin);
                                    Matrix4.multiplyByPoint(transformToRoot, aMax, aMax);
                                    Cartesian3.minimumByComponent(min, aMin, min);
                                    Cartesian3.maximumByComponent(max, aMax, max);
                                }
                            }
                        }
                    }
                }

                var children = n.children;
                var childrenLength = children.length;
                for (var k = 0; k < childrenLength; ++k) {
                    var child = gltfNodes[children[k]];
                    child._transformToRoot = getTransform(child);
                    Matrix4.multiplyTransformation(transformToRoot, child._transformToRoot, child._transformToRoot);
                    nodeStack.push(child);
                }
                delete n._transformToRoot;
            }
        }

        var boundingSphere = BoundingSphere.fromCornerPoints(min, max);
        return BoundingSphere.transformWithoutScale(boundingSphere, yUpToZUp, boundingSphere);
    }

    ///////////////////////////////////////////////////////////////////////////

    function getFailedLoadFunction(model, type, path) {
        return function() {
            model._state = ModelState.FAILED;
            model._readyPromise.reject(new RuntimeError('Failed to load ' + type + ': ' + path));
        };
    }

    function bufferLoad(model, id) {
        return function(arrayBuffer) {
            var loadResources = model._loadResources;
            loadResources.buffers[id] = new Uint8Array(arrayBuffer);
            --loadResources.pendingBufferLoads;
        };
    }

    function parseBuffers(model) {
        var buffers = model.gltf.buffers;
        for (var id in buffers) {
            if (buffers.hasOwnProperty(id)) {
                var buffer = buffers[id];

                // The extension 'KHR_binary_glTF' uses a special buffer entitled just 'binary_glTF'.
                // The 'KHR_binary_glTF' check is for backwards compatibility for the Cesium model converter
                // circa Cesium 1.15-1.20 when the converter incorrectly used the buffer name 'KHR_binary_glTF'.
                if ((id === 'binary_glTF') || (id === 'KHR_binary_glTF')) {
                    // Buffer is the binary glTF file itself that is already loaded
                    var loadResources = model._loadResources;
                    loadResources.buffers[id] = model._cachedGltf.bgltf;
                }
                else if (buffer.type === 'arraybuffer') {
                    ++model._loadResources.pendingBufferLoads;
                    var uri = new Uri(buffer.uri);
                    var bufferPath = uri.resolve(model._baseUri).toString();
                    loadArrayBuffer(bufferPath).then(bufferLoad(model, id)).otherwise(getFailedLoadFunction(model, 'buffer', bufferPath));
                }
            }
        }
    }

    function parseBufferViews(model) {
        var bufferViews = model.gltf.bufferViews;
        for (var id in bufferViews) {
            if (bufferViews.hasOwnProperty(id)) {
                if (bufferViews[id].target === WebGLConstants.ARRAY_BUFFER) {
                    model._loadResources.buffersToCreate.enqueue(id);
                }
            }
        }
    }

    function shaderLoad(model, id) {
        return function(source) {
            var loadResources = model._loadResources;
            loadResources.shaders[id] = {
                source : source,
                bufferView : undefined
            };
            --loadResources.pendingShaderLoads;
        };
    }

    function parseShaders(model) {
        var shaders = model.gltf.shaders;
        for (var id in shaders) {
            if (shaders.hasOwnProperty(id)) {
                var shader = shaders[id];

                // Shader references either uri (external or base64-encoded) or bufferView
                if (defined(shader.extras) && defined(shader.extras.source)) {
                    model._loadResources.shaders[id] = {
                        source : shader.extras.source,
                        bufferView : undefined
                    };
                }
                else if (defined(shader.extensions) && defined(shader.extensions.KHR_binary_glTF)) {
                    var binary = shader.extensions.KHR_binary_glTF;
                    model._loadResources.shaders[id] = {
                        source : undefined,
                        bufferView : binary.bufferView
                    };
                } else {
                    ++model._loadResources.pendingShaderLoads;
                    var uri = new Uri(shader.uri);
                    var shaderPath = uri.resolve(model._baseUri).toString();
                    loadText(shaderPath).then(shaderLoad(model, id)).otherwise(getFailedLoadFunction(model, 'shader', shaderPath));
                }
            }
        }
    }

    function parsePrograms(model) {
        var programs = model.gltf.programs;
        for (var id in programs) {
            if (programs.hasOwnProperty(id)) {
                model._loadResources.programsToCreate.enqueue(id);
            }
        }
    }

    function imageLoad(model, id) {
        return function(image) {
            var loadResources = model._loadResources;
            --loadResources.pendingTextureLoads;
            loadResources.texturesToCreate.enqueue({
                id : id,
                image : image,
                bufferView : undefined
            });
        };
    }

    function parseTextures(model) {
        var images = model.gltf.images;
        var textures = model.gltf.textures;
        for (var id in textures) {
            if (textures.hasOwnProperty(id)) {
                var gltfImage = images[textures[id].source];

                // Image references either uri (external or base64-encoded) or bufferView
                if (defined(gltfImage.extensions) && defined(gltfImage.extensions.KHR_binary_glTF)) {
                    var binary = gltfImage.extensions.KHR_binary_glTF;
                    model._loadResources.texturesToCreateFromBufferView.enqueue({
                        id : id,
                        image : undefined,
                        bufferView : binary.bufferView,
                        mimeType : binary.mimeType
                    });
                } else {
                    ++model._loadResources.pendingTextureLoads;
                    var uri = new Uri(gltfImage.uri);
                    var imagePath = uri.resolve(model._baseUri).toString();
                    loadImage(imagePath).then(imageLoad(model, id)).otherwise(getFailedLoadFunction(model, 'image', imagePath));
                }
            }
        }
    }

    var nodeTranslationScratch = new Cartesian3();
    var nodeQuaternionScratch = new Quaternion();
    var nodeScaleScratch = new Cartesian3();

    function getTransform(node) {
        if (defined(node.matrix)) {
            return Matrix4.fromArray(node.matrix);
        }

        return Matrix4.fromTranslationQuaternionRotationScale(
            Cartesian3.fromArray(node.translation, 0, nodeTranslationScratch),
            Quaternion.unpack(node.rotation, 0, nodeQuaternionScratch),
            Cartesian3.fromArray(node.scale, 0 , nodeScaleScratch));
    }

    function parseNodes(model) {
        var runtimeNodes = {};
        var runtimeNodesByName = {};
        var skinnedNodes = [];

        var skinnedNodesIds = model._loadResources.skinnedNodesIds;
        var nodes = model.gltf.nodes;

        for (var id in nodes) {
            if (nodes.hasOwnProperty(id)) {
                var node = nodes[id];

                var runtimeNode = {
                    // Animation targets
                    matrix : undefined,
                    translation : undefined,
                    rotation : undefined,
                    scale : undefined,

                    // Per-node show inherited from parent
                    computedShow : true,

                    // Computed transforms
                    transformToRoot : new Matrix4(),
                    computedMatrix : new Matrix4(),
                    dirtyNumber : 0,                    // The frame this node was made dirty by an animation; for graph traversal

                    // Rendering
                    commands : [],                      // empty for transform, light, and camera nodes

                    // Skinned node
                    inverseBindMatrices : undefined,    // undefined when node is not skinned
                    bindShapeMatrix : undefined,        // undefined when node is not skinned or identity
                    joints : [],                        // empty when node is not skinned
                    computedJointMatrices : [],         // empty when node is not skinned

                    // Joint node
                    jointName : node.jointName,         // undefined when node is not a joint

                    // Graph pointers
                    children : [],                      // empty for leaf nodes
                    parents : [],                       // empty for root nodes

                    // Publicly-accessible ModelNode instance to modify animation targets
                    publicNode : undefined
                };
                runtimeNode.publicNode = new ModelNode(model, node, runtimeNode, id, getTransform(node));

                runtimeNodes[id] = runtimeNode;
                runtimeNodesByName[node.name] = runtimeNode;

                if (defined(node.skin)) {
                    skinnedNodesIds.push(id);
                    skinnedNodes.push(runtimeNode);
                }
            }
        }

        model._runtime.nodes = runtimeNodes;
        model._runtime.nodesByName = runtimeNodesByName;
        model._runtime.skinnedNodes = skinnedNodes;
    }

    function parseMaterials(model) {
        var runtimeMaterialsByName = {};
        var runtimeMaterialsById = {};
        var materials = model.gltf.materials;
        var uniformMaps = model._uniformMaps;

        for (var id in materials) {
            if (materials.hasOwnProperty(id)) {
                // Allocated now so ModelMaterial can keep a reference to it.
                uniformMaps[id] = {
                    uniformMap : undefined,
                    values : undefined,
                    jointMatrixUniformName : undefined
                };

                var material = materials[id];
                var modelMaterial = new ModelMaterial(model, material, id);
                runtimeMaterialsByName[material.name] = modelMaterial;
                runtimeMaterialsById[id] = modelMaterial;
            }
        }

        model._runtime.materialsByName = runtimeMaterialsByName;
        model._runtime.materialsById = runtimeMaterialsById;
    }

    function parseMeshes(model) {
        var runtimeMeshesByName = {};
        var runtimeMaterialsById = model._runtime.materialsById;
        var meshes = model.gltf.meshes;
        var usesQuantizedAttributes = usesExtension(model, 'WEB3D_quantized_attributes');

        for (var id in meshes) {
            if (meshes.hasOwnProperty(id)) {
                var mesh = meshes[id];
                runtimeMeshesByName[mesh.name] = new ModelMesh(mesh, runtimeMaterialsById, id);
                if (usesQuantizedAttributes) {
                    // Cache primitives according to their program
                    var primitives = mesh.primitives;
                    var primitivesLength = primitives.length;
                    for (var i = 0; i < primitivesLength; i++) {
                        var primitive = primitives[i];
                        var programId = getProgramForPrimitive(model, primitive);
                        var programPrimitives = model._programPrimitives[programId];
                        if (!defined(programPrimitives)) {
                            programPrimitives = [];
                            model._programPrimitives[programId] = programPrimitives;
                        }
                        programPrimitives.push(primitive);
                    }
                }
            }
        }

        model._runtime.meshesByName = runtimeMeshesByName;
    }

    function parse(model) {
        if (!model._loadRendererResourcesFromCache) {
            parseBuffers(model);
            parseBufferViews(model);
            parseShaders(model);
            parsePrograms(model);
            parseTextures(model);
        }
        parseMaterials(model);
        parseMeshes(model);
        parseNodes(model);
    }

    function usesExtension(model, extension) {
        var cachedExtensionsUsed = model._extensionsUsed;
        if (!defined(cachedExtensionsUsed)) {
            var extensionsUsed = model.gltf.extensionsUsed;
            cachedExtensionsUsed = {};
            var extensionsLength = extensionsUsed.length;
            for (var i = 0; i < extensionsLength; i++) {
                cachedExtensionsUsed[extensionsUsed[i]] = true;
            }
        }
        return defined(cachedExtensionsUsed[extension]);
    }

    ///////////////////////////////////////////////////////////////////////////

    function createBuffers(model, context) {
        var loadResources = model._loadResources;

        if (loadResources.pendingBufferLoads !== 0) {
            return;
        }

        var bufferView;
        var bufferViews = model.gltf.bufferViews;
        var rendererBuffers = model._rendererResources.buffers;

        while (loadResources.buffersToCreate.length > 0) {
            var bufferViewId = loadResources.buffersToCreate.dequeue();
            bufferView = bufferViews[bufferViewId];

            // Only ARRAY_BUFFER here.  ELEMENT_ARRAY_BUFFER created below.
            var vertexBuffer = Buffer.createVertexBuffer({
                context : context,
                typedArray : loadResources.getBuffer(bufferView),
                usage : BufferUsage.STATIC_DRAW
            });
            vertexBuffer.vertexArrayDestroyable = false;
            rendererBuffers[bufferViewId] = vertexBuffer;
        }

        // The Cesium Renderer requires knowing the datatype for an index buffer
        // at creation type, which is not part of the glTF bufferview so loop
        // through glTF accessors to create the bufferview's index buffer.
        var accessors = model.gltf.accessors;
        for (var id in accessors) {
            if (accessors.hasOwnProperty(id)) {
                var accessor = accessors[id];
                bufferView = bufferViews[accessor.bufferView];

                if ((bufferView.target === WebGLConstants.ELEMENT_ARRAY_BUFFER) && !defined(rendererBuffers[accessor.bufferView])) {
                    var indexBuffer = Buffer.createIndexBuffer({
                        context : context,
                        typedArray : loadResources.getBuffer(bufferView),
                        usage : BufferUsage.STATIC_DRAW,
                        indexDatatype : accessor.componentType
                    });
                    indexBuffer.vertexArrayDestroyable = false;
                    rendererBuffers[accessor.bufferView] = indexBuffer;
                    // In theory, several glTF accessors with different componentTypes could
                    // point to the same glTF bufferView, which would break this.
                    // In practice, it is unlikely as it will be UNSIGNED_SHORT.
                }
            }
        }
    }

    function createAttributeLocations(model, attributes) {
        var attributeLocations = {};
        var length = attributes.length;
        var i;

        // Set the position attribute to the 0th index. In some WebGL implementations the shader
        // will not work correctly if the 0th attribute is not active. For example, some glTF models
        // list the normal attribute first but derived shaders like the cast-shadows shader do not use
        // the normal attribute.
        for (i = 1; i < length; ++i) {
            var attribute = attributes[i];
            if (/position/i.test(attribute)) {
                attributes[i] = attributes[0];
                attributes[0] = attribute;
                break;
            }
        }

        for (i = 0; i < length; ++i) {
            attributeLocations[attributes[i]] = i;
        }

        return attributeLocations;
    }

    function getShaderSource(model, shader) {
        if (defined(shader.source)) {
            return shader.source;
        }

        var loadResources = model._loadResources;
        var gltf = model.gltf;
        var bufferView = gltf.bufferViews[shader.bufferView];

        return getStringFromTypedArray(loadResources.getBuffer(bufferView));
    }

    function replaceAllButFirstInString(string, find, replace) {
        var index = string.indexOf(find);
        return string.replace(new RegExp(find, 'g'), function(match, offset, all) {
            return index === offset ? match : replace;
        });
    }

    function getProgramForPrimitive(model, primitive) {
        var gltf = model.gltf;
        var materialId = primitive.material;
        var material = gltf.materials[materialId];
        var techniqueId = material.technique;
        var technique = gltf.techniques[techniqueId];
        return technique.program;
    }

    function getQuantizedAttributes(model, accessorId) {
        var gltf = model.gltf;
        var accessor = gltf.accessors[accessorId];
        var extensions = accessor.extensions;
        if (defined(extensions)) {
            return extensions.WEB3D_quantized_attributes;
        }
        return undefined;
    }

    function getAttributeVariableName(model, primitive, attributeSemantic) {
        var gltf = model.gltf;
        var materialId = primitive.material;
        var material = gltf.materials[materialId];
        var techniqueId = material.technique;
        var technique = gltf.techniques[techniqueId];
        for (var parameter in technique.parameters) {
            if (technique.parameters.hasOwnProperty(parameter)) {
                var semantic = technique.parameters[parameter].semantic;
                if (semantic === attributeSemantic) {
                    var attributes = technique.attributes;
                    for (var attributeVarName in attributes) {
                        if (attributes.hasOwnProperty(attributeVarName)) {
                            var name = attributes[attributeVarName];
                            if (name === parameter) {
                                return attributeVarName;
                            }
                        }
                    }
                }
            }
        }
        return undefined;
    }

    function modifyShaderForQuantizedAttributes(shader, programName, model, context) {
        var quantizedUniforms = {};
        model._quantizedUniforms[programName] = quantizedUniforms;

        var primitives = model._programPrimitives[programName];
        for (var i = 0; i < primitives.length; i++) {
            var primitive = primitives[i];
            if (getProgramForPrimitive(model, primitive) === programName) {
                for (var attributeSemantic in primitive.attributes) {
                    if (primitive.attributes.hasOwnProperty(attributeSemantic)) {
                        var decodeUniformVarName = 'czm_u_dec_' + attributeSemantic.toLowerCase();
                        var decodeUniformVarNameScale = decodeUniformVarName + '_scale';
                        var decodeUniformVarNameTranslate = decodeUniformVarName + '_translate';
                        if (!defined(quantizedUniforms[decodeUniformVarName]) && !defined(quantizedUniforms[decodeUniformVarNameScale])) {
                            var accessorId = primitive.attributes[attributeSemantic];
                            var quantizedAttributes = getQuantizedAttributes(model, accessorId);
                            if (defined(quantizedAttributes)) {
                                var attributeVarName = getAttributeVariableName(model, primitive, attributeSemantic);
                                var decodeMatrix = quantizedAttributes.decodeMatrix;
                                var newMain = 'czm_decoded_' + attributeSemantic;
                                var decodedAttributeVarName = attributeVarName.replace('a_', 'czm_a_dec_');
                                var size = Math.floor(Math.sqrt(decodeMatrix.length));

                                // replace usages of the original attribute with the decoded version, but not the declaration
                                shader = replaceAllButFirstInString(shader, attributeVarName, decodedAttributeVarName);
                                // declare decoded attribute
                                var variableType;
                                if (size > 2) {
                                    variableType = 'vec' + (size - 1);
                                } else {
                                    variableType = 'float';
                                }
                                shader = variableType + ' ' + decodedAttributeVarName + ';\n' + shader;
                                // splice decode function into the shader - attributes are pre-multiplied with the decode matrix
                                // uniform in the shader (32-bit floating point)
                                var decode = '';
                                if (size === 5) {
                                    // separate scale and translate since glsl doesn't have mat5
                                    shader = 'uniform mat4 ' + decodeUniformVarNameScale + ';\n' + shader;
                                    shader = 'uniform vec4 ' + decodeUniformVarNameTranslate + ';\n' + shader;
                                    decode = '\n' +
                                             'void main() {\n' +
                                             '    ' + decodedAttributeVarName + ' = ' + decodeUniformVarNameScale + ' * ' + attributeVarName + ' + ' + decodeUniformVarNameTranslate + ';\n' +
                                             '    ' + newMain + '();\n' +
                                             '}\n';

                                    quantizedUniforms[decodeUniformVarNameScale] = {mat : 4};
                                    quantizedUniforms[decodeUniformVarNameTranslate] = {vec : 4};
                                }
                                else {
                                    shader = 'uniform mat' + size + ' ' + decodeUniformVarName + ';\n' + shader;
                                    decode = '\n' +
                                             'void main() {\n' +
                                             '    ' + decodedAttributeVarName + ' = ' + variableType + '(' + decodeUniformVarName + ' * vec' + size + '(' + attributeVarName + ',1.0));\n' +
                                             '    ' + newMain + '();\n' +
                                             '}\n';

                                    quantizedUniforms[decodeUniformVarName] = {mat : size};
                                }
                                shader = ShaderSource.replaceMain(shader, newMain);
                                shader += decode;
                            }
                        }
                    }
                }
            }
        }
        // This is not needed after the program is processed, free the memory
        model._programPrimitives[programName] = undefined;
        return shader;
    }

    function modifyShader(shader, programName, callback) {
        if (defined(callback)) {
            shader = callback(shader, programName);
        }
        return shader;
    }

    function createProgram(id, model, context) {
        var programs = model.gltf.programs;
        var shaders = model._loadResources.shaders;
        var program = programs[id];

        var attributeLocations = createAttributeLocations(model, program.attributes);
        var vs = getShaderSource(model, shaders[program.vertexShader]);
        var fs = getShaderSource(model, shaders[program.fragmentShader]);

        // Add pre-created attributes to attributeLocations
        var attributesLength = program.attributes.length;
        var precreatedAttributes = model._precreatedAttributes;
        if (defined(precreatedAttributes)) {
            for (var attrName in precreatedAttributes) {
                if (precreatedAttributes.hasOwnProperty(attrName)) {
                    attributeLocations[attrName] = attributesLength++;
                }
            }
        }

        if (usesExtension(model, 'WEB3D_quantized_attributes')) {
            vs = modifyShaderForQuantizedAttributes(vs, id, model, context);
        }

        var drawVS = modifyShader(vs, id, model._vertexShaderLoaded);
        var drawFS = modifyShader(fs, id, model._fragmentShaderLoaded);

        model._rendererResources.programs[id] = ShaderProgram.fromCache({
            context : context,
            vertexShaderSource : drawVS,
            fragmentShaderSource : drawFS,
            attributeLocations : attributeLocations
        });

        if (model.allowPicking) {
            // PERFORMANCE_IDEA: Can optimize this shader with a glTF hint. https://github.com/KhronosGroup/glTF/issues/181
            var pickVS = modifyShader(vs, id, model._pickVertexShaderLoaded);
            var pickFS = modifyShader(fs, id, model._pickFragmentShaderLoaded);

            if (!model._pickFragmentShaderLoaded) {
                pickFS = ShaderSource.createPickFragmentShaderSource(fs, 'uniform');
            }

            model._rendererResources.pickPrograms[id] = ShaderProgram.fromCache({
                context : context,
                vertexShaderSource : pickVS,
                fragmentShaderSource : pickFS,
                attributeLocations : attributeLocations
            });
        }
    }

    function createPrograms(model, context) {
        var loadResources = model._loadResources;
        var id;

        if (loadResources.pendingShaderLoads !== 0) {
            return;
        }

        // PERFORMANCE_IDEA: this could be more fine-grained by looking
        // at the shader's bufferView's to determine the buffer dependencies.
        if (loadResources.pendingBufferLoads !== 0) {
            return;
        }

        if (model.asynchronous) {
            // Create one program per frame
            if (loadResources.programsToCreate.length > 0) {
                id = loadResources.programsToCreate.dequeue();
                createProgram(id, model, context);
            }
        } else {
            // Create all loaded programs this frame
            while (loadResources.programsToCreate.length > 0) {
                id = loadResources.programsToCreate.dequeue();
                createProgram(id, model, context);
            }
        }
    }

    function getOnImageCreatedFromTypedArray(loadResources, gltfTexture) {
        return function(image) {
            loadResources.texturesToCreate.enqueue({
                id : gltfTexture.id,
                image : image,
                bufferView : undefined
            });

            --loadResources.pendingBufferViewToImage;
        };
    }

    function loadTexturesFromBufferViews(model) {
        var loadResources = model._loadResources;

        if (loadResources.pendingBufferLoads !== 0) {
            return;
        }

        while (loadResources.texturesToCreateFromBufferView.length > 0) {
            var gltfTexture = loadResources.texturesToCreateFromBufferView.dequeue();

            var gltf = model.gltf;
            var bufferView = gltf.bufferViews[gltfTexture.bufferView];

            var onload = getOnImageCreatedFromTypedArray(loadResources, gltfTexture);
            var onerror = getFailedLoadFunction(model, 'image', 'id: ' + gltfTexture.id + ', bufferView: ' + gltfTexture.bufferView);
            loadImageFromTypedArray(loadResources.getBuffer(bufferView), gltfTexture.mimeType).
                then(onload).otherwise(onerror);

            ++loadResources.pendingBufferViewToImage;
        }
    }

    function createSamplers(model, context) {
        var loadResources = model._loadResources;

        if (loadResources.createSamplers) {
            loadResources.createSamplers = false;

            var rendererSamplers = model._rendererResources.samplers;
            var samplers = model.gltf.samplers;
            for (var id in samplers) {
                if (samplers.hasOwnProperty(id)) {
                    var sampler = samplers[id];

                    rendererSamplers[id] = new Sampler({
                        wrapS : sampler.wrapS,
                        wrapT : sampler.wrapT,
                        minificationFilter : sampler.minFilter,
                        magnificationFilter : sampler.magFilter
                    });
                }
            }
        }
    }

    function createTexture(gltfTexture, model, context) {
        var textures = model.gltf.textures;
        var texture = textures[gltfTexture.id];

        var rendererSamplers = model._rendererResources.samplers;
        var sampler = rendererSamplers[texture.sampler];

        var mipmap =
            (sampler.minificationFilter === TextureMinificationFilter.NEAREST_MIPMAP_NEAREST) ||
            (sampler.minificationFilter === TextureMinificationFilter.NEAREST_MIPMAP_LINEAR) ||
            (sampler.minificationFilter === TextureMinificationFilter.LINEAR_MIPMAP_NEAREST) ||
            (sampler.minificationFilter === TextureMinificationFilter.LINEAR_MIPMAP_LINEAR);
        var requiresNpot = mipmap ||
            (sampler.wrapS === TextureWrap.REPEAT) ||
            (sampler.wrapS === TextureWrap.MIRRORED_REPEAT) ||
            (sampler.wrapT === TextureWrap.REPEAT) ||
            (sampler.wrapT === TextureWrap.MIRRORED_REPEAT);

        var source = gltfTexture.image;
        var npot = !CesiumMath.isPowerOfTwo(source.width) || !CesiumMath.isPowerOfTwo(source.height);

        if (requiresNpot && npot) {
            // WebGL requires power-of-two texture dimensions for mipmapping and REPEAT/MIRRORED_REPEAT wrap modes.
            var canvas = document.createElement('canvas');
            canvas.width = CesiumMath.nextPowerOfTwo(source.width);
            canvas.height = CesiumMath.nextPowerOfTwo(source.height);
            var canvasContext = canvas.getContext('2d');
            canvasContext.drawImage(source, 0, 0, source.width, source.height, 0, 0, canvas.width, canvas.height);
            source = canvas;
        }

        var tx;

        if (texture.target === WebGLConstants.TEXTURE_2D) {
            tx = new Texture({
                context : context,
                source : source,
                pixelFormat : texture.internalFormat,
                pixelDatatype : texture.type,
                sampler : sampler,
                flipY : false
            });
        }
        // GLTF_SPEC: Support TEXTURE_CUBE_MAP.  https://github.com/KhronosGroup/glTF/issues/40

        if (mipmap) {
            tx.generateMipmap();
        }

        model._rendererResources.textures[gltfTexture.id] = tx;
    }

    function createTextures(model, context) {
        var loadResources = model._loadResources;
        var gltfTexture;

        if (model.asynchronous) {
            // Create one texture per frame
            if (loadResources.texturesToCreate.length > 0) {
                gltfTexture = loadResources.texturesToCreate.dequeue();
                createTexture(gltfTexture, model, context);
            }
        } else {
            // Create all loaded textures this frame
            while (loadResources.texturesToCreate.length > 0) {
                gltfTexture = loadResources.texturesToCreate.dequeue();
                createTexture(gltfTexture, model, context);
            }
        }
    }

    function getAttributeLocations(model, primitive) {
        var gltf = model.gltf;
        var techniques = gltf.techniques;
        var materials = gltf.materials;

        // Retrieve the compiled shader program to assign index values to attributes
        var attributeLocations = {};

        var technique = techniques[materials[primitive.material].technique];
        var parameters = technique.parameters;
        var attributes = technique.attributes;
        var programAttributeLocations = model._rendererResources.programs[technique.program].vertexAttributes;

        // Note: WebGL shader compiler may have optimized and removed some attributes from programAttributeLocations
        for (var location in programAttributeLocations){
            if (programAttributeLocations.hasOwnProperty(location)) {
                var attribute = attributes[location];
                var index = programAttributeLocations[location].index;
                if (defined(attribute)) {
                    var parameter = parameters[attribute];
                    attributeLocations[parameter.semantic] = index;
                } else {
                    // Pre-created attributes
                    attributeLocations[location] = index;
                }
            }
        }

        return attributeLocations;
    }

    function searchForest(forest, jointName, nodes) {
        var length = forest.length;
        for (var i = 0; i < length; ++i) {
            var stack = [forest[i]]; // Push root node of tree

            while (stack.length > 0) {
                var id = stack.pop();
                var n = nodes[id];

                if (n.jointName === jointName) {
                    return id;
                }

                var children = n.children;
                var childrenLength = children.length;
                for (var k = 0; k < childrenLength; ++k) {
                    stack.push(children[k]);
                }
            }
        }

        // This should never happen; the skeleton should have a node for all joints in the skin.
        return undefined;
    }

    function createJoints(model, runtimeSkins) {
        var gltf = model.gltf;
        var skins = gltf.skins;
        var nodes = gltf.nodes;
        var runtimeNodes = model._runtime.nodes;

        var skinnedNodesIds = model._loadResources.skinnedNodesIds;
        var length = skinnedNodesIds.length;
        for (var j = 0; j < length; ++j) {
            var id = skinnedNodesIds[j];
            var skinnedNode = runtimeNodes[id];
            var node = nodes[id];

            var runtimeSkin = runtimeSkins[node.skin];
            skinnedNode.inverseBindMatrices = runtimeSkin.inverseBindMatrices;
            skinnedNode.bindShapeMatrix = runtimeSkin.bindShapeMatrix;

            // 1. Find nodes with the names in node.skeletons (the node's skeletons)
            // 2. These nodes form the root nodes of the forest to search for each joint in skin.jointNames.  This search uses jointName, not the node's name.
            // 3. Search for the joint name among the gltf node hierarchy instead of the runtime node hierarchy. Child links aren't set up yet for runtime nodes.
            var forest = [];
            var gltfSkeletons = node.skeletons;
            var skeletonsLength = gltfSkeletons.length;
            for (var k = 0; k < skeletonsLength; ++k) {
                forest.push(gltfSkeletons[k]);
            }

            var gltfJointNames = skins[node.skin].jointNames;
            var jointNamesLength = gltfJointNames.length;
            for (var i = 0; i < jointNamesLength; ++i) {
                var jointName = gltfJointNames[i];
                var jointNode = runtimeNodes[searchForest(forest, jointName, nodes)];
                skinnedNode.joints.push(jointNode);
            }
        }
    }

    function createSkins(model) {
        var loadResources = model._loadResources;

        if (loadResources.pendingBufferLoads !== 0) {
            return;
        }

        if (!loadResources.createSkins) {
            return;
        }
        loadResources.createSkins = false;

        var gltf = model.gltf;
        var accessors = gltf.accessors;
        var skins = gltf.skins;
        var runtimeSkins = {};

        for (var id in skins) {
            if (skins.hasOwnProperty(id)) {
                var skin = skins[id];
                var accessor = accessors[skin.inverseBindMatrices];

                var bindShapeMatrix;
                if (!Matrix4.equals(skin.bindShapeMatrix, Matrix4.IDENTITY)) {
                    bindShapeMatrix = Matrix4.clone(skin.bindShapeMatrix);
                }

                runtimeSkins[id] = {
                    inverseBindMatrices : ModelAnimationCache.getSkinInverseBindMatrices(model, accessor),
                    bindShapeMatrix : bindShapeMatrix // not used when undefined
                };
            }
        }

        createJoints(model, runtimeSkins);
    }

    function getChannelEvaluator(model, runtimeNode, targetPath, spline) {
        return function(localAnimationTime) {
            //  Workaround for https://github.com/KhronosGroup/glTF/issues/219

            //if (targetPath === 'translation') {
            //    return;
            //}
            runtimeNode[targetPath] = spline.evaluate(localAnimationTime, runtimeNode[targetPath]);
            runtimeNode.dirtyNumber = model._maxDirtyNumber;
        };
    }

    function createRuntimeAnimations(model) {
        var loadResources = model._loadResources;

        if (!loadResources.finishedPendingBufferLoads()) {
            return;
        }

        if (!loadResources.createRuntimeAnimations) {
            return;
        }
        loadResources.createRuntimeAnimations = false;

        model._runtime.animations = {
        };

        var runtimeNodes = model._runtime.nodes;
        var animations = model.gltf.animations;
        var accessors = model.gltf.accessors;

        for (var animationId in animations) {
            if (animations.hasOwnProperty(animationId)) {
                var animation = animations[animationId];
                var channels = animation.channels;
                var parameters = animation.parameters;
                var samplers = animation.samplers;

                var parameterValues = {};

                for (var name in parameters) {
                    if (parameters.hasOwnProperty(name)) {
                        parameterValues[name] = ModelAnimationCache.getAnimationParameterValues(model, accessors[parameters[name]]);
                    }
                }

                // Find start and stop time for the entire animation
                var startTime = Number.MAX_VALUE;
                var stopTime = -Number.MAX_VALUE;

                var length = channels.length;
                var channelEvaluators = new Array(length);

                for (var i = 0; i < length; ++i) {
                    var channel = channels[i];
                    var target = channel.target;
                    var sampler = samplers[channel.sampler];
                    var times = parameterValues[sampler.input];

                    startTime = Math.min(startTime, times[0]);
                    stopTime = Math.max(stopTime, times[times.length - 1]);

                    var spline = ModelAnimationCache.getAnimationSpline(model, animationId, animation, channel.sampler, sampler, parameterValues);
                    // GLTF_SPEC: Support more targets like materials. https://github.com/KhronosGroup/glTF/issues/142
                    channelEvaluators[i] = getChannelEvaluator(model, runtimeNodes[target.id], target.path, spline);
                }

                model._runtime.animations[animationId] = {
                    startTime : startTime,
                    stopTime : stopTime,
                    channelEvaluators : channelEvaluators
                };
            }
        }
    }

    function createVertexArrays(model, context) {
        var loadResources = model._loadResources;

        if (!loadResources.finishedBuffersCreation() || !loadResources.finishedProgramCreation()) {
            return;
        }

        if (!loadResources.createVertexArrays) {
            return;
        }
        loadResources.createVertexArrays = false;

        var rendererBuffers = model._rendererResources.buffers;
        var rendererVertexArrays = model._rendererResources.vertexArrays;
        var gltf = model.gltf;
        var accessors = gltf.accessors;
        var meshes = gltf.meshes;

        for (var meshId in meshes) {
            if (meshes.hasOwnProperty(meshId)) {
                var primitives = meshes[meshId].primitives;
                var primitivesLength = primitives.length;

                for (var i = 0; i < primitivesLength; ++i) {
                    var primitive = primitives[i];

                    // GLTF_SPEC: This does not take into account attribute arrays,
                    // indicated by when an attribute points to a parameter with a
                    // count property.
                    //
                    // https://github.com/KhronosGroup/glTF/issues/258

                    var attributeLocations = getAttributeLocations(model, primitive);
                    var attributeName;
                    var attributeLocation;
                    var attribute;
                    var attributes = [];
                    var primitiveAttributes = primitive.attributes;
                    for (attributeName in primitiveAttributes) {
                        if (primitiveAttributes.hasOwnProperty(attributeName)) {
                            attributeLocation = attributeLocations[attributeName];
                            // Skip if the attribute is not used by the material, e.g., because the asset was exported
                            // with an attribute that wasn't used and the asset wasn't optimized.
                            if (defined(attributeLocation)) {
                                var a = accessors[primitiveAttributes[attributeName]];
                                attributes.push({
                                    index : attributeLocation,
                                    vertexBuffer : rendererBuffers[a.bufferView],
                                    componentsPerAttribute : getBinaryAccessor(a).componentsPerAttribute,
                                    componentDatatype : a.componentType,
                                    normalize : false,
                                    offsetInBytes : a.byteOffset,
                                    strideInBytes : a.byteStride
                                });
                            }
                        }
                    }

                    // Add pre-created attributes
                    var precreatedAttributes = model._precreatedAttributes;
                    if (defined(precreatedAttributes)) {
                        for (attributeName in precreatedAttributes) {
                            if (precreatedAttributes.hasOwnProperty(attributeName)) {
                                attributeLocation = attributeLocations[attributeName];
                                if (defined(attributeLocation)) {
                                    attribute = precreatedAttributes[attributeName];
                                    attribute.index = attributeLocation;
                                    attributes.push(attribute);
                                }
                            }
                        }
                    }

                    var indexBuffer;
                    if (defined(primitive.indices)) {
                        var accessor = accessors[primitive.indices];
                        indexBuffer = rendererBuffers[accessor.bufferView];
                    }
                    rendererVertexArrays[meshId + '.primitive.' + i] = new VertexArray({
                        context : context,
                        attributes : attributes,
                        indexBuffer : indexBuffer
                    });
                }
            }
        }
    }

    function getBooleanStates(states) {
        // GLTF_SPEC: SAMPLE_ALPHA_TO_COVERAGE not used by Cesium
        var booleanStates = {};
        booleanStates[WebGLConstants.BLEND] = false;
        booleanStates[WebGLConstants.CULL_FACE] = false;
        booleanStates[WebGLConstants.DEPTH_TEST] = false;
        booleanStates[WebGLConstants.POLYGON_OFFSET_FILL] = false;
        booleanStates[WebGLConstants.SCISSOR_TEST] = false;

        var enable = states.enable;
        var length = enable.length;
        var i;
        for (i = 0; i < length; ++i) {
            booleanStates[enable[i]] = true;
        }

        return booleanStates;
    }

    function createRenderStates(model, context) {
        var loadResources = model._loadResources;
        var techniques = model.gltf.techniques;

        if (loadResources.createRenderStates) {
            loadResources.createRenderStates = false;
            for (var id in techniques) {
                if (techniques.hasOwnProperty(id)) {
                    createRenderStateForTechnique(model, id, context);
                }
            }
        }
    }

    function createRenderStateForTechnique(model, id, context) {
        var rendererRenderStates = model._rendererResources.renderStates;
        var techniques = model.gltf.techniques;
        var technique = techniques[id];
        var states = technique.states;

        var booleanStates = getBooleanStates(states);
        var statesFunctions = defaultValue(states.functions, defaultValue.EMPTY_OBJECT);
        var blendColor = defaultValue(statesFunctions.blendColor, [0.0, 0.0, 0.0, 0.0]);
        var blendEquationSeparate = defaultValue(statesFunctions.blendEquationSeparate, [
            WebGLConstants.FUNC_ADD,
            WebGLConstants.FUNC_ADD]);
        var blendFuncSeparate = defaultValue(statesFunctions.blendFuncSeparate, [
            WebGLConstants.ONE,
            WebGLConstants.ONE,
            WebGLConstants.ZERO,
            WebGLConstants.ZERO]);
        var colorMask = defaultValue(statesFunctions.colorMask, [true, true, true, true]);
        var depthRange = defaultValue(statesFunctions.depthRange, [0.0, 1.0]);
        var polygonOffset = defaultValue(statesFunctions.polygonOffset, [0.0, 0.0]);
        var scissor = defaultValue(statesFunctions.scissor, [0.0, 0.0, 0.0, 0.0]);

        rendererRenderStates[id] = RenderState.fromCache({
            frontFace : defined(statesFunctions.frontFace) ? statesFunctions.frontFace[0] : WebGLConstants.CCW,
            cull : {
                enabled : booleanStates[WebGLConstants.CULL_FACE],
                face : defined(statesFunctions.cullFace) ? statesFunctions.cullFace[0] : WebGLConstants.BACK
            },
            lineWidth : defined(statesFunctions.lineWidth) ? statesFunctions.lineWidth[0] : 1.0,
            polygonOffset : {
                enabled : booleanStates[WebGLConstants.POLYGON_OFFSET_FILL],
                factor : polygonOffset[0],
                units : polygonOffset[1]
            },
            scissorTest : {
                enabled : booleanStates[WebGLConstants.SCISSOR_TEST],
                rectangle : {
                    x : scissor[0],
                    y : scissor[1],
                    width : scissor[2],
                    height : scissor[3]
                }
            },
            depthRange : {
                near : depthRange[0],
                far : depthRange[1]
            },
            depthTest : {
                enabled : booleanStates[WebGLConstants.DEPTH_TEST],
                func : defined(statesFunctions.depthFunc) ? statesFunctions.depthFunc[0] : WebGLConstants.LESS
            },
            colorMask : {
                red : colorMask[0],
                green : colorMask[1],
                blue : colorMask[2],
                alpha : colorMask[3]
            },
            depthMask : defined(statesFunctions.depthMask) ? statesFunctions.depthMask[0] : true,
            blending : {
                enabled : booleanStates[WebGLConstants.BLEND],
                color : {
                    red : blendColor[0],
                    green : blendColor[1],
                    blue : blendColor[2],
                    alpha : blendColor[3]
                },
                equationRgb : blendEquationSeparate[0],
                equationAlpha : blendEquationSeparate[1],
                functionSourceRgb : blendFuncSeparate[0],
                functionSourceAlpha : blendFuncSeparate[1],
                functionDestinationRgb : blendFuncSeparate[2],
                functionDestinationAlpha : blendFuncSeparate[3]
            }
        });
    }

    // This doesn't support LOCAL, which we could add if it is ever used.
    var scratchTranslationRtc = new Cartesian3();
    var gltfSemanticUniforms = {
        MODEL : function(uniformState, model) {
            return function() {
                return uniformState.model;
            };
        },
        VIEW : function(uniformState, model) {
            return function() {
                return uniformState.view;
            };
        },
        PROJECTION : function(uniformState, model) {
            return function() {
                return uniformState.projection;
            };
        },
        MODELVIEW : function(uniformState, model) {
            return function() {
                return uniformState.modelView;
            };
        },
        CESIUM_RTC_MODELVIEW : function(uniformState, model) {
            // CESIUM_RTC extension
            var mvRtc = new Matrix4();
            return function() {
                Matrix4.getTranslation(uniformState.model, scratchTranslationRtc);
                Cartesian3.add(scratchTranslationRtc, model._rtcCenter, scratchTranslationRtc);
                Matrix4.multiplyByPoint(uniformState.view, scratchTranslationRtc, scratchTranslationRtc);
                return Matrix4.setTranslation(uniformState.modelView, scratchTranslationRtc, mvRtc);
            };
        },
        MODELVIEWPROJECTION : function(uniformState, model) {
            return function() {
                return uniformState.modelViewProjection;
            };
        },
        MODELINVERSE : function(uniformState, model) {
            return function() {
                return uniformState.inverseModel;
            };
        },
        VIEWINVERSE : function(uniformState, model) {
            return function() {
                return uniformState.inverseView;
            };
        },
        PROJECTIONINVERSE : function(uniformState, model) {
            return function() {
                return uniformState.inverseProjection;
            };
        },
        MODELVIEWINVERSE : function(uniformState, model) {
            return function() {
                return uniformState.inverseModelView;
            };
        },
        MODELVIEWPROJECTIONINVERSE : function(uniformState, model) {
            return function() {
                return uniformState.inverseModelViewProjection;
            };
        },
        MODELINVERSETRANSPOSE : function(uniformState, model) {
            return function() {
                return uniformState.inverseTransposeModel;
            };
        },
        MODELVIEWINVERSETRANSPOSE : function(uniformState, model) {
            return function() {
                return uniformState.normal;
            };
        },
        VIEWPORT : function(uniformState, model) {
            return function() {
                return uniformState.viewportCartesian4;
            };
        }
        // JOINTMATRIX created in createCommand()
    };

    ///////////////////////////////////////////////////////////////////////////

    function getScalarUniformFunction(value, model) {
        var that = {
            value : value,
            clone : function(source, result) {
                return source;
            },
            func : function() {
                return that.value;
            }
        };
        return that;
    }

    function getVec2UniformFunction(value, model) {
        var that = {
            value : Cartesian2.fromArray(value),
            clone : Cartesian2.clone,
            func : function() {
                return that.value;
            }
        };
        return that;
    }

    function getVec3UniformFunction(value, model) {
        var that = {
            value : Cartesian3.fromArray(value),
            clone : Cartesian3.clone,
            func : function() {
                return that.value;
            }
        };
        return that;
    }

    function getVec4UniformFunction(value, model) {
        var that = {
            value : Cartesian4.fromArray(value),
            clone : Cartesian4.clone,
            func : function() {
                return that.value;
            }
        };
        return that;
    }

    function getMat2UniformFunction(value, model) {
        var that = {
            value : Matrix2.fromColumnMajorArray(value),
            clone : Matrix2.clone,
            func : function() {
                return that.value;
            }
        };
        return that;
    }

    function getMat3UniformFunction(value, model) {
        var that = {
            value : Matrix3.fromColumnMajorArray(value),
            clone : Matrix3.clone,
            func : function() {
                return that.value;
            }
        };
        return that;
    }

    function getMat4UniformFunction(value, model) {
        var that = {
            value : Matrix4.fromColumnMajorArray(value),
            clone : Matrix4.clone,
            func : function() {
                return that.value;
            }
        };
        return that;
    }

    ///////////////////////////////////////////////////////////////////////////

    function DelayLoadedTextureUniform(value, model) {
        this._value = undefined;
        this._textureId = value;
        this._model = model;
    }

    defineProperties(DelayLoadedTextureUniform.prototype, {
        value : {
            get : function() {
                // Use the default texture (1x1 white) until the model's texture is loaded
                if (!defined(this._value)) {
                    var texture = this._model._rendererResources.textures[this._textureId];
                    if (defined(texture)) {
                        this._value = texture;
                    } else {
                        return this._model._defaultTexture;
                    }
                }

                return this._value;
            },
            set : function(value) {
                this._value = value;
            }
        }
    });

    DelayLoadedTextureUniform.prototype.clone = function(source, result) {
        return source;
    };

    DelayLoadedTextureUniform.prototype.func = undefined;

    ///////////////////////////////////////////////////////////////////////////

    function getTextureUniformFunction(value, model) {
        var uniform = new DelayLoadedTextureUniform(value, model);
        // Define function here to access closure since 'this' can't be
        // used when the Renderer sets uniforms.
        uniform.func = function() {
            return uniform.value;
        };
        return uniform;
    }

    var gltfUniformFunctions = {};
    gltfUniformFunctions[WebGLConstants.FLOAT] = getScalarUniformFunction;
    gltfUniformFunctions[WebGLConstants.FLOAT_VEC2] = getVec2UniformFunction;
    gltfUniformFunctions[WebGLConstants.FLOAT_VEC3] = getVec3UniformFunction;
    gltfUniformFunctions[WebGLConstants.FLOAT_VEC4] = getVec4UniformFunction;
    gltfUniformFunctions[WebGLConstants.INT] = getScalarUniformFunction;
    gltfUniformFunctions[WebGLConstants.INT_VEC2] = getVec2UniformFunction;
    gltfUniformFunctions[WebGLConstants.INT_VEC3] = getVec3UniformFunction;
    gltfUniformFunctions[WebGLConstants.INT_VEC4] = getVec4UniformFunction;
    gltfUniformFunctions[WebGLConstants.BOOL] = getScalarUniformFunction;
    gltfUniformFunctions[WebGLConstants.BOOL_VEC2] = getVec2UniformFunction;
    gltfUniformFunctions[WebGLConstants.BOOL_VEC3] = getVec3UniformFunction;
    gltfUniformFunctions[WebGLConstants.BOOL_VEC4] = getVec4UniformFunction;
    gltfUniformFunctions[WebGLConstants.FLOAT_MAT2] = getMat2UniformFunction;
    gltfUniformFunctions[WebGLConstants.FLOAT_MAT3] = getMat3UniformFunction;
    gltfUniformFunctions[WebGLConstants.FLOAT_MAT4] = getMat4UniformFunction;
    gltfUniformFunctions[WebGLConstants.SAMPLER_2D] = getTextureUniformFunction;
    // GLTF_SPEC: Support SAMPLER_CUBE. https://github.com/KhronosGroup/glTF/issues/40

    var gltfUniformsFromNode = {
        MODEL : function(uniformState, model, runtimeNode) {
            return function() {
                return runtimeNode.computedMatrix;
            };
        },
        VIEW : function(uniformState, model, runtimeNode) {
            return function() {
                return uniformState.view;
            };
        },
        PROJECTION : function(uniformState, model, runtimeNode) {
            return function() {
                return uniformState.projection;
            };
        },
        MODELVIEW : function(uniformState, model, runtimeNode) {
            var mv = new Matrix4();
            return function() {
                return Matrix4.multiplyTransformation(uniformState.view, runtimeNode.computedMatrix, mv);
            };
        },
        CESIUM_RTC_MODELVIEW : function(uniformState, model, runtimeNode) {
            // CESIUM_RTC extension
            var mvRtc = new Matrix4();
            return function() {
                Matrix4.multiplyTransformation(uniformState.view, runtimeNode.computedMatrix, mvRtc);
                return Matrix4.setTranslation(mvRtc, model._rtcCenterEye, mvRtc);
            };
        },
        MODELVIEWPROJECTION : function(uniformState, model, runtimeNode) {
            var mvp = new Matrix4();
            return function() {
                Matrix4.multiplyTransformation(uniformState.view, runtimeNode.computedMatrix, mvp);
                return Matrix4.multiply(uniformState._projection, mvp, mvp);
            };
        },
        MODELINVERSE : function(uniformState, model, runtimeNode) {
            var mInverse = new Matrix4();
            return function() {
                return Matrix4.inverse(runtimeNode.computedMatrix, mInverse);
            };
        },
        VIEWINVERSE : function(uniformState, model) {
            return function() {
                return uniformState.inverseView;
            };
        },
        PROJECTIONINVERSE : function(uniformState, model, runtimeNode) {
            return function() {
                return uniformState.inverseProjection;
            };
        },
        MODELVIEWINVERSE : function(uniformState, model, runtimeNode) {
            var mv = new Matrix4();
            var mvInverse = new Matrix4();
            return function() {
                Matrix4.multiplyTransformation(uniformState.view, runtimeNode.computedMatrix, mv);
                return Matrix4.inverse(mv, mvInverse);
            };
        },
        MODELVIEWPROJECTIONINVERSE : function(uniformState, model, runtimeNode) {
            var mvp = new Matrix4();
            var mvpInverse = new Matrix4();
            return function() {
                Matrix4.multiplyTransformation(uniformState.view, runtimeNode.computedMatrix, mvp);
                Matrix4.multiply(uniformState._projection, mvp, mvp);
                return Matrix4.inverse(mvp, mvpInverse);
            };
        },
        MODELINVERSETRANSPOSE : function(uniformState, model, runtimeNode) {
            var mInverse = new Matrix4();
            var mInverseTranspose = new Matrix3();
            return function() {
                Matrix4.inverse(runtimeNode.computedMatrix, mInverse);
                Matrix4.getRotation(mInverse, mInverseTranspose);
                return Matrix3.transpose(mInverseTranspose, mInverseTranspose);
            };
        },
        MODELVIEWINVERSETRANSPOSE : function(uniformState, model, runtimeNode) {
            var mv = new Matrix4();
            var mvInverse = new Matrix4();
            var mvInverseTranspose = new Matrix3();
            return function() {
                Matrix4.multiplyTransformation(uniformState.view, runtimeNode.computedMatrix, mv);
                Matrix4.inverse(mv, mvInverse);
                Matrix4.getRotation(mvInverse, mvInverseTranspose);
                return Matrix3.transpose(mvInverseTranspose, mvInverseTranspose);
            };
        },
        VIEWPORT : function(uniformState, model, runtimeNode) {
            return function() {
                return uniformState.viewportCartesian4;
            };
        }
    };

    function getUniformFunctionFromSource(source, model, semantic, uniformState) {
        var runtimeNode = model._runtime.nodes[source];
        return gltfUniformsFromNode[semantic](uniformState, model, runtimeNode);
    }

    function createUniformMaps(model, context) {
        var loadResources = model._loadResources;

        if (!loadResources.finishedProgramCreation()) {
            return;
        }

        if (!loadResources.createUniformMaps) {
            return;
        }
        loadResources.createUniformMaps = false;

        var gltf = model.gltf;
        var materials = gltf.materials;
        var techniques = gltf.techniques;
        var uniformMaps = model._uniformMaps;

        for (var materialId in materials) {
            if (materials.hasOwnProperty(materialId)) {
                var material = materials[materialId];
                var instanceParameters = material.values;
                var technique = techniques[material.technique];
                var parameters = technique.parameters;
                var uniforms = technique.uniforms;

                var uniformMap = {};
                var uniformValues = {};
                var jointMatrixUniformName;

                // Uniform parameters
                for (var name in uniforms) {
                    if (uniforms.hasOwnProperty(name)) {
                        var parameterName = uniforms[name];
                        var parameter = parameters[parameterName];

                        // GLTF_SPEC: This does not take into account uniform arrays,
                        // indicated by parameters with a count property.
                        //
                        // https://github.com/KhronosGroup/glTF/issues/258

                        // GLTF_SPEC: In this implementation, material parameters with a
                        // semantic or targeted via a source (for animation) are not
                        // targetable for material animations.  Is this too strict?
                        //
                        // https://github.com/KhronosGroup/glTF/issues/142

                        if (defined(instanceParameters[parameterName])) {
                            // Parameter overrides by the instance technique
                            var uv = gltfUniformFunctions[parameter.type](instanceParameters[parameterName], model);
                            uniformMap[name] = uv.func;
                            uniformValues[parameterName] = uv;
                        } else if (defined(parameter.node)) {
                            uniformMap[name] = getUniformFunctionFromSource(parameter.node, model, parameter.semantic, context.uniformState);
                        } else if (defined(parameter.semantic)) {
                            if (parameter.semantic !== 'JOINTMATRIX') {
                                // Map glTF semantic to Cesium automatic uniform
                                uniformMap[name] = gltfSemanticUniforms[parameter.semantic](context.uniformState, model);
                            } else {
                                jointMatrixUniformName = name;
                            }
                        } else if (defined(parameter.value)) {
                            // Technique value that isn't overridden by a material
                            var uv2 = gltfUniformFunctions[parameter.type](parameter.value, model);
                            uniformMap[name] = uv2.func;
                            uniformValues[parameterName] = uv2;
                        }
                    }
                }

                var u = uniformMaps[materialId];
                u.uniformMap = uniformMap;                          // uniform name -> function for the renderer
                u.values = uniformValues;                           // material parameter name -> ModelMaterial for modifying the parameter at runtime
                u.jointMatrixUniformName = jointMatrixUniformName;
            }
        }
    }

    function scaleFromMatrix5Array(matrix) {
        return [matrix[0], matrix[1], matrix[2], matrix[3],
                matrix[5], matrix[6], matrix[7], matrix[8],
                matrix[10], matrix[11], matrix[12], matrix[13],
                matrix[15], matrix[16], matrix[17], matrix[18]];
    }

    function translateFromMatrix5Array(matrix) {
        return [matrix[20], matrix[21], matrix[22], matrix[23]];
    }

    function createUniformsForQuantizedAttributes(model, primitive, context) {
        var gltf = model.gltf;
        var accessors = gltf.accessors;
        var programId = getProgramForPrimitive(model, primitive);
        var quantizedUniforms = model._quantizedUniforms[programId];
        var setUniforms = {};
        var uniformMap = {};

        for (var attribute in primitive.attributes) {
            if (primitive.attributes.hasOwnProperty(attribute)) {
                var accessorId = primitive.attributes[attribute];
                var a = accessors[accessorId];
                var extensions = a.extensions;

                if (defined(extensions)) {
                    var quantizedAttributes = extensions.WEB3D_quantized_attributes;
                    if (defined(quantizedAttributes)) {
                        var decodeMatrix = quantizedAttributes.decodeMatrix;
                        var uniformVariable = 'czm_u_dec_' + attribute.toLowerCase();

                        switch (a.type) {
                            case 'SCALAR':
                                uniformMap[uniformVariable] = getMat2UniformFunction(decodeMatrix, model).func;
                                setUniforms[uniformVariable] = true;
                                break;
                            case 'VEC2':
                                uniformMap[uniformVariable] = getMat3UniformFunction(decodeMatrix, model).func;
                                setUniforms[uniformVariable] = true;
                                break;
                            case 'VEC3':
                                uniformMap[uniformVariable] = getMat4UniformFunction(decodeMatrix, model).func;
                                setUniforms[uniformVariable] = true;
                                break;
                            case 'VEC4':
                                // VEC4 attributes are split into scale and translate because there is no mat5 in GLSL
                                var uniformVariableScale = uniformVariable + '_scale';
                                var uniformVariableTranslate = uniformVariable + '_translate';
                                uniformMap[uniformVariableScale] = getMat4UniformFunction(scaleFromMatrix5Array(decodeMatrix), model).func;
                                uniformMap[uniformVariableTranslate] = getVec4UniformFunction(translateFromMatrix5Array(decodeMatrix), model).func;
                                setUniforms[uniformVariableScale] = true;
                                setUniforms[uniformVariableTranslate] = true;
                                break;
                        }
                    }
                }
            }
        }

        // If there are any unset quantized uniforms in this program, they should be set to the identity
        for (var quantizedUniform in quantizedUniforms) {
            if (quantizedUniforms.hasOwnProperty(quantizedUniform)) {
                if (!setUniforms[quantizedUniform]) {
                    var properties = quantizedUniforms[quantizedUniform];
                    if (defined(properties.mat)) {
                        if (properties.mat === 2) {
                            uniformMap[quantizedUniform] = getMat2UniformFunction(Matrix2.IDENTITY, model).func;
                        } else if (properties.mat === 3) {
                            uniformMap[quantizedUniform] = getMat3UniformFunction(Matrix3.IDENTITY, model).func;
                        } else if (properties.mat === 4) {
                            uniformMap[quantizedUniform] = getMat4UniformFunction(Matrix4.IDENTITY, model).func;
                        }
                    }
                    if (defined(properties.vec)) {
                        if (properties.vec === 4) {
                            uniformMap[quantizedUniform] = getVec4UniformFunction([0, 0, 0, 0], model).func;
                        }
                    }
                }
            }
        }
        return uniformMap;
    }

    function createPickColorFunction(color) {
        return function() {
            return color;
        };
    }

    function createJointMatricesFunction(runtimeNode) {
        return function() {
            return runtimeNode.computedJointMatrices;
        };
    }

    function createCommand(model, gltfNode, runtimeNode, context, scene3DOnly) {
        var nodeCommands = model._nodeCommands;
        var pickIds = model._pickIds;
        var allowPicking = model.allowPicking;
        var runtimeMeshesByName = model._runtime.meshesByName;

        var resources = model._rendererResources;
        var rendererVertexArrays = resources.vertexArrays;
        var rendererPrograms = resources.programs;
        var rendererPickPrograms = resources.pickPrograms;
        var rendererRenderStates = resources.renderStates;
        var uniformMaps = model._uniformMaps;

        var gltf = model.gltf;
        var accessors = gltf.accessors;
        var gltfMeshes = gltf.meshes;
        var techniques = gltf.techniques;
        var materials = gltf.materials;

        var meshes = gltfNode.meshes;
        var meshesLength = meshes.length;

        for (var j = 0; j < meshesLength; ++j) {
            var id = meshes[j];
            var mesh = gltfMeshes[id];
            var primitives = mesh.primitives;
            var length = primitives.length;

            // The glTF node hierarchy is a DAG so a node can have more than one
            // parent, so a node may already have commands.  If so, append more
            // since they will have a different model matrix.

            for (var i = 0; i < length; ++i) {
                var primitive = primitives[i];
                var ix = accessors[primitive.indices];
                var material = materials[primitive.material];
                var technique = techniques[material.technique];
                var programId = technique.program;

                var boundingSphere;
                var positionAccessor = primitive.attributes.POSITION;
                if (defined(positionAccessor)) {
                    var minMax = getAccessorMinMax(gltf, positionAccessor);
                    boundingSphere = BoundingSphere.fromCornerPoints(Cartesian3.fromArray(minMax.min), Cartesian3.fromArray(minMax.max));
                }

                var vertexArray = rendererVertexArrays[id + '.primitive.' + i];
                var offset;
                var count;
                if (defined(ix)) {
                    count = ix.count;
                    offset = (ix.byteOffset / IndexDatatype.getSizeInBytes(ix.componentType));  // glTF has offset in bytes.  Cesium has offsets in indices
                }
                else {
                    var positions = accessors[primitive.attributes.POSITION];
                    count = positions.count;
                    var accessorInfo = getBinaryAccessor(positions);
                    offset = (positions.byteOffset / (accessorInfo.componentsPerAttribute*ComponentDatatype.getSizeInBytes(positions.componentType)));
                }

                var um = uniformMaps[primitive.material];
                var uniformMap = um.uniformMap;
                if (defined(um.jointMatrixUniformName)) {
                    var jointUniformMap = {};
                    jointUniformMap[um.jointMatrixUniformName] = createJointMatricesFunction(runtimeNode);

                    uniformMap = combine(uniformMap, jointUniformMap);
                }

                // Allow callback to modify the uniformMap
                if (defined(model._uniformMapLoaded)) {
                    uniformMap = model._uniformMapLoaded(uniformMap, programId, runtimeNode);
                }

                // Add uniforms for decoding quantized attributes if used
                if (usesExtension(model, 'WEB3D_quantized_attributes')) {
                    var quantizedUniformMap = createUniformsForQuantizedAttributes(model, primitive, context);
                    uniformMap = combine(uniformMap, quantizedUniformMap);
                }

                var rs = rendererRenderStates[material.technique];

                // GLTF_SPEC: Offical means to determine translucency. https://github.com/KhronosGroup/glTF/issues/105
                var isTranslucent = rs.blending.enabled;
                var owner = {
                    primitive : defaultValue(model.pickPrimitive, model),
                    id : model.id,
                    node : runtimeNode.publicNode,
                    mesh : runtimeMeshesByName[mesh.name]
                };

                var castShadows = ShadowMode.castShadows(model._shadows);
                var receiveShadows = ShadowMode.receiveShadows(model._shadows);
                
                var command = new DrawCommand({
                    boundingVolume : new BoundingSphere(), // updated in update()
                    cull : model.cull,
                    modelMatrix : new Matrix4(),           // computed in update()
                    primitiveType : primitive.mode,
                    vertexArray : vertexArray,
                    count : count,
                    offset : offset,
                    shaderProgram : rendererPrograms[technique.program],
                    castShadows : castShadows,
                    receiveShadows : receiveShadows,
                    uniformMap : uniformMap,
                    renderState : rs,
                    owner : owner,
                    pass : isTranslucent ? Pass.TRANSLUCENT : Pass.OPAQUE
                });

                var pickCommand;

                if (allowPicking) {
                    var pickUniformMap;

                    // Callback to override default model picking
                    if (defined(model._pickFragmentShaderLoaded)) {
                        if (defined(model._pickUniformMapLoaded)) {
                            pickUniformMap = model._pickUniformMapLoaded(uniformMap);
                        } else {
                            // This is unlikely, but could happen if the override shader does not
                            // need new uniforms since, for example, its pick ids are coming from
                            // a vertex attribute or are baked into the shader source.
                            pickUniformMap = combine(uniformMap);
                        }
                    } else {
                        var pickId = context.createPickId(owner);
                        pickIds.push(pickId);
                        var pickUniforms = {
                            czm_pickColor : createPickColorFunction(pickId.color)
                        };
                        pickUniformMap = combine(uniformMap, pickUniforms);
                    }

                    pickCommand = new DrawCommand({
                        boundingVolume : new BoundingSphere(), // updated in update()
                        cull : model.cull,
                        modelMatrix : new Matrix4(),           // computed in update()
                        primitiveType : primitive.mode,
                        vertexArray : vertexArray,
                        count : count,
                        offset : offset,
                        shaderProgram : rendererPickPrograms[technique.program],
                        uniformMap : pickUniformMap,
                        renderState : rs,
                        owner : owner,
                        pass : isTranslucent ? Pass.TRANSLUCENT : Pass.OPAQUE
                    });
                }

                var command2D;
                var pickCommand2D;
                if (!scene3DOnly) {
                    command2D = DrawCommand.shallowClone(command);
                    command2D.boundingVolume = new BoundingSphere();
                    command2D.modelMatrix = new Matrix4();

                    if (allowPicking) {
                        pickCommand2D = DrawCommand.shallowClone(pickCommand);
                        pickCommand2D.boundingVolume = new BoundingSphere();
                        pickCommand2D.modelMatrix = new Matrix4();
                    }
                }

                var nodeCommand = {
                    show : true,
                    boundingSphere : boundingSphere,
                    command : command,
                    pickCommand : pickCommand,
                    command2D : command2D,
                    pickCommand2D : pickCommand2D
                };
                runtimeNode.commands.push(nodeCommand);
                nodeCommands.push(nodeCommand);
            }
        }
    }

    function createRuntimeNodes(model, context, scene3DOnly) {
        var loadResources = model._loadResources;

        if (!loadResources.finishedEverythingButTextureCreation()) {
            return;
        }

        if (!loadResources.createRuntimeNodes) {
            return;
        }
        loadResources.createRuntimeNodes = false;

        var rootNodes = [];
        var runtimeNodes = model._runtime.nodes;

        var gltf = model.gltf;
        var nodes = gltf.nodes;

        var scene = gltf.scenes[gltf.scene];
        var sceneNodes = scene.nodes;
        var length = sceneNodes.length;

        var stack = [];

        for (var i = 0; i < length; ++i) {
            stack.push({
                parentRuntimeNode : undefined,
                gltfNode : nodes[sceneNodes[i]],
                id : sceneNodes[i]
            });

            while (stack.length > 0) {
                var n = stack.pop();
                var parentRuntimeNode = n.parentRuntimeNode;
                var gltfNode = n.gltfNode;

                // Node hierarchy is a DAG so a node can have more than one parent so it may already exist
                var runtimeNode = runtimeNodes[n.id];
                if (runtimeNode.parents.length === 0) {
                    if (defined(gltfNode.matrix)) {
                        runtimeNode.matrix = Matrix4.fromColumnMajorArray(gltfNode.matrix);
                    } else {
                        // TRS converted to Cesium types
                        var rotation = gltfNode.rotation;
                        runtimeNode.translation = Cartesian3.fromArray(gltfNode.translation);
                        runtimeNode.rotation = Quaternion.unpack(rotation);
                        runtimeNode.scale = Cartesian3.fromArray(gltfNode.scale);
                    }
                }

                if (defined(parentRuntimeNode)) {
                    parentRuntimeNode.children.push(runtimeNode);
                    runtimeNode.parents.push(parentRuntimeNode);
                } else {
                    rootNodes.push(runtimeNode);
                }

                if (defined(gltfNode.meshes)) {
                    createCommand(model, gltfNode, runtimeNode, context, scene3DOnly);
                }

                var children = gltfNode.children;
                var childrenLength = children.length;
                for (var k = 0; k < childrenLength; ++k) {
                    stack.push({
                        parentRuntimeNode : runtimeNode,
                        gltfNode : nodes[children[k]],
                        id : children[k]
                    });
                }
            }
        }

        model._runtime.rootNodes = rootNodes;
        model._runtime.nodes = runtimeNodes;
    }

    function createResources(model, frameState) {
        var context = frameState.context;
        var scene3DOnly = frameState.scene3DOnly;

        if (model._loadRendererResourcesFromCache) {
            var resources = model._rendererResources;
            var cachedResources = model._cachedRendererResources;

            resources.buffers = cachedResources.buffers;
            resources.vertexArrays = cachedResources.vertexArrays;
            resources.programs = cachedResources.programs;
            resources.pickPrograms = cachedResources.pickPrograms;
            resources.textures = cachedResources.textures;
            resources.samplers = cachedResources.samplers;
            resources.renderStates = cachedResources.renderStates;

            // Vertex arrays are unique to this model, create instead of using the cache.
            if (defined(model._precreatedAttributes)) {
                createVertexArrays(model, context);
            }
        } else {
            createBuffers(model, context); // using glTF bufferViews
            createPrograms(model, context);
            createSamplers(model, context);
            loadTexturesFromBufferViews(model);
            createTextures(model, context);
        }

        createSkins(model);
        createRuntimeAnimations(model);

        if (!model._loadRendererResourcesFromCache) {
            createVertexArrays(model, context); // using glTF meshes
            createRenderStates(model, context); // using glTF materials/techniques/states
            // Long-term, we might not cache render states if they could change
            // due to an animation, e.g., a uniform going from opaque to transparent.
            // Could use copy-on-write if it is worth it.  Probably overkill.
        }

        createUniformMaps(model, context);               // using glTF materials/techniques
        createRuntimeNodes(model, context, scene3DOnly); // using glTF scene
    }

    ///////////////////////////////////////////////////////////////////////////

    function getNodeMatrix(node, result) {
        var publicNode = node.publicNode;
        var publicMatrix = publicNode.matrix;

        if (publicNode.useMatrix && defined(publicMatrix)) {
            // Public matrix overrides orginial glTF matrix and glTF animations
            Matrix4.clone(publicMatrix, result);
        } else if (defined(node.matrix)) {
            Matrix4.clone(node.matrix, result);
        } else {
            Matrix4.fromTranslationQuaternionRotationScale(node.translation, node.rotation, node.scale, result);
            // Keep matrix returned by the node in-sync if the node is targeted by an animation.  Only TRS nodes can be targeted.
            publicNode.setMatrix(result);
        }
    }

    var scratchNodeStack = [];
    var scratchComputedMatrixIn2D = new Matrix4();

    function updateNodeHierarchyModelMatrix(model, modelTransformChanged, justLoaded, projection) {
        var maxDirtyNumber = model._maxDirtyNumber;
        var allowPicking = model.allowPicking;

        var rootNodes = model._runtime.rootNodes;
        var length = rootNodes.length;

        var nodeStack = scratchNodeStack;
        var computedModelMatrix = model._computedModelMatrix;

        if (model._mode !== SceneMode.SCENE3D) {
            computedModelMatrix = Transforms.basisTo2D(projection, computedModelMatrix, scratchComputedMatrixIn2D);
        }

        for (var i = 0; i < length; ++i) {
            var n = rootNodes[i];

            getNodeMatrix(n, n.transformToRoot);
            nodeStack.push(n);

            while (nodeStack.length > 0) {
                n = nodeStack.pop();
                var transformToRoot = n.transformToRoot;
                var commands = n.commands;

                if ((n.dirtyNumber === maxDirtyNumber) || modelTransformChanged || justLoaded) {
                    var nodeMatrix = Matrix4.multiplyTransformation(computedModelMatrix, transformToRoot, n.computedMatrix);
                    var commandsLength = commands.length;
                    if (commandsLength > 0) {
                        // Node has meshes, which has primitives.  Update their commands.
                        for (var j = 0 ; j < commandsLength; ++j) {
                            var primitiveCommand = commands[j];
                            var command = primitiveCommand.command;
                            Matrix4.clone(nodeMatrix, command.modelMatrix);

                            // PERFORMANCE_IDEA: Can use transformWithoutScale if no node up to the root has scale (including animation)
                            BoundingSphere.transform(primitiveCommand.boundingSphere, command.modelMatrix, command.boundingVolume);

                            if (defined(model._rtcCenter)) {
                                Cartesian3.add(model._rtcCenter, command.boundingVolume.center, command.boundingVolume.center);
                            }

                            if (allowPicking) {
                                var pickCommand = primitiveCommand.pickCommand;
                                Matrix4.clone(command.modelMatrix, pickCommand.modelMatrix);
                                BoundingSphere.clone(command.boundingVolume, pickCommand.boundingVolume);
                            }

                            // If the model crosses the IDL in 2D, it will be drawn in one viewport, but part of it
                            // will be clipped by the viewport. We create a second command that translates the model
                            // model matrix to the opposite side of the map so the part that was clipped in one viewport
                            // is drawn in the other.
                            command = primitiveCommand.command2D;
                            if (defined(command) && model._mode === SceneMode.SCENE2D) {
                                Matrix4.clone(nodeMatrix, command.modelMatrix);
                                command.modelMatrix[13] -= CesiumMath.sign(command.modelMatrix[13]) * 2.0 * CesiumMath.PI * projection.ellipsoid.maximumRadius;
                                BoundingSphere.transform(primitiveCommand.boundingSphere, command.modelMatrix, command.boundingVolume);

                                if (allowPicking) {
                                    var pickCommand2D = primitiveCommand.pickCommand2D;
                                    Matrix4.clone(command.modelMatrix, pickCommand2D.modelMatrix);
                                    BoundingSphere.clone(command.boundingVolume, pickCommand2D.boundingVolume);
                                }
                            }
                        }
                    }
                }

                var children = n.children;
                var childrenLength = children.length;
                for (var k = 0; k < childrenLength; ++k) {
                    var child = children[k];

                    // A node's transform needs to be updated if
                    // - It was targeted for animation this frame, or
                    // - Any of its ancestors were targeted for animation this frame

                    // PERFORMANCE_IDEA: if a child has multiple parents and only one of the parents
                    // is dirty, all the subtrees for each child instance will be dirty; we probably
                    // won't see this in the wild often.
                    child.dirtyNumber = Math.max(child.dirtyNumber, n.dirtyNumber);

                    if ((child.dirtyNumber === maxDirtyNumber) || justLoaded) {
                        // Don't check for modelTransformChanged since if only the model's model matrix changed,
                        // we do not need to rebuild the local transform-to-root, only the final
                        // [model's-model-matrix][transform-to-root] above.
                        getNodeMatrix(child, child.transformToRoot);
                        Matrix4.multiplyTransformation(transformToRoot, child.transformToRoot, child.transformToRoot);
                    }

                    nodeStack.push(child);
                }
            }
        }

        ++model._maxDirtyNumber;
    }

    var scratchObjectSpace = new Matrix4();

    function applySkins(model) {
        var skinnedNodes = model._runtime.skinnedNodes;
        var length = skinnedNodes.length;

        for (var i = 0; i < length; ++i) {
            var node = skinnedNodes[i];

            scratchObjectSpace = Matrix4.inverseTransformation(node.transformToRoot, scratchObjectSpace);

            var computedJointMatrices = node.computedJointMatrices;
            var joints = node.joints;
            var bindShapeMatrix = node.bindShapeMatrix;
            var inverseBindMatrices = node.inverseBindMatrices;
            var inverseBindMatricesLength = inverseBindMatrices.length;

            for (var m = 0; m < inverseBindMatricesLength; ++m) {
                // [joint-matrix] = [node-to-root^-1][joint-to-root][inverse-bind][bind-shape]
                if (!defined(computedJointMatrices[m])) {
                    computedJointMatrices[m] = new Matrix4();
                }
                computedJointMatrices[m] = Matrix4.multiplyTransformation(scratchObjectSpace, joints[m].transformToRoot, computedJointMatrices[m]);
                computedJointMatrices[m] = Matrix4.multiplyTransformation(computedJointMatrices[m], inverseBindMatrices[m], computedJointMatrices[m]);
                if (defined(bindShapeMatrix)) {
                    // Optimization for when bind shape matrix is the identity.
                    computedJointMatrices[m] = Matrix4.multiplyTransformation(computedJointMatrices[m], bindShapeMatrix, computedJointMatrices[m]);
                }
            }
        }
    }


    function updatePerNodeShow(model) {
        // Totally not worth it, but we could optimize this:
        // http://blogs.agi.com/insight3d/index.php/2008/02/13/deletion-in-bounding-volume-hierarchies/

        var rootNodes = model._runtime.rootNodes;
        var length = rootNodes.length;

        var nodeStack = scratchNodeStack;

        for (var i = 0; i < length; ++i) {
            var n = rootNodes[i];
            n.computedShow = n.publicNode.show;
            nodeStack.push(n);

            while (nodeStack.length > 0) {
                n = nodeStack.pop();
                var show = n.computedShow;

                var nodeCommands = n.commands;
                var nodeCommandsLength = nodeCommands.length;
                for (var j = 0 ; j < nodeCommandsLength; ++j) {
                    nodeCommands[j].show = show;
                }
                // if commandsLength is zero, the node has a light or camera

                var children = n.children;
                var childrenLength = children.length;
                for (var k = 0; k < childrenLength; ++k) {
                    var child = children[k];
                    // Parent needs to be shown for child to be shown.
                    child.computedShow = show && child.publicNode.show;
                    nodeStack.push(child);
                }
            }
        }
    }

    function updatePickIds(model, context) {
        var id = model.id;
        if (model._id !== id) {
            model._id = id;

            var pickIds = model._pickIds;
            var length = pickIds.length;
            for (var i = 0; i < length; ++i) {
                pickIds[i].object.id = id;
            }
        }
    }

    function updateWireframe(model) {
        if (model._debugWireframe !== model.debugWireframe) {
            model._debugWireframe = model.debugWireframe;

            // This assumes the original primitive was TRIANGLES and that the triangles
            // are connected for the wireframe to look perfect.
            var primitiveType = model.debugWireframe ? PrimitiveType.LINES : PrimitiveType.TRIANGLES;
            var nodeCommands = model._nodeCommands;
            var length = nodeCommands.length;

            for (var i = 0; i < length; ++i) {
                nodeCommands[i].command.primitiveType = primitiveType;
            }
        }
    }

    function updateShowBoundingVolume(model) {
        if (model.debugShowBoundingVolume !== model._debugShowBoundingVolume) {
            model._debugShowBoundingVolume = model.debugShowBoundingVolume;

            var debugShowBoundingVolume = model.debugShowBoundingVolume;
            var nodeCommands = model._nodeCommands;
            var length = nodeCommands.length;

            for (var i = 0; i < length; ++i) {
                nodeCommands[i].command.debugShowBoundingVolume = debugShowBoundingVolume;
            }
        }
    }

    function updateShadows(model) {
        if (model.shadows !== model._shadows) {
            model._shadows = model.shadows;

            var castShadows = ShadowMode.castShadows(model.shadows);
            var receiveShadows = ShadowMode.receiveShadows(model.shadows);
            var nodeCommands = model._nodeCommands;
            var length = nodeCommands.length;

            for (var i = 0; i < length; i++) {
                var nodeCommand = nodeCommands[i];
                nodeCommand.command.castShadows = castShadows;
                nodeCommand.command.receiveShadows = receiveShadows;
            }
        }
    }

    var scratchBoundingSphere = new BoundingSphere();

    function scaleInPixels(positionWC, radius, frameState) {
        scratchBoundingSphere.center = positionWC;
        scratchBoundingSphere.radius = radius;
        return frameState.camera.getPixelSize(scratchBoundingSphere, frameState.context.drawingBufferWidth, frameState.context.drawingBufferHeight);
    }

    var scratchPosition = new Cartesian3();
    var scratchCartographic = new Cartographic();

    function getScale(model, frameState) {
        var scale = model.scale;

        if (model.minimumPixelSize !== 0.0) {
            // Compute size of bounding sphere in pixels
            var context = frameState.context;
            var maxPixelSize = Math.max(context.drawingBufferWidth, context.drawingBufferHeight);
            var m = defined(model._clampedModelMatrix) ? model._clampedModelMatrix : model.modelMatrix;
            scratchPosition.x = m[12];
            scratchPosition.y = m[13];
            scratchPosition.z = m[14];

            if (defined(model._rtcCenter)) {
                Cartesian3.add(model._rtcCenter, scratchPosition, scratchPosition);
            }

            if (model._mode !== SceneMode.SCENE3D) {
                var projection = frameState.mapProjection;
                var cartographic = projection.ellipsoid.cartesianToCartographic(scratchPosition, scratchCartographic);
                projection.project(cartographic, scratchPosition);
                Cartesian3.fromElements(scratchPosition.z, scratchPosition.x, scratchPosition.y, scratchPosition);
            }

            var radius = model.boundingSphere.radius;
            var metersPerPixel = scaleInPixels(scratchPosition, radius, frameState);

            // metersPerPixel is always > 0.0
            var pixelsPerMeter = 1.0 / metersPerPixel;
            var diameterInPixels = Math.min(pixelsPerMeter * (2.0 * radius), maxPixelSize);

            // Maintain model's minimum pixel size
            if (diameterInPixels < model.minimumPixelSize) {
                scale = (model.minimumPixelSize * metersPerPixel) / (2.0 * model._initialRadius);
            }
        }

        return defined(model.maximumScale) ? Math.min(model.maximumScale, scale) : scale;
    }

    function releaseCachedGltf(model) {
        if (defined(model._cacheKey) && defined(model._cachedGltf) && (--model._cachedGltf.count === 0)) {
            delete gltfCache[model._cacheKey];
        }
        model._cachedGltf = undefined;
    }

    function checkSupportedExtensions(model) {
        var extensionsUsed = model.gltf.extensionsUsed;
        if (defined(extensionsUsed)) {
            var extensionsUsedCount = extensionsUsed.length;
            for (var index=0;index<extensionsUsedCount;++index) {
                var extension = extensionsUsed[index];

                if (extension !== 'CESIUM_RTC' && extension !== 'KHR_binary_glTF' &&
                    extension !== 'KHR_materials_common' && extension !== 'WEB3D_quantized_attributes') {
                    throw new RuntimeError('Unsupported glTF Extension: ' + extension);
                }
            }
        }
    }

    ///////////////////////////////////////////////////////////////////////////

    function CachedRendererResources(context, cacheKey) {
        this.buffers = undefined;
        this.vertexArrays = undefined;
        this.programs = undefined;
        this.pickPrograms = undefined;
        this.textures = undefined;
        this.samplers = undefined;
        this.renderStates = undefined;
        this.ready = false;

        this.context = context;
        this.cacheKey = cacheKey;
        this.count = 0;
    }

    function destroy(property) {
        for (var name in property) {
            if (property.hasOwnProperty(name)) {
                property[name].destroy();
            }
        }
    }

    function destroyCachedRendererResources(resources) {
        destroy(resources.buffers);
        destroy(resources.vertexArrays);
        destroy(resources.programs);
        destroy(resources.pickPrograms);
        destroy(resources.textures);
    }

    CachedRendererResources.prototype.release = function() {
        if (--this.count === 0) {
            if (defined(this.cacheKey)) {
                // Remove if this was cached
                delete this.context.cache.modelRendererResourceCache[this.cacheKey];
            }
            destroyCachedRendererResources(this);
            return destroyObject(this);
        }

        return undefined;
    };

    ///////////////////////////////////////////////////////////////////////////

    function getUpdateHeightCallback(model, ellipsoid, cartoPosition) {
        return function (clampedPosition) {
            if (model.heightReference === HeightReference.RELATIVE_TO_GROUND) {
                var clampedCart = ellipsoid.cartesianToCartographic(clampedPosition, scratchCartographic);
                clampedCart.height += cartoPosition.height;
                ellipsoid.cartographicToCartesian(clampedCart, clampedPosition);
            }

            var clampedModelMatrix = model._clampedModelMatrix;

            // Modify clamped model matrix to use new height
            Matrix4.clone(model.modelMatrix, clampedModelMatrix);
            clampedModelMatrix[12] = clampedPosition.x;
            clampedModelMatrix[13] = clampedPosition.y;
            clampedModelMatrix[14] = clampedPosition.z;

            model._heightChanged = true;
        };
    }

    function updateClamping(model) {
        if (defined(model._removeUpdateHeightCallback)) {
            model._removeUpdateHeightCallback();
            model._removeUpdateHeightCallback = undefined;
        }

        var scene = model._scene;
        if (!defined(scene) || (model.heightReference === HeightReference.NONE)) {
            //>>includeStart('debug', pragmas.debug);
            if (model.heightReference !== HeightReference.NONE) {
                throw new DeveloperError('Height reference is not supported without a scene.');
            }
            //>>includeEnd('debug');
            model._clampedModelMatrix = undefined;
            return;
        }

        var globe = scene.globe;
        var ellipsoid = globe.ellipsoid;

        // Compute cartographic position so we don't recompute every update
        var modelMatrix = model.modelMatrix;
        scratchPosition.x = modelMatrix[12];
        scratchPosition.y = modelMatrix[13];
        scratchPosition.z = modelMatrix[14];
        var cartoPosition = ellipsoid.cartesianToCartographic(scratchPosition);

        if (!defined(model._clampedModelMatrix)) {
            model._clampedModelMatrix = Matrix4.clone(modelMatrix, new Matrix4());
        }

        // Install callback to handle updating of terrain tiles
        var surface = globe._surface;
        model._removeUpdateHeightCallback = surface.updateHeight(cartoPosition, getUpdateHeightCallback(model, ellipsoid, cartoPosition));

        // Set the correct height now
        var height = globe.getHeight(cartoPosition);
        if (defined(height)) {
            // Get callback with cartoPosition being the non-clamped position
            var cb = getUpdateHeightCallback(model, ellipsoid, cartoPosition);

            // Compute the clamped cartesian and call updateHeight callback
            Cartographic.clone(cartoPosition, scratchCartographic);
            scratchCartographic.height = height;
            ellipsoid.cartographicToCartesian(scratchCartographic, scratchPosition);
            cb(scratchPosition);
        }
    }

    /**
     * Called when {@link Viewer} or {@link CesiumWidget} render the scene to
     * get the draw commands needed to render this primitive.
     * <p>
     * Do not call this function directly.  This is documented just to
     * list the exceptions that may be propagated when the scene is rendered:
     * </p>
     *
     * @exception {RuntimeError} Failed to load external reference.
     */
    Model.prototype.update = function(frameState) {
        if (frameState.mode === SceneMode.MORPHING) {
            return;
        }

        var context = frameState.context;
        this._defaultTexture = context.defaultTexture;

        if ((this._state === ModelState.NEEDS_LOAD) && defined(this.gltf)) {
            // Use renderer resources from cache instead of loading/creating them?
            var cachedRendererResources;
            var cacheKey = this.cacheKey;
            if (defined(cacheKey)) {
                context.cache.modelRendererResourceCache = defaultValue(context.cache.modelRendererResourceCache, {});
                var modelCaches = context.cache.modelRendererResourceCache;

                cachedRendererResources = modelCaches[this.cacheKey];
                if (defined(cachedRendererResources)) {
                    if (!cachedRendererResources.ready) {
                        // Cached resources for the model are not loaded yet.  We'll
                        // try again every frame until they are.
                        return;
                    }

                    ++cachedRendererResources.count;
                    this._loadRendererResourcesFromCache = true;
                } else {
                    cachedRendererResources = new CachedRendererResources(context, cacheKey);
                    cachedRendererResources.count = 1;
                    modelCaches[this.cacheKey] = cachedRendererResources;
                }
                this._cachedRendererResources = cachedRendererResources;
            } else {
                cachedRendererResources = new CachedRendererResources(context);
                cachedRendererResources.count = 1;
                this._cachedRendererResources = cachedRendererResources;
            }

            this._state = ModelState.LOADING;

            this._boundingSphere = computeBoundingSphere(this.gltf);
            this._initialRadius = this._boundingSphere.radius;

            checkSupportedExtensions(this);
            if (this._state !== ModelState.FAILED) {
                var extensions = this.gltf.extensions;
                if (defined(extensions) && defined(extensions.CESIUM_RTC)) {
                    this._rtcCenter = Cartesian3.fromArray(extensions.CESIUM_RTC.center);
                    this._rtcCenterEye = new Cartesian3();
                }

                this._loadResources = new LoadResources();
                parse(this);
            }
        }

        var loadResources = this._loadResources;
        var incrementallyLoadTextures = this._incrementallyLoadTextures;
        var justLoaded = false;

        if (this._state === ModelState.LOADING) {
            // Create WebGL resources as buffers/shaders/textures are downloaded
            createResources(this, frameState);

            // Transition from LOADING -> LOADED once resources are downloaded and created.
            // Textures may continue to stream in while in the LOADED state.
            if (loadResources.finished() ||
                    (incrementallyLoadTextures && loadResources.finishedEverythingButTextureCreation())) {
                this._state = ModelState.LOADED;
                justLoaded = true;
            }
        }

        // Incrementally stream textures.
        if (defined(loadResources) && (this._state === ModelState.LOADED)) {
            // Also check justLoaded so we don't process twice during the transition frame
            if (incrementallyLoadTextures && !justLoaded) {
                createResources(this, frameState);
            }

            if (loadResources.finished()) {
                this._loadResources = undefined;  // Clear CPU memory since WebGL resources were created.

                var resources = this._rendererResources;
                var cachedResources = this._cachedRendererResources;

                cachedResources.buffers = resources.buffers;
                cachedResources.vertexArrays = resources.vertexArrays;
                cachedResources.programs = resources.programs;
                cachedResources.pickPrograms = resources.pickPrograms;
                cachedResources.textures = resources.textures;
                cachedResources.samplers = resources.samplers;
                cachedResources.renderStates = resources.renderStates;
                cachedResources.ready = true;

                // Vertex arrays are unique to this model, do not store in cache.
                if (defined(this._precreatedAttributes)) {
                    cachedResources.vertexArrays = {};
                }

                if (this.releaseGltfJson) {
                    releaseCachedGltf(this);
                }
            }
        }

        var displayConditionPassed = defined(this.distanceDisplayCondition) ? this.distanceDisplayCondition.isVisible(this, frameState) : true;
        var show = this.show && displayConditionPassed && (this.scale !== 0.0);

        if ((show && this._state === ModelState.LOADED) || justLoaded) {
            var animated = this.activeAnimations.update(frameState) || this._cesiumAnimationsDirty;
            this._cesiumAnimationsDirty = false;
            this._dirty = false;
            var modelMatrix = this.modelMatrix;

            var modeChanged = frameState.mode !== this._mode;
            this._mode = frameState.mode;

            // Model's model matrix needs to be updated
            var modelTransformChanged = !Matrix4.equals(this._modelMatrix, modelMatrix) ||
                (this._scale !== this.scale) ||
                (this._minimumPixelSize !== this.minimumPixelSize) || (this.minimumPixelSize !== 0.0) || // Minimum pixel size changed or is enabled
                (this._maximumScale !== this.maximumScale) ||
                (this._heightReference !== this.heightReference) || this._heightChanged ||
                modeChanged;

            if (modelTransformChanged || justLoaded) {
                Matrix4.clone(modelMatrix, this._modelMatrix);

                updateClamping(this);

                if (defined(this._clampedModelMatrix)) {
                    modelMatrix = this._clampedModelMatrix;
                }

                this._scale = this.scale;
                this._minimumPixelSize = this.minimumPixelSize;
                this._maximumScale = this.maximumScale;
                this._heightReference = this.heightReference;
                this._heightChanged = false;

                var scale = getScale(this, frameState);
                var computedModelMatrix = this._computedModelMatrix;
                Matrix4.multiplyByUniformScale(modelMatrix, scale, computedModelMatrix);
                Matrix4.multiplyTransformation(computedModelMatrix, yUpToZUp, computedModelMatrix);
            }

            // Update modelMatrix throughout the graph as needed
            if (animated || modelTransformChanged || justLoaded) {
                updateNodeHierarchyModelMatrix(this, modelTransformChanged, justLoaded, frameState.mapProjection);
                this._dirty = true;

                if (animated || justLoaded) {
                    // Apply skins if animation changed any node transforms
                    applySkins(this);
                }
            }

            if (this._perNodeShowDirty) {
                this._perNodeShowDirty = false;
                updatePerNodeShow(this);
            }
            updatePickIds(this, context);
            updateWireframe(this);
            updateShowBoundingVolume(this);
            updateShadows(this);
        }

        if (justLoaded) {
            // Called after modelMatrix update.
            var model = this;
            frameState.afterRender.push(function() {
                model._ready = true;
                model._readyPromise.resolve(model);
            });
            return;
        }

        // We don't check show at the top of the function since we
        // want to be able to progressively load models when they are not shown,
        // and then have them visible immediately when show is set to true.
        if (show && !this._ignoreCommands) {
            // PERFORMANCE_IDEA: This is terrible
            var commandList = frameState.commandList;
            var passes = frameState.passes;
            var nodeCommands = this._nodeCommands;
            var length = nodeCommands.length;
            var i;
            var nc;

            var idl2D = frameState.mapProjection.ellipsoid.maximumRadius * CesiumMath.PI;
            var boundingVolume;

            if (passes.render) {
                for (i = 0; i < length; ++i) {
                    nc = nodeCommands[i];
                    if (nc.show) {
                        var command = nc.command;
                        commandList.push(command);

                        boundingVolume = command.boundingVolume;
                        if (frameState.mode === SceneMode.SCENE2D &&
                            (boundingVolume.center.y + boundingVolume.radius > idl2D || boundingVolume.center.y - boundingVolume.radius < idl2D)) {
                            commandList.push(nc.command2D);
                        }
                    }
                }
            }

            if (passes.pick && this.allowPicking) {
                for (i = 0; i < length; ++i) {
                    nc = nodeCommands[i];
                    if (nc.show) {
                        var pickCommand = nc.pickCommand;
                        commandList.push(pickCommand);

                        boundingVolume = pickCommand.boundingVolume;
                        if (frameState.mode === SceneMode.SCENE2D &&
                            (boundingVolume.center.y + boundingVolume.radius > idl2D || boundingVolume.center.y - boundingVolume.radius < idl2D)) {
                            commandList.push(nc.pickCommand2D);
                        }
                    }
                }
            }
        }
    };

    /**
     * Returns true if this object was destroyed; otherwise, false.
     * <br /><br />
     * If this object was destroyed, it should not be used; calling any function other than
     * <code>isDestroyed</code> will result in a {@link DeveloperError} exception.
     *
     * @returns {Boolean} <code>true</code> if this object was destroyed; otherwise, <code>false</code>.
     *
     * @see Model#destroy
     */
    Model.prototype.isDestroyed = function() {
        return false;
    };

    /**
     * Destroys the WebGL resources held by this object.  Destroying an object allows for deterministic
     * release of WebGL resources, instead of relying on the garbage collector to destroy this object.
     * <br /><br />
     * Once an object is destroyed, it should not be used; calling any function other than
     * <code>isDestroyed</code> will result in a {@link DeveloperError} exception.  Therefore,
     * assign the return value (<code>undefined</code>) to the object as done in the example.
     *
     * @returns {undefined}
     *
     * @exception {DeveloperError} This object was destroyed, i.e., destroy() was called.
     *
     *
     * @example
     * model = model && model.destroy();
     *
     * @see Model#isDestroyed
     */
    Model.prototype.destroy = function() {
        // Vertex arrays are unique to this model, destroy here.
        if (defined(this._precreatedAttributes)) {
            destroy(this._rendererResources.vertexArrays);
        }

        this._rendererResources = undefined;
        this._cachedRendererResources = this._cachedRendererResources && this._cachedRendererResources.release();

        var pickIds = this._pickIds;
        var length = pickIds.length;
        for (var i = 0; i < length; ++i) {
            pickIds[i].destroy();
        }

        releaseCachedGltf(this);

        return destroyObject(this);
    };

    return Model;
});<|MERGE_RESOLUTION|>--- conflicted
+++ resolved
@@ -863,51 +863,6 @@
             get : function() {
                 return this._dirty;
             }
-<<<<<<< HEAD
-        },
-
-        /**
-         * Determines whether the model casts shadows from each light source.
-         *
-         * @memberof Model.prototype
-         *
-         * @type {Boolean}
-         *
-         * @deprecated
-         */
-        castShadows : {
-            get : function() {
-                deprecationWarning('Model.castShadows', 'Model.castShadows was deprecated in Cesium 1.25. It will be removed in 1.26. Use Model.shadows instead.');
-                return ShadowMode.castShadows(this.shadows);
-            },
-            set : function(value) {
-                deprecationWarning('Model.castShadows', 'Model.castShadows was deprecated in Cesium 1.25. It will be removed in 1.26. Use Model.shadows instead.');
-                var castShadows = value;
-                var receiveShadows = ShadowMode.receiveShadows(this.shadows);
-                this.shadows = ShadowMode.fromCastReceive(castShadows, receiveShadows);
-            }
-        },
-
-        /**
-         * Determines whether the model receives shadows from shadow casters in the scene.
-         *
-         * @memberof Model.prototype
-         *
-         * @type {Boolean}
-         *
-         * @deprecated
-         */
-        receiveShadows : {
-            get : function() {
-                deprecationWarning('Model.receiveShadows', 'Model.receiveShadows was deprecated in Cesium 1.25. It will be removed in 1.26. Use Model.shadows instead.');
-                return ShadowMode.receiveShadows(this.shadows);
-            },
-            set : function(value) {
-                deprecationWarning('Model.receiveShadows', 'Model.receiveShadows was deprecated in Cesium 1.25. It will be removed in 1.26. Use Model.shadows instead.');
-                var castShadows = ShadowMode.castShadows(this.shadows);
-                var receiveShadows = value;
-                this.shadows = ShadowMode.fromCastReceive(castShadows, receiveShadows);
-            }
         },
 
         distanceDisplayCondition : {
@@ -924,8 +879,6 @@
                     this._distanceDisplayCondition = DistanceDisplayCondition.clone(value, this._distanceDisplayCondition);
                 }
             }
-=======
->>>>>>> aad9a76f
         }
     });
 
