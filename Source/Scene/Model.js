/*global define*/
define([
        '../Core/BoundingSphere',
        '../Core/Cartesian2',
        '../Core/Cartesian3',
        '../Core/Cartesian4',
        '../Core/combine',
        '../Core/defaultValue',
        '../Core/defined',
        '../Core/defineProperties',
        '../Core/destroyObject',
        '../Core/DeveloperError',
        '../Core/Event',
        '../Core/IndexDatatype',
        '../Core/loadArrayBuffer',
        '../Core/loadImage',
        '../Core/loadText',
        '../Core/Math',
        '../Core/Matrix2',
        '../Core/Matrix3',
        '../Core/Matrix4',
        '../Core/PrimitiveType',
        '../Core/Quaternion',
        '../Core/Queue',
        '../Core/RuntimeError',
        '../Renderer/BufferUsage',
        '../Renderer/createShaderSource',
        '../Renderer/DrawCommand',
        '../Renderer/TextureMinificationFilter',
        '../Renderer/TextureWrap',
        '../ThirdParty/gltfDefaults',
        '../ThirdParty/Uri',
        './getModelAccessor',
        './ModelAnimationCache',
        './ModelAnimationCollection',
        './ModelMaterial',
        './ModelResources',
        './ModelResourceCache',
        './ModelMesh',
        './ModelNode',
        './Pass',
        './SceneMode'
    ], function(
        BoundingSphere,
        Cartesian2,
        Cartesian3,
        Cartesian4,
        combine,
        defaultValue,
        defined,
        defineProperties,
        destroyObject,
        DeveloperError,
        Event,
        IndexDatatype,
        loadArrayBuffer,
        loadImage,
        loadText,
        CesiumMath,
        Matrix2,
        Matrix3,
        Matrix4,
        PrimitiveType,
        Quaternion,
        Queue,
        RuntimeError,
        BufferUsage,
        createShaderSource,
        DrawCommand,
        TextureMinificationFilter,
        TextureWrap,
        gltfDefaults,
        Uri,
        getModelAccessor,
        ModelAnimationCache,
        ModelAnimationCollection,
        ModelMaterial,
        ModelResources,
        ModelResourceCache,
        ModelMesh,
        ModelNode,
        Pass,
        SceneMode) {
    "use strict";
    /*global WebGLRenderingContext*/

    var yUpToZUp = Matrix4.fromRotationTranslation(Matrix3.fromRotationX(CesiumMath.PI_OVER_TWO), Cartesian3.ZERO);

    var ModelState = {
        NEEDS_LOAD : 0,
        LOADING : 1,
        LOADED : 2,
        FAILED : 3
    };


    /**
     * A 3D model based on glTF, the runtime asset format for WebGL, OpenGL ES, and OpenGL.
     * <p>
     * Cesium includes support for geometry and materials, glTF animations, and glTF skinning.
     * In addition, individual glTF nodes are pickable with {@link Scene#pick} and animatable
     * with {@link Model#getNode}.  glTF cameras and lights are not currently supported.
     * </p>
     * <p>
     * An external glTF asset is created with {@link Model.fromGltf}.  glTF JSON can also be
     * created at runtime and passed to this constructor function.  In either case, the
     * {@link Model#readyToRender} event is fired when the model is ready to render, i.e.,
     * when the external binary, image, and shader files are downloaded and the WebGL
     * resources are created.
     * </p>
     *
     * @alias Model
     * @constructor
     *
     * @param {Object} [options] Object with the following properties:
     * @param {Object} [options.gltf] The object for the glTF JSON.
     * @param {Boolean} [options.show=true] Determines if the model primitive will be shown.
     * @param {Matrix4} [options.modelMatrix=Matrix4.IDENTITY] The 4x4 transformation matrix that transforms the model from model to world coordinates.
     * @param {Number} [options.scale=1.0] A uniform scale applied to this model.
     * @param {Number} [options.minimumPixelSize=0.0] The approximate minimum pixel size of the model regardless of zoom.
     * @param {Object} [options.id] A user-defined object to return when the model is picked with {@link Scene#pick}.
     * @param {Boolean} [options.allowPicking=true] When <code>true</code>, each glTF mesh and primitive is pickable with {@link Scene#pick}.
     * @param {Boolean} [options.asynchronous=true] Determines if model WebGL resource creation will be spread out over several frames or block until completion once all glTF files are loaded.
     * @param {Boolean} [options.debugShowBoundingVolume=false] For debugging only. Draws the bounding sphere for each draw command in the model.
     * @param {Boolean} [options.debugWireframe=false] For debugging only. Draws the model in wireframe.
     *
     * @see Model.fromGltf
     * @see Model#readyToRender
     *
     * @demo {@link http://cesiumjs.org/Cesium/Apps/Sandcastle/index.html?src=3D%20Models.html|Cesium Sandcastle Models Demo}
     */
    var Model = function(options) {
        options = defaultValue(options, defaultValue.EMPTY_OBJECT);

        if (defined(options.modelResources))
        {
            this._modelResources = options.modelResources;
        }
        else
        {
            this._modelResources = new ModelResources(options);
        }

        
        this._uniformMaps = {};
        this.skinnedNodesNames = [];

       this._runtime = {
            animations : undefined,
            rootNodes : undefined,
            nodes : undefined,            // Indexed with the node property's name, i.e., glTF id
            nodesByName : undefined,      // Indexed with name property in the node
            skinnedNodes : undefined,
            meshesByName : undefined,     // Indexed with the name property in the mesh
            materialsByName : undefined,  // Indexed with the name property in the material
            materialsById : undefined     // Indexed with the material's property name
        };

        /**
         * Determines if the model primitive will be shown.
         *
         * @type {Boolean}
         *
         * @default true
         */
        this.show = defaultValue(options.show, true);

        /**
         * The 4x4 transformation matrix that transforms the model from model to world coordinates.
         * When this is the identity matrix, the model is drawn in world coordinates, i.e., Earth's WGS84 coordinates.
         * Local reference frames can be used by providing a different transformation matrix, like that returned
         * by {@link Transforms.eastNorthUpToFixedFrame}.
         *
         * @type {Matrix4}
         *
         * @default {@link Matrix4.IDENTITY}
         *
         * @example
         * var origin = Cesium.Cartesian3.fromDegrees(-95.0, 40.0, 200000.0);
         * m.modelMatrix = Cesium.Transforms.eastNorthUpToFixedFrame(origin);
         */
        this.modelMatrix = Matrix4.clone(defaultValue(options.modelMatrix, Matrix4.IDENTITY));
        this._modelMatrix = Matrix4.clone(this.modelMatrix);

        /**
         * A uniform scale applied to this model before the {@link Model#modelMatrix}.
         * Values greater than <code>1.0</code> increase the size of the model; values
         * less than <code>1.0</code> decrease.
         *
         * @type {Number}
         *
         * @default 1.0
         */
        this.scale = defaultValue(options.scale, 1.0);
        this._scale = this.scale;

        /**
         * The approximate minimum pixel size of the model regardless of zoom.
         * This can be used to ensure that a model is visible even when the viewer
         * zooms out.  When <code>0.0</code>, no minimum size is enforced.
         *
         * @type {Number}
         *
         * @default 0.0
         */
        this.minimumPixelSize = defaultValue(options.minimumPixelSize, 0.0);
        this._minimumPixelSize = this.minimumPixelSize;

        /**
         * User-defined object returned when the model is picked.
         *
         * @type Object
         *
         * @default undefined
         *
         * @see Scene#pick
         */
        this.id = options.id;
        this._id = options.id;

        /**
         * Used for picking primitives that wrap a model.
         *
         * @private
         */
        this.pickPrimitive = options.pickPrimitive;

        this._allowPicking = defaultValue(options.allowPicking, true);

        /**
         * The event fired when this model is ready to render, i.e., when the external binary, image,
         * and shader files were downloaded and the WebGL resources were created.
         * <p>
         * This event is fired at the end of the frame before the first frame the model is rendered in.
         * </p>
         *
         * @type {Event}
         * @default new Event()
         *
         * @example
         * // Play all animations at half-speed when the model is ready to render
         * model.readyToRender.addEventListener(function(model) {
         *   model.activeAnimations.addAll({
         *     speedup : 0.5
         *   });
         * });
         *
         * @see Model#ready
         */
        this.readyToRender = new Event();
        this._ready = false;

        /**
         * The currently playing glTF animations.
         *
         * @type {ModelAnimationCollection}
         */
        this.activeAnimations = new ModelAnimationCollection(this);

        this._asynchronous = defaultValue(options.asynchronous, true);

        /**
         * This property is for debugging only; it is not for production use nor is it optimized.
         * <p>
         * Draws the bounding sphere for each draw command in the model.  A glTF primitive corresponds
         * to one draw command.  A glTF mesh has an array of primitives, often of length one.
         * </p>
         *
         * @type {Boolean}
         *
         * @default false
         */
<<<<<<< HEAD
        this.debugShowBoundingVolume = defaultValue(options.debugShowBoundingVolume, false);        
=======
        this.debugShowBoundingVolume = defaultValue(options.debugShowBoundingVolume, false);
        this._debugShowBoudingVolume = this.debugShowBoundingVolume;
>>>>>>> e1ebc6da

        /**
         * This property is for debugging only; it is not for production use nor is it optimized.
         * <p>
         * Draws the model in wireframe.
         * </p>
         *
         * @type {Boolean}
         *
         * @default false
         */
        this.debugWireframe = defaultValue(options.debugWireframe, false);
        this._debugWireframe = false;

        this._computedModelMatrix = new Matrix4(); // Derived from modelMatrix and scale
        this._initialRadius = undefined;           // Radius without model's scale property, model-matrix scale, animations, or skins
        this._boundingSphere = undefined;

        this._cesiumAnimationsDirty = false;       // true when the Cesium API, not a glTF animation, changed a node transform
        this._maxDirtyNumber = 0;                  // Used in place of a dirty boolean flag to avoid an extra graph traversal

        this._renderCommands = [];
        this._pickCommands = [];
        this._pickIds = [];

        this._needsUpdate = true;
        this._needsInit = true;
    };

    defineProperties(Model.prototype, {
        modelResources: {
            get : function() {
                return this._modelResources;
            }
        },

        gltf: {
            get : function() {
                return this._modelResources.gltf;
            }
        },


        /**
         * The base path that paths in the glTF JSON are relative to.  The base
         * path is the same path as the path containing the .json file
         * minus the .json file, when binary, image, and shader files are
         * in the same directory as the .json.  When this is <code>''</code>,
         * the app's base path is used.
         *
         * @memberof Model.prototype
         *
         * @type {String}
         * @readonly
         *
         * @default ''
         */
        basePath: {
            get : function() {
                return this._modelResources.basePath;
            }
        },

        /**
         * The model's bounding sphere in its local coordinate system.  This does not take into
         * account glTF animation and skins or {@link Model#scale}.
         *
         * @memberof Model.prototype
         *
         * @type {BoundingSphere}
         * @readonly
         *
         * @default undefined
         *
         * @exception {DeveloperError} The model is not loaded.  Wait for the model's readyToRender event or ready property.
         *
         * @example
         * // Center in WGS84 coordinates
         * var center = Cesium.Matrix4.multiplyByPoint(model.modelMatrix, model.boundingSphere.center, new Cesium.Cartesian3());
         */
        boundingSphere : {
            get : function() {
                //>>includeStart('debug', pragmas.debug);
                if (this._modelResources._state !== ModelState.LOADED) {
                    throw new DeveloperError('The model is not loaded.  Wait for the model\'s readyToRender event or ready property.');
                }
                //>>includeEnd('debug');

                this._boundingSphere.radius = (this.scale * Matrix4.getMaximumScale(this.modelMatrix)) * this._initialRadius;
                return this._boundingSphere;
            }
        },

        /**
         * When <code>true</code>, this model is ready to render, i.e., the external binary, image,
         * and shader files were downloaded and the WebGL resources were created.  This is set to
         * <code>true</code> right before {@link Model#readyToRender} is fired.
         *
         * @memberof Model.prototype
         *
         * @type {Boolean}
         * @readonly
         *
         * @default false
         *
         * @see Model#readyToRender
         */
        ready : {
            get : function() {
                return this._ready;
            }
        },

        /**
         * Determines if model WebGL resource creation will be spread out over several frames or
         * block until completion once all glTF files are loaded.
         *
         * @memberof Model.prototype
         *
         * @type {Boolean}
         * @readonly
         *
         * @default true
         */
        asynchronous : {
            get : function() {
                return this._asynchronous;
            }
        },

        /**
         * When <code>true</code>, each glTF mesh and primitive is pickable with {@link Scene#pick}.  When <code>false</code>, GPU memory is saved.
         *
         * @memberof Model.prototype
         *
         * @type {Boolean}
         * @readonly
         *
         * @default true
         */
        allowPicking : {
            get : function() {
                return this._allowPicking;
            }
        }
    });

    /**
     * Creates a model from a glTF asset.  When the model is ready to render, i.e., when the external binary, image,
     * and shader files are downloaded and the WebGL resources are created, the {@link Model#readyToRender} event is fired.
     *
     * @param {Object} options Object with the following properties:
     * @param {String} options.url The url to the glTF .json file.
     * @param {Object} [options.headers] HTTP headers to send with the request.
     * @param {Boolean} [options.show=true] Determines if the model primitive will be shown.
     * @param {Matrix4} [options.modelMatrix=Matrix4.IDENTITY] The 4x4 transformation matrix that transforms the model from model to world coordinates.
     * @param {Number} [options.scale=1.0] A uniform scale applied to this model.
     * @param {Number} [options.minimumPixelSize=0.0] The approximate minimum pixel size of the model regardless of zoom.
     * @param {Boolean} [options.allowPicking=true] When <code>true</code>, each glTF mesh and primitive is pickable with {@link Scene#pick}.
     * @param {Boolean} [options.asynchronous=true] Determines if model WebGL resource creation will be spread out over several frames or block until completion once all glTF files are loaded.
     * @param {ModelResourceCache} [options.cache] Selects what cache to use for the model resources. If not specified the model will not cache resources.
     * @param {Boolean} [options.debugShowBoundingVolume=false] For debugging only. Draws the bounding sphere for each {@link DrawCommand} in the model.
     * @param {Boolean} [options.debugWireframe=false] For debugging only. Draws the model in wireframe.
     * @returns {Model} The newly created model.
     *
     * @see Model#readyToRender
     *
     * @example
     * // Example 1. Create a model from a glTF asset
     * var model = scene.primitives.add(Cesium.Model.fromGltf({
     *   url : './duck/duck.json'
     * }));
     *
     * @example
     * // Example 2. Create model and provide all properties and events
     * var origin = Cesium.Cartesian3.fromDegrees(-95.0, 40.0, 200000.0);
     * var modelMatrix = Cesium.Transforms.eastNorthUpToFixedFrame(origin);
     *
     * var model = scene.primitives.add(Model.fromGltf({
     *   url : './duck/duck.json',
     *   show : true,                     // default
     *   modelMatrix : modelMatrix,
     *   scale : 2.0,                     // double size
     *   minimumPixelSize : 128,          // never smaller than 128 pixels
     *   allowPicking : false,            // not pickable
     *   debugShowBoundingVolume : false, // default
     *   debugWireframe : false
     * }));
     *
     * model.readyToRender.addEventListener(function(model) {
     *   // Play all animations when the model is ready to render
     *   model.activeAnimations.addAll();
     * });
     *
     * @example
     * // Example 3. Using a cache for resources
     * var modelCache = new Cesium.ModelResourceCache();
     * var modelURL = './duck/duck.json';
     * var model1 = scene.primitives.add(Cesium.Model.fromGltf({
     *   url : modelURL,
     *   cache : modelCache
     * }));
     * var model2 = scene.primitives.add(Cesium.Model.fromGltf({
     *   url : modelURL,
     *   cache : modelCache
     * }));
     *
     */
    Model.fromGltf = function(options) {
        //>>includeStart('debug', pragmas.debug);
        if (!defined(options) || !defined(options.url)) {
            throw new DeveloperError('options.url is required');
        }

        //>>includeEnd('debug');

        var modelResources;

        if (defined(options.cache)){
            modelResources = options.cache.getModel(options.url);
        }

        if (!defined(modelResources))
        {
            modelResources = new ModelResources(options);
            if (defined(options.cache))
            {
                options.cache.putModel(modelResources, options.url);
            }
        }

        options.modelResources = modelResources;
        var model = new Model(options, modelResources);

        return model;
    };

    function getRuntime(model, runtimeName, name) {
        //>>includeStart('debug', pragmas.debug);
        if (!defined(model)) {
            throw new DeveloperError('model is required.');
        }

        if (model._modelResources._state !== ModelState.LOADED) {
            throw new DeveloperError('The model is not loaded.  Wait for the model\'s readyToRender event or ready property.');
        }

        if (!defined(name)) {
            throw new DeveloperError('name is required.');
        }
        //>>includeEnd('debug');

        return model._runtime[runtimeName][name];
    }


    /**
     * Returns the glTF node with the given <code>name</code> property.  This is used to
     * modify a node's transform for animation outside of glTF animations.
     *
     * @param {String} name The glTF name of the node.
     * @returns {ModelNode} The node or <code>undefined</code> if no node with <code>name</code> exists.
     *
     * @exception {DeveloperError} The model is not loaded.  Wait for the model's readyToRender event or ready property.
     *
     * @example
     * // Apply non-uniform scale to node LOD3sp
     * var node = model.getNode('LOD3sp');
     * node.matrix =Cesium. Matrix4.fromScale(new Cesium.Cartesian3(5.0, 1.0, 1.0), node.matrix);
     */
    Model.prototype.getNode = function(name) {
        var node = getRuntime(this, 'nodesByName', name);
        return defined(node) ? node.publicNode : undefined;
    };

    /**
     * Returns the glTF mesh with the given <code>name</code> property.
     *
     * @param {String} name The glTF name of the mesh.
     *
     * @returns {ModelMesh} The mesh or <code>undefined</code> if no mesh with <code>name</code> exists.
     *
     * @exception {DeveloperError} The model is not loaded.  Wait for the model's readyToRender event or ready property.
     */
    Model.prototype.getMesh = function(name) {
        return getRuntime(this, 'meshesByName', name);
    };

    /**
     * Returns the glTF material with the given <code>name</code> property.
     *
     * @param {String} name The glTF name of the material.
     * @returns {ModelMaterial} The material or <code>undefined</code> if no material with <code>name</code> exists.
     *
     * @exception {DeveloperError} The model is not loaded.  Wait for the model's readyToRender event or ready property.
     */
    Model.prototype.getMaterial = function(name) {
        return getRuntime(this, 'materialsByName', name);
    };

    var nodeAxisScratch = new Cartesian3();
    var nodeTranslationScratch = new Cartesian3();
    var nodeQuaternionScratch = new Quaternion();
    var nodeScaleScratch = new Cartesian3();

    function getTransform(node) {
        if (defined(node.matrix)) {
            return Matrix4.fromArray(node.matrix);
        }

        var axis = Cartesian3.fromArray(node.rotation, 0, nodeAxisScratch);

        return Matrix4.fromTranslationQuaternionRotationScale(
            Cartesian3.fromArray(node.translation, 0, nodeTranslationScratch),
            Quaternion.fromAxisAngle(axis, node.rotation[3], nodeQuaternionScratch),
            Cartesian3.fromArray(node.scale, 0 , nodeScaleScratch));
    }

    var aMinScratch = new Cartesian3();
    var aMaxScratch = new Cartesian3();

    function computeBoundingSphere(gltf) {
        var gltfNodes = gltf.nodes;
        var gltfMeshes = gltf.meshes;
        var gltfAccessors = gltf.accessors;
        var rootNodes = gltf.scenes[gltf.scene].nodes;
        var rootNodesLength = rootNodes.length;

        var nodeStack = [];

        var min = new Cartesian3(Number.MAX_VALUE, Number.MAX_VALUE, Number.MAX_VALUE);
        var max = new Cartesian3(Number.MIN_VALUE, Number.MIN_VALUE, Number.MIN_VALUE);

        for (var i = 0; i < rootNodesLength; ++i) {
            var n = gltfNodes[rootNodes[i]];
            n._transformToRoot = getTransform(n);
            nodeStack.push(n);

            while (nodeStack.length > 0) {
                n = nodeStack.pop();
                var transformToRoot = n._transformToRoot;

                var meshes = defaultValue(n.meshes, defined(n.instanceSkin) ? n.instanceSkin.meshes : undefined);
                if (defined(meshes)) {
                    var meshesLength = meshes.length;
                    for (var j = 0; j < meshesLength; ++j) {
                        var primitives = gltfMeshes[meshes[j]].primitives;
                        var primitivesLength = primitives.length;
                        for (var m = 0; m < primitivesLength; ++m) {
                            var position = primitives[m].attributes.POSITION;
                            if (defined(position)) {
                                var accessor = gltfAccessors[position];
                                var aMin = Cartesian3.fromArray(accessor.min, 0, aMinScratch);
                                var aMax = Cartesian3.fromArray(accessor.max, 0, aMaxScratch);
                                if (defined(min) && defined(max)) {
                                    Matrix4.multiplyByPoint(transformToRoot, aMin, aMin);
                                    Matrix4.multiplyByPoint(transformToRoot, aMax, aMax);
                                    Cartesian3.minimumByComponent(min, aMin, min);
                                    Cartesian3.maximumByComponent(max, aMax, max);
                                }
                            }
                        }
                    }
                }

                var children = n.children;
                var childrenLength = children.length;
                for (var k = 0; k < childrenLength; ++k) {
                    var child = gltfNodes[children[k]];
                    child._transformToRoot = getTransform(child);
                    Matrix4.multiplyTransformation(transformToRoot, child._transformToRoot, child._transformToRoot);
                    nodeStack.push(child);
                }
                delete n._transformToRoot;
            }
        }

        var boundingSphere = BoundingSphere.fromCornerPoints(min, max);
        return BoundingSphere.transformWithoutScale(boundingSphere, yUpToZUp, boundingSphere);
    }


    function updatePickIds(model, context) {
        var id = model.id;
        if (model._id !== id) {
            model._id = id;

            var pickIds = model._pickIds;
            var length = pickIds.length;
            for (var i = 0; i < length; ++i) {
                pickIds[i].object.id = id;
            }
        }
    }


    var scratchDrawingBufferDimensions = new Cartesian2();
    var scratchToCenter = new Cartesian3();
    var scratchProj = new Cartesian3();

    function scaleInPixels(positionWC, radius, context, frameState) {
        var camera = frameState.camera;
        var frustum = camera.frustum;

        var toCenter = Cartesian3.subtract(camera.positionWC, positionWC, scratchToCenter);
        var proj = Cartesian3.multiplyByScalar(camera.directionWC, Cartesian3.dot(toCenter, camera.directionWC), scratchProj);
        var distance = Math.max(frustum.near, Cartesian3.magnitude(proj) - radius);

        scratchDrawingBufferDimensions.x = context.drawingBufferWidth;
        scratchDrawingBufferDimensions.y = context.drawingBufferHeight;
        var pixelSize = frustum.getPixelSize(scratchDrawingBufferDimensions, distance);
        var pixelScale = Math.max(pixelSize.x, pixelSize.y);

        return pixelScale;
    }

    var scratchPosition = new Cartesian3();

    function getScale(model, context, frameState) {
        var scale = model._scale;

        if (model.minimumPixelSize !== 0.0) {
            // Compute size of bounding sphere in pixels
            var maxPixelSize = Math.max(context.drawingBufferWidth, context.drawingBufferHeight);
            var m = model.modelMatrix;
            scratchPosition.x = m[12];
            scratchPosition.y = m[13];
            scratchPosition.z = m[14];
            var radius = model.boundingSphere.radius;
            var metersPerPixel = scaleInPixels(scratchPosition, radius, context, frameState);

            // metersPerPixel is always > 0.0
            var pixelsPerMeter = 1.0 / metersPerPixel;
            var diameterInPixels = Math.min(pixelsPerMeter * (2.0 * radius), maxPixelSize);

            // Maintain model's minimum pixel size
            if (diameterInPixels < model.minimumPixelSize) {
                scale = (model.minimumPixelSize * metersPerPixel) / (2.0 * model._initialRadius);
            }
        }

        return scale;
    }

    function getNodeMatrix(node, result) {
        var publicNode = node.publicNode;
        var publicMatrix = publicNode.matrix;

        if (publicNode.useMatrix && defined(publicMatrix)) {
            // Public matrix overrides orginial glTF matrix and glTF animations
            Matrix4.clone(publicMatrix, result);
        } else if (defined(node.matrix)) {
            Matrix4.clone(node.matrix, result);
        } else {
            Matrix4.fromTranslationQuaternionRotationScale(node.translation, node.rotation, node.scale, result);
        }
    }


    var scratchNodeStack = [];

    function updateNodeHierarchyModelMatrix(model, modelTransformChanged) {
        var modelResources = model._modelResources;
        var maxDirtyNumber = model._maxDirtyNumber;
        var allowPicking = model.allowPicking;

        var rootNodes = model._runtime.rootNodes;
        var length = rootNodes.length;

        var nodeStack = scratchNodeStack;
        var computedModelMatrix = model._computedModelMatrix;

        var justLoaded = model._needsUpdate;

        for (var i = 0; i < length; ++i) {
            var n = rootNodes[i];

            getNodeMatrix(n, n.transformToRoot);
            nodeStack.push(n);

            while (nodeStack.length > 0) {
                n = nodeStack.pop();
                var transformToRoot = n.transformToRoot;
                var commands = n.commands;

                if ((n.dirtyNumber === maxDirtyNumber) || modelTransformChanged || justLoaded) {
                    var commandsLength = commands.length;
                    if (commandsLength > 0) {
                        // Node has meshes, which has primitives.  Update their commands.
                        for (var j = 0 ; j < commandsLength; ++j) {
                            var primitiveCommand = commands[j];
                            var command = primitiveCommand.command;
                            Matrix4.multiplyTransformation(computedModelMatrix, transformToRoot, command.modelMatrix);

                            // PERFORMANCE_IDEA: Can use transformWithoutScale if no node up to the root has scale (inclug animation)
                            BoundingSphere.transform(primitiveCommand.boundingSphere, command.modelMatrix, command.boundingVolume);
                            
                            if (allowPicking) {
                                var pickCommand = primitiveCommand.pickCommand;
                                Matrix4.clone(command.modelMatrix, pickCommand.modelMatrix);
                                BoundingSphere.clone(command.boundingVolume, pickCommand.boundingVolume);
                            }
                        }
                    } else {
                        // Node has a light or camera
                        n.computedMatrix = Matrix4.multiplyTransformation(computedModelMatrix, transformToRoot, n.computedMatrix);
                    }
                }

                var children = n.children;
                var childrenLength = children.length;
                for (var k = 0; k < childrenLength; ++k) {
                    var child = children[k];

                    // A node's transform needs to be updated if
                    // - It was targeted for animation this frame, or
                    // - Any of its ancestors were targeted for animation this frame

                    // PERFORMANCE_IDEA: if a child has multiple parents and only one of the parents
                    // is dirty, all the subtrees for each child instance will be dirty; we probably
                    // won't see this in the wild often.
                    child.dirtyNumber = Math.max(child.dirtyNumber, n.dirtyNumber);

                    if ((child.dirtyNumber === maxDirtyNumber) || justLoaded) {
                        // Don't check for modelTransformChanged since if only the model's model matrix changed,
                        // we do not need to rebuild the local transform-to-root, only the final
                        // [model's-model-matrix][transform-to-root] above.
                        getNodeMatrix(child, child.transformToRoot);
                        Matrix4.multiplyTransformation(transformToRoot, child.transformToRoot, child.transformToRoot);
                    }

                    nodeStack.push(child);
                }
            }
        }
        ++modelResources._maxDirtyNumber;
    }

    function createPickColorFunction(color) {
        return function() {
            return color;
        };
    }

    function createJointMatricesFunction(runtimeNode) {
        return function() {
            return runtimeNode.computedJointMatrices;
        };
    }

    function createCommand(model, gltfNode, runtimeNode, context) {
        var commands = model._renderCommands;
        var pickCommands = model._pickCommands;
        var pickIds = model._pickIds;
        var allowPicking = model.allowPicking;
        var runtimeMeshes = model._runtime.meshesByName;

        var debugShowBoundingVolume = model.debugShowBoundingVolume;

        var modelResources = model._modelResources;
        var resources = modelResources._rendererResources;
        var rendererVertexArrays = resources.vertexArrays;
        var rendererPrograms = resources.programs;
        var rendererPickPrograms = resources.pickPrograms;
        var rendererRenderStates = resources.renderStates;

        var rendererUniformMaps = model._uniformMaps;

        var gltf = modelResources.gltf;
        var accessors = gltf.accessors;
        var gltfMeshes = gltf.meshes;
        var techniques = gltf.techniques;
        var materials = gltf.materials;

        var meshes = defined(gltfNode.meshes) ? gltfNode.meshes : gltfNode.instanceSkin.meshes;
        var meshesLength = meshes.length;

        for (var j = 0; j < meshesLength; ++j) {
            var name = meshes[j];
            var mesh = gltfMeshes[name];
            var primitives = mesh.primitives;
            var length = primitives.length;

            // The glTF node hierarchy is a DAG so a node can have more than one
            // parent, so a node may already have commands.  If so, append more
            // since they will have a different model matrix.

            for (var i = 0; i < length; ++i) {
                var primitive = primitives[i];
                var ix = accessors[primitive.indices];
                var instanceTechnique = materials[primitive.material].instanceTechnique;
                var technique = techniques[instanceTechnique.technique];
                var pass = technique.passes[technique.pass];
                var instanceProgram = pass.instanceProgram;

                var boundingSphere;
                var positionAttribute = primitive.attributes.POSITION;
                if (defined(positionAttribute)) {
                    var a = accessors[positionAttribute];
                    boundingSphere = BoundingSphere.fromCornerPoints(Cartesian3.fromArray(a.min), Cartesian3.fromArray(a.max));
                }

                var vertexArray = rendererVertexArrays[name + '.primitive.' + i];
                var count = ix.count;
                var offset = (ix.byteOffset / IndexDatatype.getSizeInBytes(ix.componentType));  // glTF has offset in bytes.  Cesium has offsets in indices

                var um = rendererUniformMaps[primitive.material];
                var uniformMap = um.uniformMap;
                if (defined(um.jointMatrixUniformName)) {
                    var jointUniformMap = {};
                    jointUniformMap[um.jointMatrixUniformName] = createJointMatricesFunction(runtimeNode);

                    uniformMap = combine(uniformMap, jointUniformMap);
                }

                var rs = rendererRenderStates[instanceTechnique.technique];
                // GLTF_SPEC: Offical means to determine translucency. https://github.com/KhronosGroup/glTF/issues/105
                var isTranslucent = rs.blending.enabled;
                var owner = {
                    primitive : defaultValue(model.pickPrimitive, model),
                    id : model.id,
                    node : runtimeNode.publicNode,
                    mesh : runtimeMeshes[mesh.name]
                };

                var command = new DrawCommand({
                    boundingVolume : new BoundingSphere(), // updated in update()
                    modelMatrix : new Matrix4(),           // computed in update()
                    primitiveType : primitive.primitive,
                    vertexArray : vertexArray,
                    count : count,
                    offset : offset,
                    shaderProgram : rendererPrograms[instanceProgram.program],
                    uniformMap : uniformMap,
                    renderState : rs,
                    owner : owner,
                    debugShowBoundingVolume : debugShowBoundingVolume,
                    pass : isTranslucent ? Pass.TRANSLUCENT : Pass.OPAQUE
                });
                commands.push(command);

                var pickCommand;

                if (allowPicking) {
                    var pickId = context.createPickId(owner);
                    pickIds.push(pickId);

                    var pickUniformMap = combine(
                        uniformMap, {
                            czm_pickColor : createPickColorFunction(pickId.color)
                        });

                    pickCommand = new DrawCommand({
                        boundingVolume : new BoundingSphere(), // updated in update()
                        modelMatrix : new Matrix4(),           // computed in update()
                        primitiveType : primitive.primitive,
                        vertexArray : vertexArray,
                        count : count,
                        offset : offset,
                        shaderProgram : rendererPickPrograms[instanceProgram.program],
                        uniformMap : pickUniformMap,
                        renderState : rs,
                        owner : owner,
                        pass : isTranslucent ? Pass.TRANSLUCENT : Pass.OPAQUE
                    });
                    pickCommands.push(pickCommand);
                }

                runtimeNode.commands.push({
                    command : command,
                    pickCommand : pickCommand,
                    boundingSphere : boundingSphere
                });
            }
        }
    }


    ///////////////////////////////////////////////////////////////////////////

    // This doesn't support LOCAL, which we could add if it is ever used.
    var gltfSemanticUniforms = {
        MODEL : function(uniformState) {
            return function() {
                return uniformState.model;
            };
        },
        VIEW : function(uniformState) {
            return function() {
                return uniformState.view;
            };
        },
        PROJECTION : function(uniformState) {
            return function() {
                return uniformState.projection;
            };
        },
        MODELVIEW : function(uniformState) {
            return function() {
                return uniformState.modelView;
            };
        },
        MODELVIEWPROJECTION : function(uniformState) {
            return function() {
                return uniformState.modelViewProjection;
            };
        },
        MODELINVERSE : function(uniformState) {
            return function() {
                return uniformState.inverseModel;
            };
        },
        VIEWINVERSE : function(uniformState) {
            return function() {
                return uniformState.inverseView;
            };
        },
        PROJECTIONINVERSE : function(uniformState) {
            return function() {
                return uniformState.inverseProjection;
            };
        },
        MODELVIEWINVERSE : function(uniformState) {
            return function() {
                return uniformState.inverseModelView;
            };
        },
        MODELVIEWPROJECTIONINVERSE : function(uniformState) {
            return function() {
                return uniformState.inverseModelViewProjection;
            };
        },
        MODELINVERSETRANSPOSE : function(uniformState) {
            return function() {
                return uniformState.inverseTranposeModel;
            };
        },
        MODELVIEWINVERSETRANSPOSE : function(uniformState) {
            return function() {
                return uniformState.normal;
            };
        },
        VIEWPORT : function(uniformState) {
            return function() {
                return uniformState.viewportCartesian4;
            };
        }
        // JOINTMATRIX created in createCommands()
    };

    function getScalarUniformFunction(value, model) {
        var that = {
            value : value,
            clone : function(source, result) {
                return source;
            },
            func : function() {
                return that.value;
            }
        };
        return that;
    }

    function getVec2UniformFunction(value, model) {
        var that = {
            value : Cartesian2.fromArray(value),
            clone : Cartesian2.clone,
            func : function() {
                return that.value;
            }
        };
        return that;
    }

    function getVec3UniformFunction(value, model) {
        var that = {
            value : Cartesian3.fromArray(value),
            clone : Cartesian3.clone,
            func : function() {
                return that.value;
            }
        };
        return that;
    }

    function getVec4UniformFunction(value, model) {
        var that = {
            value : Cartesian4.fromArray(value),
            clone : Cartesian4.clone,
            func : function() {
                return that.value;
            }
        };
        return that;
    }

    function getMat2UniformFunction(value, model) {
        var that = {
            value : Matrix2.fromColumnMajorArray(value),
            clone : Matrix2.clone,
            func : function() {
                return that.value;
            }
        };
        return that;
    }

    function getMat3UniformFunction(value, model) {
        var that = {
            value : Matrix3.fromColumnMajorArray(value),
            clone : Matrix3.clone,
            func : function() {
                return that.value;
            }
        };
        return that;
    }

    function getMat4UniformFunction(value, model) {
        var that = {
            value : Matrix4.fromColumnMajorArray(value),
            clone : Matrix4.clone,
            func : function() {
                return that.value;
            }
        };
        return that;
    }

    function getTextureUniformFunction(value, modelResources) {
        var that = {
            value : modelResources._rendererResources.textures[value],
            clone : function(source, result) {
                return source;
            },
            func : function() {
                return that.value;
            }
        };
        return that;
    }

    function getUniformFunctionFromSource(source, model) {
        var runtimeNode = model._runtime.nodes[source];
        return function() {
            return runtimeNode.computedMatrix;
        };
    }

    var gltfUniformFunctions = {};

    // this check must use typeof, not defined, because defined doesn't work with undeclared variables.
    if (typeof WebGLRenderingContext !== 'undefined') {
        gltfUniformFunctions[WebGLRenderingContext.FLOAT] = getScalarUniformFunction;
        gltfUniformFunctions[WebGLRenderingContext.FLOAT_VEC2] = getVec2UniformFunction;
        gltfUniformFunctions[WebGLRenderingContext.FLOAT_VEC3] = getVec3UniformFunction;
        gltfUniformFunctions[WebGLRenderingContext.FLOAT_VEC4] = getVec4UniformFunction;
        gltfUniformFunctions[WebGLRenderingContext.INT] = getScalarUniformFunction;
        gltfUniformFunctions[WebGLRenderingContext.INT_VEC2] = getVec2UniformFunction;
        gltfUniformFunctions[WebGLRenderingContext.INT_VEC3] = getVec3UniformFunction;
        gltfUniformFunctions[WebGLRenderingContext.INT_VEC4] = getVec4UniformFunction;
        gltfUniformFunctions[WebGLRenderingContext.BOOL] = getScalarUniformFunction;
        gltfUniformFunctions[WebGLRenderingContext.BOOL_VEC2] = getVec2UniformFunction;
        gltfUniformFunctions[WebGLRenderingContext.BOOL_VEC3] = getVec3UniformFunction;
        gltfUniformFunctions[WebGLRenderingContext.BOOL_VEC4] = getVec4UniformFunction;
        gltfUniformFunctions[WebGLRenderingContext.FLOAT_MAT2] = getMat2UniformFunction;
        gltfUniformFunctions[WebGLRenderingContext.FLOAT_MAT3] = getMat3UniformFunction;
        gltfUniformFunctions[WebGLRenderingContext.FLOAT_MAT4] = getMat4UniformFunction;
        gltfUniformFunctions[WebGLRenderingContext.SAMPLER_2D] = getTextureUniformFunction;
        // GLTF_SPEC: Support SAMPLER_CUBE. https://github.com/KhronosGroup/glTF/issues/40
    }

    function createUniformMaps(model, context)
    {
        var modelResources = model._modelResources;
        var gltf = modelResources.gltf;
        var materials = gltf.materials;
        var techniques = gltf.techniques;
        var programs = gltf.programs;
        var rendererUniformMaps = model._uniformMaps;

        for (var materialName in materials) {
            if (materials.hasOwnProperty(materialName)) {
                var material = materials[materialName];
                var instanceTechnique = material.instanceTechnique;
                var instanceParameters = instanceTechnique.values;
                var technique = techniques[instanceTechnique.technique];
                var parameters = technique.parameters;
                var pass = technique.passes[technique.pass];
                var instanceProgram = pass.instanceProgram;
                var uniforms = instanceProgram.uniforms;
                var activeUniforms = modelResources._rendererResources.programs[instanceProgram.program].allUniforms;

                var uniformMap = {};
                var uniformValues = {};
                var jointMatrixUniformName;

                // Uniform parameters for this pass
                for (var name in uniforms) {
                    if (uniforms.hasOwnProperty(name)) {
                        var parameterName = uniforms[name];
                        var parameter = parameters[parameterName];

                        // GLTF_SPEC: This does not take into account uniform arrays,
                        // indicated by parameters with a count property.
                        //
                        // https://github.com/KhronosGroup/glTF/issues/258

                        // GLTF_SPEC: In this implementation, material parameters with a
                        // semantic or targeted via a source (for animation) are not
                        // targetable for material animations.  Is this too strict?
                        //
                        // https://github.com/KhronosGroup/glTF/issues/142

                        if (defined(instanceParameters[parameterName])) {
                            // Parameter overrides by the instance technique
                            var uv = gltfUniformFunctions[parameter.type](instanceParameters[parameterName], modelResources);
                            uniformMap[name] = uv.func;
                            uniformValues[parameterName] = uv;
                        } else if (defined(parameter.semantic)) {
                            if (parameter.semantic !== 'JOINTMATRIX') {
                                // Map glTF semantic to Cesium automatic uniform
                                uniformMap[name] = gltfSemanticUniforms[parameter.semantic](context.uniformState);
                            } else {
                                jointMatrixUniformName = name;
                            }
                        } else if (defined(parameter.source)) {
                            uniformMap[name] = getUniformFunctionFromSource(parameter.source, model);
                        } else if (defined(parameter.value)) {
                            // Technique value that isn't overridden by a material
                            var uv2 = gltfUniformFunctions[parameter.type](parameter.value, model);
                            uniformMap[name] = uv2.func;
                            uniformValues[parameterName] = uv2;
                        }
                    }
                }

                var u = rendererUniformMaps[materialName];
                u.uniformMap = uniformMap;                          // uniform name -> function for the renderer
                u.values = uniformValues;                           // material parameter name -> ModelMaterial for modifying the parameter at runtime
                u.jointMatrixUniformName = jointMatrixUniformName;
            }
        }
    }

    function parseNodes(model) {
        var modelResources = model._modelResources;
        var runtimeNodes = {};
        var runtimeNodesByName = {};
        var skinnedNodes = [];

        var skinnedNodesNames = model.skinnedNodesNames;
        var nodes = modelResources.gltf.nodes;

        for (var name in nodes) {
            if (nodes.hasOwnProperty(name)) {
                var node = nodes[name];

                var runtimeNode = {
                    // Animation targets
                    matrix : undefined,
                    translation : undefined,
                    rotation : undefined,
                    scale : undefined,

                    // Computed transforms
                    transformToRoot : new Matrix4(),
                    computedMatrix : new Matrix4(),
                    dirtyNumber : 0,                    // The frame this node was made dirty by an animation; for graph traversal

                    // Rendering
                    commands : [],                      // empty for transform, light, and camera nodes

                    // Skinned node
                    inverseBindMatrices : undefined,    // undefined when node is not skinned
                    bindShapeMatrix : undefined,        // undefined when node is not skinned or identity
                    joints : [],                        // empty when node is not skinned
                    computedJointMatrices : [],         // empty when node is not skinned

                    // Joint node
                    jointName : node.jointName,         // undefined when node is not a joint

                    // Graph pointers
                    children : [],                      // empty for leaf nodes
                    parents : [],                       // empty for root nodes

                    // Publicly-accessible ModelNode instance to modify animation targets
                    publicNode : undefined
                };
                runtimeNode.publicNode = new ModelNode(model, node, runtimeNode, name);

                runtimeNodes[name] = runtimeNode;
                runtimeNodesByName[node.name] = runtimeNode;

                if (defined(node.instanceSkin)) {
                    skinnedNodesNames.push(name);
                    skinnedNodes.push(runtimeNode);
                }
            }
        }

        model._runtime.nodes = runtimeNodes;
        model._runtime.nodesByName = runtimeNodesByName;
        model._runtime.skinnedNodes = skinnedNodes;
    }

    function parseMaterials(model) {
        var modelResources = model._modelResources;
        var runtimeMaterials = {};
        var runtimeMaterialsById = {};
        var materials = modelResources.gltf.materials;
        var rendererUniformMaps = model._uniformMaps;

        for (var name in materials) {
            if (materials.hasOwnProperty(name)) {
                // Allocated now so ModelMaterial can keep a reference to it.
                rendererUniformMaps[name] = {
                    uniformMap : undefined,
                    values : undefined,
                    jointMatrixUniformName : undefined
                };

                var material = materials[name];
                var modelMaterial = new ModelMaterial(model, material, name);
                runtimeMaterials[material.name] = modelMaterial;
                runtimeMaterialsById[name] = modelMaterial;
            }
        }

        model._runtime.materialsByName = runtimeMaterials;
        model._runtime.materialsById = runtimeMaterialsById;
    }

    function parseMeshes(model) {
        var modelResources = model._modelResources;
        var runtimeMeshes = {};
        var runtimeMaterialsById = model._runtime.materialsById;
        var meshes = modelResources.gltf.meshes;

        for (var name in meshes) {
            if (meshes.hasOwnProperty(name)) {
                var mesh = meshes[name];
                runtimeMeshes[mesh.name] = new ModelMesh(mesh, runtimeMaterialsById, name);
            }
        }

        model._runtime.meshesByName = runtimeMeshes;
    }

    function parse(model) {
        parseMaterials(model);
        parseMeshes(model);
        parseNodes(model);
    }

     function createRuntimeNodes(model, context) {
        var modelResources = model._modelResources;

        var rootNodes = [];
        var runtimeNodes = model._runtime.nodes;

        var gltf = modelResources.gltf;
        var nodes = gltf.nodes;

        var scene = gltf.scenes[gltf.scene];
        var sceneNodes = scene.nodes;
        var length = sceneNodes.length;

        var stack = [];
        var axis = new Cartesian3();

        for (var i = 0; i < length; ++i) {
            stack.push({
                parentRuntimeNode : undefined,
                gltfNode : nodes[sceneNodes[i]],
                id : sceneNodes[i]
            });

            while (stack.length > 0) {
                var n = stack.pop();
                var parentRuntimeNode = n.parentRuntimeNode;
                var gltfNode = n.gltfNode;

                // Node hierarchy is a DAG so a node can have more than one parent so it may already exist
                var runtimeNode = runtimeNodes[n.id];
                if (runtimeNode.parents.length === 0) {
                    if (defined(gltfNode.matrix)) {
                        runtimeNode.matrix = Matrix4.fromColumnMajorArray(gltfNode.matrix);
                    } else {
                        // TRS converted to Cesium types
                        axis = Cartesian3.fromArray(gltfNode.rotation, 0, axis);
                        runtimeNode.translation = Cartesian3.fromArray(gltfNode.translation);
                        runtimeNode.rotation = Quaternion.fromAxisAngle(axis, gltfNode.rotation[3]);
                        runtimeNode.scale = Cartesian3.fromArray(gltfNode.scale);
                    }
                }

                if (defined(parentRuntimeNode)) {
                    parentRuntimeNode.children.push(runtimeNode);
                    runtimeNode.parents.push(parentRuntimeNode);
                } else {
                    rootNodes.push(runtimeNode);
                }


                if (defined(gltfNode.meshes) || defined(gltfNode.instanceSkin)) {
                    runtimeNode.gltfNode = gltfNode; // maybe this should changed later
                    createCommand(model, gltfNode, runtimeNode, context);
                }

                var children = gltfNode.children;
                var childrenLength = children.length;
                for (var k = 0; k < childrenLength; ++k) {
                    stack.push({
                        parentRuntimeNode : runtimeNode,
                        gltfNode : nodes[children[k]],
                        id : children[k]
                    });
                }
            }
        }

        model._runtime.rootNodes = rootNodes;
        model._runtime.nodes = runtimeNodes;
    }

    function searchForest(forest, jointName) {
        var length = forest.length;
        for (var i = 0; i < length; ++i) {
            var stack = [forest[i]]; // Push root node of tree

            while (stack.length > 0) {
                var n = stack.pop();

                if (n.jointName === jointName) {
                    return n;
                }

                var children = n.children;
                var childrenLength = children.length;
                for (var k = 0; k < childrenLength; ++k) {
                    stack.push(children[k]);
                }
            }
        }

        // This should never happen; the skeleton should have a node for all joints in the skin.
        return undefined;
    }

    function createJoints(model, runtimeSkins) {
        var modelResources = model._modelResources;
        var gltf = modelResources.gltf;
        var skins = gltf.skins;
        var nodes = gltf.nodes;
        var runtimeNodes = model._runtime.nodes;

        var skinnedNodesNames = model.skinnedNodesNames;
        if (!defined(skinnedNodesNames)) {
            return;
        }

        var length = skinnedNodesNames.length;
        for (var j = 0; j < length; ++j) {
            var name = skinnedNodesNames[j];
            var skinnedNode = runtimeNodes[name];
            var instanceSkin = nodes[name].instanceSkin;

            var runtimeSkin = runtimeSkins[instanceSkin.skin];
            skinnedNode.inverseBindMatrices = runtimeSkin.inverseBindMatrices;
            skinnedNode.bindShapeMatrix = runtimeSkin.bindShapeMatrix;

            // 1. Find nodes with the names in instanceSkin.skeletons (the node's skeletons)
            // 2. These nodes form the root nodes of the forest to search for each joint in skin.jointNames.  This search uses jointName, not the node's name.

            var forest = [];
            var gltfSkeletons = instanceSkin.skeletons;
            var skeletonsLength = gltfSkeletons.length;
            for (var k = 0; k < skeletonsLength; ++k) {
                forest.push(runtimeNodes[gltfSkeletons[k]]);
            }

            var gltfJointNames = skins[instanceSkin.skin].jointNames;
            var jointNamesLength = gltfJointNames.length;
            for (var i = 0; i < jointNamesLength; ++i) {
                var jointName = gltfJointNames[i];
                skinnedNode.joints.push(searchForest(forest, jointName));
            }
        }
    }

    function createSkins(model) {
        var modelResources = model._modelResources;
        var gltf = modelResources.gltf;
        var buffers = modelResources.buffers;
        var accessors = gltf.accessors;
        var bufferViews = gltf.bufferViews;
        var skins = gltf.skins;
        var runtimeSkins = {};

        for (var name in skins) {
            if (skins.hasOwnProperty(name)) {
                var skin = skins[name];
                var accessor = accessors[skin.inverseBindMatrices];
                var bufferView = bufferViews[accessor.bufferView];

                var componentType = accessor.componentType;
                var type = accessor.type;
                var count = accessor.count;
                var typedArray = getModelAccessor(accessor).createArrayBufferView(buffers[bufferView.buffer], bufferView.byteOffset + accessor.byteOffset, count);
                var matrices =  new Array(count);

                if ((componentType === WebGLRenderingContext.FLOAT) && (type === 'MAT4')) {
                    for (var i = 0; i < count; ++i) {
                        matrices[i] = Matrix4.fromArray(typedArray, 16 * i);
                    }
                }

                var bindShapeMatrix;
                if (!Matrix4.equals(skin.bindShapeMatrix, Matrix4.IDENTITY)) {
                    bindShapeMatrix = Matrix4.clone(skin.bindShapeMatrix);
                }

                runtimeSkins[name] = {
                    inverseBindMatrices : matrices,
                    bindShapeMatrix : bindShapeMatrix // not used when undefined
                };
            }
        }

        createJoints(model, runtimeSkins);
    }

    var scratchObjectSpace = new Matrix4();


    function applySkins(model) {
        var modelResources = model._modelResources;
        var skinnedNodes = model._runtime.skinnedNodes;
        var length = skinnedNodes.length;

        for (var i = 0; i < length; ++i) {
            var node = skinnedNodes[i];

            scratchObjectSpace = Matrix4.inverseTransformation(node.transformToRoot, scratchObjectSpace);

            var computedJointMatrices = node.computedJointMatrices;
            var joints = node.joints;
            var bindShapeMatrix = node.bindShapeMatrix;
            var inverseBindMatrices = node.inverseBindMatrices;
            var inverseBindMatricesLength = inverseBindMatrices.length;

            for (var m = 0; m < inverseBindMatricesLength; ++m) {
                // [joint-matrix] = [node-to-root^-1][joint-to-root][inverse-bind][bind-shape]
                if (!defined(computedJointMatrices[m])) {
                    computedJointMatrices[m] = new Matrix4();
                }
                computedJointMatrices[m] = Matrix4.multiplyTransformation(scratchObjectSpace, joints[m].transformToRoot, computedJointMatrices[m]);
                computedJointMatrices[m] = Matrix4.multiplyTransformation(computedJointMatrices[m], inverseBindMatrices[m], computedJointMatrices[m]);
                if (defined(bindShapeMatrix)) {
                    // Optimization for when bind shape matrix is the identity.
                    computedJointMatrices[m] = Matrix4.multiplyTransformation(computedJointMatrices[m], bindShapeMatrix, computedJointMatrices[m]);
                }
            }
        }
    }

    function getChannelEvaluator(model, runtimeNode, targetPath, spline) {
        return function(localAnimationTime) {
//  Workaround for https://github.com/KhronosGroup/glTF/issues/219
/*
            if (targetPath === 'translation') {
                return;
            }
*/
            runtimeNode[targetPath] = spline.evaluate(localAnimationTime, runtimeNode[targetPath]);
            runtimeNode.dirtyNumber = model._modelResources._maxDirtyNumber;
        };
    }

    function createAnimations(model) {
        var modelResources = model._modelResources;

        model._runtime.animations = { };

        var runtimeNodes = model._runtime.nodes;
        var animations = modelResources.gltf.animations;
        var accessors = modelResources.gltf.accessors;
        var name;

         for (var animationName in animations) {
             if (animations.hasOwnProperty(animationName)) {
                 var animation = animations[animationName];
                 var channels = animation.channels;
                 var parameters = animation.parameters;
                 var samplers = animation.samplers;

                 var parameterValues = {};

                 for (name in parameters) {
                     if (parameters.hasOwnProperty(name)) {
                         parameterValues[name] = ModelAnimationCache.getAnimationParameterValues(model, accessors[parameters[name]]);
                     }
                 }

                 // Find start and stop time for the entire animation
                 var startTime = Number.MAX_VALUE;
                 var stopTime = -Number.MAX_VALUE;

                 var length = channels.length;
                 var channelEvaluators = new Array(length);

                 for (var i = 0; i < length; ++i) {
                     var channel = channels[i];
                     var target = channel.target;
                     var sampler = samplers[channel.sampler];
                     var times = parameterValues[sampler.input];

                     startTime = Math.min(startTime, times[0]);
                     stopTime = Math.max(stopTime, times[times.length - 1]);

                     var spline = ModelAnimationCache.getAnimationSpline(modelResources, animationName, animation, channel.sampler, sampler, parameterValues);
                     // GLTF_SPEC: Support more targets like materials. https://github.com/KhronosGroup/glTF/issues/142
                     channelEvaluators[i] = getChannelEvaluator(model, runtimeNodes[target.id], target.path, spline);
                 }

                 model._runtime.animations[animationName] = {
                     startTime : startTime,
                     stopTime : stopTime,
                     channelEvaluators : channelEvaluators
                 };
             }
         }
    }

    function updateWireframe(model) {
        if (model._debugWireframe !== model.debugWireframe) {
            model._debugWireframe = model.debugWireframe;

            // This assumes the original primitive was TRIANGLES and that the triangles
            // are connected for the wireframe to look perfect.
            var primitiveType = model.debugWireframe ? PrimitiveType.LINES : PrimitiveType.TRIANGLES;
            var commands = model._renderCommands;
            var length = commands.length;

            for (var i = 0; i < length; ++i) {
                commands[i].primitiveType = primitiveType;
            }
        }
    }

    var scratchDrawingBufferDimensions = new Cartesian2();
    var scratchToCenter = new Cartesian3();
    var scratchProj = new Cartesian3();

    function scaleInPixels(positionWC, radius, context, frameState) {
        var camera = frameState.camera;
        var frustum = camera.frustum;

        var toCenter = Cartesian3.subtract(camera.positionWC, positionWC, scratchToCenter);
        var proj = Cartesian3.multiplyByScalar(camera.directionWC, Cartesian3.dot(toCenter, camera.directionWC), scratchProj);
        var distance = Math.max(frustum.near, Cartesian3.magnitude(proj) - radius);

        scratchDrawingBufferDimensions.x = context.drawingBufferWidth;
        scratchDrawingBufferDimensions.y = context.drawingBufferHeight;
        var pixelSize = frustum.getPixelSize(scratchDrawingBufferDimensions, distance);
        var pixelScale = Math.max(pixelSize.x, pixelSize.y);

        return pixelScale;
    }

    var scratchPosition = new Cartesian3();

    function getScale(model, context, frameState) {
        var scale = model.scale;

        if (model.minimumPixelSize !== 0.0) {
            // Compute size of bounding sphere in pixels
            var maxPixelSize = Math.max(context.drawingBufferWidth, context.drawingBufferHeight);
            var m = model.modelMatrix;
            scratchPosition.x = m[12];
            scratchPosition.y = m[13];
            scratchPosition.z = m[14];
            var radius = model.boundingSphere.radius;
            var metersPerPixel = scaleInPixels(scratchPosition, radius, context, frameState);

            // metersPerPixel is always > 0.0
            var pixelsPerMeter = 1.0 / metersPerPixel;
            var diameterInPixels = Math.min(pixelsPerMeter * (2.0 * radius), maxPixelSize);

            // Maintain model's minimum pixel size
            if (diameterInPixels < model.minimumPixelSize) {
                scale = (model.minimumPixelSize * metersPerPixel) / (2.0 * model._initialRadius);
            }
        }

        return scale;
    }
    
    function initModel(model, context){
        
    	parse(model);
    	createSkins(model);
        createAnimations(model);
        createUniformMaps(model, context) ;
        createRuntimeNodes(model, context); // using glTF scene
        
        model._needsInit = false;
	}

    /**
     * Called when {@link Viewer} or {@link CesiumWidget} render the scene to
     * get the draw commands needed to render this primitive.
     * <p>
     * Do not call this function directly.  This is documented just to
     * list the exceptions that may be propagated when the scene is rendered:
     * </p>
     *
     * @exception {RuntimeError} Failed to load external reference.
     */
    Model.prototype.update = function(context, frameState, commandList) {
        if (frameState.mode !== SceneMode.SCENE3D) {
            return;
        }

        if ((this._modelResources._state === ModelState.NEEDS_LOAD) && defined(this._modelResources.gltf)) {
            this._modelResources.startLoading();
        }

        if (this._modelResources._state === ModelState.LOADED && defined(this._modelResources.gltf) && !defined(this._boundingSphere)) {
            this._boundingSphere = computeBoundingSphere(this._modelResources.gltf);
            this._initialRadius = this._boundingSphere.radius;
        }
        
        this._modelResources.update(context, frameState);
        
        if (!this._ready && this._modelResources._state === ModelState.LOADED)
        {
            var model = this;
            frameState.afterRender.push(function() {
            
            	initModel(model, context);
                model._ready = true;
                model.readyToRender.raiseEvent(model);
            });
            
            return;
        }


        var show = this.show && (this.scale !== 0.0);

        if (show && this._modelResources._state === ModelState.LOADED) {


            var animated = this.activeAnimations.update(frameState) || this._cesiumAnimationsDirty;
            this._cesiumAnimationsDirty = false;

            // Model's model matrix needs to be updated
            var modelTransformChanged = !Matrix4.equals(this._modelMatrix, this.modelMatrix) ||
                (this._scale !== this.scale) ||
                (this._minimumPixelSize !== this.minimumPixelSize) || (this.minimumPixelSize !== 0.0); // Minimum pixel size changed or is enabled

            if (modelTransformChanged || this._needsUpdate) {
                Matrix4.clone(this.modelMatrix, this._modelMatrix);
                this._scale = this.scale;
                this._minimumPixelSize = this.minimumPixelSize;

                var scale = getScale(this, context, frameState);
                var computedModelMatrix = this._computedModelMatrix;
                Matrix4.multiplyByUniformScale(this.modelMatrix, scale, computedModelMatrix);
                Matrix4.multiplyTransformation(computedModelMatrix, yUpToZUp, computedModelMatrix);
            }

            if (this._needsUpdate && this._needsInit){
            	initModel(this, context);
            }

            // Update modelMatrix throughout the graph as needed
            if (animated || modelTransformChanged || this._needsUpdate) {
                updateNodeHierarchyModelMatrix(this, modelTransformChanged);

                if (animated || this._needsUpdate) {
                    // Apply skins if animation changed any node transforms
                    applySkins(this);
                }
            }

            updatePickIds(this, context);
            updateWireframe(this);

            this._needsUpdate = false;
        }


        // We don't check show at the top of the function since we
        // want to be able to progressively load models when they are not shown,
        // and then have them visible immediately when show is set to true.
        if (show) {
// PERFORMANCE_IDEA: This is terrible
            var passes = frameState.passes;
            var i;
            var length;
            var commands;
            if (passes.render) {
                commands = this._renderCommands;
                length = commands.length;
                for (i = 0; i < length; ++i) {
                    commandList.push(commands[i]);
                }

                if (this.debugShowBoundingVolume !== this._debugShowBoundingVolume) {
                    this._debugShowBoundingVolume = this.debugShowBoundingVolume;
                    for (i = 0; i < commands.length; i++) {
                        commands[i].debugShowBoundingVolume = this.debugShowBoundingVolume;
                    }
                }
            }

            if (passes.pick) {
                commands = this._pickCommands;
                length = commands.length;
                for (i = 0; i < length; ++i) {
                    commandList.push(commands[i]);
                }
            }
        }
    };

    /**
     * Compares if two models share same resources.
     * <br /><br />
     *
     * @returns {Boolean} <code>true</code> if this object swas destroyed; otherwise, <code>false</code>.
     *
     * @see Model#destroy
     */
    Model.prototype.isSharingResources = function(otherModel) {
        if (!defined(otherModel) || !defined(otherModel._modelResources) || !defined(this._modelResources)) {
            return false;
        }

        return (otherModel._modelResources === this._modelResources);
    };

    /**
     * Returns true if this object was destroyed; otherwise, false.
     * <br /><br />
     * If this object was destroyed, it should not be used; calling any function other than
     * <code>isDestroyed</code> will result in a {@link DeveloperError} exception.
     *
     * @returns {Boolean} <code>true</code> if this object was destroyed; otherwise, <code>false</code>.
     *
     * @see Model#destroy
     */
    Model.prototype.isDestroyed = function() {
        return false;
    };

    function destroy(property) {
        for (var name in property) {
            if (property.hasOwnProperty(name)) {
                property[name].destroy();
            }
        }
    }

    function release(property) {
        for (var name in property) {
            if (property.hasOwnProperty(name)) {
                property[name].destroy();
            }
        }
    }

    /**
     * Destroys the WebGL resources held by this object, only if the resources are not cached.
     * Destroying an object allows for deterministic release of WebGL resources, instead of
     * relying on the garbage collector to destroy this object. <br /><br />
     * Once an object is destroyed, it should not be used; calling any function other than
     * <code>isDestroyed</code> will result in a {@link DeveloperError} exception.  Therefore,
     * assign the return value (<code>undefined</code>) to the object as done in the example.
     *
     * @returns {undefined}
     *
     * @exception {DeveloperError} This object was destroyed, i.e., destroy() was called.
     *
     * @see Model#isDestroyed
     *
     * @example
     * model = model && model.destroy();
     */
    Model.prototype.destroy = function() {
        var pickIds = this._pickIds;
        var length = pickIds.length;
        for (var i = 0; i < length; ++i) {
            pickIds[i].destroy();
        }

        return destroyObject(this);
    };


    return Model;
});<|MERGE_RESOLUTION|>--- conflicted
+++ resolved
@@ -270,12 +270,7 @@
          *
          * @default false
          */
-<<<<<<< HEAD
         this.debugShowBoundingVolume = defaultValue(options.debugShowBoundingVolume, false);        
-=======
-        this.debugShowBoundingVolume = defaultValue(options.debugShowBoundingVolume, false);
-        this._debugShowBoudingVolume = this.debugShowBoundingVolume;
->>>>>>> e1ebc6da
 
         /**
          * This property is for debugging only; it is not for production use nor is it optimized.
@@ -471,19 +466,22 @@
      * });
      *
      * @example
-     * // Example 3. Using a cache for resources
-     * var modelCache = new Cesium.ModelResourceCache();
+     * // Example 3. Using a custom cache for resources
+     * var customModelCache = new Cesium.ModelResourceCache();
      * var modelURL = './duck/duck.json';
      * var model1 = scene.primitives.add(Cesium.Model.fromGltf({
      *   url : modelURL,
-     *   cache : modelCache
+     *   cache : customModelCache
      * }));
      * var model2 = scene.primitives.add(Cesium.Model.fromGltf({
      *   url : modelURL,
-     *   cache : modelCache
+     *   cache : customModelCache
      * }));
      *
      */
+     
+    var globalModelCache = new ModelResourceCache();
+     
     Model.fromGltf = function(options) {
         //>>includeStart('debug', pragmas.debug);
         if (!defined(options) || !defined(options.url)) {
@@ -492,19 +490,13 @@
 
         //>>includeEnd('debug');
 
-        var modelResources;
-
-        if (defined(options.cache)){
-            modelResources = options.cache.getModel(options.url);
-        }
+        var modelCache = defaultValue(options.cache, globalModelCache);
+        var  modelResources = modelCache.getModel(options.url);
 
         if (!defined(modelResources))
         {
             modelResources = new ModelResources(options);
-            if (defined(options.cache))
-            {
-                options.cache.putModel(modelResources, options.url);
-            }
+            modelCache.putModel(modelResources, options.url);
         }
 
         options.modelResources = modelResources;
