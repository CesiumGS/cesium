--- conflicted
+++ resolved
@@ -399,11 +399,7 @@
          *
          * @example
          * // Center in WGS84 coordinates
-<<<<<<< HEAD
-         * var center = C.Matrix4.multiplyByPoint(model.modelMatrix, model.boundingSphere.center);
-=======
-         * var center = Matrix4.multiplyByPoint(model.modelMatrix, model.boundingSphere.center, new Cartesian3());
->>>>>>> d8b8e55c
+         * var center = C.Matrix4.multiplyByPoint(model.modelMatrix, model.boundingSphere.center, new C.Cartesian3());
          */
         boundingSphere : {
             get : function() {
