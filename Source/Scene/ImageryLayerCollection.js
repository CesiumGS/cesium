--- conflicted
+++ resolved
@@ -322,53 +322,7 @@
   this.layerMoved.raiseEvent(layer, 0, index);
 };
 
-<<<<<<< HEAD
-var applicableRectangleScratch = new Rectangle();
-
-/**
- * Asynchronously determines the imagery layer features that are intersected by a pick ray.  The intersected imagery
- * layer features are found by invoking {@link ImageryProvider#pickFeatures} for each imagery layer tile intersected
- * by the pick ray.  To compute a pick ray from a location on the screen, use {@link Camera.getPickRay}.
- *
- * @param {Ray} ray The ray to test for intersection.
- * @param {Scene} scene The scene.
- * @return {when.Promise.<ImageryLayerFeatureInfo[]>|undefined} A promise that resolves to an array of features intersected by the pick ray.
- *                                             If it can be quickly determined that no features are intersected (for example,
- *                                             because no active imagery providers support {@link ImageryProvider#pickFeatures}
- *                                             or because the pick ray does not intersect the surface), this function will
- *                                             return undefined.
- *
- * @example
- * var pickRay = viewer.camera.getPickRay(windowPosition);
- * var featuresPromise = viewer.imageryLayers.pickImageryLayerFeatures(pickRay, viewer.scene);
- * if (!Cesium.defined(featuresPromise)) {
- *     console.log('No features picked.');
- * } else {
- *     Cesium.when(featuresPromise, function(features) {
- *         // This function is called asynchronously when the list if picked features is available.
- *         console.log('Number of features: ' + features.length);
- *         if (features.length > 0) {
- *             console.log('First feature name: ' + features[0].name);
- *         }
- *     });
- * }
- */
-ImageryLayerCollection.prototype.pickImageryLayerFeatures = function (
-  ray,
-  scene
-) {
-  // Find the picked location on the globe.
-  var pickedPosition = scene.globe.pick(ray, scene);
-  if (!defined(pickedPosition)) {
-    return undefined;
-  }
-
-  var pickedLocation = scene.globe.ellipsoid.cartesianToCartographic(
-    pickedPosition
-  );
-=======
 const applicableRectangleScratch = new Rectangle();
->>>>>>> dcf2adb0
 
 function pickImageryHelper(scene, pickedLocation, pickFeatures, callback) {
   // Find the terrain tile containing the picked location.
