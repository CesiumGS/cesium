/*global define*/
define([
        '../Core/defined',
        './ImageryState'
    ], function(
        defined,
        ImageryState) {
    "use strict";

    /**
     * The assocation between a terrain tile and an imagery tile.
     *
     * @alias TileImagery
     * @private
     *
     * @param {Imagery} imagery The imagery tile.
     * @param {Cartesian4} textureCoordinateRectangle The texture rectangle of the tile that is covered
     *        by the imagery, where X=west, Y=south, Z=east, W=north.
     */
    function TileImagery(imagery, textureCoordinateRectangle) {
        this.readyImagery = undefined;
        this.loadingImagery = imagery;
        this.textureCoordinateRectangle = textureCoordinateRectangle;
        this.textureTranslationAndScale = undefined;
    }

    /**
     * Frees the resources held by this instance.
     */
    TileImagery.prototype.freeResources = function() {
        if (defined(this.readyImagery)) {
            this.readyImagery.releaseReference();
        }

        if (defined(this.loadingImagery)) {
            this.loadingImagery.releaseReference();
        }
    };

    /**
     * Processes the load state machine for this instance.
     *
     * @param {Tile} tile The tile to which this instance belongs.
     * @param {FrameState} frameState The frameState.
     * @returns {Boolean} True if this instance is done loading; otherwise, false.
     */
    TileImagery.prototype.processStateMachine = function(tile, frameState) {
        var loadingImagery = this.loadingImagery;
        var imageryLayer = loadingImagery.imageryLayer;
<<<<<<< HEAD
        var imageryProvider = loadingImagery.imageryLayer.imageryProvider;
        if (!defined(imageryProvider.getTileDataAvailable) ||
                imageryProvider.getTileDataAvailable(loadingImagery.x, loadingImagery.y, loadingImagery.level)) {
            loadingImagery.processStateMachine(context, commandList);
        } else {
            loadingImagery.state = ImageryState.INVALID;
        }
=======

        loadingImagery.processStateMachine(frameState);

>>>>>>> e93e9293
        if (loadingImagery.state === ImageryState.READY) {
            if (defined(this.readyImagery)) {
                this.readyImagery.releaseReference();
            }
            this.readyImagery = this.loadingImagery;
            this.loadingImagery = undefined;
            this.textureTranslationAndScale = imageryLayer._calculateTextureTranslationAndScale(tile, this);
            return true; // done loading
        }

        // Find some ancestor imagery we can use while this imagery is still loading.
        var ancestor = loadingImagery.parent;
        var closestAncestorThatNeedsLoading;
        while (defined(ancestor) && ancestor.state !== ImageryState.READY) {
            if (ancestor.state !== ImageryState.FAILED && ancestor.state !== ImageryState.INVALID) {
                // ancestor is still loading
                closestAncestorThatNeedsLoading = closestAncestorThatNeedsLoading || ancestor;
            }
            ancestor = ancestor.parent;
        }

        if (this.readyImagery !== ancestor) {
            if (defined(this.readyImagery)) {
                this.readyImagery.releaseReference();
            }

            this.readyImagery = ancestor;

            if (defined(ancestor)) {
                ancestor.addReference();
                this.textureTranslationAndScale = imageryLayer._calculateTextureTranslationAndScale(tile, this);
            }
        }

        if (loadingImagery.state === ImageryState.FAILED || loadingImagery.state === ImageryState.INVALID) {
            // The imagery tile is failed or invalid, so we'd like to use an ancestor instead.
            if (defined(closestAncestorThatNeedsLoading)) {
                // Push the ancestor's load process along a bit.  This is necessary because some ancestor imagery
                // tiles may not be attached directly to a terrain tile.  Such tiles will never load if
                // we don't do it here.
                closestAncestorThatNeedsLoading.processStateMachine(frameState);
                return false; // not done loading
            } else {
                // This imagery tile is failed or invalid, and we have the "best available" substitute.
                return true; // done loading
            }
        }

        return false; // not done loading
    };

    return TileImagery;
});<|MERGE_RESOLUTION|>--- conflicted
+++ resolved
@@ -47,19 +47,13 @@
     TileImagery.prototype.processStateMachine = function(tile, frameState) {
         var loadingImagery = this.loadingImagery;
         var imageryLayer = loadingImagery.imageryLayer;
-<<<<<<< HEAD
         var imageryProvider = loadingImagery.imageryLayer.imageryProvider;
         if (!defined(imageryProvider.getTileDataAvailable) ||
                 imageryProvider.getTileDataAvailable(loadingImagery.x, loadingImagery.y, loadingImagery.level)) {
-            loadingImagery.processStateMachine(context, commandList);
+            loadingImagery.processStateMachine(frameState);
         } else {
             loadingImagery.state = ImageryState.INVALID;
         }
-=======
-
-        loadingImagery.processStateMachine(frameState);
-
->>>>>>> e93e9293
         if (loadingImagery.state === ImageryState.READY) {
             if (defined(this.readyImagery)) {
                 this.readyImagery.releaseReference();
