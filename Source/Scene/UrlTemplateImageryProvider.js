--- conflicted
+++ resolved
@@ -213,7 +213,6 @@
         this._urlParts = urlTemplateToParts(this._url, tags);
         this._pickFeaturesUrlParts = urlTemplateToParts(this._pickFeaturesUrl, pickFeaturesTags);
 
-<<<<<<< HEAD
         // Load metadata
         this._ready = !options.metadataUrl;
         this._readyPromise = when.defer();
@@ -253,11 +252,7 @@
 
             requestMetadata();
        }
-    };
-=======
-        this._readyPromise = when.resolve(true);
-    }
->>>>>>> e93e9293
+    }
 
     defineProperties(UrlTemplateImageryProvider.prototype, {
         /**
