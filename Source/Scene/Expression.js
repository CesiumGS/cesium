import Cartesian2 from "../Core/Cartesian2.js";
import Cartesian3 from "../Core/Cartesian3.js";
import Cartesian4 from "../Core/Cartesian4.js";
import Check from "../Core/Check.js";
import Color from "../Core/Color.js";
import defined from "../Core/defined.js";
import DeveloperError from "../Core/DeveloperError.js";
import CesiumMath from "../Core/Math.js";
import RuntimeError from "../Core/RuntimeError.js";
import jsep from "../ThirdParty/jsep.js";
import ExpressionNodeType from "./ExpressionNodeType.js";

/**
 * An expression for a style applied to a {@link Cesium3DTileset}.
 * <p>
 * Evaluates an expression defined using the
 * {@link https://github.com/CesiumGS/3d-tiles/tree/master/specification/Styling|3D Tiles Styling language}.
 * </p>
 * <p>
 * Implements the {@link StyleExpression} interface.
 * </p>
 *
 * @alias Expression
 * @constructor
 *
 * @param {String} [expression] The expression defined using the 3D Tiles Styling language.
 * @param {Object} [defines] Defines in the style.
 *
 * @example
 * var expression = new Cesium.Expression('(regExp("^Chest").test(${County})) && (${YearBuilt} >= 1970)');
 * expression.evaluate(feature); // returns true or false depending on the feature's properties
 *
 * @example
 * var expression = new Cesium.Expression('(${Temperature} > 90) ? color("red") : color("white")');
 * expression.evaluateColor(feature, result); // returns a Cesium.Color object
 */
function Expression(expression, defines) {
  //>>includeStart('debug', pragmas.debug);
  Check.typeOf.string("expression", expression);
  //>>includeEnd('debug');

  this._expression = expression;
  expression = replaceDefines(expression, defines);
  expression = replaceVariables(removeBackslashes(expression));

  // customize jsep operators
  jsep.addBinaryOp("=~", 0);
  jsep.addBinaryOp("!~", 0);

  var ast;
  try {
    ast = jsep(expression);
  } catch (e) {
    throw new RuntimeError(e);
  }

  this._runtimeAst = createRuntimeAst(this, ast);
}

Object.defineProperties(Expression.prototype, {
  /**
   * Gets the expression defined in the 3D Tiles Styling language.
   *
   * @memberof Expression.prototype
   *
   * @type {String}
   * @readonly
   *
   * @default undefined
   */
  expression: {
    get: function () {
      return this._expression;
    },
  },
});

// Scratch storage manager while evaluating deep expressions.
// For example, an expression like dot(vec4(${red}), vec4(${green}) * vec4(${blue}) requires 3 scratch Cartesian4's
var scratchStorage = {
  arrayIndex: 0,
  arrayArray: [[]],
  cartesian2Index: 0,
  cartesian3Index: 0,
  cartesian4Index: 0,
  cartesian2Array: [new Cartesian2()],
  cartesian3Array: [new Cartesian3()],
  cartesian4Array: [new Cartesian4()],
  reset: function () {
    this.arrayIndex = 0;
    this.cartesian2Index = 0;
    this.cartesian3Index = 0;
    this.cartesian4Index = 0;
  },
  getArray: function () {
    if (this.arrayIndex >= this.arrayArray.length) {
      this.arrayArray.push([]);
    }
    var array = this.arrayArray[this.arrayIndex++];
    array.length = 0;
    return array;
  },
  getCartesian2: function () {
    if (this.cartesian2Index >= this.cartesian2Array.length) {
      this.cartesian2Array.push(new Cartesian2());
    }
    return this.cartesian2Array[this.cartesian2Index++];
  },
  getCartesian3: function () {
    if (this.cartesian3Index >= this.cartesian3Array.length) {
      this.cartesian3Array.push(new Cartesian3());
    }
    return this.cartesian3Array[this.cartesian3Index++];
  },
  getCartesian4: function () {
    if (this.cartesian4Index >= this.cartesian4Array.length) {
      this.cartesian4Array.push(new Cartesian4());
    }
    return this.cartesian4Array[this.cartesian4Index++];
  },
};

/**
 * Evaluates the result of an expression, optionally using the provided feature's properties. If the result of
 * the expression in the
 * {@link https://github.com/CesiumGS/3d-tiles/tree/master/specification/Styling|3D Tiles Styling language}
 * is of type <code>Boolean</code>, <code>Number</code>, or <code>String</code>, the corresponding JavaScript
 * primitive type will be returned. If the result is a <code>RegExp</code>, a Javascript <code>RegExp</code>
 * object will be returned. If the result is a <code>Cartesian2</code>, <code>Cartesian3</code>, or <code>Cartesian4</code>,
 * a {@link Cartesian2}, {@link Cartesian3}, or {@link Cartesian4} object will be returned. If the <code>result</code> argument is
 * a {@link Color}, the {@link Cartesian4} value is converted to a {@link Color} and then returned.
 *
 * @param {Cesium3DTileFeature} feature The feature whose properties may be used as variables in the expression.
 * @param {Object} [result] The object onto which to store the result.
 * @returns {Boolean|Number|String|RegExp|Cartesian2|Cartesian3|Cartesian4|Color} The result of evaluating the expression.
 */
Expression.prototype.evaluate = function (feature, result) {
  scratchStorage.reset();
  var value = this._runtimeAst.evaluate(feature);
  if (result instanceof Color && value instanceof Cartesian4) {
    return Color.fromCartesian4(value, result);
  }
  if (
    value instanceof Cartesian2 ||
    value instanceof Cartesian3 ||
    value instanceof Cartesian4
  ) {
    return value.clone(result);
  }
  return value;
};

/**
 * Evaluates the result of a Color expression, optionally using the provided feature's properties.
 * <p>
 * This is equivalent to {@link Expression#evaluate} but always returns a {@link Color} object.
 * </p>
 *
 * @param {Cesium3DTileFeature} feature The feature whose properties may be used as variables in the expression.
 * @param {Color} [result] The object in which to store the result
 * @returns {Color} The modified result parameter or a new Color instance if one was not provided.
 */
Expression.prototype.evaluateColor = function (feature, result) {
  scratchStorage.reset();
  var color = this._runtimeAst.evaluate(feature);
  return Color.fromCartesian4(color, result);
};

/**
 * Gets the shader function for this expression.
 * Returns undefined if the shader function can't be generated from this expression.
 *
<<<<<<< HEAD
 * @param {String} functionHeader Header of the generated function.
 * @param {Object} variableSubstitutionMap Maps variable names to shader names.
=======
 * @param {String} functionSignature Signature of the generated function.
 * @param {Object} variableSubstitutionMap Maps variable names to shader variable names.
>>>>>>> c4f748e5
 * @param {Object} shaderState Stores information about the generated shader function, including whether it is translucent.
 * @param {String} returnType The return type of the generated function.
 *
 * @returns {String} The shader function.
 *
 * @private
 */
Expression.prototype.getShaderFunction = function (
<<<<<<< HEAD
  functionHeader,
=======
  functionSignature,
>>>>>>> c4f748e5
  variableSubstitutionMap,
  shaderState,
  returnType
) {
  var shaderExpression = this.getShaderExpression(
    variableSubstitutionMap,
    shaderState
  );

  shaderExpression =
    returnType +
    " " +
<<<<<<< HEAD
    functionHeader +
    "{ \n" +
=======
    functionSignature +
    "\n" +
    "{\n" +
>>>>>>> c4f748e5
    "    return " +
    shaderExpression +
    ";\n" +
    "}\n";

  return shaderExpression;
};

/**
 * Gets the shader expression for this expression.
 * Returns undefined if the shader expression can't be generated from this expression.
 *
<<<<<<< HEAD
 * @param {Object} variableSubstitutionMap Maps variable names to shader names.
=======
 * @param {Object} variableSubstitutionMap Maps variable names to shader variable names.
>>>>>>> c4f748e5
 * @param {Object} shaderState Stores information about the generated shader function, including whether it is translucent.
 *
 * @returns {String} The shader expression.
 *
 * @private
 */
Expression.prototype.getShaderExpression = function (
  variableSubstitutionMap,
  shaderState
) {
  return this._runtimeAst.getShaderExpression(
    variableSubstitutionMap,
    shaderState
  );
};

/**
 * Gets the variables used by the expression.
 *
 * @returns {String[]} The variables used by the expression.
 *
 * @private
 */
Expression.prototype.getVariables = function () {
  var variables = [];
<<<<<<< HEAD
  this._runtimeAst.getVariables(variables);
=======

  this._runtimeAst.getVariables(variables);

  // Remove duplicates
  variables = variables.filter(function (variable, index, variables) {
    return variables.indexOf(variable) === index;
  });

>>>>>>> c4f748e5
  return variables;
};

var unaryOperators = ["!", "-", "+"];
var binaryOperators = [
  "+",
  "-",
  "*",
  "/",
  "%",
  "===",
  "!==",
  ">",
  ">=",
  "<",
  "<=",
  "&&",
  "||",
  "!~",
  "=~",
];

var variableRegex = /\${(.*?)}/g; // Matches ${variable_name}
var backslashRegex = /\\/g;
var backslashReplacement = "@#%";
var replacementRegex = /@#%/g;

var scratchColor = new Color();

var unaryFunctions = {
  abs: getEvaluateUnaryComponentwise(Math.abs),
  sqrt: getEvaluateUnaryComponentwise(Math.sqrt),
  cos: getEvaluateUnaryComponentwise(Math.cos),
  sin: getEvaluateUnaryComponentwise(Math.sin),
  tan: getEvaluateUnaryComponentwise(Math.tan),
  acos: getEvaluateUnaryComponentwise(Math.acos),
  asin: getEvaluateUnaryComponentwise(Math.asin),
  atan: getEvaluateUnaryComponentwise(Math.atan),
  radians: getEvaluateUnaryComponentwise(CesiumMath.toRadians),
  degrees: getEvaluateUnaryComponentwise(CesiumMath.toDegrees),
  sign: getEvaluateUnaryComponentwise(CesiumMath.sign),
  floor: getEvaluateUnaryComponentwise(Math.floor),
  ceil: getEvaluateUnaryComponentwise(Math.ceil),
  round: getEvaluateUnaryComponentwise(Math.round),
  exp: getEvaluateUnaryComponentwise(Math.exp),
  exp2: getEvaluateUnaryComponentwise(exp2),
  log: getEvaluateUnaryComponentwise(Math.log),
  log2: getEvaluateUnaryComponentwise(log2),
  fract: getEvaluateUnaryComponentwise(fract),
  length: length,
  normalize: normalize,
};

var binaryFunctions = {
  atan2: getEvaluateBinaryComponentwise(Math.atan2, false),
  pow: getEvaluateBinaryComponentwise(Math.pow, false),
  min: getEvaluateBinaryComponentwise(Math.min, true),
  max: getEvaluateBinaryComponentwise(Math.max, true),
  distance: distance,
  dot: dot,
  cross: cross,
};

var ternaryFunctions = {
  clamp: getEvaluateTernaryComponentwise(CesiumMath.clamp, true),
  mix: getEvaluateTernaryComponentwise(CesiumMath.lerp, true),
};

function fract(number) {
  return number - Math.floor(number);
}

function exp2(exponent) {
  return Math.pow(2.0, exponent);
}

function log2(number) {
  return CesiumMath.log2(number);
}

function getEvaluateUnaryComponentwise(operation) {
  return function (call, left) {
    if (typeof left === "number") {
      return operation(left);
    } else if (left instanceof Cartesian2) {
      return Cartesian2.fromElements(
        operation(left.x),
        operation(left.y),
        scratchStorage.getCartesian2()
      );
    } else if (left instanceof Cartesian3) {
      return Cartesian3.fromElements(
        operation(left.x),
        operation(left.y),
        operation(left.z),
        scratchStorage.getCartesian3()
      );
    } else if (left instanceof Cartesian4) {
      return Cartesian4.fromElements(
        operation(left.x),
        operation(left.y),
        operation(left.z),
        operation(left.w),
        scratchStorage.getCartesian4()
      );
    }
    throw new RuntimeError(
      'Function "' +
        call +
        '" requires a vector or number argument. Argument is ' +
        left +
        "."
    );
  };
}

function getEvaluateBinaryComponentwise(operation, allowScalar) {
  return function (call, left, right) {
    if (allowScalar && typeof right === "number") {
      if (typeof left === "number") {
        return operation(left, right);
      } else if (left instanceof Cartesian2) {
        return Cartesian2.fromElements(
          operation(left.x, right),
          operation(left.y, right),
          scratchStorage.getCartesian2()
        );
      } else if (left instanceof Cartesian3) {
        return Cartesian3.fromElements(
          operation(left.x, right),
          operation(left.y, right),
          operation(left.z, right),
          scratchStorage.getCartesian3()
        );
      } else if (left instanceof Cartesian4) {
        return Cartesian4.fromElements(
          operation(left.x, right),
          operation(left.y, right),
          operation(left.z, right),
          operation(left.w, right),
          scratchStorage.getCartesian4()
        );
      }
    }

    if (typeof left === "number" && typeof right === "number") {
      return operation(left, right);
    } else if (left instanceof Cartesian2 && right instanceof Cartesian2) {
      return Cartesian2.fromElements(
        operation(left.x, right.x),
        operation(left.y, right.y),
        scratchStorage.getCartesian2()
      );
    } else if (left instanceof Cartesian3 && right instanceof Cartesian3) {
      return Cartesian3.fromElements(
        operation(left.x, right.x),
        operation(left.y, right.y),
        operation(left.z, right.z),
        scratchStorage.getCartesian3()
      );
    } else if (left instanceof Cartesian4 && right instanceof Cartesian4) {
      return Cartesian4.fromElements(
        operation(left.x, right.x),
        operation(left.y, right.y),
        operation(left.z, right.z),
        operation(left.w, right.w),
        scratchStorage.getCartesian4()
      );
    }

    throw new RuntimeError(
      'Function "' +
        call +
        '" requires vector or number arguments of matching types. Arguments are ' +
        left +
        " and " +
        right +
        "."
    );
  };
}

function getEvaluateTernaryComponentwise(operation, allowScalar) {
  return function (call, left, right, test) {
    if (allowScalar && typeof test === "number") {
      if (typeof left === "number" && typeof right === "number") {
        return operation(left, right, test);
      } else if (left instanceof Cartesian2 && right instanceof Cartesian2) {
        return Cartesian2.fromElements(
          operation(left.x, right.x, test),
          operation(left.y, right.y, test),
          scratchStorage.getCartesian2()
        );
      } else if (left instanceof Cartesian3 && right instanceof Cartesian3) {
        return Cartesian3.fromElements(
          operation(left.x, right.x, test),
          operation(left.y, right.y, test),
          operation(left.z, right.z, test),
          scratchStorage.getCartesian3()
        );
      } else if (left instanceof Cartesian4 && right instanceof Cartesian4) {
        return Cartesian4.fromElements(
          operation(left.x, right.x, test),
          operation(left.y, right.y, test),
          operation(left.z, right.z, test),
          operation(left.w, right.w, test),
          scratchStorage.getCartesian4()
        );
      }
    }

    if (
      typeof left === "number" &&
      typeof right === "number" &&
      typeof test === "number"
    ) {
      return operation(left, right, test);
    } else if (
      left instanceof Cartesian2 &&
      right instanceof Cartesian2 &&
      test instanceof Cartesian2
    ) {
      return Cartesian2.fromElements(
        operation(left.x, right.x, test.x),
        operation(left.y, right.y, test.y),
        scratchStorage.getCartesian2()
      );
    } else if (
      left instanceof Cartesian3 &&
      right instanceof Cartesian3 &&
      test instanceof Cartesian3
    ) {
      return Cartesian3.fromElements(
        operation(left.x, right.x, test.x),
        operation(left.y, right.y, test.y),
        operation(left.z, right.z, test.z),
        scratchStorage.getCartesian3()
      );
    } else if (
      left instanceof Cartesian4 &&
      right instanceof Cartesian4 &&
      test instanceof Cartesian4
    ) {
      return Cartesian4.fromElements(
        operation(left.x, right.x, test.x),
        operation(left.y, right.y, test.y),
        operation(left.z, right.z, test.z),
        operation(left.w, right.w, test.w),
        scratchStorage.getCartesian4()
      );
    }

    throw new RuntimeError(
      'Function "' +
        call +
        '" requires vector or number arguments of matching types. Arguments are ' +
        left +
        ", " +
        right +
        ", and " +
        test +
        "."
    );
  };
}

function length(call, left) {
  if (typeof left === "number") {
    return Math.abs(left);
  } else if (left instanceof Cartesian2) {
    return Cartesian2.magnitude(left);
  } else if (left instanceof Cartesian3) {
    return Cartesian3.magnitude(left);
  } else if (left instanceof Cartesian4) {
    return Cartesian4.magnitude(left);
  }

  throw new RuntimeError(
    'Function "' +
      call +
      '" requires a vector or number argument. Argument is ' +
      left +
      "."
  );
}

function normalize(call, left) {
  if (typeof left === "number") {
    return 1.0;
  } else if (left instanceof Cartesian2) {
    return Cartesian2.normalize(left, scratchStorage.getCartesian2());
  } else if (left instanceof Cartesian3) {
    return Cartesian3.normalize(left, scratchStorage.getCartesian3());
  } else if (left instanceof Cartesian4) {
    return Cartesian4.normalize(left, scratchStorage.getCartesian4());
  }

  throw new RuntimeError(
    'Function "' +
      call +
      '" requires a vector or number argument. Argument is ' +
      left +
      "."
  );
}

function distance(call, left, right) {
  if (typeof left === "number" && typeof right === "number") {
    return Math.abs(left - right);
  } else if (left instanceof Cartesian2 && right instanceof Cartesian2) {
    return Cartesian2.distance(left, right);
  } else if (left instanceof Cartesian3 && right instanceof Cartesian3) {
    return Cartesian3.distance(left, right);
  } else if (left instanceof Cartesian4 && right instanceof Cartesian4) {
    return Cartesian4.distance(left, right);
  }

  throw new RuntimeError(
    'Function "' +
      call +
      '" requires vector or number arguments of matching types. Arguments are ' +
      left +
      " and " +
      right +
      "."
  );
}

function dot(call, left, right) {
  if (typeof left === "number" && typeof right === "number") {
    return left * right;
  } else if (left instanceof Cartesian2 && right instanceof Cartesian2) {
    return Cartesian2.dot(left, right);
  } else if (left instanceof Cartesian3 && right instanceof Cartesian3) {
    return Cartesian3.dot(left, right);
  } else if (left instanceof Cartesian4 && right instanceof Cartesian4) {
    return Cartesian4.dot(left, right);
  }

  throw new RuntimeError(
    'Function "' +
      call +
      '" requires vector or number arguments of matching types. Arguments are ' +
      left +
      " and " +
      right +
      "."
  );
}

function cross(call, left, right) {
  if (left instanceof Cartesian3 && right instanceof Cartesian3) {
    return Cartesian3.cross(left, right, scratchStorage.getCartesian3());
  }

  throw new RuntimeError(
    'Function "' +
      call +
      '" requires vec3 arguments. Arguments are ' +
      left +
      " and " +
      right +
      "."
  );
}

function Node(type, value, left, right, test) {
  this._type = type;
  this._value = value;
  this._left = left;
  this._right = right;
  this._test = test;
  this.evaluate = undefined;

  setEvaluateFunction(this);
}

function replaceDefines(expression, defines) {
  if (!defined(defines)) {
    return expression;
  }
  for (var key in defines) {
    if (defines.hasOwnProperty(key)) {
      var definePlaceholder = new RegExp("\\$\\{" + key + "\\}", "g");
      var defineReplace = "(" + defines[key] + ")";
      if (defined(defineReplace)) {
        expression = expression.replace(definePlaceholder, defineReplace);
      }
    }
  }
  return expression;
}

function removeBackslashes(expression) {
  return expression.replace(backslashRegex, backslashReplacement);
}

function replaceBackslashes(expression) {
  return expression.replace(replacementRegex, "\\");
}

function replaceVariables(expression) {
  var exp = expression;
  var result = "";
  var i = exp.indexOf("${");
  while (i >= 0) {
    // Check if string is inside quotes
    var openSingleQuote = exp.indexOf("'");
    var openDoubleQuote = exp.indexOf('"');
    var closeQuote;
    if (openSingleQuote >= 0 && openSingleQuote < i) {
      closeQuote = exp.indexOf("'", openSingleQuote + 1);
      result += exp.substr(0, closeQuote + 1);
      exp = exp.substr(closeQuote + 1);
      i = exp.indexOf("${");
    } else if (openDoubleQuote >= 0 && openDoubleQuote < i) {
      closeQuote = exp.indexOf('"', openDoubleQuote + 1);
      result += exp.substr(0, closeQuote + 1);
      exp = exp.substr(closeQuote + 1);
      i = exp.indexOf("${");
    } else {
      result += exp.substr(0, i);
      var j = exp.indexOf("}");
      if (j < 0) {
        throw new RuntimeError("Unmatched {.");
      }
      result += "czm_" + exp.substr(i + 2, j - (i + 2));
      exp = exp.substr(j + 1);
      i = exp.indexOf("${");
    }
  }
  result += exp;
  return result;
}

function parseLiteral(ast) {
  var type = typeof ast.value;
  if (ast.value === null) {
    return new Node(ExpressionNodeType.LITERAL_NULL, null);
  } else if (type === "boolean") {
    return new Node(ExpressionNodeType.LITERAL_BOOLEAN, ast.value);
  } else if (type === "number") {
    return new Node(ExpressionNodeType.LITERAL_NUMBER, ast.value);
  } else if (type === "string") {
    if (ast.value.indexOf("${") >= 0) {
      return new Node(ExpressionNodeType.VARIABLE_IN_STRING, ast.value);
    }
    return new Node(
      ExpressionNodeType.LITERAL_STRING,
      replaceBackslashes(ast.value)
    );
  }
}

function parseCall(expression, ast) {
  var args = ast.arguments;
  var argsLength = args.length;
  var call;
  var val, left, right;

  // Member function calls
  if (ast.callee.type === "MemberExpression") {
    call = ast.callee.property.name;
    var object = ast.callee.object;
    if (call === "test" || call === "exec") {
      // Make sure this is called on a valid type
      if (object.callee.name !== "regExp") {
        throw new RuntimeError(call + " is not a function.");
      }
      if (argsLength === 0) {
        if (call === "test") {
          return new Node(ExpressionNodeType.LITERAL_BOOLEAN, false);
        }
        return new Node(ExpressionNodeType.LITERAL_NULL, null);
      }
      left = createRuntimeAst(expression, object);
      right = createRuntimeAst(expression, args[0]);
      return new Node(ExpressionNodeType.FUNCTION_CALL, call, left, right);
    } else if (call === "toString") {
      val = createRuntimeAst(expression, object);
      return new Node(ExpressionNodeType.FUNCTION_CALL, call, val);
    }

    throw new RuntimeError('Unexpected function call "' + call + '".');
  }

  // Non-member function calls
  call = ast.callee.name;
  if (call === "color") {
    if (argsLength === 0) {
      return new Node(ExpressionNodeType.LITERAL_COLOR, call);
    }
    val = createRuntimeAst(expression, args[0]);
    if (defined(args[1])) {
      var alpha = createRuntimeAst(expression, args[1]);
      return new Node(ExpressionNodeType.LITERAL_COLOR, call, [val, alpha]);
    }
    return new Node(ExpressionNodeType.LITERAL_COLOR, call, [val]);
  } else if (call === "rgb" || call === "hsl") {
    if (argsLength < 3) {
      throw new RuntimeError(call + " requires three arguments.");
    }
    val = [
      createRuntimeAst(expression, args[0]),
      createRuntimeAst(expression, args[1]),
      createRuntimeAst(expression, args[2]),
    ];
    return new Node(ExpressionNodeType.LITERAL_COLOR, call, val);
  } else if (call === "rgba" || call === "hsla") {
    if (argsLength < 4) {
      throw new RuntimeError(call + " requires four arguments.");
    }
    val = [
      createRuntimeAst(expression, args[0]),
      createRuntimeAst(expression, args[1]),
      createRuntimeAst(expression, args[2]),
      createRuntimeAst(expression, args[3]),
    ];
    return new Node(ExpressionNodeType.LITERAL_COLOR, call, val);
  } else if (call === "vec2" || call === "vec3" || call === "vec4") {
    // Check for invalid constructors at evaluation time
    val = new Array(argsLength);
    for (var i = 0; i < argsLength; ++i) {
      val[i] = createRuntimeAst(expression, args[i]);
    }
    return new Node(ExpressionNodeType.LITERAL_VECTOR, call, val);
  } else if (call === "isNaN" || call === "isFinite") {
    if (argsLength === 0) {
      if (call === "isNaN") {
        return new Node(ExpressionNodeType.LITERAL_BOOLEAN, true);
      }
      return new Node(ExpressionNodeType.LITERAL_BOOLEAN, false);
    }
    val = createRuntimeAst(expression, args[0]);
    return new Node(ExpressionNodeType.UNARY, call, val);
  } else if (call === "isExactClass" || call === "isClass") {
    if (argsLength < 1 || argsLength > 1) {
      throw new RuntimeError(call + " requires exactly one argument.");
    }
    val = createRuntimeAst(expression, args[0]);
    return new Node(ExpressionNodeType.UNARY, call, val);
  } else if (call === "getExactClassName") {
    if (argsLength > 0) {
      throw new RuntimeError(call + " does not take any argument.");
    }
    return new Node(ExpressionNodeType.UNARY, call);
  } else if (defined(unaryFunctions[call])) {
    if (argsLength !== 1) {
      throw new RuntimeError(call + " requires exactly one argument.");
    }
    val = createRuntimeAst(expression, args[0]);
    return new Node(ExpressionNodeType.UNARY, call, val);
  } else if (defined(binaryFunctions[call])) {
    if (argsLength !== 2) {
      throw new RuntimeError(call + " requires exactly two arguments.");
    }
    left = createRuntimeAst(expression, args[0]);
    right = createRuntimeAst(expression, args[1]);
    return new Node(ExpressionNodeType.BINARY, call, left, right);
  } else if (defined(ternaryFunctions[call])) {
    if (argsLength !== 3) {
      throw new RuntimeError(call + " requires exactly three arguments.");
    }
    left = createRuntimeAst(expression, args[0]);
    right = createRuntimeAst(expression, args[1]);
    var test = createRuntimeAst(expression, args[2]);
    return new Node(ExpressionNodeType.TERNARY, call, left, right, test);
  } else if (call === "Boolean") {
    if (argsLength === 0) {
      return new Node(ExpressionNodeType.LITERAL_BOOLEAN, false);
    }
    val = createRuntimeAst(expression, args[0]);
    return new Node(ExpressionNodeType.UNARY, call, val);
  } else if (call === "Number") {
    if (argsLength === 0) {
      return new Node(ExpressionNodeType.LITERAL_NUMBER, 0);
    }
    val = createRuntimeAst(expression, args[0]);
    return new Node(ExpressionNodeType.UNARY, call, val);
  } else if (call === "String") {
    if (argsLength === 0) {
      return new Node(ExpressionNodeType.LITERAL_STRING, "");
    }
    val = createRuntimeAst(expression, args[0]);
    return new Node(ExpressionNodeType.UNARY, call, val);
  } else if (call === "regExp") {
    return parseRegex(expression, ast);
  }

  throw new RuntimeError('Unexpected function call "' + call + '".');
}

function parseRegex(expression, ast) {
  var args = ast.arguments;
  // no arguments, return default regex
  if (args.length === 0) {
    return new Node(ExpressionNodeType.LITERAL_REGEX, new RegExp());
  }

  var pattern = createRuntimeAst(expression, args[0]);
  var exp;

  // optional flag argument supplied
  if (args.length > 1) {
    var flags = createRuntimeAst(expression, args[1]);
    if (isLiteralType(pattern) && isLiteralType(flags)) {
      try {
        exp = new RegExp(
          replaceBackslashes(String(pattern._value)),
          flags._value
        );
      } catch (e) {
        throw new RuntimeError(e);
      }
      return new Node(ExpressionNodeType.LITERAL_REGEX, exp);
    }
    return new Node(ExpressionNodeType.REGEX, pattern, flags);
  }

  // only pattern argument supplied
  if (isLiteralType(pattern)) {
    try {
      exp = new RegExp(replaceBackslashes(String(pattern._value)));
    } catch (e) {
      throw new RuntimeError(e);
    }
    return new Node(ExpressionNodeType.LITERAL_REGEX, exp);
  }
  return new Node(ExpressionNodeType.REGEX, pattern);
}

function parseKeywordsAndVariables(ast) {
  if (isVariable(ast.name)) {
    var name = getPropertyName(ast.name);
    if (name.substr(0, 8) === "tiles3d_") {
      return new Node(ExpressionNodeType.BUILTIN_VARIABLE, name);
    }
    return new Node(ExpressionNodeType.VARIABLE, name);
  } else if (ast.name === "NaN") {
    return new Node(ExpressionNodeType.LITERAL_NUMBER, NaN);
  } else if (ast.name === "Infinity") {
    return new Node(ExpressionNodeType.LITERAL_NUMBER, Infinity);
  } else if (ast.name === "undefined") {
    return new Node(ExpressionNodeType.LITERAL_UNDEFINED, undefined);
  }

  throw new RuntimeError(ast.name + " is not defined.");
}

function parseMathConstant(ast) {
  var name = ast.property.name;
  if (name === "PI") {
    return new Node(ExpressionNodeType.LITERAL_NUMBER, Math.PI);
  } else if (name === "E") {
    return new Node(ExpressionNodeType.LITERAL_NUMBER, Math.E);
  }
}

function parseNumberConstant(ast) {
  var name = ast.property.name;
  if (name === "POSITIVE_INFINITY") {
    return new Node(
      ExpressionNodeType.LITERAL_NUMBER,
      Number.POSITIVE_INFINITY
    );
  }
}

function parseMemberExpression(expression, ast) {
  if (ast.object.name === "Math") {
    return parseMathConstant(ast);
  } else if (ast.object.name === "Number") {
    return parseNumberConstant(ast);
  }

  var val;
  var obj = createRuntimeAst(expression, ast.object);
  if (ast.computed) {
    val = createRuntimeAst(expression, ast.property);
    return new Node(ExpressionNodeType.MEMBER, "brackets", obj, val);
  }

  val = new Node(ExpressionNodeType.LITERAL_STRING, ast.property.name);
  return new Node(ExpressionNodeType.MEMBER, "dot", obj, val);
}

function isLiteralType(node) {
  return node._type >= ExpressionNodeType.LITERAL_NULL;
}

function isVariable(name) {
  return name.substr(0, 4) === "czm_";
}

function getPropertyName(variable) {
  return variable.substr(4);
}

function createRuntimeAst(expression, ast) {
  var node;
  var op;
  var left;
  var right;

  if (ast.type === "Literal") {
    node = parseLiteral(ast);
  } else if (ast.type === "CallExpression") {
    node = parseCall(expression, ast);
  } else if (ast.type === "Identifier") {
    node = parseKeywordsAndVariables(ast);
  } else if (ast.type === "UnaryExpression") {
    op = ast.operator;
    var child = createRuntimeAst(expression, ast.argument);
    if (unaryOperators.indexOf(op) > -1) {
      node = new Node(ExpressionNodeType.UNARY, op, child);
    } else {
      throw new RuntimeError('Unexpected operator "' + op + '".');
    }
  } else if (ast.type === "BinaryExpression") {
    op = ast.operator;
    left = createRuntimeAst(expression, ast.left);
    right = createRuntimeAst(expression, ast.right);
    if (binaryOperators.indexOf(op) > -1) {
      node = new Node(ExpressionNodeType.BINARY, op, left, right);
    } else {
      throw new RuntimeError('Unexpected operator "' + op + '".');
    }
  } else if (ast.type === "LogicalExpression") {
    op = ast.operator;
    left = createRuntimeAst(expression, ast.left);
    right = createRuntimeAst(expression, ast.right);
    if (binaryOperators.indexOf(op) > -1) {
      node = new Node(ExpressionNodeType.BINARY, op, left, right);
    }
  } else if (ast.type === "ConditionalExpression") {
    var test = createRuntimeAst(expression, ast.test);
    left = createRuntimeAst(expression, ast.consequent);
    right = createRuntimeAst(expression, ast.alternate);
    node = new Node(ExpressionNodeType.CONDITIONAL, "?", left, right, test);
  } else if (ast.type === "MemberExpression") {
    node = parseMemberExpression(expression, ast);
  } else if (ast.type === "ArrayExpression") {
    var val = [];
    for (var i = 0; i < ast.elements.length; i++) {
      val[i] = createRuntimeAst(expression, ast.elements[i]);
    }
    node = new Node(ExpressionNodeType.ARRAY, val);
  } else if (ast.type === "Compound") {
    // empty expression or multiple expressions
    throw new RuntimeError("Provide exactly one expression.");
  } else {
    throw new RuntimeError("Cannot parse expression.");
  }

  return node;
}

function setEvaluateFunction(node) {
  if (node._type === ExpressionNodeType.CONDITIONAL) {
    node.evaluate = node._evaluateConditional;
  } else if (node._type === ExpressionNodeType.FUNCTION_CALL) {
    if (node._value === "test") {
      node.evaluate = node._evaluateRegExpTest;
    } else if (node._value === "exec") {
      node.evaluate = node._evaluateRegExpExec;
    } else if (node._value === "toString") {
      node.evaluate = node._evaluateToString;
    }
  } else if (node._type === ExpressionNodeType.UNARY) {
    if (node._value === "!") {
      node.evaluate = node._evaluateNot;
    } else if (node._value === "-") {
      node.evaluate = node._evaluateNegative;
    } else if (node._value === "+") {
      node.evaluate = node._evaluatePositive;
    } else if (node._value === "isNaN") {
      node.evaluate = node._evaluateNaN;
    } else if (node._value === "isFinite") {
      node.evaluate = node._evaluateIsFinite;
    } else if (node._value === "isExactClass") {
      node.evaluate = node._evaluateIsExactClass;
    } else if (node._value === "isClass") {
      node.evaluate = node._evaluateIsClass;
    } else if (node._value === "getExactClassName") {
      node.evaluate = node._evaluateGetExactClassName;
    } else if (node._value === "Boolean") {
      node.evaluate = node._evaluateBooleanConversion;
    } else if (node._value === "Number") {
      node.evaluate = node._evaluateNumberConversion;
    } else if (node._value === "String") {
      node.evaluate = node._evaluateStringConversion;
    } else if (defined(unaryFunctions[node._value])) {
      node.evaluate = getEvaluateUnaryFunction(node._value);
    }
  } else if (node._type === ExpressionNodeType.BINARY) {
    if (node._value === "+") {
      node.evaluate = node._evaluatePlus;
    } else if (node._value === "-") {
      node.evaluate = node._evaluateMinus;
    } else if (node._value === "*") {
      node.evaluate = node._evaluateTimes;
    } else if (node._value === "/") {
      node.evaluate = node._evaluateDivide;
    } else if (node._value === "%") {
      node.evaluate = node._evaluateMod;
    } else if (node._value === "===") {
      node.evaluate = node._evaluateEqualsStrict;
    } else if (node._value === "!==") {
      node.evaluate = node._evaluateNotEqualsStrict;
    } else if (node._value === "<") {
      node.evaluate = node._evaluateLessThan;
    } else if (node._value === "<=") {
      node.evaluate = node._evaluateLessThanOrEquals;
    } else if (node._value === ">") {
      node.evaluate = node._evaluateGreaterThan;
    } else if (node._value === ">=") {
      node.evaluate = node._evaluateGreaterThanOrEquals;
    } else if (node._value === "&&") {
      node.evaluate = node._evaluateAnd;
    } else if (node._value === "||") {
      node.evaluate = node._evaluateOr;
    } else if (node._value === "=~") {
      node.evaluate = node._evaluateRegExpMatch;
    } else if (node._value === "!~") {
      node.evaluate = node._evaluateRegExpNotMatch;
    } else if (defined(binaryFunctions[node._value])) {
      node.evaluate = getEvaluateBinaryFunction(node._value);
    }
  } else if (node._type === ExpressionNodeType.TERNARY) {
    node.evaluate = getEvaluateTernaryFunction(node._value);
  } else if (node._type === ExpressionNodeType.MEMBER) {
    if (node._value === "brackets") {
      node.evaluate = node._evaluateMemberBrackets;
    } else {
      node.evaluate = node._evaluateMemberDot;
    }
  } else if (node._type === ExpressionNodeType.ARRAY) {
    node.evaluate = node._evaluateArray;
  } else if (node._type === ExpressionNodeType.VARIABLE) {
    node.evaluate = node._evaluateVariable;
  } else if (node._type === ExpressionNodeType.VARIABLE_IN_STRING) {
    node.evaluate = node._evaluateVariableString;
  } else if (node._type === ExpressionNodeType.LITERAL_COLOR) {
    node.evaluate = node._evaluateLiteralColor;
  } else if (node._type === ExpressionNodeType.LITERAL_VECTOR) {
    node.evaluate = node._evaluateLiteralVector;
  } else if (node._type === ExpressionNodeType.LITERAL_STRING) {
    node.evaluate = node._evaluateLiteralString;
  } else if (node._type === ExpressionNodeType.REGEX) {
    node.evaluate = node._evaluateRegExp;
  } else if (node._type === ExpressionNodeType.BUILTIN_VARIABLE) {
    if (node._value === "tiles3d_tileset_time") {
      node.evaluate = evaluateTilesetTime;
    }
  } else {
    node.evaluate = node._evaluateLiteral;
  }
}

function evaluateTilesetTime(feature) {
  if (!defined(feature)) {
    return 0.0;
  }
  return feature.content.tileset.timeSinceLoad;
}

function getEvaluateUnaryFunction(call) {
  var evaluate = unaryFunctions[call];
  return function (feature) {
    var left = this._left.evaluate(feature);
    return evaluate(call, left);
  };
}

function getEvaluateBinaryFunction(call) {
  var evaluate = binaryFunctions[call];
  return function (feature) {
    var left = this._left.evaluate(feature);
    var right = this._right.evaluate(feature);
    return evaluate(call, left, right);
  };
}

function getEvaluateTernaryFunction(call) {
  var evaluate = ternaryFunctions[call];
  return function (feature) {
    var left = this._left.evaluate(feature);
    var right = this._right.evaluate(feature);
    var test = this._test.evaluate(feature);
    return evaluate(call, left, right, test);
  };
}

function getFeatureProperty(feature, name) {
  // Returns undefined if the feature is not defined or the property name is not defined for that feature
  if (defined(feature)) {
    return feature.getPropertyInherited(name);
  }
}

Node.prototype._evaluateLiteral = function () {
  return this._value;
};

Node.prototype._evaluateLiteralColor = function (feature) {
  var color = scratchColor;
  var args = this._left;
  if (this._value === "color") {
    if (!defined(args)) {
      Color.fromBytes(255, 255, 255, 255, color);
    } else if (args.length > 1) {
      Color.fromCssColorString(args[0].evaluate(feature), color);
      color.alpha = args[1].evaluate(feature);
    } else {
      Color.fromCssColorString(args[0].evaluate(feature), color);
    }
  } else if (this._value === "rgb") {
    Color.fromBytes(
      args[0].evaluate(feature),
      args[1].evaluate(feature),
      args[2].evaluate(feature),
      255,
      color
    );
  } else if (this._value === "rgba") {
    // convert between css alpha (0 to 1) and cesium alpha (0 to 255)
    var a = args[3].evaluate(feature) * 255;
    Color.fromBytes(
      args[0].evaluate(feature),
      args[1].evaluate(feature),
      args[2].evaluate(feature),
      a,
      color
    );
  } else if (this._value === "hsl") {
    Color.fromHsl(
      args[0].evaluate(feature),
      args[1].evaluate(feature),
      args[2].evaluate(feature),
      1.0,
      color
    );
  } else if (this._value === "hsla") {
    Color.fromHsl(
      args[0].evaluate(feature),
      args[1].evaluate(feature),
      args[2].evaluate(feature),
      args[3].evaluate(feature),
      color
    );
  }
  return Cartesian4.fromColor(color, scratchStorage.getCartesian4());
};

Node.prototype._evaluateLiteralVector = function (feature) {
  // Gather the components that make up the vector, which includes components from interior vectors.
  // For example vec3(1, 2, 3) or vec3(vec2(1, 2), 3) are both valid.
  //
  // If the number of components does not equal the vector's size, then a RuntimeError is thrown - with two exceptions:
  // 1. A vector may be constructed from a larger vector and drop the extra components.
  // 2. A vector may be constructed from a single component - vec3(1) will become vec3(1, 1, 1).
  //
  // Examples of invalid constructors include:
  // vec4(1, 2)        // not enough components
  // vec3(vec2(1, 2))  // not enough components
  // vec3(1, 2, 3, 4)  // too many components
  // vec2(vec4(1), 1)  // too many components

  var components = scratchStorage.getArray();
  var call = this._value;
  var args = this._left;
  var argsLength = args.length;
  for (var i = 0; i < argsLength; ++i) {
    var value = args[i].evaluate(feature);
    if (typeof value === "number") {
      components.push(value);
    } else if (value instanceof Cartesian2) {
      components.push(value.x, value.y);
    } else if (value instanceof Cartesian3) {
      components.push(value.x, value.y, value.z);
    } else if (value instanceof Cartesian4) {
      components.push(value.x, value.y, value.z, value.w);
    } else {
      throw new RuntimeError(
        call +
          " argument must be a vector or number. Argument is " +
          value +
          "."
      );
    }
  }

  var componentsLength = components.length;
  var vectorLength = parseInt(call.charAt(3));

  if (componentsLength === 0) {
    throw new RuntimeError(
      "Invalid " + call + " constructor. No valid arguments."
    );
  } else if (componentsLength < vectorLength && componentsLength > 1) {
    throw new RuntimeError(
      "Invalid " + call + " constructor. Not enough arguments."
    );
  } else if (componentsLength > vectorLength && argsLength > 1) {
    throw new RuntimeError(
      "Invalid " + call + " constructor. Too many arguments."
    );
  }

  if (componentsLength === 1) {
    // Add the same component 3 more times
    var component = components[0];
    components.push(component, component, component);
  }

  if (call === "vec2") {
    return Cartesian2.fromArray(components, 0, scratchStorage.getCartesian2());
  } else if (call === "vec3") {
    return Cartesian3.fromArray(components, 0, scratchStorage.getCartesian3());
  } else if (call === "vec4") {
    return Cartesian4.fromArray(components, 0, scratchStorage.getCartesian4());
  }
};

Node.prototype._evaluateLiteralString = function () {
  return this._value;
};

Node.prototype._evaluateVariableString = function (feature) {
  var result = this._value;
  var match = variableRegex.exec(result);
  while (match !== null) {
    var placeholder = match[0];
    var variableName = match[1];
    var property = getFeatureProperty(feature, variableName);
    if (!defined(property)) {
      property = "";
    }
    result = result.replace(placeholder, property);
    match = variableRegex.exec(result);
  }
  return result;
};

Node.prototype._evaluateVariable = function (feature) {
  // evaluates to undefined if the property name is not defined for that feature
  return getFeatureProperty(feature, this._value);
};

function checkFeature(ast) {
  return ast._value === "feature";
}

// PERFORMANCE_IDEA: Determine if parent property needs to be computed before runtime
Node.prototype._evaluateMemberDot = function (feature) {
  if (checkFeature(this._left)) {
    return getFeatureProperty(feature, this._right.evaluate(feature));
  }
  var property = this._left.evaluate(feature);
  if (!defined(property)) {
    return undefined;
  }

  var member = this._right.evaluate(feature);
  if (
    property instanceof Cartesian2 ||
    property instanceof Cartesian3 ||
    property instanceof Cartesian4
  ) {
    // Vector components may be accessed with .r, .g, .b, .a and implicitly with .x, .y, .z, .w
    if (member === "r") {
      return property.x;
    } else if (member === "g") {
      return property.y;
    } else if (member === "b") {
      return property.z;
    } else if (member === "a") {
      return property.w;
    }
  }
  return property[member];
};

Node.prototype._evaluateMemberBrackets = function (feature) {
  if (checkFeature(this._left)) {
    return getFeatureProperty(feature, this._right.evaluate(feature));
  }
  var property = this._left.evaluate(feature);
  if (!defined(property)) {
    return undefined;
  }

  var member = this._right.evaluate(feature);
  if (
    property instanceof Cartesian2 ||
    property instanceof Cartesian3 ||
    property instanceof Cartesian4
  ) {
    // Vector components may be accessed with [0][1][2][3], ['r']['g']['b']['a'] and implicitly with ['x']['y']['z']['w']
    // For Cartesian2 and Cartesian3 out-of-range components will just return undefined
    if (member === 0 || member === "r") {
      return property.x;
    } else if (member === 1 || member === "g") {
      return property.y;
    } else if (member === 2 || member === "b") {
      return property.z;
    } else if (member === 3 || member === "a") {
      return property.w;
    }
  }
  return property[member];
};

Node.prototype._evaluateArray = function (feature) {
  var array = [];
  for (var i = 0; i < this._value.length; i++) {
    array[i] = this._value[i].evaluate(feature);
  }
  return array;
};

// PERFORMANCE_IDEA: Have "fast path" functions that deal only with specific types
// that we can assign if we know the types before runtime

Node.prototype._evaluateNot = function (feature) {
  var left = this._left.evaluate(feature);
  if (typeof left !== "boolean") {
    throw new RuntimeError(
      'Operator "!" requires a boolean argument. Argument is ' + left + "."
    );
  }
  return !left;
};

Node.prototype._evaluateNegative = function (feature) {
  var left = this._left.evaluate(feature);
  if (left instanceof Cartesian2) {
    return Cartesian2.negate(left, scratchStorage.getCartesian2());
  } else if (left instanceof Cartesian3) {
    return Cartesian3.negate(left, scratchStorage.getCartesian3());
  } else if (left instanceof Cartesian4) {
    return Cartesian4.negate(left, scratchStorage.getCartesian4());
  } else if (typeof left === "number") {
    return -left;
  }

  throw new RuntimeError(
    'Operator "-" requires a vector or number argument. Argument is ' +
      left +
      "."
  );
};

Node.prototype._evaluatePositive = function (feature) {
  var left = this._left.evaluate(feature);

  if (
    !(
      left instanceof Cartesian2 ||
      left instanceof Cartesian3 ||
      left instanceof Cartesian4 ||
      typeof left === "number"
    )
  ) {
    throw new RuntimeError(
      'Operator "+" requires a vector or number argument. Argument is ' +
        left +
        "."
    );
  }

  return left;
};

Node.prototype._evaluateLessThan = function (feature) {
  var left = this._left.evaluate(feature);
  var right = this._right.evaluate(feature);

  if (typeof left !== "number" || typeof right !== "number") {
    throw new RuntimeError(
      'Operator "<" requires number arguments. Arguments are ' +
        left +
        " and " +
        right +
        "."
    );
  }

  return left < right;
};

Node.prototype._evaluateLessThanOrEquals = function (feature) {
  var left = this._left.evaluate(feature);
  var right = this._right.evaluate(feature);

  if (typeof left !== "number" || typeof right !== "number") {
    throw new RuntimeError(
      'Operator "<=" requires number arguments. Arguments are ' +
        left +
        " and " +
        right +
        "."
    );
  }

  return left <= right;
};

Node.prototype._evaluateGreaterThan = function (feature) {
  var left = this._left.evaluate(feature);
  var right = this._right.evaluate(feature);

  if (typeof left !== "number" || typeof right !== "number") {
    throw new RuntimeError(
      'Operator ">" requires number arguments. Arguments are ' +
        left +
        " and " +
        right +
        "."
    );
  }

  return left > right;
};

Node.prototype._evaluateGreaterThanOrEquals = function (feature) {
  var left = this._left.evaluate(feature);
  var right = this._right.evaluate(feature);

  if (typeof left !== "number" || typeof right !== "number") {
    throw new RuntimeError(
      'Operator ">=" requires number arguments. Arguments are ' +
        left +
        " and " +
        right +
        "."
    );
  }

  return left >= right;
};

Node.prototype._evaluateOr = function (feature) {
  var left = this._left.evaluate(feature);
  if (typeof left !== "boolean") {
    throw new RuntimeError(
      'Operator "||" requires boolean arguments. First argument is ' +
        left +
        "."
    );
  }

  // short circuit the expression
  if (left) {
    return true;
  }

  var right = this._right.evaluate(feature);
  if (typeof right !== "boolean") {
    throw new RuntimeError(
      'Operator "||" requires boolean arguments. Second argument is ' +
        right +
        "."
    );
  }

  return left || right;
};

Node.prototype._evaluateAnd = function (feature) {
  var left = this._left.evaluate(feature);
  if (typeof left !== "boolean") {
    throw new RuntimeError(
      'Operator "&&" requires boolean arguments. First argument is ' +
        left +
        "."
    );
  }

  // short circuit the expression
  if (!left) {
    return false;
  }

  var right = this._right.evaluate(feature);
  if (typeof right !== "boolean") {
    throw new RuntimeError(
      'Operator "&&" requires boolean arguments. Second argument is ' +
        right +
        "."
    );
  }

  return left && right;
};

Node.prototype._evaluatePlus = function (feature) {
  var left = this._left.evaluate(feature);
  var right = this._right.evaluate(feature);
  if (right instanceof Cartesian2 && left instanceof Cartesian2) {
    return Cartesian2.add(left, right, scratchStorage.getCartesian2());
  } else if (right instanceof Cartesian3 && left instanceof Cartesian3) {
    return Cartesian3.add(left, right, scratchStorage.getCartesian3());
  } else if (right instanceof Cartesian4 && left instanceof Cartesian4) {
    return Cartesian4.add(left, right, scratchStorage.getCartesian4());
  } else if (typeof left === "string" || typeof right === "string") {
    // If only one argument is a string the other argument calls its toString function.
    return left + right;
  } else if (typeof left === "number" && typeof right === "number") {
    return left + right;
  }

  throw new RuntimeError(
    'Operator "+" requires vector or number arguments of matching types, or at least one string argument. Arguments are ' +
      left +
      " and " +
      right +
      "."
  );
};

Node.prototype._evaluateMinus = function (feature) {
  var left = this._left.evaluate(feature);
  var right = this._right.evaluate(feature);
  if (right instanceof Cartesian2 && left instanceof Cartesian2) {
    return Cartesian2.subtract(left, right, scratchStorage.getCartesian2());
  } else if (right instanceof Cartesian3 && left instanceof Cartesian3) {
    return Cartesian3.subtract(left, right, scratchStorage.getCartesian3());
  } else if (right instanceof Cartesian4 && left instanceof Cartesian4) {
    return Cartesian4.subtract(left, right, scratchStorage.getCartesian4());
  } else if (typeof left === "number" && typeof right === "number") {
    return left - right;
  }

  throw new RuntimeError(
    'Operator "-" requires vector or number arguments of matching types. Arguments are ' +
      left +
      " and " +
      right +
      "."
  );
};

Node.prototype._evaluateTimes = function (feature) {
  var left = this._left.evaluate(feature);
  var right = this._right.evaluate(feature);
  if (right instanceof Cartesian2 && left instanceof Cartesian2) {
    return Cartesian2.multiplyComponents(
      left,
      right,
      scratchStorage.getCartesian2()
    );
  } else if (right instanceof Cartesian2 && typeof left === "number") {
    return Cartesian2.multiplyByScalar(
      right,
      left,
      scratchStorage.getCartesian2()
    );
  } else if (left instanceof Cartesian2 && typeof right === "number") {
    return Cartesian2.multiplyByScalar(
      left,
      right,
      scratchStorage.getCartesian2()
    );
  } else if (right instanceof Cartesian3 && left instanceof Cartesian3) {
    return Cartesian3.multiplyComponents(
      left,
      right,
      scratchStorage.getCartesian3()
    );
  } else if (right instanceof Cartesian3 && typeof left === "number") {
    return Cartesian3.multiplyByScalar(
      right,
      left,
      scratchStorage.getCartesian3()
    );
  } else if (left instanceof Cartesian3 && typeof right === "number") {
    return Cartesian3.multiplyByScalar(
      left,
      right,
      scratchStorage.getCartesian3()
    );
  } else if (right instanceof Cartesian4 && left instanceof Cartesian4) {
    return Cartesian4.multiplyComponents(
      left,
      right,
      scratchStorage.getCartesian4()
    );
  } else if (right instanceof Cartesian4 && typeof left === "number") {
    return Cartesian4.multiplyByScalar(
      right,
      left,
      scratchStorage.getCartesian4()
    );
  } else if (left instanceof Cartesian4 && typeof right === "number") {
    return Cartesian4.multiplyByScalar(
      left,
      right,
      scratchStorage.getCartesian4()
    );
  } else if (typeof left === "number" && typeof right === "number") {
    return left * right;
  }

  throw new RuntimeError(
    'Operator "*" requires vector or number arguments. If both arguments are vectors they must be matching types. Arguments are ' +
      left +
      " and " +
      right +
      "."
  );
};

Node.prototype._evaluateDivide = function (feature) {
  var left = this._left.evaluate(feature);
  var right = this._right.evaluate(feature);
  if (right instanceof Cartesian2 && left instanceof Cartesian2) {
    return Cartesian2.divideComponents(
      left,
      right,
      scratchStorage.getCartesian2()
    );
  } else if (left instanceof Cartesian2 && typeof right === "number") {
    return Cartesian2.divideByScalar(
      left,
      right,
      scratchStorage.getCartesian2()
    );
  } else if (right instanceof Cartesian3 && left instanceof Cartesian3) {
    return Cartesian3.divideComponents(
      left,
      right,
      scratchStorage.getCartesian3()
    );
  } else if (left instanceof Cartesian3 && typeof right === "number") {
    return Cartesian3.divideByScalar(
      left,
      right,
      scratchStorage.getCartesian3()
    );
  } else if (right instanceof Cartesian4 && left instanceof Cartesian4) {
    return Cartesian4.divideComponents(
      left,
      right,
      scratchStorage.getCartesian4()
    );
  } else if (left instanceof Cartesian4 && typeof right === "number") {
    return Cartesian4.divideByScalar(
      left,
      right,
      scratchStorage.getCartesian4()
    );
  } else if (typeof left === "number" && typeof right === "number") {
    return left / right;
  }

  throw new RuntimeError(
    'Operator "/" requires vector or number arguments of matching types, or a number as the second argument. Arguments are ' +
      left +
      " and " +
      right +
      "."
  );
};

Node.prototype._evaluateMod = function (feature) {
  var left = this._left.evaluate(feature);
  var right = this._right.evaluate(feature);
  if (right instanceof Cartesian2 && left instanceof Cartesian2) {
    return Cartesian2.fromElements(
      left.x % right.x,
      left.y % right.y,
      scratchStorage.getCartesian2()
    );
  } else if (right instanceof Cartesian3 && left instanceof Cartesian3) {
    return Cartesian3.fromElements(
      left.x % right.x,
      left.y % right.y,
      left.z % right.z,
      scratchStorage.getCartesian3()
    );
  } else if (right instanceof Cartesian4 && left instanceof Cartesian4) {
    return Cartesian4.fromElements(
      left.x % right.x,
      left.y % right.y,
      left.z % right.z,
      left.w % right.w,
      scratchStorage.getCartesian4()
    );
  } else if (typeof left === "number" && typeof right === "number") {
    return left % right;
  }

  throw new RuntimeError(
    'Operator "%" requires vector or number arguments of matching types. Arguments are ' +
      left +
      " and " +
      right +
      "."
  );
};

Node.prototype._evaluateEqualsStrict = function (feature) {
  var left = this._left.evaluate(feature);
  var right = this._right.evaluate(feature);
  if (
    (right instanceof Cartesian2 && left instanceof Cartesian2) ||
    (right instanceof Cartesian3 && left instanceof Cartesian3) ||
    (right instanceof Cartesian4 && left instanceof Cartesian4)
  ) {
    return left.equals(right);
  }
  return left === right;
};

Node.prototype._evaluateNotEqualsStrict = function (feature) {
  var left = this._left.evaluate(feature);
  var right = this._right.evaluate(feature);
  if (
    (right instanceof Cartesian2 && left instanceof Cartesian2) ||
    (right instanceof Cartesian3 && left instanceof Cartesian3) ||
    (right instanceof Cartesian4 && left instanceof Cartesian4)
  ) {
    return !left.equals(right);
  }
  return left !== right;
};

Node.prototype._evaluateConditional = function (feature) {
  var test = this._test.evaluate(feature);

  if (typeof test !== "boolean") {
    throw new RuntimeError(
      "Conditional argument of conditional expression must be a boolean. Argument is " +
        test +
        "."
    );
  }

  if (test) {
    return this._left.evaluate(feature);
  }
  return this._right.evaluate(feature);
};

Node.prototype._evaluateNaN = function (feature) {
  return isNaN(this._left.evaluate(feature));
};

Node.prototype._evaluateIsFinite = function (feature) {
  return isFinite(this._left.evaluate(feature));
};

Node.prototype._evaluateIsExactClass = function (feature) {
  if (defined(feature)) {
    return feature.isExactClass(this._left.evaluate(feature));
  }
  return false;
};

Node.prototype._evaluateIsClass = function (feature) {
  if (defined(feature)) {
    return feature.isClass(this._left.evaluate(feature));
  }
  return false;
};

Node.prototype._evaluateGetExactClassName = function (feature) {
  if (defined(feature)) {
    return feature.getExactClassName();
  }
};

Node.prototype._evaluateBooleanConversion = function (feature) {
  return Boolean(this._left.evaluate(feature));
};

Node.prototype._evaluateNumberConversion = function (feature) {
  return Number(this._left.evaluate(feature));
};

Node.prototype._evaluateStringConversion = function (feature) {
  return String(this._left.evaluate(feature));
};

Node.prototype._evaluateRegExp = function (feature) {
  var pattern = this._value.evaluate(feature);
  var flags = "";

  if (defined(this._left)) {
    flags = this._left.evaluate(feature);
  }

  var exp;
  try {
    exp = new RegExp(pattern, flags);
  } catch (e) {
    throw new RuntimeError(e);
  }
  return exp;
};

Node.prototype._evaluateRegExpTest = function (feature) {
  var left = this._left.evaluate(feature);
  var right = this._right.evaluate(feature);

  if (!(left instanceof RegExp && typeof right === "string")) {
    throw new RuntimeError(
      "RegExp.test requires the first argument to be a RegExp and the second argument to be a string. Arguments are " +
        left +
        " and " +
        right +
        "."
    );
  }

  return left.test(right);
};

Node.prototype._evaluateRegExpMatch = function (feature) {
  var left = this._left.evaluate(feature);
  var right = this._right.evaluate(feature);

  if (left instanceof RegExp && typeof right === "string") {
    return left.test(right);
  } else if (right instanceof RegExp && typeof left === "string") {
    return right.test(left);
  }

  throw new RuntimeError(
    'Operator "=~" requires one RegExp argument and one string argument. Arguments are ' +
      left +
      " and " +
      right +
      "."
  );
};

Node.prototype._evaluateRegExpNotMatch = function (feature) {
  var left = this._left.evaluate(feature);
  var right = this._right.evaluate(feature);

  if (left instanceof RegExp && typeof right === "string") {
    return !left.test(right);
  } else if (right instanceof RegExp && typeof left === "string") {
    return !right.test(left);
  }

  throw new RuntimeError(
    'Operator "!~" requires one RegExp argument and one string argument. Arguments are ' +
      left +
      " and " +
      right +
      "."
  );
};

Node.prototype._evaluateRegExpExec = function (feature) {
  var left = this._left.evaluate(feature);
  var right = this._right.evaluate(feature);

  if (!(left instanceof RegExp && typeof right === "string")) {
    throw new RuntimeError(
      "RegExp.exec requires the first argument to be a RegExp and the second argument to be a string. Arguments are " +
        left +
        " and " +
        right +
        "."
    );
  }

  var exec = left.exec(right);
  if (!defined(exec)) {
    return null;
  }
  return exec[1];
};

Node.prototype._evaluateToString = function (feature) {
  var left = this._left.evaluate(feature);
  if (
    left instanceof RegExp ||
    left instanceof Cartesian2 ||
    left instanceof Cartesian3 ||
    left instanceof Cartesian4
  ) {
    return String(left);
  }

  throw new RuntimeError('Unexpected function call "' + this._value + '".');
};

function convertHSLToRGB(ast) {
  // Check if the color contains any nested expressions to see if the color can be converted here.
  // E.g. "hsl(0.9, 0.6, 0.7)" is able to convert directly to rgb, "hsl(0.9, 0.6, ${Height})" is not.
  var channels = ast._left;
  var length = channels.length;
  for (var i = 0; i < length; ++i) {
    if (channels[i]._type !== ExpressionNodeType.LITERAL_NUMBER) {
      return undefined;
    }
  }
  var h = channels[0]._value;
  var s = channels[1]._value;
  var l = channels[2]._value;
  var a = length === 4 ? channels[3]._value : 1.0;
  return Color.fromHsl(h, s, l, a, scratchColor);
}

function convertRGBToColor(ast) {
  // Check if the color contains any nested expressions to see if the color can be converted here.
  // E.g. "rgb(255, 255, 255)" is able to convert directly to Color, "rgb(255, 255, ${Height})" is not.
  var channels = ast._left;
  var length = channels.length;
  for (var i = 0; i < length; ++i) {
    if (channels[i]._type !== ExpressionNodeType.LITERAL_NUMBER) {
      return undefined;
    }
  }
  var color = scratchColor;
  color.red = channels[0]._value / 255.0;
  color.green = channels[1]._value / 255.0;
  color.blue = channels[2]._value / 255.0;
  color.alpha = length === 4 ? channels[3]._value : 1.0;
  return color;
}

function numberToString(number) {
  if (number % 1 === 0) {
    // Add a .0 to whole numbers
    return number.toFixed(1);
  }

  return number.toString();
}

function colorToVec3(color) {
  var r = numberToString(color.red);
  var g = numberToString(color.green);
  var b = numberToString(color.blue);
  return "vec3(" + r + ", " + g + ", " + b + ")";
}

function colorToVec4(color) {
  var r = numberToString(color.red);
  var g = numberToString(color.green);
  var b = numberToString(color.blue);
  var a = numberToString(color.alpha);
  return "vec4(" + r + ", " + g + ", " + b + ", " + a + ")";
}

function getExpressionArray(
  array,
  variableSubstitutionMap,
  shaderState,
  parent
) {
  var length = array.length;
  var expressions = new Array(length);
  for (var i = 0; i < length; ++i) {
    expressions[i] = array[i].getShaderExpression(
      variableSubstitutionMap,
      shaderState,
      parent
    );
  }
  return expressions;
}

function getVariableName(variableName, variableSubstitutionMap) {
  if (!defined(variableSubstitutionMap[variableName])) {
    throw new RuntimeError(
      'Style references a property "' +
        variableName +
        '" that does not exist or is not styleable.'
    );
  }

  return variableSubstitutionMap[variableName];
}

/**
 * @private
 */
Expression.NULL_SENTINEL = "czm_infinity"; // null just needs to be some sentinel value that will cause "[expression] === null" to be false in nearly all cases. GLSL doesn't have a NaN constant so use czm_infinity.

Node.prototype.getShaderExpression = function (
  variableSubstitutionMap,
  shaderState,
  parent
) {
  var color;
  var left;
  var right;
  var test;

  var type = this._type;
  var value = this._value;

  if (defined(this._left)) {
    if (Array.isArray(this._left)) {
      // Left can be an array if the type is LITERAL_COLOR or LITERAL_VECTOR
      left = getExpressionArray(
        this._left,
        variableSubstitutionMap,
        shaderState,
        this
      );
    } else {
      left = this._left.getShaderExpression(
        variableSubstitutionMap,
        shaderState,
        this
      );
    }
  }

  if (defined(this._right)) {
    right = this._right.getShaderExpression(
      variableSubstitutionMap,
      shaderState,
      this
    );
  }

  if (defined(this._test)) {
    test = this._test.getShaderExpression(
      variableSubstitutionMap,
      shaderState,
      this
    );
  }

  if (Array.isArray(this._value)) {
    // For ARRAY type
    value = getExpressionArray(
      this._value,
      variableSubstitutionMap,
      shaderState,
      this
    );
  }

  switch (type) {
    case ExpressionNodeType.VARIABLE:
      if (checkFeature(this)) {
        return undefined;
      }
      return getVariableName(value, variableSubstitutionMap);
    case ExpressionNodeType.UNARY:
      // Supported types: +, -, !, Boolean, Number
      if (value === "Boolean") {
        return "bool(" + left + ")";
      } else if (value === "Number") {
        return "float(" + left + ")";
      } else if (value === "round") {
        return "floor(" + left + " + 0.5)";
      } else if (defined(unaryFunctions[value])) {
        return value + "(" + left + ")";
      } else if (value === "isNaN") {
        // In GLSL 2.0 use isnan instead
        return "(" + left + " != " + left + ")";
      } else if (value === "isFinite") {
        // In GLSL 2.0 use isinf instead. GLSL doesn't have an infinity constant so use czm_infinity which is an arbitrarily big enough number.
        return "(abs(" + left + ") < czm_infinity)";
      } else if (
        value === "String" ||
        value === "isExactClass" ||
        value === "isClass" ||
        value === "getExactClassName"
      ) {
        throw new RuntimeError(
          'Error generating style shader: "' + value + '" is not supported.'
        );
      }
      return value + left;
    case ExpressionNodeType.BINARY:
      // Supported types: ||, &&, ===, !==, <, >, <=, >=, +, -, *, /, %
      if (value === "%") {
        return "mod(" + left + ", " + right + ")";
      } else if (value === "===") {
        return "(" + left + " == " + right + ")";
      } else if (value === "!==") {
        return "(" + left + " != " + right + ")";
      } else if (value === "atan2") {
        return "atan(" + left + ", " + right + ")";
      } else if (defined(binaryFunctions[value])) {
        return value + "(" + left + ", " + right + ")";
      }
      return "(" + left + " " + value + " " + right + ")";
    case ExpressionNodeType.TERNARY:
      if (defined(ternaryFunctions[value])) {
        return value + "(" + left + ", " + right + ", " + test + ")";
      }
      break;
    case ExpressionNodeType.CONDITIONAL:
      return "(" + test + " ? " + left + " : " + right + ")";
    case ExpressionNodeType.MEMBER:
      if (checkFeature(this._left)) {
        return getVariableName(right, variableSubstitutionMap);
      }
      // This is intended for accessing the components of vector properties. String members aren't supported.
      // Check for 0.0 rather than 0 because all numbers are previously converted to decimals.
      if (right === "r" || right === "x" || right === "0.0") {
        return left + "[0]";
      } else if (right === "g" || right === "y" || right === "1.0") {
        return left + "[1]";
      } else if (right === "b" || right === "z" || right === "2.0") {
        return left + "[2]";
      } else if (right === "a" || right === "w" || right === "3.0") {
        return left + "[3]";
      }
      return left + "[int(" + right + ")]";
    case ExpressionNodeType.FUNCTION_CALL:
      throw new RuntimeError(
        'Error generating style shader: "' + value + '" is not supported.'
      );
    case ExpressionNodeType.ARRAY:
      if (value.length === 4) {
        return (
          "vec4(" +
          value[0] +
          ", " +
          value[1] +
          ", " +
          value[2] +
          ", " +
          value[3] +
          ")"
        );
      } else if (value.length === 3) {
        return "vec3(" + value[0] + ", " + value[1] + ", " + value[2] + ")";
      } else if (value.length === 2) {
        return "vec2(" + value[0] + ", " + value[1] + ")";
      }
      throw new RuntimeError(
        "Error generating style shader: Invalid array length. Array length should be 2, 3, or 4."
      );
    case ExpressionNodeType.REGEX:
      throw new RuntimeError(
        "Error generating style shader: Regular expressions are not supported."
      );
    case ExpressionNodeType.VARIABLE_IN_STRING:
      throw new RuntimeError(
        "Error generating style shader: Converting a variable to a string is not supported."
      );
    case ExpressionNodeType.LITERAL_NULL:
      return Expression.NULL_SENTINEL;
    case ExpressionNodeType.LITERAL_BOOLEAN:
      return value ? "true" : "false";
    case ExpressionNodeType.LITERAL_NUMBER:
      return numberToString(value);
    case ExpressionNodeType.LITERAL_STRING:
      if (defined(parent) && parent._type === ExpressionNodeType.MEMBER) {
        if (
          value === "r" ||
          value === "g" ||
          value === "b" ||
          value === "a" ||
          value === "x" ||
          value === "y" ||
          value === "z" ||
          value === "w" ||
          checkFeature(parent._left)
        ) {
          return value;
        }
      }
      // Check for css color strings
      color = Color.fromCssColorString(value, scratchColor);
      if (defined(color)) {
        return colorToVec3(color);
      }
      throw new RuntimeError(
        "Error generating style shader: String literals are not supported."
      );
    case ExpressionNodeType.LITERAL_COLOR:
      var args = left;
      if (value === "color") {
        if (!defined(args)) {
          return "vec4(1.0)";
        } else if (args.length > 1) {
          var rgb = args[0];
          var alpha = args[1];
          if (alpha !== "1.0") {
            shaderState.translucent = true;
          }
          return "vec4(" + rgb + ", " + alpha + ")";
        }
        return "vec4(" + args[0] + ", 1.0)";
      } else if (value === "rgb") {
        color = convertRGBToColor(this);
        if (defined(color)) {
          return colorToVec4(color);
        }
        return (
          "vec4(" +
          args[0] +
          " / 255.0, " +
          args[1] +
          " / 255.0, " +
          args[2] +
          " / 255.0, 1.0)"
        );
      } else if (value === "rgba") {
        if (args[3] !== "1.0") {
          shaderState.translucent = true;
        }
        color = convertRGBToColor(this);
        if (defined(color)) {
          return colorToVec4(color);
        }
        return (
          "vec4(" +
          args[0] +
          " / 255.0, " +
          args[1] +
          " / 255.0, " +
          args[2] +
          " / 255.0, " +
          args[3] +
          ")"
        );
      } else if (value === "hsl") {
        color = convertHSLToRGB(this);
        if (defined(color)) {
          return colorToVec4(color);
        }
        return (
          "vec4(czm_HSLToRGB(vec3(" +
          args[0] +
          ", " +
          args[1] +
          ", " +
          args[2] +
          ")), 1.0)"
        );
      } else if (value === "hsla") {
        color = convertHSLToRGB(this);
        if (defined(color)) {
          if (color.alpha !== 1.0) {
            shaderState.translucent = true;
          }
          return colorToVec4(color);
        }
        if (args[3] !== "1.0") {
          shaderState.translucent = true;
        }
        return (
          "vec4(czm_HSLToRGB(vec3(" +
          args[0] +
          ", " +
          args[1] +
          ", " +
          args[2] +
          ")), " +
          args[3] +
          ")"
        );
      }
      break;
    case ExpressionNodeType.LITERAL_VECTOR:
      //>>includeStart('debug', pragmas.debug);
      if (!defined(left)) {
        throw new DeveloperError(
          "left should always be defined for type ExpressionNodeType.LITERAL_VECTOR"
        );
      }
      //>>includeEnd('debug');
      var length = left.length;
      var vectorExpression = value + "(";
      for (var i = 0; i < length; ++i) {
        vectorExpression += left[i];
        if (i < length - 1) {
          vectorExpression += ", ";
        }
      }
      vectorExpression += ")";
      return vectorExpression;
    case ExpressionNodeType.LITERAL_REGEX:
      throw new RuntimeError(
        "Error generating style shader: Regular expressions are not supported."
      );
    case ExpressionNodeType.LITERAL_UNDEFINED:
      return Expression.NULL_SENTINEL;
    case ExpressionNodeType.BUILTIN_VARIABLE:
      if (value === "tiles3d_tileset_time") {
        return "u_time";
      }
  }
};

<<<<<<< HEAD
function addVariable(variable, variables) {
  if (variables.indexOf(variable) === -1) {
    variables.push(variable);
  }
}

function addVariablesInString(string, variables) {
  var match = variableRegex.exec(string);
  while (match !== null) {
    addVariable(match[1], variables);
    match = variableRegex.exec(string);
  }
}

=======
>>>>>>> c4f748e5
Node.prototype.getVariables = function (variables, parent) {
  var array;
  var length;
  var i;

  var type = this._type;
  var value = this._value;

  if (defined(this._left)) {
    if (Array.isArray(this._left)) {
      // Left can be an array if the type is LITERAL_COLOR or LITERAL_VECTOR
      array = this._left;
      length = array.length;
      for (i = 0; i < length; ++i) {
        array[i].getVariables(variables, this);
      }
    } else {
      this._left.getVariables(variables, this);
    }
  }

  if (defined(this._right)) {
    this._right.getVariables(variables, this);
  }

  if (defined(this._test)) {
    this._test.getVariables(variables, this);
  }

  if (Array.isArray(this._value)) {
    // For ARRAY type
    array = this._value;
    length = array.length;
    for (i = 0; i < length; ++i) {
      array[i].getVariables(variables, this);
    }
  }

  switch (type) {
    case ExpressionNodeType.VARIABLE:
      if (!checkFeature(this)) {
<<<<<<< HEAD
        addVariable(value, variables);
      }
      break;
    case ExpressionNodeType.VARIABLE_IN_STRING:
      addVariablesInString(value, variables);
=======
        variables.push(value);
      }
      break;
    case ExpressionNodeType.VARIABLE_IN_STRING:
      var match = variableRegex.exec(value);
      while (match !== null) {
        variables.push(match[1]);
        match = variableRegex.exec(value);
      }
>>>>>>> c4f748e5
      break;
    case ExpressionNodeType.LITERAL_STRING:
      if (
        defined(parent) &&
        parent._type === ExpressionNodeType.MEMBER &&
        checkFeature(parent._left)
      ) {
<<<<<<< HEAD
        addVariable(value, variables);
=======
        variables.push(value);
>>>>>>> c4f748e5
      }
      break;
  }
};

export default Expression;<|MERGE_RESOLUTION|>--- conflicted
+++ resolved
@@ -170,13 +170,8 @@
  * Gets the shader function for this expression.
  * Returns undefined if the shader function can't be generated from this expression.
  *
-<<<<<<< HEAD
- * @param {String} functionHeader Header of the generated function.
- * @param {Object} variableSubstitutionMap Maps variable names to shader names.
-=======
  * @param {String} functionSignature Signature of the generated function.
  * @param {Object} variableSubstitutionMap Maps variable names to shader variable names.
->>>>>>> c4f748e5
  * @param {Object} shaderState Stores information about the generated shader function, including whether it is translucent.
  * @param {String} returnType The return type of the generated function.
  *
@@ -185,11 +180,7 @@
  * @private
  */
 Expression.prototype.getShaderFunction = function (
-<<<<<<< HEAD
-  functionHeader,
-=======
   functionSignature,
->>>>>>> c4f748e5
   variableSubstitutionMap,
   shaderState,
   returnType
@@ -202,14 +193,9 @@
   shaderExpression =
     returnType +
     " " +
-<<<<<<< HEAD
-    functionHeader +
-    "{ \n" +
-=======
     functionSignature +
     "\n" +
     "{\n" +
->>>>>>> c4f748e5
     "    return " +
     shaderExpression +
     ";\n" +
@@ -222,11 +208,7 @@
  * Gets the shader expression for this expression.
  * Returns undefined if the shader expression can't be generated from this expression.
  *
-<<<<<<< HEAD
- * @param {Object} variableSubstitutionMap Maps variable names to shader names.
-=======
  * @param {Object} variableSubstitutionMap Maps variable names to shader variable names.
->>>>>>> c4f748e5
  * @param {Object} shaderState Stores information about the generated shader function, including whether it is translucent.
  *
  * @returns {String} The shader expression.
@@ -252,9 +234,6 @@
  */
 Expression.prototype.getVariables = function () {
   var variables = [];
-<<<<<<< HEAD
-  this._runtimeAst.getVariables(variables);
-=======
 
   this._runtimeAst.getVariables(variables);
 
@@ -263,7 +242,6 @@
     return variables.indexOf(variable) === index;
   });
 
->>>>>>> c4f748e5
   return variables;
 };
 
@@ -2356,7 +2334,6 @@
   }
 };
 
-<<<<<<< HEAD
 function addVariable(variable, variables) {
   if (variables.indexOf(variable) === -1) {
     variables.push(variable);
@@ -2371,8 +2348,6 @@
   }
 }
 
-=======
->>>>>>> c4f748e5
 Node.prototype.getVariables = function (variables, parent) {
   var array;
   var length;
@@ -2414,23 +2389,11 @@
   switch (type) {
     case ExpressionNodeType.VARIABLE:
       if (!checkFeature(this)) {
-<<<<<<< HEAD
         addVariable(value, variables);
       }
       break;
     case ExpressionNodeType.VARIABLE_IN_STRING:
       addVariablesInString(value, variables);
-=======
-        variables.push(value);
-      }
-      break;
-    case ExpressionNodeType.VARIABLE_IN_STRING:
-      var match = variableRegex.exec(value);
-      while (match !== null) {
-        variables.push(match[1]);
-        match = variableRegex.exec(value);
-      }
->>>>>>> c4f748e5
       break;
     case ExpressionNodeType.LITERAL_STRING:
       if (
@@ -2438,11 +2401,7 @@
         parent._type === ExpressionNodeType.MEMBER &&
         checkFeature(parent._left)
       ) {
-<<<<<<< HEAD
         addVariable(value, variables);
-=======
-        variables.push(value);
->>>>>>> c4f748e5
       }
       break;
   }
