--- conflicted
+++ resolved
@@ -625,6 +625,10 @@
     return true;
   }
 
+  if (frameState.globeTranslucencyState.translucent) {
+    return true;
+  }
+
   if (tileProvider.backFaceCulling) {
     return false;
   }
@@ -665,15 +669,9 @@
   var distance = this.computeDistanceToTile(tile, frameState);
   tile._distance = distance;
 
-<<<<<<< HEAD
-  var translucent = frameState.globeTranslucencyState.translucent;
-
-  if (frameState.fog.enabled && !frameState.cameraUnderground && !translucent) {
-=======
   var undergroundVisible = isUndergroundVisible(this, frameState);
 
   if (frameState.fog.enabled && !undergroundVisible) {
->>>>>>> 64b21a3f
     if (CesiumMath.fog(distance, frameState.fog.density) >= 1.0) {
       // Tile is completely in fog so return that it is not visible.
       return Visibility.NONE;
@@ -768,12 +766,7 @@
     frameState.mode === SceneMode.SCENE3D &&
     !ortho3D &&
     defined(occluders) &&
-<<<<<<< HEAD
-    !frameState.cameraUnderground &&
-    !translucent
-=======
     !undergroundVisible
->>>>>>> 64b21a3f
   ) {
     var occludeePointInScaledSpace = surfaceTile.occludeePointInScaledSpace;
     if (!defined(occludeePointInScaledSpace)) {
@@ -1964,11 +1957,7 @@
     defaultundergroundColorAlphaByDistance
   );
   var showUndergroundColor =
-<<<<<<< HEAD
-    (cameraUnderground || translucent) &&
-=======
     isUndergroundVisible(tileProvider, frameState) &&
->>>>>>> 64b21a3f
     frameState.mode === SceneMode.SCENE3D &&
     undergroundColor.alpha > 0.0 &&
     (undergroundColorAlphaByDistance.nearValue > 0.0 ||
