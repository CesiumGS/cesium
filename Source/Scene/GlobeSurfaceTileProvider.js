--- conflicted
+++ resolved
@@ -165,16 +165,13 @@
         this._firstPassInitialColor = undefined;
         this.baseColor = new Color(0.0, 0.0, 0.5, 1.0);
 
-<<<<<<< HEAD
         this._cullingEnabled = true;
-=======
         /**
          * A property specifying a {@link ClippingPlanesCollection} used to selectively disable rendering on the outside of each plane.
          * @type {ClippingPlanesCollection}
          * @private
          */
         this.clippingPlanes = undefined;
->>>>>>> cb237a32
     }
 
     defineProperties(GlobeSurfaceTileProvider.prototype, {
