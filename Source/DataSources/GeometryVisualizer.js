import AssociativeArray from "../Core/AssociativeArray.js";
import BoundingSphere from "../Core/BoundingSphere.js";
import Check from "../Core/Check.js";
import defaultValue from "../Core/defaultValue.js";
import defined from "../Core/defined.js";
import destroyObject from "../Core/destroyObject.js";
import Event from "../Core/Event.js";
import EventHelper from "../Core/EventHelper.js";
import ClassificationType from "../Scene/ClassificationType.js";
import MaterialAppearance from "../Scene/MaterialAppearance.js";
import PerInstanceColorAppearance from "../Scene/PerInstanceColorAppearance.js";
import ShadowMode from "../Scene/ShadowMode.js";
import BoundingSphereState from "./BoundingSphereState.js";
import BoxGeometryUpdater from "./BoxGeometryUpdater.js";
import ColorMaterialProperty from "./ColorMaterialProperty.js";
import CorridorGeometryUpdater from "./CorridorGeometryUpdater.js";
import CylinderGeometryUpdater from "./CylinderGeometryUpdater.js";
import DynamicGeometryBatch from "./DynamicGeometryBatch.js";
import EllipseGeometryUpdater from "./EllipseGeometryUpdater.js";
import EllipsoidGeometryUpdater from "./EllipsoidGeometryUpdater.js";
import Entity from "./Entity.js";
import PlaneGeometryUpdater from "./PlaneGeometryUpdater.js";
import PolygonGeometryUpdater from "./PolygonGeometryUpdater.js";
import PolylineVolumeGeometryUpdater from "./PolylineVolumeGeometryUpdater.js";
import RectangleGeometryUpdater from "./RectangleGeometryUpdater.js";
import StaticGeometryColorBatch from "./StaticGeometryColorBatch.js";
import StaticGeometryPerMaterialBatch from "./StaticGeometryPerMaterialBatch.js";
import StaticGroundGeometryColorBatch from "./StaticGroundGeometryColorBatch.js";
import StaticGroundGeometryPerMaterialBatch from "./StaticGroundGeometryPerMaterialBatch.js";
import StaticOutlineGeometryBatch from "./StaticOutlineGeometryBatch.js";
import WallGeometryUpdater from "./WallGeometryUpdater.js";

var emptyArray = [];

var geometryUpdaters = [
  BoxGeometryUpdater,
  CylinderGeometryUpdater,
  CorridorGeometryUpdater,
  EllipseGeometryUpdater,
  EllipsoidGeometryUpdater,
  PlaneGeometryUpdater,
  PolygonGeometryUpdater,
  PolylineVolumeGeometryUpdater,
  RectangleGeometryUpdater,
  WallGeometryUpdater,
];

function GeometryUpdaterSet(entity, scene) {
  this.entity = entity;
  this.scene = scene;
  var updaters = new Array(geometryUpdaters.length);
  var geometryChanged = new Event();
  function raiseEvent(geometry) {
    geometryChanged.raiseEvent(geometry);
  }
  var eventHelper = new EventHelper();
  for (var i = 0; i < updaters.length; i++) {
    var updater = new geometryUpdaters[i](entity, scene);
    eventHelper.add(updater.geometryChanged, raiseEvent);
    updaters[i] = updater;
  }
  this.updaters = updaters;
  this.geometryChanged = geometryChanged;
  this.eventHelper = eventHelper;

  this._removeEntitySubscription = entity.definitionChanged.addEventListener(
    GeometryUpdaterSet.prototype._onEntityPropertyChanged,
    this
  );
}

GeometryUpdaterSet.prototype._onEntityPropertyChanged = function (
  entity,
  propertyName,
  newValue,
  oldValue
) {
  var updaters = this.updaters;
  for (var i = 0; i < updaters.length; i++) {
    updaters[i]._onEntityPropertyChanged(
      entity,
      propertyName,
      newValue,
      oldValue
    );
  }
};

GeometryUpdaterSet.prototype.forEach = function (callback) {
  var updaters = this.updaters;
  for (var i = 0; i < updaters.length; i++) {
    callback(updaters[i]);
  }
};

GeometryUpdaterSet.prototype.destroy = function () {
  this.eventHelper.removeAll();
  var updaters = this.updaters;
  for (var i = 0; i < updaters.length; i++) {
    updaters[i].destroy();
  }
  this._removeEntitySubscription();
  destroyObject(this);
};

/**
 * A general purpose visualizer for geometry represented by {@link Primitive} instances.
 * @alias GeometryVisualizer
 * @constructor
 *
 * @param {Scene} scene The scene the primitives will be rendered in.
 * @param {EntityCollection} entityCollection The entityCollection to visualize.
 * @param {PrimitiveCollection} [primitives=scene.primitives] A collection to add primitives related to the entities
 * @param {PrimitiveCollection} [groundPrimitives=scene.groundPrimitives] A collection to add ground primitives related to the entities
 */
function GeometryVisualizer(
  scene,
  entityCollection,
  primitives,
  groundPrimitives
) {
  //>>includeStart('debug', pragmas.debug);
  Check.defined("scene", scene);
  Check.defined("entityCollection", entityCollection);
  //>>includeEnd('debug');

  primitives = defaultValue(primitives, scene.primitives);
  groundPrimitives = defaultValue(groundPrimitives, scene.groundPrimitives);

  this._scene = scene;
  this._primitives = primitives;
  this._groundPrimitives = groundPrimitives;
  this._entityCollection = undefined;
  this._addedObjects = new AssociativeArray();
  this._removedObjects = new AssociativeArray();
  this._changedObjects = new AssociativeArray();

  var numberOfShadowModes = ShadowMode.NUMBER_OF_SHADOW_MODES;
  this._outlineBatches = new Array(numberOfShadowModes * 2);
  this._closedColorBatches = new Array(numberOfShadowModes * 2);
  this._closedMaterialBatches = new Array(numberOfShadowModes * 2);
  this._openColorBatches = new Array(numberOfShadowModes * 2);
  this._openMaterialBatches = new Array(numberOfShadowModes * 2);

  var supportsMaterialsforEntitiesOnTerrain = Entity.supportsMaterialsforEntitiesOnTerrain(
    scene
  );
  this._supportsMaterialsforEntitiesOnTerrain = supportsMaterialsforEntitiesOnTerrain;

  var i;
  for (i = 0; i < numberOfShadowModes; ++i) {
    this._outlineBatches[i] = new StaticOutlineGeometryBatch(
      primitives,
      scene,
      i,
      false
    );
    this._outlineBatches[
      numberOfShadowModes + i
    ] = new StaticOutlineGeometryBatch(primitives, scene, i, true);

    this._closedColorBatches[i] = new StaticGeometryColorBatch(
      primitives,
      PerInstanceColorAppearance,
      undefined,
      true,
      i,
      true
    );
    this._closedColorBatches[
      numberOfShadowModes + i
    ] = new StaticGeometryColorBatch(
      primitives,
      PerInstanceColorAppearance,
      undefined,
      true,
      i,
      false
    );

    this._closedMaterialBatches[i] = new StaticGeometryPerMaterialBatch(
      primitives,
      MaterialAppearance,
      undefined,
      true,
      i,
      true
    );
    this._closedMaterialBatches[
      numberOfShadowModes + i
    ] = new StaticGeometryPerMaterialBatch(
      primitives,
      MaterialAppearance,
      undefined,
      true,
      i,
      false
    );

    this._openColorBatches[i] = new StaticGeometryColorBatch(
      primitives,
      PerInstanceColorAppearance,
      undefined,
      false,
      i,
      true
    );
    this._openColorBatches[
      numberOfShadowModes + i
    ] = new StaticGeometryColorBatch(
      primitives,
      PerInstanceColorAppearance,
      undefined,
      false,
      i,
      false
    );

    this._openMaterialBatches[i] = new StaticGeometryPerMaterialBatch(
      primitives,
      MaterialAppearance,
      undefined,
      false,
      i,
      true
    );
    this._openMaterialBatches[
      numberOfShadowModes + i
    ] = new StaticGeometryPerMaterialBatch(
      primitives,
      MaterialAppearance,
      undefined,
      false,
      i,
      false
    );
  }

  var numberOfClassificationTypes =
    ClassificationType.NUMBER_OF_CLASSIFICATION_TYPES;
  var groundColorBatches = new Array(numberOfClassificationTypes);
  var groundMaterialBatches = [];
  if (supportsMaterialsforEntitiesOnTerrain) {
    for (i = 0; i < numberOfClassificationTypes; ++i) {
      groundMaterialBatches.push(
        new StaticGroundGeometryPerMaterialBatch(
          groundPrimitives,
          i,
          MaterialAppearance
        )
      );
      groundColorBatches[i] = new StaticGroundGeometryColorBatch(
        groundPrimitives,
        i
      );
    }
<<<<<<< HEAD

    GeometryUpdaterSet.prototype._onEntityPropertyChanged = function(entity, propertyName, newValue, oldValue) {
        var updaters = this.updaters;
        for (var i = 0; i < updaters.length; i++) {
            updaters[i]._onEntityPropertyChanged(entity, propertyName, newValue, oldValue);
        }
    };

    GeometryUpdaterSet.prototype.forEach = function (callback) {
        var updaters = this.updaters;
        for (var i = 0; i < updaters.length; i++) {
            callback(updaters[i]);
        }
    };

    GeometryUpdaterSet.prototype.destroy = function() {
        this.eventHelper.removeAll();
        var updaters = this.updaters;
        for (var i = 0; i < updaters.length; i++) {
            updaters[i].destroy();
        }
        this._removeEntitySubscription();
        destroyObject(this);
    };

    /**
     * A general purpose visualizer for geometry represented by {@link Primitive} instances.
     * @alias GeometryVisualizer
     * @constructor
     *
     * @param {Scene} scene The scene the primitives will be rendered in.
     * @param {EntityCollection} entityCollection The entityCollection to visualize.
     * @param {PrimitiveCollection} [primitives=scene.primitives] A collection to add primitives related to the entities
     * @param {PrimitiveCollection} [groundPrimitives=scene.groundPrimitives] A collection to add ground primitives related to the entities
     */
    function GeometryVisualizer(scene, entityCollection, primitives, groundPrimitives) {
        //>>includeStart('debug', pragmas.debug);
        Check.defined('scene', scene);
        Check.defined('entityCollection', entityCollection);
        //>>includeEnd('debug');

        primitives = defaultValue(primitives, scene.primitives);
        groundPrimitives = defaultValue(groundPrimitives, scene.groundPrimitives);

        this._scene = scene;
        this._primitives = primitives;
        this._groundPrimitives = groundPrimitives;
        this._entityCollection = undefined;
        this._addedObjects = new AssociativeArray();
        this._removedObjects = new AssociativeArray();
        this._changedObjects = new AssociativeArray();

        var numberOfShadowModes = ShadowMode.NUMBER_OF_SHADOW_MODES;
        this._outlineBatches = new Array(numberOfShadowModes*2);
        this._closedColorBatches = new Array(numberOfShadowModes*2);
        this._closedMaterialBatches = new Array(numberOfShadowModes*2);
        this._openColorBatches = new Array(numberOfShadowModes*2);
        this._openMaterialBatches = new Array(numberOfShadowModes*2);

        var supportsMaterialsforEntitiesOnTerrain = Entity.supportsMaterialsforEntitiesOnTerrain(scene);
        this._supportsMaterialsforEntitiesOnTerrain = supportsMaterialsforEntitiesOnTerrain;

        var i;
        for (i = 0; i < numberOfShadowModes; ++i) {
            this._outlineBatches[i] = new StaticOutlineGeometryBatch(primitives, scene, i, false);
            this._outlineBatches[numberOfShadowModes + i] = new StaticOutlineGeometryBatch(primitives, scene, i, true);

            this._closedColorBatches[i] = new StaticGeometryColorBatch(primitives, PerInstanceColorAppearance, undefined, true, i, true);
            this._closedColorBatches[numberOfShadowModes + i] = new StaticGeometryColorBatch(primitives, PerInstanceColorAppearance, undefined, true, i, false);

            this._closedMaterialBatches[i] = new StaticGeometryPerMaterialBatch(primitives, MaterialAppearance, undefined, true, i, true);
            this._closedMaterialBatches[numberOfShadowModes + i] = new StaticGeometryPerMaterialBatch(primitives, MaterialAppearance, undefined, true, i, false);

            this._openColorBatches[i] = new StaticGeometryColorBatch(primitives, PerInstanceColorAppearance, undefined, false, i, true);
            this._openColorBatches[numberOfShadowModes + i] = new StaticGeometryColorBatch(primitives, PerInstanceColorAppearance, undefined, false, i, false);

            this._openMaterialBatches[i] = new StaticGeometryPerMaterialBatch(primitives, MaterialAppearance, undefined, false, i, true);
            this._openMaterialBatches[numberOfShadowModes + i] = new StaticGeometryPerMaterialBatch(primitives, MaterialAppearance, undefined, false, i, false);
        }

        var numberOfClassificationTypes = ClassificationType.NUMBER_OF_CLASSIFICATION_TYPES;
        var groundColorBatches = new Array(numberOfClassificationTypes);
        var groundMaterialBatches = [];
        var mapProjection = scene.mapProjection;
        if (supportsMaterialsforEntitiesOnTerrain) {
            for (i = 0; i < numberOfClassificationTypes; ++i) {
                groundMaterialBatches.push(
                    new StaticGroundGeometryPerMaterialBatch(
                        groundPrimitives,
                        i,
                        MaterialAppearance,
                        mapProjection
                    )
                );
                groundColorBatches[i] = new StaticGroundGeometryColorBatch(
                    groundPrimitives,
                    i,
                    mapProjection
                );
            }
        } else {
            for (i = 0; i < numberOfClassificationTypes; ++i) {
                groundColorBatches[i] = new StaticGroundGeometryColorBatch(
                    groundPrimitives,
                    i,
                    mapProjection
                );
            }
=======
  } else {
    for (i = 0; i < numberOfClassificationTypes; ++i) {
      groundColorBatches[i] = new StaticGroundGeometryColorBatch(
        groundPrimitives,
        i
      );
    }
  }

  this._groundColorBatches = groundColorBatches;
  this._groundMaterialBatches = groundMaterialBatches;

  this._dynamicBatch = new DynamicGeometryBatch(primitives, groundPrimitives);

  this._batches = this._outlineBatches.concat(
    this._closedColorBatches,
    this._closedMaterialBatches,
    this._openColorBatches,
    this._openMaterialBatches,
    this._groundColorBatches,
    this._groundMaterialBatches,
    this._dynamicBatch
  );

  this._subscriptions = new AssociativeArray();
  this._updaterSets = new AssociativeArray();

  this._entityCollection = entityCollection;
  entityCollection.collectionChanged.addEventListener(
    GeometryVisualizer.prototype._onCollectionChanged,
    this
  );
  this._onCollectionChanged(
    entityCollection,
    entityCollection.values,
    emptyArray
  );
}

/**
 * Updates all of the primitives created by this visualizer to match their
 * Entity counterpart at the given time.
 *
 * @param {JulianDate} time The time to update to.
 * @returns {Boolean} True if the visualizer successfully updated to the provided time,
 * false if the visualizer is waiting for asynchronous primitives to be created.
 */
GeometryVisualizer.prototype.update = function (time) {
  //>>includeStart('debug', pragmas.debug);
  Check.defined("time", time);
  //>>includeEnd('debug');

  var addedObjects = this._addedObjects;
  var added = addedObjects.values;
  var removedObjects = this._removedObjects;
  var removed = removedObjects.values;
  var changedObjects = this._changedObjects;
  var changed = changedObjects.values;

  var i;
  var entity;
  var id;
  var updaterSet;
  var that = this;

  for (i = changed.length - 1; i > -1; i--) {
    entity = changed[i];
    id = entity.id;
    updaterSet = this._updaterSets.get(id);

    //If in a single update, an entity gets removed and a new instance
    //re-added with the same id, the updater no longer tracks the
    //correct entity, we need to both remove the old one and
    //add the new one, which is done by pushing the entity
    //onto the removed/added lists.
    if (updaterSet.entity === entity) {
      updaterSet.forEach(function (updater) {
        that._removeUpdater(updater);
        that._insertUpdaterIntoBatch(time, updater);
      });
    } else {
      removed.push(entity);
      added.push(entity);
    }
  }

  for (i = removed.length - 1; i > -1; i--) {
    entity = removed[i];
    id = entity.id;
    updaterSet = this._updaterSets.get(id);
    updaterSet.forEach(this._removeUpdater.bind(this));
    updaterSet.destroy();
    this._updaterSets.remove(id);
    this._subscriptions.get(id)();
    this._subscriptions.remove(id);
  }

  for (i = added.length - 1; i > -1; i--) {
    entity = added[i];
    id = entity.id;
    updaterSet = new GeometryUpdaterSet(entity, this._scene);
    this._updaterSets.set(id, updaterSet);
    updaterSet.forEach(function (updater) {
      that._insertUpdaterIntoBatch(time, updater);
    });
    this._subscriptions.set(
      id,
      updaterSet.geometryChanged.addEventListener(
        GeometryVisualizer._onGeometryChanged,
        this
      )
    );
  }

  addedObjects.removeAll();
  removedObjects.removeAll();
  changedObjects.removeAll();

  var isUpdated = true;
  var batches = this._batches;
  var length = batches.length;
  for (i = 0; i < length; i++) {
    isUpdated = batches[i].update(time) && isUpdated;
  }

  return isUpdated;
};

var getBoundingSphereArrayScratch = [];
var getBoundingSphereBoundingSphereScratch = new BoundingSphere();

/**
 * Computes a bounding sphere which encloses the visualization produced for the specified entity.
 * The bounding sphere is in the fixed frame of the scene's globe.
 *
 * @param {Entity} entity The entity whose bounding sphere to compute.
 * @param {BoundingSphere} result The bounding sphere onto which to store the result.
 * @returns {BoundingSphereState} BoundingSphereState.DONE if the result contains the bounding sphere,
 *                       BoundingSphereState.PENDING if the result is still being computed, or
 *                       BoundingSphereState.FAILED if the entity has no visualization in the current scene.
 * @private
 */
GeometryVisualizer.prototype.getBoundingSphere = function (entity, result) {
  //>>includeStart('debug', pragmas.debug);
  Check.defined("entity", entity);
  Check.defined("result", result);
  //>>includeEnd('debug');

  var boundingSpheres = getBoundingSphereArrayScratch;
  var tmp = getBoundingSphereBoundingSphereScratch;

  var count = 0;
  var state = BoundingSphereState.DONE;
  var batches = this._batches;
  var batchesLength = batches.length;

  var id = entity.id;
  var updaters = this._updaterSets.get(id).updaters;

  for (var j = 0; j < updaters.length; j++) {
    var updater = updaters[j];
    for (var i = 0; i < batchesLength; i++) {
      state = batches[i].getBoundingSphere(updater, tmp);
      if (state === BoundingSphereState.PENDING) {
        return BoundingSphereState.PENDING;
      } else if (state === BoundingSphereState.DONE) {
        boundingSpheres[count] = BoundingSphere.clone(
          tmp,
          boundingSpheres[count]
        );
        count++;
      }
    }
  }

  if (count === 0) {
    return BoundingSphereState.FAILED;
  }

  boundingSpheres.length = count;
  BoundingSphere.fromBoundingSpheres(boundingSpheres, result);
  return BoundingSphereState.DONE;
};

/**
 * Returns true if this object was destroyed; otherwise, false.
 *
 * @returns {Boolean} True if this object was destroyed; otherwise, false.
 */
GeometryVisualizer.prototype.isDestroyed = function () {
  return false;
};

/**
 * Removes and destroys all primitives created by this instance.
 */
GeometryVisualizer.prototype.destroy = function () {
  this._entityCollection.collectionChanged.removeEventListener(
    GeometryVisualizer.prototype._onCollectionChanged,
    this
  );
  this._addedObjects.removeAll();
  this._removedObjects.removeAll();

  var i;
  var batches = this._batches;
  var length = batches.length;
  for (i = 0; i < length; i++) {
    batches[i].removeAllPrimitives();
  }

  var subscriptions = this._subscriptions.values;
  length = subscriptions.length;
  for (i = 0; i < length; i++) {
    subscriptions[i]();
  }
  this._subscriptions.removeAll();

  var updaterSets = this._updaterSets.values;
  length = updaterSets.length;
  for (i = 0; i < length; i++) {
    updaterSets[i].destroy();
  }
  this._updaterSets.removeAll();
  return destroyObject(this);
};

/**
 * @private
 */
GeometryVisualizer.prototype._removeUpdater = function (updater) {
  //We don't keep track of which batch an updater is in, so just remove it from all of them.
  var batches = this._batches;
  var length = batches.length;
  for (var i = 0; i < length; i++) {
    batches[i].remove(updater);
  }
};

/**
 * @private
 */
GeometryVisualizer.prototype._insertUpdaterIntoBatch = function (
  time,
  updater
) {
  if (updater.isDynamic) {
    this._dynamicBatch.add(time, updater);
    return;
  }

  var shadows;
  if (updater.outlineEnabled || updater.fillEnabled) {
    shadows = updater.shadowsProperty.getValue(time);
  }

  var numberOfShadowModes = ShadowMode.NUMBER_OF_SHADOW_MODES;
  if (updater.outlineEnabled) {
    if (defined(updater.terrainOffsetProperty)) {
      this._outlineBatches[numberOfShadowModes + shadows].add(time, updater);
    } else {
      this._outlineBatches[shadows].add(time, updater);
    }
  }

  if (updater.fillEnabled) {
    if (updater.onTerrain) {
      var classificationType = updater.classificationTypeProperty.getValue(
        time
      );
      if (updater.fillMaterialProperty instanceof ColorMaterialProperty) {
        this._groundColorBatches[classificationType].add(time, updater);
      } else {
        // If unsupported, updater will not be on terrain.
        this._groundMaterialBatches[classificationType].add(time, updater);
      }
    } else if (updater.isClosed) {
      if (updater.fillMaterialProperty instanceof ColorMaterialProperty) {
        if (defined(updater.terrainOffsetProperty)) {
          this._closedColorBatches[numberOfShadowModes + shadows].add(
            time,
            updater
          );
        } else {
          this._closedColorBatches[shadows].add(time, updater);
>>>>>>> 2fd0e8f7
        }
      } else if (defined(updater.terrainOffsetProperty)) {
        this._closedMaterialBatches[numberOfShadowModes + shadows].add(
          time,
          updater
        );
      } else {
        this._closedMaterialBatches[shadows].add(time, updater);
      }
    } else if (updater.fillMaterialProperty instanceof ColorMaterialProperty) {
      if (defined(updater.terrainOffsetProperty)) {
        this._openColorBatches[numberOfShadowModes + shadows].add(
          time,
          updater
        );
      } else {
        this._openColorBatches[shadows].add(time, updater);
      }
    } else if (defined(updater.terrainOffsetProperty)) {
      this._openMaterialBatches[numberOfShadowModes + shadows].add(
        time,
        updater
      );
    } else {
      this._openMaterialBatches[shadows].add(time, updater);
    }
  }
};

/**
 * @private
 */
GeometryVisualizer._onGeometryChanged = function (updater) {
  var removedObjects = this._removedObjects;
  var changedObjects = this._changedObjects;

  var entity = updater.entity;
  var id = entity.id;

  if (!defined(removedObjects.get(id)) && !defined(changedObjects.get(id))) {
    changedObjects.set(id, entity);
  }
};

/**
 * @private
 */
GeometryVisualizer.prototype._onCollectionChanged = function (
  entityCollection,
  added,
  removed
) {
  var addedObjects = this._addedObjects;
  var removedObjects = this._removedObjects;
  var changedObjects = this._changedObjects;

  var i;
  var id;
  var entity;
  for (i = removed.length - 1; i > -1; i--) {
    entity = removed[i];
    id = entity.id;
    if (!addedObjects.remove(id)) {
      removedObjects.set(id, entity);
      changedObjects.remove(id);
    }
  }

  for (i = added.length - 1; i > -1; i--) {
    entity = added[i];
    id = entity.id;
    if (removedObjects.remove(id)) {
      changedObjects.set(id, entity);
    } else {
      addedObjects.set(id, entity);
    }
  }
};
export default GeometryVisualizer;<|MERGE_RESOLUTION|>--- conflicted
+++ resolved
@@ -240,135 +240,29 @@
     ClassificationType.NUMBER_OF_CLASSIFICATION_TYPES;
   var groundColorBatches = new Array(numberOfClassificationTypes);
   var groundMaterialBatches = [];
+  var mapProjection = scene.mapProjection;
   if (supportsMaterialsforEntitiesOnTerrain) {
     for (i = 0; i < numberOfClassificationTypes; ++i) {
       groundMaterialBatches.push(
         new StaticGroundGeometryPerMaterialBatch(
           groundPrimitives,
           i,
-          MaterialAppearance
+          MaterialAppearance,
+          mapProjection
         )
       );
       groundColorBatches[i] = new StaticGroundGeometryColorBatch(
         groundPrimitives,
-        i
+        i,
+        mapProjection
       );
     }
-<<<<<<< HEAD
-
-    GeometryUpdaterSet.prototype._onEntityPropertyChanged = function(entity, propertyName, newValue, oldValue) {
-        var updaters = this.updaters;
-        for (var i = 0; i < updaters.length; i++) {
-            updaters[i]._onEntityPropertyChanged(entity, propertyName, newValue, oldValue);
-        }
-    };
-
-    GeometryUpdaterSet.prototype.forEach = function (callback) {
-        var updaters = this.updaters;
-        for (var i = 0; i < updaters.length; i++) {
-            callback(updaters[i]);
-        }
-    };
-
-    GeometryUpdaterSet.prototype.destroy = function() {
-        this.eventHelper.removeAll();
-        var updaters = this.updaters;
-        for (var i = 0; i < updaters.length; i++) {
-            updaters[i].destroy();
-        }
-        this._removeEntitySubscription();
-        destroyObject(this);
-    };
-
-    /**
-     * A general purpose visualizer for geometry represented by {@link Primitive} instances.
-     * @alias GeometryVisualizer
-     * @constructor
-     *
-     * @param {Scene} scene The scene the primitives will be rendered in.
-     * @param {EntityCollection} entityCollection The entityCollection to visualize.
-     * @param {PrimitiveCollection} [primitives=scene.primitives] A collection to add primitives related to the entities
-     * @param {PrimitiveCollection} [groundPrimitives=scene.groundPrimitives] A collection to add ground primitives related to the entities
-     */
-    function GeometryVisualizer(scene, entityCollection, primitives, groundPrimitives) {
-        //>>includeStart('debug', pragmas.debug);
-        Check.defined('scene', scene);
-        Check.defined('entityCollection', entityCollection);
-        //>>includeEnd('debug');
-
-        primitives = defaultValue(primitives, scene.primitives);
-        groundPrimitives = defaultValue(groundPrimitives, scene.groundPrimitives);
-
-        this._scene = scene;
-        this._primitives = primitives;
-        this._groundPrimitives = groundPrimitives;
-        this._entityCollection = undefined;
-        this._addedObjects = new AssociativeArray();
-        this._removedObjects = new AssociativeArray();
-        this._changedObjects = new AssociativeArray();
-
-        var numberOfShadowModes = ShadowMode.NUMBER_OF_SHADOW_MODES;
-        this._outlineBatches = new Array(numberOfShadowModes*2);
-        this._closedColorBatches = new Array(numberOfShadowModes*2);
-        this._closedMaterialBatches = new Array(numberOfShadowModes*2);
-        this._openColorBatches = new Array(numberOfShadowModes*2);
-        this._openMaterialBatches = new Array(numberOfShadowModes*2);
-
-        var supportsMaterialsforEntitiesOnTerrain = Entity.supportsMaterialsforEntitiesOnTerrain(scene);
-        this._supportsMaterialsforEntitiesOnTerrain = supportsMaterialsforEntitiesOnTerrain;
-
-        var i;
-        for (i = 0; i < numberOfShadowModes; ++i) {
-            this._outlineBatches[i] = new StaticOutlineGeometryBatch(primitives, scene, i, false);
-            this._outlineBatches[numberOfShadowModes + i] = new StaticOutlineGeometryBatch(primitives, scene, i, true);
-
-            this._closedColorBatches[i] = new StaticGeometryColorBatch(primitives, PerInstanceColorAppearance, undefined, true, i, true);
-            this._closedColorBatches[numberOfShadowModes + i] = new StaticGeometryColorBatch(primitives, PerInstanceColorAppearance, undefined, true, i, false);
-
-            this._closedMaterialBatches[i] = new StaticGeometryPerMaterialBatch(primitives, MaterialAppearance, undefined, true, i, true);
-            this._closedMaterialBatches[numberOfShadowModes + i] = new StaticGeometryPerMaterialBatch(primitives, MaterialAppearance, undefined, true, i, false);
-
-            this._openColorBatches[i] = new StaticGeometryColorBatch(primitives, PerInstanceColorAppearance, undefined, false, i, true);
-            this._openColorBatches[numberOfShadowModes + i] = new StaticGeometryColorBatch(primitives, PerInstanceColorAppearance, undefined, false, i, false);
-
-            this._openMaterialBatches[i] = new StaticGeometryPerMaterialBatch(primitives, MaterialAppearance, undefined, false, i, true);
-            this._openMaterialBatches[numberOfShadowModes + i] = new StaticGeometryPerMaterialBatch(primitives, MaterialAppearance, undefined, false, i, false);
-        }
-
-        var numberOfClassificationTypes = ClassificationType.NUMBER_OF_CLASSIFICATION_TYPES;
-        var groundColorBatches = new Array(numberOfClassificationTypes);
-        var groundMaterialBatches = [];
-        var mapProjection = scene.mapProjection;
-        if (supportsMaterialsforEntitiesOnTerrain) {
-            for (i = 0; i < numberOfClassificationTypes; ++i) {
-                groundMaterialBatches.push(
-                    new StaticGroundGeometryPerMaterialBatch(
-                        groundPrimitives,
-                        i,
-                        MaterialAppearance,
-                        mapProjection
-                    )
-                );
-                groundColorBatches[i] = new StaticGroundGeometryColorBatch(
-                    groundPrimitives,
-                    i,
-                    mapProjection
-                );
-            }
-        } else {
-            for (i = 0; i < numberOfClassificationTypes; ++i) {
-                groundColorBatches[i] = new StaticGroundGeometryColorBatch(
-                    groundPrimitives,
-                    i,
-                    mapProjection
-                );
-            }
-=======
   } else {
     for (i = 0; i < numberOfClassificationTypes; ++i) {
       groundColorBatches[i] = new StaticGroundGeometryColorBatch(
         groundPrimitives,
-        i
+        i,
+        mapProjection
       );
     }
   }
@@ -649,7 +543,6 @@
           );
         } else {
           this._closedColorBatches[shadows].add(time, updater);
->>>>>>> 2fd0e8f7
         }
       } else if (defined(updater.terrainOffsetProperty)) {
         this._closedMaterialBatches[numberOfShadowModes + shadows].add(
