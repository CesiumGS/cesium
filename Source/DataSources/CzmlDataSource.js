--- conflicted
+++ resolved
@@ -574,6 +574,8 @@
       );
     case Quaternion:
       return unwrapQuaternionInterval(czmlInterval);
+    case Rectangle:
+      return unwrapRectangleInterval(czmlInterval);
     case Rotation:
       return defaultValue(czmlInterval.number, czmlInterval);
     case ShadowMode:
@@ -589,8 +591,6 @@
       return StripeOrientation[
         defaultValue(czmlInterval.stripeOrientation, czmlInterval)
       ];
-    case Rectangle:
-      return unwrapRectangleInterval(czmlInterval);
     case Uri:
       return unwrapUriInterval(czmlInterval, sourceUri);
     case VerticalOrigin:
@@ -934,168 +934,6 @@
     } else {
       combinedInterval = constrainedInterval;
     }
-<<<<<<< HEAD
-
-    function unwrapQuaternionInterval(czmlInterval) {
-        var unitQuaternion = czmlInterval.unitQuaternion;
-        if (defined(unitQuaternion)) {
-            if (unitQuaternion.length === 4) {
-                normalizePackedQuaternionArray(unitQuaternion, 0);
-                return unitQuaternion;
-            }
-
-            for (var i = 1; i < unitQuaternion.length; i += 5) {
-                normalizePackedQuaternionArray(unitQuaternion, i);
-            }
-        }
-        return unitQuaternion;
-    }
-
-    function getPropertyType(czmlInterval) {
-        // The associations in this function need to be kept in sync with the
-        // associations in unwrapInterval.
-
-        // Intentionally omitted due to conficts in CZML property names:
-        // * Image (conflicts with Uri)
-        // * Rotation (conflicts with Number)
-        //
-        // cartesianVelocity is also omitted due to incomplete support for
-        // derivative information in CZML properties.
-        // (Currently cartesianVelocity is hacked directly into the position processing code)
-        if (typeof czmlInterval === 'boolean') {
-            return Boolean;
-        } else if (typeof czmlInterval === 'number') {
-            return Number;
-        } else if (typeof czmlInterval === 'string') {
-            return String;
-        } else if (czmlInterval.hasOwnProperty('array')) {
-            return Array;
-        } else if (czmlInterval.hasOwnProperty('boolean')) {
-            return Boolean;
-        } else if (czmlInterval.hasOwnProperty('boundingRectangle')) {
-            return BoundingRectangle;
-        } else if (czmlInterval.hasOwnProperty('cartesian2')) {
-            return Cartesian2;
-        } else if (czmlInterval.hasOwnProperty('cartesian') ||
-                   czmlInterval.hasOwnProperty('spherical') ||
-                   czmlInterval.hasOwnProperty('cartographicRadians') ||
-                   czmlInterval.hasOwnProperty('cartographicDegrees')) {
-            return Cartesian3;
-        } else if (czmlInterval.hasOwnProperty('unitCartesian') ||
-                   czmlInterval.hasOwnProperty('unitSpherical')) {
-            return UnitCartesian3;
-        } else if (czmlInterval.hasOwnProperty('rgba') ||
-                   czmlInterval.hasOwnProperty('rgbaf')) {
-            return Color;
-        } else if (czmlInterval.hasOwnProperty('arcType')) {
-            return ArcType;
-        } else if (czmlInterval.hasOwnProperty('classificationType')) {
-            return ClassificationType;
-        } else if (czmlInterval.hasOwnProperty('colorBlendMode')) {
-            return ColorBlendMode;
-        } else if (czmlInterval.hasOwnProperty('cornerType')) {
-            return CornerType;
-        } else if (czmlInterval.hasOwnProperty('heightReference')) {
-            return HeightReference;
-        } else if (czmlInterval.hasOwnProperty('horizontalOrigin')) {
-            return HorizontalOrigin;
-        } else if (czmlInterval.hasOwnProperty('date')) {
-            return JulianDate;
-        } else if (czmlInterval.hasOwnProperty('labelStyle')) {
-            return LabelStyle;
-        } else if (czmlInterval.hasOwnProperty('number')) {
-            return Number;
-        } else if (czmlInterval.hasOwnProperty('nearFarScalar')) {
-            return NearFarScalar;
-        } else if (czmlInterval.hasOwnProperty('distanceDisplayCondition')) {
-            return DistanceDisplayCondition;
-        } else if (czmlInterval.hasOwnProperty('object') ||
-                   czmlInterval.hasOwnProperty('value')) {
-            return Object;
-        } else if (czmlInterval.hasOwnProperty('unitQuaternion')) {
-            return Quaternion;
-        } else if (czmlInterval.hasOwnProperty('shadowMode')) {
-            return ShadowMode;
-        } else if (czmlInterval.hasOwnProperty('string')) {
-            return String;
-        } else if (czmlInterval.hasOwnProperty('stripeOrientation')) {
-            return StripeOrientation;
-        } else if (czmlInterval.hasOwnProperty('wsen') ||
-                   czmlInterval.hasOwnProperty('wsenDegrees')) {
-            return Rectangle;
-        } else if (czmlInterval.hasOwnProperty('uri')) {
-            return Uri;
-        } else if (czmlInterval.hasOwnProperty('verticalOrigin')) {
-            return VerticalOrigin;
-        }
-        // fallback case
-        return Object;
-    }
-
-    function unwrapInterval(type, czmlInterval, sourceUri) {
-        // The associations in this function need to be kept in sync with the
-        // associations in getPropertyType
-        switch (type) {
-            case ArcType:
-                return ArcType[defaultValue(czmlInterval.arcType, czmlInterval)];
-            case Array:
-                return czmlInterval.array;
-            case Boolean:
-                return defaultValue(czmlInterval['boolean'], czmlInterval);
-            case BoundingRectangle:
-                return czmlInterval.boundingRectangle;
-            case Cartesian2:
-                return czmlInterval.cartesian2;
-            case Cartesian3:
-                return unwrapCartesianInterval(czmlInterval);
-            case UnitCartesian3:
-                return unwrapUnitCartesianInterval(czmlInterval);
-            case Color:
-                return unwrapColorInterval(czmlInterval);
-            case ClassificationType:
-                return ClassificationType[defaultValue(czmlInterval.classificationType, czmlInterval)];
-            case ColorBlendMode:
-                return ColorBlendMode[defaultValue(czmlInterval.colorBlendMode, czmlInterval)];
-            case CornerType:
-                return CornerType[defaultValue(czmlInterval.cornerType, czmlInterval)];
-            case HeightReference:
-                return HeightReference[defaultValue(czmlInterval.heightReference, czmlInterval)];
-            case HorizontalOrigin:
-                return HorizontalOrigin[defaultValue(czmlInterval.horizontalOrigin, czmlInterval)];
-            case Image:
-                return unwrapUriInterval(czmlInterval, sourceUri);
-            case JulianDate:
-                return JulianDate.fromIso8601(defaultValue(czmlInterval.date, czmlInterval));
-            case LabelStyle:
-                return LabelStyle[defaultValue(czmlInterval.labelStyle, czmlInterval)];
-            case Number:
-                return defaultValue(czmlInterval.number, czmlInterval);
-            case NearFarScalar:
-                return czmlInterval.nearFarScalar;
-            case DistanceDisplayCondition:
-                return czmlInterval.distanceDisplayCondition;
-            case Object:
-                return defaultValue(defaultValue(czmlInterval.object, czmlInterval.value), czmlInterval);
-            case Quaternion:
-                return unwrapQuaternionInterval(czmlInterval);
-            case Rectangle:
-                return unwrapRectangleInterval(czmlInterval);
-            case Rotation:
-                return defaultValue(czmlInterval.number, czmlInterval);
-            case ShadowMode:
-                return ShadowMode[defaultValue(defaultValue(czmlInterval.shadowMode, czmlInterval.shadows), czmlInterval)];
-            case String:
-                return defaultValue(czmlInterval.string, czmlInterval);
-            case StripeOrientation:
-                return StripeOrientation[defaultValue(czmlInterval.stripeOrientation, czmlInterval)];
-            case Uri:
-                return unwrapUriInterval(czmlInterval, sourceUri);
-            case VerticalOrigin:
-                return VerticalOrigin[defaultValue(czmlInterval.verticalOrigin, czmlInterval)];
-            default:
-                throw new RuntimeError(type);
-        }
-=======
   }
 
   var numberOfDerivatives = defined(packetData.cartesianVelocity) ? 1 : 0;
@@ -1112,7 +950,6 @@
     if (!hasInterval) {
       object[propertyName] = undefined;
       return;
->>>>>>> 2fd0e8f7
     }
 
     // Deleting depends on the type of property we have.
