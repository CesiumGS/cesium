--- conflicted
+++ resolved
@@ -39,11 +39,7 @@
         this._isLoading = false;
         this._loading = new Event();
         this._entityCollection = new EntityCollection(this);
-<<<<<<< HEAD
-    };
-=======
     }
->>>>>>> fedfbe38
 
     defineProperties(CustomDataSource.prototype, {
         /**
