/*global define*/
define([
        '../Core/AssociativeArray',
        '../Core/BoundingRectangle',
        '../Core/Cartesian2',
        '../Core/Cartesian3',
        '../Core/Cartographic',
        '../Core/ClockRange',
        '../Core/ClockStep',
        '../Core/Color',
        '../Core/createGuid',
        '../Core/defaultValue',
        '../Core/defined',
        '../Core/defineProperties',
        '../Core/deprecationWarning',
        '../Core/DeveloperError',
        '../Core/Ellipsoid',
        '../Core/Event',
        '../Core/getAbsoluteUri',
        '../Core/getExtensionFromUri',
        '../Core/getFilenameFromUri',
        '../Core/Iso8601',
        '../Core/joinUrls',
        '../Core/JulianDate',
        '../Core/loadBlob',
        '../Core/loadXML',
        '../Core/Math',
        '../Core/NearFarScalar',
        '../Core/PinBuilder',
        '../Core/PolygonHierarchy',
        '../Core/Rectangle',
        '../Core/RuntimeError',
        '../Core/TimeInterval',
        '../Core/TimeIntervalCollection',
        '../Scene/HorizontalOrigin',
        '../Scene/LabelStyle',
        '../ThirdParty/Autolinker',
        '../ThirdParty/Uri',
        '../ThirdParty/when',
        '../ThirdParty/zip',
        './BillboardGraphics',
        './CompositePositionProperty',
        './ConstantPositionProperty',
        './DataSource',
        './DataSourceClock',
        './Entity',
        './EntityCollection',
        './LabelGraphics',
        './PathGraphics',
        './PolygonGraphics',
        './PolylineGraphics',
        './PositionPropertyArray',
        './RectangleGraphics',
        './ReferenceProperty',
        './SampledPositionProperty',
        './ScaledPositionProperty',
        './TimeIntervalCollectionProperty',
        './WallGraphics',
        './KmlLookAt'
    ], function(
        AssociativeArray,
        BoundingRectangle,
        Cartesian2,
        Cartesian3,
        Cartographic,
        ClockRange,
        ClockStep,
        Color,
        createGuid,
        defaultValue,
        defined,
        defineProperties,
        deprecationWarning,
        DeveloperError,
        Ellipsoid,
        Event,
        getAbsoluteUri,
        getExtensionFromUri,
        getFilenameFromUri,
        Iso8601,
        joinUrls,
        JulianDate,
        loadBlob,
        loadXML,
        CesiumMath,
        NearFarScalar,
        PinBuilder,
        PolygonHierarchy,
        Rectangle,
        RuntimeError,
        TimeInterval,
        TimeIntervalCollection,
        HorizontalOrigin,
        LabelStyle,
        Autolinker,
        Uri,
        when,
        zip,
        BillboardGraphics,
        CompositePositionProperty,
        ConstantPositionProperty,
        DataSource,
        DataSourceClock,
        Entity,
        EntityCollection,
        LabelGraphics,
        PathGraphics,
        PolygonGraphics,
        PolylineGraphics,
        PositionPropertyArray,
        RectangleGraphics,
        ReferenceProperty,
        SampledPositionProperty,
        ScaledPositionProperty,
        TimeIntervalCollectionProperty,
        WallGraphics,
        KmlLookAt) {
    'use strict';

    // IE 8 doesn't have a DOM parser and can't run Cesium anyway, so just bail.
    if (typeof DOMParser === 'undefined') {
        return {};
    }

    //This is by no means an exhaustive list of MIME types.
    //The purpose of this list is to be able to accurately identify content embedded
    //in KMZ files. Eventually, we can make this configurable by the end user so they can add
    //there own content types if they have KMZ files that require it.
    var MimeTypes = {
        avi : "video/x-msvideo",
        bmp : "image/bmp",
        bz2 : "application/x-bzip2",
        chm : "application/vnd.ms-htmlhelp",
        css : "text/css",
        csv : "text/csv",
        doc : "application/msword",
        dvi : "application/x-dvi",
        eps : "application/postscript",
        flv : "video/x-flv",
        gif : "image/gif",
        gz : "application/x-gzip",
        htm : "text/html",
        html : "text/html",
        ico : "image/vnd.microsoft.icon",
        jnlp : "application/x-java-jnlp-file",
        jpeg : "image/jpeg",
        jpg : "image/jpeg",
        m3u : "audio/x-mpegurl",
        m4v : "video/mp4",
        mathml : "application/mathml+xml",
        mid : "audio/midi",
        midi : "audio/midi",
        mov : "video/quicktime",
        mp3 : "audio/mpeg",
        mp4 : "video/mp4",
        mp4v : "video/mp4",
        mpeg : "video/mpeg",
        mpg : "video/mpeg",
        odp : "application/vnd.oasis.opendocument.presentation",
        ods : "application/vnd.oasis.opendocument.spreadsheet",
        odt : "application/vnd.oasis.opendocument.text",
        ogg : "application/ogg",
        pdf : "application/pdf",
        png : "image/png",
        pps : "application/vnd.ms-powerpoint",
        ppt : "application/vnd.ms-powerpoint",
        ps : "application/postscript",
        qt : "video/quicktime",
        rdf : "application/rdf+xml",
        rss : "application/rss+xml",
        rtf : "application/rtf",
        svg : "image/svg+xml",
        swf : "application/x-shockwave-flash",
        text : "text/plain",
        tif : "image/tiff",
        tiff : "image/tiff",
        txt : "text/plain",
        wav : "audio/x-wav",
        wma : "audio/x-ms-wma",
        wmv : "video/x-ms-wmv",
        xml : "application/xml",
        zip : "application/zip",

        detectFromFilename : function(filename) {
            var ext = filename.toLowerCase();
            ext = getExtensionFromUri(ext);
            return MimeTypes[ext];
        }
    };

    var parser = new DOMParser();
    var autolinker = new Autolinker({
        stripPrefix : false,
        twitter : false,
        email : false,
        replaceFn : function(linker, match) {
            if (!match.protocolUrlMatch) {
                //Prevent matching of non-explicit urls.
                //i.e. foo.id won't match but http://foo.id will
                return false;
            }
        }
    });

    var BILLBOARD_SIZE = 32;

    function isZipFile(blob) {
        var magicBlob = blob.slice(0, Math.min(4, blob.size));
        var deferred = when.defer();
        var reader = new FileReader();
        reader.addEventListener('load', function() {
            deferred.resolve(new DataView(reader.result).getUint32(0, false) === 0x504b0304);
        });
        reader.addEventListener('error', function() {
            deferred.reject(reader.error);
        });
        reader.readAsArrayBuffer(magicBlob);
        return deferred.promise;
    }

    function readBlobAsText(blob) {
        var deferred = when.defer();
        var reader = new FileReader();
        reader.addEventListener('load', function() {
            deferred.resolve(reader.result);
        });
        reader.addEventListener('error', function() {
            deferred.reject(reader.error);
        });
        reader.readAsText(blob);
        return deferred.promise;
    }

    function loadXmlFromZip(reader, entry, uriResolver, deferred) {
        entry.getData(new zip.TextWriter(), function(text) {
            uriResolver.kml = parser.parseFromString(text, 'application/xml');
            deferred.resolve();
        });
    }

    function loadDataUriFromZip(reader, entry, uriResolver, deferred) {
        var mimeType = defaultValue(MimeTypes.detectFromFilename(entry.filename), 'application/octet-stream');
        entry.getData(new zip.Data64URIWriter(mimeType), function(dataUri) {
            uriResolver[entry.filename] = dataUri;
            deferred.resolve();
        });
    }

    function replaceAttributes(div, elementType, attributeName, uriResolver) {
        var keys = uriResolver.keys;
        var baseUri = new Uri('.');
        var elements = div.querySelectorAll(elementType);
        for (var i = 0; i < elements.length; i++) {
            var element = elements[i];
            var value = element.getAttribute(attributeName);
            var uri = new Uri(value).resolve(baseUri).toString();
            var index = keys.indexOf(uri);
            if (index !== -1) {
                var key = keys[index];
                element.setAttribute(attributeName, uriResolver[key]);
                if (elementType === 'a' && element.getAttribute('download') === null) {
                    element.setAttribute('download', key);
                }
            }
        }
    }

    function proxyUrl(url, proxy) {
        if (defined(proxy)) {
            if (new Uri(url).isAbsolute()) {
                url = proxy.getURL(url);
            }
        }
        return url;
    }

    function getOrCreateEntity(node, entityCollection) {
        var id = queryStringAttribute(node, 'id');
        id = defined(id) ? id : createGuid();
        var entity = entityCollection.getOrCreateEntity(id);
        if (!defined(entity.kml)) {
            entity.addProperty('kml');
            entity.kml = new KmlFeatureData();
        }
        return entity;
    }

    function isExtrudable(altitudeMode, gxAltitudeMode) {
        return altitudeMode === 'absolute' || altitudeMode === 'relativeToGround' || gxAltitudeMode === 'relativeToSeaFloor';
    }

    function readCoordinate(value) {
        //Google Earth treats empty or missing coordinates as 0.
        if (!defined(value)) {
            return Cartesian3.fromDegrees(0, 0, 0);
        }

        var digits = value.match(/[^\s,\n]+/g);
        if (!defined(digits)) {
            return Cartesian3.fromDegrees(0, 0, 0);
        }

        var longitude = parseFloat(digits[0]);
        var latitude = parseFloat(digits[1]);
        var height = parseFloat(digits[2]);

        longitude = isNaN(longitude) ? 0.0 : longitude;
        latitude = isNaN(latitude) ? 0.0 : latitude;
        height = isNaN(height) ? 0.0 : height;

        return Cartesian3.fromDegrees(longitude, latitude, height);
    }

    function readCoordinates(element) {
        if (!defined(element)) {
            return undefined;
        }

        var tuples = element.textContent.match(/[^\s\n]+/g);
        if (!defined(tuples)) {
            return undefined;
        }

        var length = tuples.length;
        var result = new Array(length);
        var resultIndex = 0;
        for (var i = 0; i < length; i++) {
            result[resultIndex++] = readCoordinate(tuples[i]);
        }
        return result;
    }

    var kmlNamespaces = [null, undefined, 'http://www.opengis.net/kml/2.2', 'http://earth.google.com/kml/2.2', 'http://earth.google.com/kml/2.1', 'http://earth.google.com/kml/2.0'];
    var gxNamespaces = ['http://www.google.com/kml/ext/2.2'];
    var atomNamespaces = ['http://www.w3.org/2005/Atom'];
    var namespaces = {
        kml : kmlNamespaces,
        gx : gxNamespaces,
        atom : atomNamespaces,
        kmlgx : kmlNamespaces.concat(gxNamespaces)
    };

    function queryNumericAttribute(node, attributeName) {
        if (!defined(node)) {
            return undefined;
        }

        var value = node.getAttribute(attributeName);
        if (value !== null) {
            var result = parseFloat(value);
            return !isNaN(result) ? result : undefined;
        }
        return undefined;
    }

    function queryStringAttribute(node, attributeName) {
        if (!defined(node)) {
            return undefined;
        }
        var value = node.getAttribute(attributeName);
        return value !== null ? value : undefined;
    }

    function queryFirstNode(node, tagName, namespace) {
        if (!defined(node)) {
            return undefined;
        }
        var childNodes = node.childNodes;
        var length = childNodes.length;
        for (var q = 0; q < length; q++) {
            var child = childNodes[q];
            if (child.localName === tagName && namespace.indexOf(child.namespaceURI) !== -1) {
                return child;
            }
        }
        return undefined;
    }

    function queryNodes(node, tagName, namespace) {
        if (!defined(node)) {
            return undefined;
        }
        var result = [];
        var childNodes = node.getElementsByTagName(tagName);
        var length = childNodes.length;
        for (var q = 0; q < length; q++) {
            var child = childNodes[q];
            if (child.localName === tagName && namespace.indexOf(child.namespaceURI) !== -1) {
                result.push(child);
            }
        }
        return result;
    }

    function queryChildNodes(node, tagName, namespace) {
        if (!defined(node)) {
            return [];
        }
        var result = [];
        var childNodes = node.childNodes;
        var length = childNodes.length;
        for (var q = 0; q < length; q++) {
            var child = childNodes[q];
            if (child.localName === tagName && namespace.indexOf(child.namespaceURI) !== -1) {
                result.push(child);
            }
        }
        return result;
    }

    function queryNumericValue(node, tagName, namespace) {
        var resultNode = queryFirstNode(node, tagName, namespace);
        if (defined(resultNode)) {
            var result = parseFloat(resultNode.textContent);
            return !isNaN(result) ? result : undefined;
        }
        return undefined;
    }

    function queryStringValue(node, tagName, namespace) {
        var result = queryFirstNode(node, tagName, namespace);
        if (defined(result)) {
            return result.textContent.trim();
        }
        return undefined;
    }

    function queryBooleanValue(node, tagName, namespace) {
        var result = queryFirstNode(node, tagName, namespace);
        if (defined(result)) {
            var value = result.textContent.trim();
            return value === '1' || /^true$/i.test(value);
        }
        return undefined;
    }

    function resolveHref(href, proxy, sourceUri, uriResolver) {
        if (!defined(href)) {
            return undefined;
        }
        var hrefResolved = false;
        if (defined(uriResolver)) {
            var blob = uriResolver[href];
            if (defined(blob)) {
                hrefResolved = true;
                href = blob;
            }
        }
        if (!hrefResolved && defined(sourceUri)) {
            href = getAbsoluteUri(href, getAbsoluteUri(sourceUri));
            href = proxyUrl(href, proxy);
        }
        return href;
    }

    var colorOptions = {};

    function parseColorString(value, isRandom) {
        if (!defined(value)) {
            return undefined;
        }

        if (value[0] === '#') {
            value = value.substring(1);
        }

        var alpha = parseInt(value.substring(0, 2), 16) / 255.0;
        var blue = parseInt(value.substring(2, 4), 16) / 255.0;
        var green = parseInt(value.substring(4, 6), 16) / 255.0;
        var red = parseInt(value.substring(6, 8), 16) / 255.0;

        if (!isRandom) {
            return new Color(red, green, blue, alpha);
        }

        if (red > 0) {
            colorOptions.maximumRed = red;
        } else {
            colorOptions.red = 0;
        }
        if (green > 0) {
            colorOptions.maximumGreen = green;
        } else {
            colorOptions.green = 0;
        }
        if (blue > 0) {
            colorOptions.maximumBlue = blue;
        } else {
            colorOptions.blue = 0;
        }
        colorOptions.alpha = alpha;
        return Color.fromRandom(colorOptions);
    }

    function queryColorValue(node, tagName, namespace) {
        var value = queryStringValue(node, tagName, namespace);
        if (!defined(value)) {
            return undefined;
        }
        return parseColorString(value, queryStringValue(node, 'colorMode', namespace) === 'random');
    }

    function processTimeStamp(featureNode) {
        var node = queryFirstNode(featureNode, 'TimeStamp', namespaces.kmlgx);
        var whenString = queryStringValue(node, 'when', namespaces.kmlgx);

        if (!defined(node) || !defined(whenString) || whenString.length === 0) {
            return undefined;
        }

        //According to the KML spec, a TimeStamp represents a "single moment in time"
        //However, since Cesium animates much differently than Google Earth, that doesn't
        //Make much sense here.  Instead, we use the TimeStamp as the moment the feature
        //comes into existence.  This works much better and gives a similar feel to
        //GE's experience.
        var when = JulianDate.fromIso8601(whenString);
        var result = new TimeIntervalCollection();
        result.addInterval(new TimeInterval({
            start : when,
            stop : Iso8601.MAXIMUM_VALUE
        }));
        return result;
    }

    function processTimeSpan(featureNode) {
        var node = queryFirstNode(featureNode, 'TimeSpan', namespaces.kmlgx);
        if (!defined(node)) {
            return undefined;
        }
        var result;

        var beginNode = queryFirstNode(node, 'begin', namespaces.kmlgx);
        var beginDate = defined(beginNode) ? JulianDate.fromIso8601(beginNode.textContent) : undefined;

        var endNode = queryFirstNode(node, 'end', namespaces.kmlgx);
        var endDate = defined(endNode) ? JulianDate.fromIso8601(endNode.textContent) : undefined;

        if (defined(beginDate) && defined(endDate)) {
            if (JulianDate.lessThan(endDate, beginDate)) {
                var tmp = beginDate;
                beginDate = endDate;
                endDate = tmp;
            }
            result = new TimeIntervalCollection();
            result.addInterval(new TimeInterval({
                start : beginDate,
                stop : endDate
            }));
        } else if (defined(beginDate)) {
            result = new TimeIntervalCollection();
            result.addInterval(new TimeInterval({
                start : beginDate,
                stop : Iso8601.MAXIMUM_VALUE
            }));
        } else if (defined(endDate)) {
            result = new TimeIntervalCollection();
            result.addInterval(new TimeInterval({
                start : Iso8601.MINIMUM_VALUE,
                stop : endDate
            }));
        }

        return result;
    }

    function createDefaultBillboard() {
        var billboard = new BillboardGraphics();
        billboard.width = BILLBOARD_SIZE;
        billboard.height = BILLBOARD_SIZE;
        billboard.scaleByDistance = new NearFarScalar(2414016, 1.0, 1.6093e+7, 0.1);
        return billboard;
    }

    function createDefaultPolygon() {
        var polygon = new PolygonGraphics();
        polygon.outline = true;
        polygon.outlineColor = Color.WHITE;
        return polygon;
    }

    function createDefaultLabel() {
        var label = new LabelGraphics();
        label.translucencyByDistance = new NearFarScalar(3000000, 1.0, 5000000, 0.0);
        label.pixelOffset = new Cartesian2(17, 0);
        label.horizontalOrigin = HorizontalOrigin.LEFT;
        label.font = '16px sans-serif';
        label.style = LabelStyle.FILL_AND_OUTLINE;
        return label;
    }

    function getIconHref(iconNode, dataSource, sourceUri, uriResolver, canRefresh) {
        var href = queryStringValue(iconNode, 'href', namespaces.kml);
        if (!defined(href) || (href.length === 0)) {
            return undefined;
        }

        if (href.indexOf('root://icons/palette-') === 0) {
            var palette = href.charAt(21);

            // Get the icon number
            var x = defaultValue(queryNumericValue(iconNode, 'x', namespaces.gx), 0);
            var y = defaultValue(queryNumericValue(iconNode, 'y', namespaces.gx), 0);
            x = Math.min(x / 32, 7);
            y = 7 - Math.min(y / 32, 7);
            var iconNum = (8 * y) + x;

            href = '//maps.google.com/mapfiles/kml/pal' + palette + '/icon' + iconNum + '.png';
        }

        href = resolveHref(href, dataSource._proxy, sourceUri, uriResolver);

        if (canRefresh) {
            var refreshMode = queryStringValue(iconNode, 'refreshMode', namespaces.kml);
            var viewRefreshMode = queryStringValue(iconNode, 'viewRefreshMode', namespaces.kml);
            if (refreshMode === 'onInterval' || refreshMode === 'onExpire') {
                console.log('KML - Unsupported Icon refreshMode: ' + refreshMode);
            } else if (viewRefreshMode === 'onStop' || viewRefreshMode === 'onRegion') {
                console.log('KML - Unsupported Icon viewRefreshMode: ' + viewRefreshMode);
            }

            var viewBoundScale = defaultValue(queryStringValue(iconNode, 'viewBoundScale', namespaces.kml), 1.0);
            var defaultViewFormat = (viewRefreshMode === 'onStop') ? 'BBOX=[bboxWest],[bboxSouth],[bboxEast],[bboxNorth]' : '';
            var viewFormat = defaultValue(queryStringValue(iconNode, 'viewFormat', namespaces.kml), defaultViewFormat);
            var httpQuery = queryStringValue(iconNode, 'httpQuery', namespaces.kml);
            var queryString = makeQueryString(viewFormat, httpQuery);

            var icon = joinUrls(href, queryString, false);
            return processNetworkLinkQueryString(dataSource._camera, dataSource._canvas, icon, viewBoundScale, dataSource._lastCameraView.bbox);
        }

        return href;
    }

    function processBillboardIcon(dataSource, node, targetEntity, sourceUri, uriResolver) {
        var scale = queryNumericValue(node, 'scale', namespaces.kml);
        var heading = queryNumericValue(node, 'heading', namespaces.kml);
        var color = queryColorValue(node, 'color', namespaces.kml);


        var iconNode = queryFirstNode(node, 'Icon', namespaces.kml);
        var icon = getIconHref(iconNode, dataSource, sourceUri, uriResolver, false);
        var x = queryNumericValue(iconNode, 'x', namespaces.gx);
        var y = queryNumericValue(iconNode, 'y', namespaces.gx);
        var w = queryNumericValue(iconNode, 'w', namespaces.gx);
        var h = queryNumericValue(iconNode, 'h', namespaces.gx);

        var hotSpotNode = queryFirstNode(node, 'hotSpot', namespaces.kml);
        var hotSpotX = queryNumericAttribute(hotSpotNode, 'x');
        var hotSpotY = queryNumericAttribute(hotSpotNode, 'y');
        var hotSpotXUnit = queryStringAttribute(hotSpotNode, 'xunits');
        var hotSpotYUnit = queryStringAttribute(hotSpotNode, 'yunits');

        var billboard = targetEntity.billboard;
        if (!defined(billboard)) {
            billboard = createDefaultBillboard();
            targetEntity.billboard = billboard;
        }

        billboard.image = icon;
        billboard.scale = scale;
        billboard.color = color;

        if (defined(x) || defined(y) || defined(w) || defined(h)) {
            billboard.imageSubRegion = new BoundingRectangle(x, y, w, h);
        }

        //GE treats a heading of zero as no heading
        //Yes, this means it's impossible to actually point north in KML
        if (defined(heading) && heading !== 0) {
            billboard.rotation = CesiumMath.toRadians(-heading);
            billboard.alignedAxis = Cartesian3.UNIT_Z;
        }

        //Hotpot is the KML equivalent of pixel offset
        //The hotspot origin is the lower left, but we leave
        //our billboard origin at the center and simply
        //modify the pixel offset to take this into account
        scale = defaultValue(scale, 1.0);

        var xOffset;
        var yOffset;
        if (defined(hotSpotX)) {
            if (hotSpotXUnit === 'pixels') {
                xOffset = -hotSpotX * scale;
            } else if (hotSpotXUnit === 'insetPixels') {
                xOffset = (hotSpotX - BILLBOARD_SIZE) * scale;
            } else if (hotSpotXUnit === 'fraction') {
                xOffset = -BILLBOARD_SIZE * scale * hotSpotX;
            }
            xOffset += BILLBOARD_SIZE * 0.5 * scale;
        }

        if (defined(hotSpotY)) {
            if (hotSpotYUnit === 'pixels') {
                yOffset = hotSpotY;
            } else if (hotSpotYUnit === 'insetPixels') {
                yOffset = -hotSpotY;
            } else if (hotSpotYUnit === 'fraction') {
                yOffset = hotSpotY * BILLBOARD_SIZE;
            }
            yOffset -= BILLBOARD_SIZE * 0.5 * scale;
        }

        if (defined(xOffset) || defined(yOffset)) {
            billboard.pixelOffset = new Cartesian2(xOffset, yOffset);
        }
    }

    function applyStyle(dataSource, styleNode, targetEntity, sourceUri, uriResolver) {
        for (var i = 0, len = styleNode.childNodes.length; i < len; i++) {
            var node = styleNode.childNodes.item(i);
            if (node.localName === 'IconStyle') {
                processBillboardIcon(dataSource, node, targetEntity, sourceUri, uriResolver);
            } else if (node.localName === 'LabelStyle') {
                var label = targetEntity.label;
                if (!defined(label)) {
                    label = createDefaultLabel();
                    targetEntity.label = label;
                }
                label.scale = defaultValue(queryNumericValue(node, 'scale', namespaces.kml), label.scale);
                label.fillColor = defaultValue(queryColorValue(node, 'color', namespaces.kml), label.fillColor);
                label.text = targetEntity.name;
            } else if (node.localName === 'LineStyle') {
                var polyline = targetEntity.polyline;
                if (!defined(polyline)) {
                    polyline = new PolylineGraphics();
                    targetEntity.polyline = polyline;
                }
                polyline.width = queryNumericValue(node, 'width', namespaces.kml);
                polyline.material = queryColorValue(node, 'color', namespaces.kml);
                if (defined(queryColorValue(node, 'outerColor', namespaces.gx))) {
                    console.log('KML - gx:outerColor is not supported in a LineStyle');
                }
                if (defined(queryNumericValue(node, 'outerWidth', namespaces.gx))) {
                    console.log('KML - gx:outerWidth is not supported in a LineStyle');
                }
                if (defined(queryNumericValue(node, 'physicalWidth', namespaces.gx))) {
                    console.log('KML - gx:physicalWidth is not supported in a LineStyle');
                }
                if (defined(queryBooleanValue(node, 'labelVisibility', namespaces.gx))) {
                    console.log('KML - gx:labelVisibility is not supported in a LineStyle');
                }
            } else if (node.localName === 'PolyStyle') {
                var polygon = targetEntity.polygon;
                if (!defined(polygon)) {
                    polygon = createDefaultPolygon();
                    targetEntity.polygon = polygon;
                }
                polygon.material = defaultValue(queryColorValue(node, 'color', namespaces.kml), polygon.material);
                polygon.fill = defaultValue(queryBooleanValue(node, 'fill', namespaces.kml), polygon.fill);
                polygon.outline = defaultValue(queryBooleanValue(node, 'outline', namespaces.kml), polygon.outline);
            } else if (node.localName === 'BalloonStyle') {
                var bgColor = defaultValue(parseColorString(queryStringValue(node, 'bgColor', namespaces.kml)), Color.WHITE);
                var textColor = defaultValue(parseColorString(queryStringValue(node, 'textColor', namespaces.kml)), Color.BLACK);
                var text = queryStringValue(node, 'text', namespaces.kml);

                //This is purely an internal property used in style processing,
                //it never ends up on the final entity.
                targetEntity.addProperty('balloonStyle');
                targetEntity.balloonStyle = {
                    bgColor : bgColor,
                    textColor : textColor,
                    text : text
                };
            } else if (node.localName === 'ListStyle') {
                var listItemType = queryStringValue(node, 'listItemType', namespaces.kml);
                if (listItemType === 'radioFolder' || listItemType === 'checkOffOnly') {
                    console.log('KML - Unsupported ListStyle with listItemType: ' + listItemType);
                }
            }
        }
    }

    //Processes and merges any inline styles for the provided node into the provided entity.
    function computeFinalStyle(entity, dataSource, placeMark, styleCollection, sourceUri, uriResolver) {
        var result = new Entity();
        var styleEntity;

        //Google earth seems to always use the last inline Style/StyleMap only
        var styleIndex = -1;
        var childNodes = placeMark.childNodes;
        var length = childNodes.length;
        for (var q = 0; q < length; q++) {
            var child = childNodes[q];
            if (child.localName === 'Style' || child.localName === 'StyleMap') {
                styleIndex = q;
            }
        }

        if (styleIndex !== -1) {
            var inlineStyleNode = childNodes[styleIndex];
            if (inlineStyleNode.localName === 'Style') {
                applyStyle(dataSource, inlineStyleNode, result, sourceUri, uriResolver);
            } else { // StyleMap
                var pairs = queryChildNodes(inlineStyleNode, 'Pair', namespaces.kml);
                for (var p = 0; p < pairs.length; p++) {
                    var pair = pairs[p];
                    var key = queryStringValue(pair, 'key', namespaces.kml);
                    if (key === 'normal') {
                        var styleUrl = queryStringValue(pair, 'styleUrl', namespaces.kml);
                        if (defined(styleUrl)) {
                            styleEntity = styleCollection.getById(styleUrl);
                            if (!defined(styleEntity)) {
                                styleEntity = styleCollection.getById('#' + styleUrl);
                            }
                            if (defined(styleEntity)) {
                                result.merge(styleEntity);
                            }
                        } else {
                            var node = queryFirstNode(pair, 'Style', namespaces.kml);
                            applyStyle(dataSource, node, result, sourceUri, uriResolver);
                        }
                    } else {
                        console.log('KML - Unsupported StyleMap key: ' + key);
                    }
                }
            }
        }

        //Google earth seems to always use the first external style only.
        var externalStyle = queryStringValue(placeMark, 'styleUrl', namespaces.kml);
        if (defined(externalStyle)) {
            //Google Earth ignores leading and trailing whitespace for styleUrls
            //Without the below trim, some docs that load in Google Earth won't load
            //in cesium.
            var id = externalStyle;
            styleEntity = styleCollection.getById(id);
            if (!defined(styleEntity)) {
                styleEntity = styleCollection.getById('#' + id);
            }
            if (defined(styleEntity)) {
                result.merge(styleEntity);
            }
        }

        return result;
    }

    //Asynchronously processes an external style file.
    function processExternalStyles(dataSource, uri, styleCollection) {
        return when(loadXML(proxyUrl(uri, dataSource._proxy)), function(styleKml) {
            return processStyles(dataSource, styleKml, styleCollection, uri, true);
        });
    }

    //Processes all shared and external styles and stores
    //their id into the provided styleCollection.
    //Returns an array of promises that will resolve when
    //each style is loaded.
    function processStyles(dataSource, kml, styleCollection, sourceUri, isExternal, uriResolver) {
        var i;
        var id;
        var styleEntity;

        var node;
        var styleNodes = queryNodes(kml, 'Style', namespaces.kml);
        if (defined(styleNodes)) {
            var styleNodesLength = styleNodes.length;
            for (i = 0; i < styleNodesLength; i++) {
                node = styleNodes[i];
                id = queryStringAttribute(node, 'id');
                if (defined(id)) {
                    id = '#' + id;
                    if (isExternal && defined(sourceUri)) {
                        id = sourceUri + id;
                    }
                    if (!defined(styleCollection.getById(id))) {
                        styleEntity = new Entity({
                            id : id
                        });
                        styleCollection.add(styleEntity);
                        applyStyle(dataSource, node, styleEntity, sourceUri, uriResolver);
                    }
                }
            }
        }

        var styleMaps = queryNodes(kml, 'StyleMap', namespaces.kml);
        if (defined(styleMaps)) {
            var styleMapsLength = styleMaps.length;
            for (i = 0; i < styleMapsLength; i++) {
                var styleMap = styleMaps[i];
                id = queryStringAttribute(styleMap, 'id');
                if (defined(id)) {
                    var pairs = queryChildNodes(styleMap, 'Pair', namespaces.kml);
                    for (var p = 0; p < pairs.length; p++) {
                        var pair = pairs[p];
                        var key = queryStringValue(pair, 'key', namespaces.kml);
                        if (key === 'normal') {
                            id = '#' + id;
                            if (isExternal && defined(sourceUri)) {
                                id = sourceUri + id;
                            }
                            if (!defined(styleCollection.getById(id))) {
                                styleEntity = styleCollection.getOrCreateEntity(id);

                                var styleUrl = queryStringValue(pair, 'styleUrl', namespaces.kml);
                                if (defined(styleUrl)) {
                                    var base = styleCollection.getOrCreateEntity(styleUrl);
                                    if (defined(base)) {
                                        styleEntity.merge(base);
                                    }
                                } else {
                                    node = queryFirstNode(pair, 'Style', namespaces.kml);
                                    applyStyle(dataSource, node, styleEntity, sourceUri, uriResolver);
                                }
                            }
                        } else {
                            console.log('KML - Unsupported StyleMap key: ' + key);
                        }
                    }
                }
            }
        }

        var externalStyleHash = {};
        var promises = [];
        var styleUrlNodes = kml.getElementsByTagName('styleUrl');
        var styleUrlNodesLength = styleUrlNodes.length;
        for (i = 0; i < styleUrlNodesLength; i++) {
            var styleReference = styleUrlNodes[i].textContent;
            if (styleReference[0] !== '#') {
                //According to the spec, all local styles should start with a #
                //and everything else is an external style that has a # seperating
                //the URL of the document and the style.  However, Google Earth
                //also accepts styleUrls without a # as meaning a local style.
                var tokens = styleReference.split('#');
                if (tokens.length === 2) {
                    var uri = tokens[0];
                    if (!defined(externalStyleHash[uri])) {
                        if (defined(sourceUri)) {
                            uri = getAbsoluteUri(uri, getAbsoluteUri(sourceUri));
                        }
                        promises.push(processExternalStyles(dataSource, uri, styleCollection, sourceUri));
                    }
                }
            }
        }

        return promises;
    }

    function createDropLine(entityCollection, entity, styleEntity) {
        var entityPosition = new ReferenceProperty(entityCollection, entity.id, ['position']);
        var surfacePosition = new ScaledPositionProperty(entity.position);
        entity.polyline = defined(styleEntity.polyline) ? styleEntity.polyline.clone() : new PolylineGraphics();
        entity.polyline.positions = new PositionPropertyArray([entityPosition, surfacePosition]);
    }

    function createPositionPropertyFromAltitudeMode(property, altitudeMode, gxAltitudeMode) {
        if (gxAltitudeMode === 'relativeToSeaFloor' || altitudeMode === 'absolute' || altitudeMode === 'relativeToGround') {
            //Just return the ellipsoid referenced property until we support MSL and terrain
            return property;
        }

        if ((defined(altitudeMode) && altitudeMode !== 'clampToGround') || //
            (defined(gxAltitudeMode) && gxAltitudeMode !== 'clampToSeaFloor')) {
            console.log('KML - Unknown altitudeMode: ' + defaultValue(altitudeMode, gxAltitudeMode));
        }

        //Clamp to ellipsoid until we support terrain
        return new ScaledPositionProperty(property);
    }

    function createPositionPropertyArrayFromAltitudeMode(properties, altitudeMode, gxAltitudeMode) {
        if (!defined(properties)) {
            return undefined;
        }

        if (gxAltitudeMode === 'relativeToSeaFloor' || altitudeMode === 'absolute' || altitudeMode === 'relativeToGround') {
            //Just return the ellipsoid referenced property until we support MSL and terrain
            return properties;
        }

        if ((defined(altitudeMode) && altitudeMode !== 'clampToGround') || //
            (defined(gxAltitudeMode) && gxAltitudeMode !== 'clampToSeaFloor')) {
            console.log('KML - Unknown altitudeMode: ' + defaultValue(altitudeMode, gxAltitudeMode));
        }

        //Clamp to ellipsoid until we support terrain.
        var propertiesLength = properties.length;
        for (var i = 0; i < propertiesLength; i++) {
            var property = properties[i];
            Ellipsoid.WGS84.scaleToGeodeticSurface(property, property);
        }
        return properties;
    }

    function processPositionGraphics(dataSource, entity, styleEntity) {
        var label = entity.label;
        if (!defined(label)) {
            label = defined(styleEntity.label) ? styleEntity.label.clone() : createDefaultLabel();
            entity.label = label;
        }
        label.text = entity.name;

        var billboard = entity.billboard;
        if (!defined(billboard)) {
            billboard = defined(styleEntity.billboard) ? styleEntity.billboard.clone() : createDefaultBillboard();
            entity.billboard = billboard;
        }

        if (!defined(billboard.image)) {
            billboard.image = dataSource._pinBuilder.fromColor(Color.YELLOW, 64);
        }

        if (defined(billboard.scale)) {
            var scale = billboard.scale.getValue();
            if (scale !== 0) {
                label.pixelOffset = new Cartesian2((scale * 16) + 1, 0);
            } else {
                //Minor tweaks to better match Google Earth.
                label.pixelOffset = undefined;
                label.horizontalOrigin = undefined;
            }
        }
    }

    function processPathGraphics(dataSource, entity, styleEntity) {
        var path = entity.path;
        if (!defined(path)) {
            path = new PathGraphics();
            path.leadTime = 0;
            entity.path = path;
        }

        var polyline = styleEntity.polyline;
        if (defined(polyline)) {
            path.material = polyline.material;
            path.width = polyline.width;
        }
    }

    function processPoint(dataSource, entityCollection, geometryNode, entity, styleEntity) {
        var coordinatesString = queryStringValue(geometryNode, 'coordinates', namespaces.kml);
        var altitudeMode = queryStringValue(geometryNode, 'altitudeMode', namespaces.kml);
        var gxAltitudeMode = queryStringValue(geometryNode, 'altitudeMode', namespaces.gx);
        var extrude = queryBooleanValue(geometryNode, 'extrude', namespaces.kml);

        var position = readCoordinate(coordinatesString);

        entity.position = createPositionPropertyFromAltitudeMode(new ConstantPositionProperty(position), altitudeMode, gxAltitudeMode);
        processPositionGraphics(dataSource, entity, styleEntity);

        if (extrude && isExtrudable(altitudeMode, gxAltitudeMode)) {
            createDropLine(entityCollection, entity, styleEntity);
        }

        return true;
    }

    function processLineStringOrLinearRing(dataSource, entityCollection, geometryNode, entity, styleEntity) {
        var coordinatesNode = queryFirstNode(geometryNode, 'coordinates', namespaces.kml);
        var altitudeMode = queryStringValue(geometryNode, 'altitudeMode', namespaces.kml);
        var gxAltitudeMode = queryStringValue(geometryNode, 'altitudeMode', namespaces.gx);
        var extrude = queryBooleanValue(geometryNode, 'extrude', namespaces.kml);
        var tessellate = queryBooleanValue(geometryNode, 'tessellate', namespaces.kml);
        var canExtrude = isExtrudable(altitudeMode, gxAltitudeMode);

        if (defined(queryNumericValue(geometryNode, 'drawOrder', namespaces.gx))) {
            console.log('KML - gx:drawOrder is not supported in LineStrings');
        }

        var coordinates = readCoordinates(coordinatesNode);
        var polyline = styleEntity.polyline;
        if (canExtrude && extrude) {
            var wall = new WallGraphics();
            entity.wall = wall;
            wall.positions = coordinates;
            var polygon = styleEntity.polygon;

            if (defined(polygon)) {
                wall.fill = polygon.fill;
                wall.outline = polygon.outline;
                wall.material = polygon.material;
            }

            if (defined(polyline)) {
                wall.outlineColor = defined(polyline.material) ? polyline.material.color : Color.WHITE;
                wall.outlineWidth = polyline.width;
            }
        } else {
            polyline = defined(polyline) ? polyline.clone() : new PolylineGraphics();
            entity.polyline = polyline;
            polyline.positions = createPositionPropertyArrayFromAltitudeMode(coordinates, altitudeMode, gxAltitudeMode);
            if (!tessellate || canExtrude) {
                polyline.followSurface = false;
            }
        }

        return true;
    }

    function processPolygon(dataSource, entityCollection, geometryNode, entity, styleEntity) {
        var outerBoundaryIsNode = queryFirstNode(geometryNode, 'outerBoundaryIs', namespaces.kml);
        var linearRingNode = queryFirstNode(outerBoundaryIsNode, 'LinearRing', namespaces.kml);
        var coordinatesNode = queryFirstNode(linearRingNode, 'coordinates', namespaces.kml);
        var coordinates = readCoordinates(coordinatesNode);
        var extrude = queryBooleanValue(geometryNode, 'extrude', namespaces.kml);
        var altitudeMode = queryStringValue(geometryNode, 'altitudeMode', namespaces.kml);
        var gxAltitudeMode = queryStringValue(geometryNode, 'altitudeMode', namespaces.gx);
        var canExtrude = isExtrudable(altitudeMode, gxAltitudeMode);

        var polygon = defined(styleEntity.polygon) ? styleEntity.polygon.clone() : createDefaultPolygon();

        var polyline = styleEntity.polyline;
        if (defined(polyline)) {
            polygon.outlineColor = defined(polyline.material) ? polyline.material.color : Color.WHITE;
            polygon.outlineWidth = polyline.width;
        }
        entity.polygon = polygon;

        if (canExtrude) {
            polygon.perPositionHeight = true;
            polygon.extrudedHeight = extrude ? 0 : undefined;
        }

        if (defined(coordinates)) {
            var hierarchy = new PolygonHierarchy(coordinates);
            var innerBoundaryIsNodes = queryChildNodes(geometryNode, 'innerBoundaryIs', namespaces.kml);
            for (var j = 0; j < innerBoundaryIsNodes.length; j++) {
                linearRingNode = queryChildNodes(innerBoundaryIsNodes[j], 'LinearRing', namespaces.kml);
                for (var k = 0; k < linearRingNode.length; k++) {
                    coordinatesNode = queryFirstNode(linearRingNode[k], 'coordinates', namespaces.kml);
                    coordinates = readCoordinates(coordinatesNode);
                    if (defined(coordinates)) {
                        hierarchy.holes.push(new PolygonHierarchy(coordinates));
                    }
                }
            }
            polygon.hierarchy = hierarchy;
        }

        return true;
    }

    function processTrack(dataSource, entityCollection, geometryNode, entity, styleEntity) {
        var altitudeMode = queryStringValue(geometryNode, 'altitudeMode', namespaces.kml);
        var gxAltitudeMode = queryStringValue(geometryNode, 'altitudeMode', namespaces.gx);
        var coordNodes = queryChildNodes(geometryNode, 'coord', namespaces.gx);
        var angleNodes = queryChildNodes(geometryNode, 'angles', namespaces.gx);
        var timeNodes = queryChildNodes(geometryNode, 'when', namespaces.kml);
        var extrude = queryBooleanValue(geometryNode, 'extrude', namespaces.kml);
        var canExtrude = isExtrudable(altitudeMode, gxAltitudeMode);

        if (angleNodes.length > 0) {
            console.log('KML - gx:angles are not supported in gx:Tracks');
        }

        var length = Math.min(coordNodes.length, timeNodes.length);
        var coordinates = [];
        var times = [];
        for (var i = 0; i < length; i++) {
            var position = readCoordinate(coordNodes[i].textContent);
            coordinates.push(position);
            times.push(JulianDate.fromIso8601(timeNodes[i].textContent));
        }
        var property = new SampledPositionProperty();
        property.addSamples(times, coordinates);
        entity.position = createPositionPropertyFromAltitudeMode(property, altitudeMode, gxAltitudeMode);
        processPositionGraphics(dataSource, entity, styleEntity);
        processPathGraphics(dataSource, entity, styleEntity);

        entity.availability = new TimeIntervalCollection();

        if (timeNodes.length > 0) {
            entity.availability.addInterval(new TimeInterval({
                start : times[0],
                stop : times[times.length - 1]
            }));
        }

        if (canExtrude && extrude) {
            createDropLine(entityCollection, entity, styleEntity);
        }

        return true;
    }

    function addToMultiTrack(times, positions, composite, availability, dropShowProperty, extrude, altitudeMode, gxAltitudeMode, includeEndPoints) {
        var start = times[0];
        var stop = times[times.length - 1];

        var data = new SampledPositionProperty();
        data.addSamples(times, positions);

        composite.intervals.addInterval(new TimeInterval({
            start : start,
            stop : stop,
            isStartIncluded : includeEndPoints,
            isStopIncluded : includeEndPoints,
            data : createPositionPropertyFromAltitudeMode(data, altitudeMode, gxAltitudeMode)
        }));
        availability.addInterval(new TimeInterval({
            start : start,
            stop : stop,
            isStartIncluded : includeEndPoints,
            isStopIncluded : includeEndPoints
        }));
        dropShowProperty.intervals.addInterval(new TimeInterval({
            start : start,
            stop : stop,
            isStartIncluded : includeEndPoints,
            isStopIncluded : includeEndPoints,
            data : extrude
        }));
    }

    function processMultiTrack(dataSource, entityCollection, geometryNode, entity, styleEntity) {
        // Multitrack options do not work in GE as detailed in the spec,
        // rather than altitudeMode being at the MultiTrack level,
        // GE just defers all settings to the underlying track.

        var interpolate = queryBooleanValue(geometryNode, 'interpolate', namespaces.gx);
        var trackNodes = queryChildNodes(geometryNode, 'Track', namespaces.gx);

        var times;
        var lastStop;
        var lastStopPosition;
        var needDropLine = false;
        var dropShowProperty = new TimeIntervalCollectionProperty();
        var availability = new TimeIntervalCollection();
        var composite = new CompositePositionProperty();
        for (var i = 0, len = trackNodes.length; i < len; i++) {
            var trackNode = trackNodes[i];
            var timeNodes = queryChildNodes(trackNode, 'when', namespaces.kml);
            var coordNodes = queryChildNodes(trackNode, 'coord', namespaces.gx);
            var altitudeMode = queryStringValue(trackNode, 'altitudeMode', namespaces.kml);
            var gxAltitudeMode = queryStringValue(trackNode, 'altitudeMode', namespaces.gx);
            var canExtrude = isExtrudable(altitudeMode, gxAltitudeMode);
            var extrude = queryBooleanValue(trackNode, 'extrude', namespaces.kml);

            var length = Math.min(coordNodes.length, timeNodes.length);

            var positions = [];
            times = [];
            for (var x = 0; x < length; x++) {
                var position = readCoordinate(coordNodes[x].textContent);
                positions.push(position);
                times.push(JulianDate.fromIso8601(timeNodes[x].textContent));
            }

            if (interpolate) {
                //If we are interpolating, then we need to fill in the end of
                //the last track and the beginning of this one with a sampled
                //property.  From testing in Google Earth, this property
                //is never extruded and always absolute.
                if (defined(lastStop)) {
                    addToMultiTrack([lastStop, times[0]], [lastStopPosition, positions[0]], composite, availability, dropShowProperty, false, 'absolute', undefined, false);
                }
                lastStop = times[length - 1];
                lastStopPosition = positions[positions.length - 1];
            }

            addToMultiTrack(times, positions, composite, availability, dropShowProperty, canExtrude && extrude, altitudeMode, gxAltitudeMode, true);
            needDropLine = needDropLine || (canExtrude && extrude);
        }

        entity.availability = availability;
        entity.position = composite;
        processPositionGraphics(dataSource, entity, styleEntity);
        processPathGraphics(dataSource, entity, styleEntity);
        if (needDropLine) {
            createDropLine(entityCollection, entity, styleEntity);
            entity.polyline.show = dropShowProperty;
        }

        return true;
    }

    function processMultiGeometry(dataSource, entityCollection, geometryNode, entity, styleEntity) {
        var childNodes = geometryNode.childNodes;
        var hasGeometry = false;
        for (var i = 0, len = childNodes.length; i < len; i++) {
            var childNode = childNodes.item(i);
            var geometryProcessor = geometryTypes[childNode.localName];
            if (defined(geometryProcessor)) {
                var childEntity = getOrCreateEntity(childNode, entityCollection);
                childEntity.parent = entity;
                childEntity.name = entity.name;
                childEntity.availability = entity.availability;
                childEntity.description = entity.description;
                childEntity.kml = entity.kml;
                if (geometryProcessor(dataSource, entityCollection, childNode, childEntity, styleEntity)) {
                    hasGeometry = true;
                }
            }
        }

        return hasGeometry;
    }
    function processUnsupportedGeometry(dataSource, entityCollection, geometryNode, entity, styleEntity) {
        console.log('KML - Unsupported geometry: ' + geometryNode.localName);
        return false;
    }

    function processExtendedData(node, entity) {
        var extendedDataNode = queryFirstNode(node, 'ExtendedData', namespaces.kml);

        if (!defined(extendedDataNode)) {
            return undefined;
        }

        if (defined(queryFirstNode(extendedDataNode, 'SchemaData', namespaces.kml))) {
            console.log('KML - SchemaData is unsupported');
        }
        if (defined(queryStringAttribute(extendedDataNode, 'xmlns:prefix'))) {
            console.log('KML - ExtendedData with xmlns:prefix is unsupported');
        }

        var result = {};
        var dataNodes = queryChildNodes(extendedDataNode, 'Data', namespaces.kml);
        if (defined(dataNodes)) {
            var length = dataNodes.length;
            for (var i = 0; i < length; i++) {
                var dataNode = dataNodes[i];
                var name = queryStringAttribute(dataNode, 'name');
                if (defined(name)) {
                    result[name] = {
                        displayName : queryStringValue(dataNode, 'displayName', namespaces.kml),
                        value : queryStringValue(dataNode, 'value', namespaces.kml)
                    };
                }
            }
        }
        entity.kml.extendedData = result;
    }

    var scratchDiv = document.createElement('div');

    function processDescription(node, entity, styleEntity, uriResolver) {
        var i;
        var key;
        var keys;

        var kmlData = entity.kml;
        var extendedData = kmlData.extendedData;
        var description = queryStringValue(node, 'description', namespaces.kml);

        var balloonStyle = defaultValue(entity.balloonStyle, styleEntity.balloonStyle);

        var background = Color.WHITE;
        var foreground = Color.BLACK;
        var text = description;

        if (defined(balloonStyle)) {
            background = defaultValue(balloonStyle.bgColor, Color.WHITE);
            foreground = defaultValue(balloonStyle.textColor, Color.BLACK);
            text = defaultValue(balloonStyle.text, description);
        }

        var value;
        if (defined(text)) {
            text = text.replace('$[name]', defaultValue(entity.name, ''));
            text = text.replace('$[description]', defaultValue(description, ''));
            text = text.replace('$[address]', defaultValue(kmlData.address, ''));
            text = text.replace('$[Snippet]', defaultValue(kmlData.snippet, ''));
            text = text.replace('$[id]', entity.id);

            //While not explicitly defined by the OGC spec, in Google Earth
            //The appearance of geDirections adds the directions to/from links
            //We simply replace this string with nothing.
            text = text.replace('$[geDirections]', '');

            if (defined(extendedData)) {
                var matches = text.match(/\$\[.+?\]/g);
                if (matches !== null) {
                    for (i = 0; i < matches.length; i++) {
                        var token = matches[i];
                        var propertyName = token.substr(2, token.length - 3);
                        var isDisplayName = /\/displayName$/.test(propertyName);
                        propertyName = propertyName.replace(/\/displayName$/, '');

                        value = extendedData[propertyName];
                        if (defined(value)) {
                            value = isDisplayName ? value.displayName : value.value;
                        }
                        if (defined(value)) {
                            text = text.replace(token, defaultValue(value, ''));
                        }
                    }
                }
            }
        } else if (defined(extendedData)) {
            //If no description exists, build a table out of the extended data
            keys = Object.keys(extendedData);
            if (keys.length > 0) {
                text = '<table class="cesium-infoBox-defaultTable cesium-infoBox-defaultTable-lighter"><tbody>';
                for (i = 0; i < keys.length; i++) {
                    key = keys[i];
                    value = extendedData[key];
                    text += '<tr><th>' + defaultValue(value.displayName, key) + '</th><td>' + defaultValue(value.value, '') + '</td></tr>';
                }
                text += '</tbody></table>';
            }
        }

        if (!defined(text)) {
            //No description
            return;
        }

        //Turns non-explicit links into clickable links.
        text = autolinker.link(text);

        //Use a temporary div to manipulate the links
        //so that they open in a new window.
        scratchDiv.innerHTML = text;
        var links = scratchDiv.querySelectorAll('a');
        for (i = 0; i < links.length; i++) {
            links[i].setAttribute('target', '_blank');
        }

        //Rewrite any KMZ embedded urls
        if (defined(uriResolver) && uriResolver.keys.length > 1) {
            replaceAttributes(scratchDiv, 'a', 'href', uriResolver);
            replaceAttributes(scratchDiv, 'img', 'src', uriResolver);
        }

        var tmp = '<div class="cesium-infoBox-description-lighter" style="';
        tmp += 'overflow:auto;';
        tmp += 'word-wrap:break-word;';
        tmp += 'background-color:' + background.toCssColorString() + ';';
        tmp += 'color:' + foreground.toCssColorString() + ';';
        tmp += '">';
        tmp += scratchDiv.innerHTML + '</div>';
        scratchDiv.innerHTML = '';

        //Set the final HTML as the description.
        entity.description = tmp;
    }

    function processFeature(dataSource, parent, featureNode, entityCollection, styleCollection, sourceUri, uriResolver) {
        var entity = getOrCreateEntity(featureNode, entityCollection);
        var kmlData = entity.kml;
        var styleEntity = computeFinalStyle(entity, dataSource, featureNode, styleCollection, sourceUri, uriResolver);

        var name = queryStringValue(featureNode, 'name', namespaces.kml);
        entity.name = name;
        entity.parent = parent;

        var availability = processTimeSpan(featureNode);
        if (!defined(availability)) {
            availability = processTimeStamp(featureNode);
        }
        entity.availability = availability;

        var visibility = queryBooleanValue(featureNode, 'visibility', namespaces.kml);
        entity.show = defaultValue(visibility, true);
        //var open = queryBooleanValue(featureNode, 'open', namespaces.kml);

        var authorNode = queryFirstNode(featureNode, 'author', namespaces.atom);
        var author = kmlData.author;
        author.name = queryStringValue(authorNode, 'name', namespaces.atom);
        author.uri = queryStringValue(authorNode, 'uri', namespaces.atom);
        author.email = queryStringValue(authorNode, 'email', namespaces.atom);

        var linkNode = queryFirstNode(featureNode, 'link', namespaces.atom);
        var link = kmlData.link;
        link.href = queryStringAttribute(linkNode, 'href');
        link.hreflang = queryStringAttribute(linkNode, 'hreflang');
        link.rel = queryStringAttribute(linkNode, 'rel');
        link.type = queryStringAttribute(linkNode, 'type');
        link.title = queryStringAttribute(linkNode, 'title');
        link.length = queryStringAttribute(linkNode, 'length');

        kmlData.address = queryStringValue(featureNode, 'address', namespaces.kml);
        kmlData.phoneNumber = queryStringValue(featureNode, 'phoneNumber', namespaces.kml);
        kmlData.snippet = queryStringValue(featureNode, 'Snippet', namespaces.kml);

        processExtendedData(featureNode, entity);
        processDescription(featureNode, entity, styleEntity, uriResolver);
        processLookAt(featureNode, entity);
        processCamera(featureNode, entity);

        if (defined(queryFirstNode(featureNode, 'Camera', namespaces.kml))) {
            console.log('KML - Unsupported view: Camera');
        }
        if (defined(queryFirstNode(featureNode, 'Region', namespaces.kml))) {
            console.log('KML - Placemark Regions are unsupported');
        }

        return {
            entity : entity,
            styleEntity : styleEntity
        };
    }

    function processCamera(featureNode, entity) {
        var camera = queryFirstNode(featureNode, 'Camera', namespaces.kml);
        if(defined(camera)) {
            var result = {};

            result.longitude = queryNumericValue(lookAt, 'longitude', namespaces.kml);
            result.latitude = queryNumericValue(lookAt, 'latitude', namespaces.kml);
            result.altitude = queryNumericValue(lookAt, 'altitude', namespaces.kml);

            result.heading = queryNumericValue(lookAt, 'heading', namespaces.kml);
            result.tilt = queryNumericValue(lookAt, 'tilt', namespaces.kml);
            result.roll = queryNumericValue(lookAt, 'roll', namespaces.kml);

            entity.kml.camera = new KmlCamera(entity, result);
        }
    }

    function processLookAt(featureNode, entity) {
        var lookAt = queryFirstNode(featureNode, 'LookAt', namespaces.kml);
        if(defined(lookAt)) {
            var result = {};

            result.longitude = queryNumericValue(lookAt, 'longitude', namespaces.kml);
            result.latitude = queryNumericValue(lookAt, 'latitude', namespaces.kml);
            result.altitude = queryNumericValue(lookAt, 'altitude', namespaces.kml);

            result.heading = queryNumericValue(lookAt, 'heading', namespaces.kml);
            result.tilt = queryNumericValue(lookAt, 'tilt', namespaces.kml);
            result.range = queryNumericValue(lookAt, 'range', namespaces.kml);

            entity.kml.lookAt = new KmlLookAt(entity, result);
        }
    }

    var geometryTypes = {
        Point : processPoint,
        LineString : processLineStringOrLinearRing,
        LinearRing : processLineStringOrLinearRing,
        Polygon : processPolygon,
        Track : processTrack,
        MultiTrack : processMultiTrack,
        MultiGeometry : processMultiGeometry,
        Model : processUnsupportedGeometry
    };

    function processDocument(dataSource, parent, node, entityCollection, styleCollection, sourceUri, uriResolver) {
        var featureTypeNames = Object.keys(featureTypes);
        var featureTypeNamesLength = featureTypeNames.length;

        for (var i = 0; i < featureTypeNamesLength; i++) {
            var featureName = featureTypeNames[i];
            var processFeatureNode = featureTypes[featureName];

            var childNodes = node.childNodes;
            var length = childNodes.length;
            for (var q = 0; q < length; q++) {
                var child = childNodes[q];
                if (child.localName === featureName &&
                    ((namespaces.kml.indexOf(child.namespaceURI) !== -1) || (namespaces.gx.indexOf(child.namespaceURI) !== -1))) {
                    processFeatureNode(dataSource, parent, child, entityCollection, styleCollection, sourceUri, uriResolver);
                }
            }
        }
    }

    function processFolder(dataSource, parent, node, entityCollection, styleCollection, sourceUri, uriResolver) {
        var r = processFeature(dataSource, parent, node, entityCollection, styleCollection, sourceUri, uriResolver);
        processDocument(dataSource, r.entity, node, entityCollection, styleCollection, sourceUri, uriResolver);
    }

    function processPlacemark(dataSource, parent, placemark, entityCollection, styleCollection, sourceUri, uriResolver) {
        var r = processFeature(dataSource, parent, placemark, entityCollection, styleCollection, sourceUri, uriResolver);
        var entity = r.entity;
        var styleEntity = r.styleEntity;

        var hasGeometry = false;
        var childNodes = placemark.childNodes;
        for (var i = 0, len = childNodes.length; i < len && !hasGeometry; i++) {
            var childNode = childNodes.item(i);
            var geometryProcessor = geometryTypes[childNode.localName];
            if (defined(geometryProcessor)) {
                geometryProcessor(dataSource, entityCollection, childNode, entity, styleEntity);
                hasGeometry = true;
            }
            if('lookAt' === childNode.localName) {
                console.log('Look At');
            }
        }

        if (!hasGeometry) {
            entity.merge(styleEntity);
            processPositionGraphics(dataSource, entity, styleEntity);
        }
    }

    function processGroundOverlay(dataSource, parent, groundOverlay, entityCollection, styleCollection, sourceUri, uriResolver) {
        var r = processFeature(dataSource, parent, groundOverlay, entityCollection, styleCollection, sourceUri, uriResolver);
        var entity = r.entity;

        var geometry;
        var isLatLonQuad = false;

        var positions = readCoordinates(queryFirstNode(groundOverlay, 'LatLonQuad', namespaces.gx));
        if (defined(positions)) {
            geometry = createDefaultPolygon();
            geometry.hierarchy = new PolygonHierarchy(positions);
            entity.polygon = geometry;
            isLatLonQuad = true;
        } else {
            geometry = new RectangleGraphics();
            entity.rectangle = geometry;

            var latLonBox = queryFirstNode(groundOverlay, 'LatLonBox', namespaces.kml);
            if (defined(latLonBox)) {
                var west = queryNumericValue(latLonBox, 'west', namespaces.kml);
                var south = queryNumericValue(latLonBox, 'south', namespaces.kml);
                var east = queryNumericValue(latLonBox, 'east', namespaces.kml);
                var north = queryNumericValue(latLonBox, 'north', namespaces.kml);

                if (defined(west)) {
                    west = CesiumMath.negativePiToPi(CesiumMath.toRadians(west));
                }
                if (defined(south)) {
                    south = CesiumMath.negativePiToPi(CesiumMath.toRadians(south));
                }
                if (defined(east)) {
                    east = CesiumMath.negativePiToPi(CesiumMath.toRadians(east));
                }
                if (defined(north)) {
                    north = CesiumMath.negativePiToPi(CesiumMath.toRadians(north));
                }
                geometry.coordinates = new Rectangle(west, south, east, north);

                var rotation = queryNumericValue(latLonBox, 'rotation', namespaces.kml);
                if (defined(rotation)) {
                    geometry.rotation = CesiumMath.toRadians(rotation);
                }
            }
        }

        var iconNode = queryFirstNode(groundOverlay, 'Icon', namespaces.kml);
        var href = getIconHref(iconNode, dataSource, sourceUri, uriResolver, true);
        if (defined(href)) {
            if (isLatLonQuad) {
                console.log('KML - gx:LatLonQuad Icon does not support texture projection.');
            }
            var x = queryNumericValue(iconNode, 'x', namespaces.gx);
            var y = queryNumericValue(iconNode, 'y', namespaces.gx);
            var w = queryNumericValue(iconNode, 'w', namespaces.gx);
            var h = queryNumericValue(iconNode, 'h', namespaces.gx);

            if (defined(x) || defined(y) || defined(w) || defined(h)) {
                console.log('KML - gx:x, gx:y, gx:w, gx:h aren\'t supported for GroundOverlays');
            }

            geometry.material = href;
        } else {
            geometry.material = queryColorValue(groundOverlay, 'color', namespaces.kml);
        }

        var altitudeMode = queryStringValue(groundOverlay, 'altitudeMode', namespaces.kml);

        if (defined(altitudeMode)) {
            if (altitudeMode === 'absolute') {
                //Use height above ellipsoid until we support MSL.
                geometry.height = queryNumericValue(groundOverlay, 'altitude', namespaces.kml);
            } else if (altitudeMode !== 'clampToGround'){
                console.log('KML - Unknown altitudeMode: ' + altitudeMode);
            }
            // else just use the default of 0 until we support 'clampToGround'
        } else {
            altitudeMode = queryStringValue(groundOverlay, 'altitudeMode', namespaces.gx);
            if (altitudeMode === 'relativeToSeaFloor') {
                console.log('KML - altitudeMode relativeToSeaFloor is currently not supported, treating as absolute.');
                geometry.height = queryNumericValue(groundOverlay, 'altitude', namespaces.kml);
            } else if (altitudeMode === 'clampToSeaFloor') {
                console.log('KML - altitudeMode clampToSeaFloor is currently not supported, treating as clampToGround.');
            } else if (defined(altitudeMode)) {
                console.log('KML - Unknown altitudeMode: ' + altitudeMode);
            }
        }
    }

    function processUnsupported(dataSource, parent, node, entityCollection, styleCollection, sourceUri, uriResolver) {
        console.log('KML - Unsupported feature: ' + node.localName);
    }

    var RefreshMode = {
        INTERVAL : 0,
        EXPIRE : 1,
        STOP : 2
    };


    function cleanupString(s) {
        if (!defined(s) || s.length === 0) {
            return '';
        }

        var sFirst = s[0];
        if (sFirst === '&') {
            s.splice(0, 1);
        }

        if(sFirst !== '?') {
            s = '?' + s;
        }

        return s;
    }

    function makeQueryString(string1, string2) {
        var result = '';
        if ((defined(string1) && string1.length > 0) || (defined(string2) && string2.length > 0)) {
            result += joinUrls(cleanupString(string1), cleanupString(string2), false);
        }

        return result;
    }

    var zeroRectangle = new Rectangle();
    var scratchCartographic = new Cartographic();
    var scratchCartesian2 = new Cartesian2();
    var scratchCartesian3 = new Cartesian3();
    function processNetworkLinkQueryString(camera, canvas, queryString, viewBoundScale, bbox) {
        function fixLatitude(value) {
            if (value < -CesiumMath.PI_OVER_TWO) {
                return -CesiumMath.PI_OVER_TWO;
            } else if (value > CesiumMath.PI_OVER_TWO) {
                return CesiumMath.PI_OVER_TWO;
            }
            return value;
        }

        function fixLongitude(value) {
            if (value > CesiumMath.PI) {
                return value - CesiumMath.TWO_PI;
            } else if (value < -CesiumMath.PI) {
                return value + CesiumMath.TWO_PI;
            }

            return value;
        }

        if (defined(camera)) {
            var wgs84 = Ellipsoid.WGS84;
            var centerCartesian;
            var centerCartographic;

            bbox = defaultValue(bbox, zeroRectangle);
            if (defined(canvas)) {
                scratchCartesian2.x = canvas.clientWidth * 0.5;
                scratchCartesian2.y = canvas.clientHeight * 0.5;
                centerCartesian = camera.pickEllipsoid(scratchCartesian2, wgs84, scratchCartesian3);
            }

            if (defined(centerCartesian)) {
                centerCartographic = wgs84.cartesianToCartographic(centerCartesian, scratchCartographic);
            } else {
                centerCartographic = Rectangle.center(bbox, scratchCartographic);
                centerCartesian = wgs84.cartographicToCartesian(centerCartographic);
            }


            if (defined(viewBoundScale) && !CesiumMath.equalsEpsilon(viewBoundScale, 1.0, CesiumMath.EPSILON9)) {
                var newHalfWidth = bbox.width * viewBoundScale * 0.5;
                var newHalfHeight = bbox.height * viewBoundScale * 0.5;
                bbox = new Rectangle(fixLongitude(centerCartographic.longitude - newHalfWidth),
                    fixLatitude(centerCartographic.latitude - newHalfHeight),
                    fixLongitude(centerCartographic.longitude + newHalfWidth),
                    fixLatitude(centerCartographic.latitude + newHalfHeight)
                );
            }

            queryString = queryString.replace('[bboxWest]', CesiumMath.toDegrees(bbox.west).toString());
            queryString = queryString.replace('[bboxSouth]', CesiumMath.toDegrees(bbox.south).toString());
            queryString = queryString.replace('[bboxEast]', CesiumMath.toDegrees(bbox.east).toString());
            queryString = queryString.replace('[bboxNorth]', CesiumMath.toDegrees(bbox.north).toString());

            var lon = CesiumMath.toDegrees(centerCartographic.longitude).toString();
            var lat = CesiumMath.toDegrees(centerCartographic.latitude).toString();
            queryString = queryString.replace('[lookatLon]', lon);
            queryString = queryString.replace('[lookatLat]', lat);
            queryString = queryString.replace('[lookatTilt]', CesiumMath.toDegrees(camera.pitch).toString());
            queryString = queryString.replace('[lookatHeading]', CesiumMath.toDegrees(camera.heading).toString());
            queryString = queryString.replace('[lookatRange]', Cartesian3.distance(camera.positionWC, centerCartesian));
            queryString = queryString.replace('[lookatTerrainLon]', lon);
            queryString = queryString.replace('[lookatTerrainLat]', lat);
            queryString = queryString.replace('[lookatTerrainAlt]', centerCartographic.height.toString());

            wgs84.cartesianToCartographic(camera.positionWC, scratchCartographic);
            queryString = queryString.replace('[cameraLon]', CesiumMath.toDegrees(scratchCartographic.longitude).toString());
            queryString = queryString.replace('[cameraLat]', CesiumMath.toDegrees(scratchCartographic.latitude).toString());
            queryString = queryString.replace('[cameraAlt]', CesiumMath.toDegrees(scratchCartographic.height).toString());

            var frustum = camera.frustum;
            var aspectRatio = frustum.aspectRatio;
            var horizFov = '';
            var vertFov = '';
            if (defined(aspectRatio)) {
                var fov = CesiumMath.toDegrees(frustum.fov);
                if (aspectRatio > 1.0) {
                    horizFov = fov;
                    vertFov = fov / aspectRatio;
                } else {
                    vertFov = fov;
                    horizFov = fov * aspectRatio;
                }
            }
            queryString = queryString.replace('[horizFov]', horizFov.toString());
            queryString = queryString.replace('[vertFov]', vertFov.toString());
        } else {
            queryString = queryString.replace('[bboxWest]', '-180');
            queryString = queryString.replace('[bboxSouth]', '-90');
            queryString = queryString.replace('[bboxEast]', '180');
            queryString = queryString.replace('[bboxNorth]', '90');

            queryString = queryString.replace('[lookatLon]', '');
            queryString = queryString.replace('[lookatLat]', '');
            queryString = queryString.replace('[lookatRange]', '');
            queryString = queryString.replace('[lookatTilt]', '');
            queryString = queryString.replace('[lookatHeading]', '');
            queryString = queryString.replace('[lookatTerrainLon]', '');
            queryString = queryString.replace('[lookatTerrainLat]', '');
            queryString = queryString.replace('[lookatTerrainAlt]', '');

            queryString = queryString.replace('[cameraLon]', '');
            queryString = queryString.replace('[cameraLat]', '');
            queryString = queryString.replace('[cameraAlt]', '');
            queryString = queryString.replace('[horizFov]', '');
            queryString = queryString.replace('[vertFov]', '');
        }

        if (defined(canvas)) {
            queryString = queryString.replace('[horizPixels]', canvas.clientWidth);
            queryString = queryString.replace('[vertPixels]', canvas.clientHeight);
        } else {
            queryString = queryString.replace('[horizPixels]', '');
            queryString = queryString.replace('[vertPixels]', '');
        }

        queryString = queryString.replace('[terrainEnabled]', '1');
        queryString = queryString.replace('[clientVersion]', '1');
        queryString = queryString.replace('[kmlVersion]', '2.2');
        queryString = queryString.replace('[clientName]', 'Cesium');
        queryString = queryString.replace('[language]', 'English');

        return queryString;
    }

    function processNetworkLink(dataSource, parent, node, entityCollection, styleCollection, sourceUri, uriResolver) {
        var r = processFeature(dataSource, parent, node, entityCollection, styleCollection, sourceUri, uriResolver);
        var networkEntity = r.entity;

        var link = queryFirstNode(node, 'Link', namespaces.kml);
        if (defined(link)) {
            var href = queryStringValue(link, 'href', namespaces.kml);
            if (defined(href)) {
                href = resolveHref(href, undefined, sourceUri, uriResolver);
                var viewRefreshMode = queryStringValue(link, 'viewRefreshMode', namespaces.kml);
                var viewBoundScale = defaultValue(queryStringValue(link, 'viewBoundScale', namespaces.kml), 1.0);
                var defaultViewFormat = (viewRefreshMode === 'onStop') ? 'BBOX=[bboxWest],[bboxSouth],[bboxEast],[bboxNorth]' : '';
                var viewFormat = defaultValue(queryStringValue(link, 'viewFormat', namespaces.kml), defaultViewFormat);
                var httpQuery = queryStringValue(link, 'httpQuery', namespaces.kml);
                var queryString = makeQueryString(viewFormat, httpQuery);

                var networkLinkCollection = new EntityCollection();
                var linkUrl = processNetworkLinkQueryString(dataSource._camera, dataSource._canvas, joinUrls(href, '?' + queryString, false),
                                                            viewBoundScale, dataSource._lastCameraView.bbox);

                var promise = when(load(dataSource, networkLinkCollection, linkUrl), function(rootElement) {
                    var entities = dataSource._entityCollection;
                    var newEntities = networkLinkCollection.values;
                    entities.suspendEvents();
                    for (var i = 0; i < newEntities.length; i++) {
                        var newEntity = newEntities[i];
                        if (!defined(newEntity.parent)) {
                            newEntity.parent = networkEntity;
                        }
                        entities.add(newEntity);
                    }
                    entities.resumeEvents();

                    // Add network links to a list if we need they will need to be updated
                    var refreshMode = queryStringValue(link, 'refreshMode', namespaces.kml);
                    var refreshInterval = defaultValue(queryNumericValue(link, 'refreshInterval', namespaces.kml), 0);
                    if ((refreshMode === 'onInterval' && refreshInterval > 0 ) || (refreshMode === 'onExpire') || (viewRefreshMode === 'onStop')) {
                        var networkLinkControl = queryFirstNode(rootElement, 'NetworkLinkControl', namespaces.kml);
                        var hasNetworkLinkControl = defined(networkLinkControl);

                        var now = JulianDate.now();
                        var networkLinkInfo = {
                            id : createGuid(),
                            href : href,
                            cookie : '',
                            queryString : queryString,
                            lastUpdated : now,
                            updating : false,
                            entity : networkEntity,
                            viewBoundScale : viewBoundScale,
                            needsUpdate : false,
                            cameraUpdateTime : now
                        };

                        var minRefreshPeriod = 0;
                        if (hasNetworkLinkControl) {
                            networkLinkInfo.cookie = defaultValue(queryStringValue(networkLinkControl, 'cookie', namespaces.kml), '');
                            minRefreshPeriod = defaultValue(queryNumericValue(networkLinkControl, 'minRefreshPeriod', namespaces.kml), 0);
                        }

                        if (refreshMode === 'onInterval') {
                            if (hasNetworkLinkControl) {
                                refreshInterval = Math.max(minRefreshPeriod, refreshInterval);
                            }
                            networkLinkInfo.refreshMode = RefreshMode.INTERVAL;
                            networkLinkInfo.time = refreshInterval;
                        } else if (refreshMode === 'onExpire') {
                            var expires;
                            if (hasNetworkLinkControl) {
                                expires = queryStringValue(networkLinkControl, 'expires', namespaces.kml);
                            }
                            if (defined(expires)) {
                                try {
                                    var date = JulianDate.fromIso8601(expires);
                                    var diff = JulianDate.secondsDifference(date, now);
                                    if (diff > 0 && diff < minRefreshPeriod) {
                                        JulianDate.addSeconds(now, minRefreshPeriod, date);
                                    }
                                    networkLinkInfo.refreshMode = RefreshMode.EXPIRE;
                                    networkLinkInfo.time = date;
                                } catch (e) {
                                    console.log('KML - NetworkLinkControl expires is not a valid date');
                                }
                            } else {
                                console.log('KML - refreshMode of onExpire requires the NetworkLinkControl to have an expires element');
                            }
                        } else {
                            if (dataSource._camera) { // Only allow onStop refreshes if we have a camera
                                networkLinkInfo.refreshMode = RefreshMode.STOP;
                                networkLinkInfo.time = defaultValue(queryNumericValue(link, 'viewRefreshTime', namespaces.kml), 0);
                            } else {
                                console.log('A NetworkLink with viewRefreshMode=onStop requires a camera be passed in when creating the KmlDataSource');
                            }
                        }

                        if (defined(networkLinkInfo.refreshMode)) {
                            dataSource._networkLinks.set(networkLinkInfo.id, networkLinkInfo);
                        }
                    } else if (viewRefreshMode === 'onRegion'){
                        console.log('KML - Unsupported viewRefreshMode: onRegion');
                    }
                });

                // _promises is only defined during the initial load to make sure we wait for all
                //  NetworkLinks to finish loading.
                if (defined(dataSource._promises)) {
                    dataSource._promises.push(promise);
                }
            }
        }
    }

    var featureTypes = {
        Document : processDocument,
        Folder : processFolder,
        Placemark : processPlacemark,
        NetworkLink : processNetworkLink,
        GroundOverlay : processGroundOverlay,
        PhotoOverlay : processUnsupported,
        ScreenOverlay : processUnsupported,
        Tour : processTour
    };

<<<<<<< HEAD
    function processTour(dataSource, parent, node, entityCollection, styleCollection, sourceUri, uriResolver) {
        var name = queryStringValue(node, 'name', namespaces.kml);
        var tour = {'name': name};

        var playlistNode = queryFirstNode(node, 'Playlist', namespaces.gx);
        if(playlistNode) {
            tour['playlist'] = [];

            var childNodes = playlistNode.childNodes;
            for(var i = 0; i < childNodes.length; i++) {
                var entryNode = childNodes[i];

                if (entryNode.localName === 'FlyTo') {
                    processTourFlyTo(tour, entryNode);
                }
                else if (entryNode.localName === 'Wait') {
                    var w = { '_type': 'Wait' };

                    var duration = queryNumericValue(entryNode, 'duration', namespaces.gx);
                    if(duration !== null) {
                        w['duration'] = duration;
                    }

                    tour['playlist'].push(w);
                }
            }
        }

        dataSource.kmlTour = tour;
    }

    function processTourFlyTo(tour, entryNode) {

        var ft = { '_type': 'FlyTo' };

        var duration = queryNumericValue(entryNode, 'duration', namespaces.gx);
        if(duration !== null) {
            ft['duration'] = duration;
        }

        var flyToMode = queryColorValue(entryNode, 'flyToMode', namespaces.gx);
        if(flyToMode !== null) {
            ft['flyToMode'] = flyToMode;
        }

        var t = {kml: {}};
        processLookAt(entryNode, t);
        ft['lookAt'] = t.kml.lookAt;

        tour['playlist'].push(ft);
    }

    function processFeatureNode(dataSource, node, parent, entityCollection, styleCollection, sourceUri, uriResolver) {
        var featureProocessor = featureTypes[node.localName];
        if (defined(featureProocessor)) {
            featureProocessor(dataSource, parent, node, entityCollection, styleCollection, sourceUri, uriResolver);
=======
    function processFeatureNode(dataSource, node, parent, entityCollection, styleCollection, sourceUri, uriResolver, promises, context) {
        var featureProcessor = featureTypes[node.localName];
        if (defined(featureProcessor)) {
            featureProcessor(dataSource, parent, node, entityCollection, styleCollection, sourceUri, uriResolver, promises, context);
>>>>>>> de3b5869
        } else {
            processUnsupportedFeature(dataSource, parent, node, entityCollection, styleCollection, sourceUri, uriResolver, promises, context);
        }
    }

    function processTour(dataSource, parent, node, entityCollection, styleCollection, sourceUri, uriResolver) {
        var name = queryStringValue(node, 'name', namespaces.kml);
        var tour = {'name': name};

        var playlistNode = queryFirstNode(node, 'Playlist', namespaces.gx);
        if(playlistNode) {
            tour['playlist'] = [];

            var childNodes = playlistNode.childNodes;
            for(var i = 0; i < childNodes.length; i++) {
                var entryNode = childNodes[i];

                if (entryNode.localName === 'FlyTo') {
                    processTourFlyTo(tour, entryNode);
                }
                else if (entryNode.localName === 'Wait') {
                    var w = { '_type': 'Wait' };

                    var duration = queryNumericValue(entryNode, 'duration', namespaces.gx);
                    if(duration !== null) {
                        w['duration'] = duration;
                    }

                    tour['playlist'].push(w);
                }
            }
        }

        dataSource.kmlTour = tour;
    }

    function processTourFlyTo(tour, entryNode) {

        var ft = { '_type': 'FlyTo' };

        var duration = queryNumericValue(entryNode, 'duration', namespaces.gx);
        if(duration !== null) {
            ft['duration'] = duration;
        }

        var flyToMode = queryColorValue(entryNode, 'flyToMode', namespaces.gx);
        if(flyToMode !== null) {
            ft['flyToMode'] = flyToMode;
        }

        var t = {kml: {}};
        processLookAt(entryNode, t);
        ft['lookAt'] = t.kml.lookAt;

        tour['playlist'].push(ft);
    }

    function loadKml(dataSource, entityCollection, kml, sourceUri, uriResolver) {
        var deferred = when.defer();

        entityCollection.removeAll();

        var documentElement = kml.documentElement;
        var document = documentElement.localName === 'Document' ? documentElement : queryFirstNode(documentElement, 'Document', namespaces.kml);
        var name = queryStringValue(document, 'name', namespaces.kml);
        if (!defined(name) && defined(sourceUri)) {
            name = getFilenameFromUri(sourceUri);
        }

        // Only set the name from the root document
        if (!defined(dataSource._name)) {
            dataSource._name = name;
        }

        var styleCollection = new EntityCollection(dataSource);
        when.all(processStyles(dataSource, kml, styleCollection, sourceUri, false, uriResolver), function() {
            var element = kml.documentElement;
            if (element.localName === 'kml') {
                var childNodes = element.childNodes;
                for (var i = 0; i < childNodes.length; i++) {
                    var tmp = childNodes[i];
                    if (defined(featureTypes[tmp.localName])) {
                        element = tmp;
                        break;
                    }
                }
            }
            entityCollection.suspendEvents();
            processFeatureNode(dataSource, element, undefined, entityCollection, styleCollection, sourceUri, uriResolver);
            entityCollection.resumeEvents();

            deferred.resolve(kml.documentElement);
            def
        });

        return deferred.promise;
    }

    function loadKmz(dataSource, entityCollection, blob, sourceUri) {
        var deferred = when.defer();
        zip.createReader(new zip.BlobReader(blob), function(reader) {
            reader.getEntries(function(entries) {
                var promises = [];
                var foundKML = false;
                var uriResolver = {};
                for (var i = 0; i < entries.length; i++) {
                    var entry = entries[i];
                    if (!entry.directory) {
                        var innerDefer = when.defer();
                        promises.push(innerDefer.promise);
                        if (!foundKML && /\.kml$/i.test(entry.filename)) {
                            //Only the first KML file found in the zip is used.
                            //https://developers.google.com/kml/documentation/kmzarchives
                            foundKML = true;
                            loadXmlFromZip(reader, entry, uriResolver, innerDefer);
                        } else {
                            loadDataUriFromZip(reader, entry, uriResolver, innerDefer);
                        }
                    }
                }
                when.all(promises).then(function() {
                    reader.close();
                    if (!defined(uriResolver.kml)) {
                        deferred.reject(new RuntimeError('KMZ file does not contain a KML document.'));
                        return;
                    }
                    uriResolver.keys = Object.keys(uriResolver);
                    return loadKml(dataSource, entityCollection, uriResolver.kml, sourceUri, uriResolver);
                }).then(deferred.resolve).otherwise(deferred.reject);
            });
        }, function(e) {
            deferred.reject(e);
        });

        return deferred.promise;
    }

    function load(dataSource, entityCollection, data, options) {
        options = defaultValue(options, defaultValue.EMPTY_OBJECT);
        var sourceUri = options.sourceUri;

        var promise = data;
        if (typeof data === 'string') {
            promise = loadBlob(proxyUrl(data, dataSource._proxy));
            sourceUri = defaultValue(sourceUri, data);
        }

        return when(promise, function(dataToLoad) {
            if (dataToLoad instanceof Blob) {
                return isZipFile(dataToLoad).then(function(isZip) {
                    if (isZip) {
                        return loadKmz(dataSource, entityCollection, dataToLoad, sourceUri);
                    }
                    return when(readBlobAsText(dataToLoad)).then(function(text) {
                        //There's no official way to validate if a parse was successful.
                        //The following check detects the error on various browsers.

                        //IE raises an exception
                        var kml;
                        var error;
                        try {
                            kml = parser.parseFromString(text, 'application/xml');
                        } catch (e) {
                            error = e.toString();
                        }

                        //The parse succeeds on Chrome and Firefox, but the error
                        //handling is different in each.
                        if (defined(error) || kml.body || kml.documentElement.tagName === 'parsererror') {
                            //Firefox has error information as the firstChild nodeValue.
                            var msg = defined(error) ? error : kml.documentElement.firstChild.nodeValue;

                            //Chrome has it in the body text.
                            if (!msg) {
                                msg = kml.body.innerText;
                            }

                            //Return the error
                            throw new RuntimeError(msg);
                        }
                        return loadKml(dataSource, entityCollection, kml, sourceUri, undefined);
                    });
                });
            } else {
                return when(loadKml(dataSource, entityCollection, dataToLoad, sourceUri, undefined));
            }
        }).otherwise(function(error) {
            dataSource._error.raiseEvent(dataSource, error);
            console.log(error);
            return when.reject(error);
        });
    }

    /**
     * A {@link DataSource} which processes Keyhole Markup Language 2.2 (KML).
     * <p>
     * KML support in Cesium is incomplete, but a large amount of the standard,
     * as well as Google's <code>gx</code> extension namespace, is supported. See Github issue
     * {@link https://github.com/AnalyticalGraphicsInc/cesium/issues/873|#873} for a
     * detailed list of what is and isn't support. Cesium will also write information to the
     * console when it encounters most unsupported features.
     * </p>
     * <p>
     * Non visual feature data, such as <code>atom:author</code> and <code>ExtendedData</code>
     * is exposed via an instance of {@link KmlFeatureData}, which is added to each {@link Entity}
     * under the <code>kml</code> property.
     * </p>
     *
     * @alias KmlDataSource
     * @constructor
     *
     * @param {Camera} options.camera The camera that is used for viewRefreshModes and sending camera properties to network links.
     * @param {Canvas} options.canvas The canvas that is used for sending viewer properties to network links.
     * @param {DefaultProxy} [options.proxy] A proxy to be used for loading external data.
     *
     * @see {@link http://www.opengeospatial.org/standards/kml/|Open Geospatial Consortium KML Standard}
     * @see {@link https://developers.google.com/kml/|Google KML Documentation}
     *
     * @demo {@link http://cesiumjs.org/Cesium/Apps/Sandcastle/index.html?src=KML.html|Cesium Sandcastle KML Demo}
     *
     * @example
     * var viewer = new Cesium.Viewer('cesiumContainer');
     * viewer.dataSources.add(Cesium.KmlDataSource.load('../../SampleData/facilities.kmz'),
     *      {
     *          camera: viewer.scene.camera,
     *          canvas: viewer.scene.canvas
     *      });
     */
    function KmlDataSource(options) {
        var showWarning = false;
        options = defaultValue(options, {});
        if (defined(options.getURL)) {
            showWarning = true;
            var proxy = options;
            options = {
                proxy: proxy
            };
        } else if (!defined(options.camera) || !defined(options.canvas)) {
            showWarning = true;
        }

        if (showWarning) {
            deprecationWarning('KmlDataSource', 'KmlDataSource now longer takes a proxy object. It takes an options object with camera and canvas as required properties. This will throw in Cesium 1.21.');
        }

        this._changed = new Event();
        this._error = new Event();
        this._loading = new Event();
        this._refresh = new Event();
        this._clock = undefined;
        this._entityCollection = new EntityCollection(this);
        this._name = undefined;
        this._isLoading = false;
        this._proxy = options.proxy;
        this._pinBuilder = new PinBuilder();
        this._promises = [];
        this._networkLinks = new AssociativeArray();

        var camera = options.camera;
        var canvas = options.canvas;

        this._canvas = canvas;
        this._camera = camera;
        this._lastCameraView = {
            position : defined(camera) ? Cartesian3.clone(camera.positionWC) : undefined,
            direction : defined(camera) ? Cartesian3.clone(camera.directionWC) : undefined,
            up : defined(camera) ? Cartesian3.clone(camera.upWC) : undefined,
            bbox : defined(camera) ? camera.computeViewRectangle() : Rectangle.clone(Rectangle.MAX_VALUE)
        };
    }

    /**
     * Creates a Promise to a new instance loaded with the provided KML data.
     *
     * @param {String|Document|Blob} data A url, parsed KML document, or Blob containing binary KMZ data or a parsed KML document.
     * @param {Object} [options] An object with the following properties:
     * @param {Camera} options.camera The camera that is used for viewRefreshModes and sending camera properties to network links.
     * @param {Canvas} options.canvas The canvas that is used for sending viewer properties to network links.
     * @param {DefaultProxy} [options.proxy] A proxy to be used for loading external data.
     * @param {String} [options.sourceUri] Overrides the url to use for resolving relative links and other KML network features.
     *
     * @returns {Promise.<KmlDataSource>} A promise that will resolve to a new KmlDataSource instance once the KML is loaded.
     */
    KmlDataSource.load = function(data, options) {
        options = defaultValue(options, defaultValue.EMPTY_OBJECT);
        var dataSource = new KmlDataSource(options);
        return dataSource.load(data, options);
    };

    defineProperties(KmlDataSource.prototype, {
        /**
         * Gets a human-readable name for this instance.
         * This will be automatically be set to the KML document name on load.
         * @memberof KmlDataSource.prototype
         * @type {String}
         */
        name : {
            get : function() {
                return this._name;
            }
        },
        /**
         * Gets the clock settings defined by the loaded KML. This represents the total
         * availability interval for all time-dynamic data. If the KML does not contain
         * time-dynamic data, this value is undefined.
         * @memberof KmlDataSource.prototype
         * @type {DataSourceClock}
         */
        clock : {
            get : function() {
                return this._clock;
            }
        },
        /**
         * Gets the collection of {@link Entity} instances.
         * @memberof KmlDataSource.prototype
         * @type {EntityCollection}
         */
        entities : {
            get : function() {
                return this._entityCollection;
            }
        },
        /**
         * Gets a value indicating if the data source is currently loading data.
         * @memberof KmlDataSource.prototype
         * @type {Boolean}
         */
        isLoading : {
            get : function() {
                return this._isLoading;
            }
        },
        /**
         * Gets an event that will be raised when the underlying data changes.
         * @memberof KmlDataSource.prototype
         * @type {Event}
         */
        changedEvent : {
            get : function() {
                return this._changed;
            }
        },
        /**
         * Gets an event that will be raised if an error is encountered during processing.
         * @memberof KmlDataSource.prototype
         * @type {Event}
         */
        errorEvent : {
            get : function() {
                return this._error;
            }
        },
        /**
         * Gets an event that will be raised when the data source either starts or stops loading.
         * @memberof KmlDataSource.prototype
         * @type {Event}
         */
        loadingEvent : {
            get : function() {
                return this._loading;
            }
        },
        /**
         * Gets an event that will be raised when the data source refreshes a network link.
         * @memberof KmlDataSource.prototype
         * @type {Event}
         */
        refreshEvent : {
            get : function() {
                return this._refresh;
            }
        },
        /**
         * Gets whether or not this data source should be displayed.
         * @memberof KmlDataSource.prototype
         * @type {Boolean}
         */
        show : {
            get : function() {
                return this._entityCollection.show;
            },
            set : function(value) {
                this._entityCollection.show = value;
            }
        }
    });

    /**
     * Asynchronously loads the provided KML data, replacing any existing data.
     *
     * @param {String|Document|Blob} data A url, parsed KML document, or Blob containing binary KMZ data or a parsed KML document.
     * @param {Object} [options] An object with the following properties:
     * @param {Number} [options.sourceUri] Overrides the url to use for resolving relative links and other KML network features.
     * @returns {Promise.<KmlDataSource>} A promise that will resolve to this instances once the KML is loaded.
     */
    KmlDataSource.prototype.load = function(data, options) {
        //>>includeStart('debug', pragmas.debug);
        if (!defined(data)) {
            throw new DeveloperError('data is required.');
        }
        //>>includeEnd('debug');

        DataSource.setLoading(this, true);

        var oldName = this._name;
        this._name = undefined;
        this._promises = [];

        var that = this;
        return load(this, this._entityCollection, data, options).then(function() {
            return when.all(that._promises, function() {
                var clock;

                var availability = that._entityCollection.computeAvailability();

                var start = availability.start;
                var stop = availability.stop;
                var isMinStart = JulianDate.equals(start, Iso8601.MINIMUM_VALUE);
                var isMaxStop = JulianDate.equals(stop, Iso8601.MAXIMUM_VALUE);
                if (!isMinStart || !isMaxStop) {
                    var date;

                    //If start is min time just start at midnight this morning, local time
                    if (isMinStart) {
                        date = new Date();
                        date.setHours(0, 0, 0, 0);
                        start = JulianDate.fromDate(date);
                    }

                    //If stop is max value just stop at midnight tonight, local time
                    if (isMaxStop) {
                        date = new Date();
                        date.setHours(24, 0, 0, 0);
                        stop = JulianDate.fromDate(date);
                    }

                    clock = new DataSourceClock();
                    clock.startTime = start;
                    clock.stopTime = stop;
                    clock.currentTime = JulianDate.clone(start);
                    clock.clockRange = ClockRange.LOOP_STOP;
                    clock.clockStep = ClockStep.SYSTEM_CLOCK_MULTIPLIER;
                    clock.multiplier = Math.round(Math.min(Math.max(JulianDate.secondsDifference(stop, start) / 60, 1), 3.15569e7));
                }

                var changed = false;
                if (clock !== that._clock) {
                    that._clock = clock;
                    changed = true;
                }

                if (oldName !== that._name) {
                    changed = true;
                }

                if (changed) {
                    that._changed.raiseEvent(that);
                }

                DataSource.setLoading(that, false);

                // We don't need to add anymore
                that._promises = undefined;

                return that;
            });
        }).otherwise(function(error) {
            DataSource.setLoading(that, false);
            that._error.raiseEvent(that, error);
            console.log(error);
            return when.reject(error);
        });
    };

    function getNetworkLinkUpdateCallback(dataSource, networkLink, newEntityCollection, networkLinks, processedHref) {
        return function(rootElement) {
            if (!networkLinks.contains(networkLink.id)) {
                // Got into the odd case where a parent network link was updated while a child
                //  network link update was in flight, so just throw it away.
                return;
            }
            var remove = false;
            var networkLinkControl = queryFirstNode(rootElement, 'NetworkLinkControl', namespaces.kml);
            var hasNetworkLinkControl = defined(networkLinkControl);

            var minRefreshPeriod = 0;
            if (hasNetworkLinkControl) {
                if (defined(queryFirstNode(networkLinkControl, 'Update', namespaces.kml))) {
                    console.log('KML - NetworkLinkControl updates aren\'t supported.');
                    networkLink.updating = false;
                    networkLinks.remove(networkLink.id);
                    return;
                }
                networkLink.cookie = defaultValue(queryStringValue(networkLinkControl, 'cookie', namespaces.kml), '');
                minRefreshPeriod = defaultValue(queryNumericValue(networkLinkControl, 'minRefreshPeriod', namespaces.kml), 0);
            }

            var now = JulianDate.now();
            var refreshMode = networkLink.refreshMode;
            if (refreshMode === RefreshMode.INTERVAL) {
                if (defined(networkLinkControl)) {
                    networkLink.time = Math.max(minRefreshPeriod, networkLink.time);
                }
            } else if (refreshMode === RefreshMode.EXPIRE) {
                var expires;
                if (defined(networkLinkControl)) {
                    expires = queryStringValue(networkLinkControl, 'expires', namespaces.kml);
                }
                if (defined(expires)) {
                    try {
                        var date = JulianDate.fromIso8601(expires);
                        var diff = JulianDate.secondsDifference(date, now);
                        if (diff > 0 && diff < minRefreshPeriod) {
                            JulianDate.addSeconds(now, minRefreshPeriod, date);
                        }
                        networkLink.time = date;
                    } catch (e) {
                        console.log('KML - NetworkLinkControl expires is not a valid date');
                        remove = true;
                    }
                } else {
                    console.log('KML - refreshMode of onExpire requires the NetworkLinkControl to have an expires element');
                    remove = true;
                }
            }

            var networkLinkEntity = networkLink.entity;
            var entityCollection = dataSource._entityCollection;
            var newEntities = newEntityCollection.values;

            function removeChildren(entity) {
                entityCollection.remove(entity);
                var children = entity._children;
                var count = children.length;
                for(var i=0;i<count;++i) {
                    removeChildren(children[i]);
                }
            }

            // Remove old entities
            entityCollection.suspendEvents();
            var entitiesCopy = entityCollection.values.slice();
            for (var i=0;i<entitiesCopy.length;++i) {
                var entityToRemove = entitiesCopy[i];
                if (entityToRemove.parent === networkLinkEntity) {
                    entityToRemove.parent = undefined;
                    removeChildren(entityToRemove);
                }
            }
            entityCollection.resumeEvents();

            // Add new entities
            entityCollection.suspendEvents();
            for (i = 0; i < newEntities.length; i++) {
                var newEntity = newEntities[i];
                if (!defined(newEntity.parent)) {
                    newEntity.parent = networkLinkEntity;
                }
                entityCollection.add(newEntity);
            }
            entityCollection.resumeEvents();

            // No refresh information remove it, otherwise update lastUpdate time
            if (remove) {
                networkLinks.remove(networkLink.id);
            } else {
                networkLink.lastUpdated = now;
            }

            var availability = entityCollection.computeAvailability();

            var start = availability.start;
            var stop = availability.stop;
            var isMinStart = JulianDate.equals(start, Iso8601.MINIMUM_VALUE);
            var isMaxStop = JulianDate.equals(stop, Iso8601.MAXIMUM_VALUE);
            if (!isMinStart || !isMaxStop) {
                var clock = dataSource._clock;

                if (clock.startTime !== start ||  clock.stopTime !== stop) {
                    clock.startTime = start;
                    clock.stopTime = stop;
                    dataSource._changed.raiseEvent(dataSource);
                }
            }

            networkLink.updating = false;
            networkLink.needsUpdate = false;
            dataSource._refresh.raiseEvent(dataSource, processedHref);
        };
    }

    var entitiesToIgnore = new AssociativeArray();

    /**
     * Updates any NetworkLink that require updating
     * @function
     *
     * @param {JulianDate} time The simulation time.
     * @returns {Boolean} True if this data source is ready to be displayed at the provided time, false otherwise.
     */
    KmlDataSource.prototype.update = function(time) {
        var networkLinks = this._networkLinks;
        if (networkLinks.length === 0) {
            return true;
        }

        var now = JulianDate.now();
        var that = this;

        entitiesToIgnore.removeAll();
        function recurseIgnoreEntities(entity) {
            var children = entity._children;
            var count = children.length;
            for (var i=0;i<count;++i) {
                var child = children[i];
                entitiesToIgnore.set(child.id, child);
                recurseIgnoreEntities(child);
            }
        }

        var cameraViewUpdate = false;
        var lastCameraView = this._lastCameraView;
        var camera = this._camera;
        if (defined(camera) &&
            !(camera.positionWC.equalsEpsilon(lastCameraView.position, CesiumMath.EPSILON7) &&
              camera.directionWC.equalsEpsilon(lastCameraView.direction, CesiumMath.EPSILON7) &&
              camera.upWC.equalsEpsilon(lastCameraView.up, CesiumMath.EPSILON7))) {

            // Camera has changed so update the last view
            lastCameraView.position = Cartesian3.clone(camera.positionWC);
            lastCameraView.direction = Cartesian3.clone(camera.directionWC);
            lastCameraView.up = Cartesian3.clone(camera.upWC);
            lastCameraView.bbox = camera.computeViewRectangle();
            cameraViewUpdate = true;
        }

        var newNetworkLinks = new AssociativeArray();
        var changed = false;
        networkLinks.values.forEach(function(networkLink) {
            var entity = networkLink.entity;
            if (entitiesToIgnore.contains(entity.id)) {
                return;
            }

            if (!networkLink.updating) {
                var doUpdate = false;
                if (networkLink.refreshMode === RefreshMode.INTERVAL) {
                    if (JulianDate.secondsDifference(now, networkLink.lastUpdated) > networkLink.time) {
                        doUpdate = true;
                    }
                }
                else if (networkLink.refreshMode === RefreshMode.EXPIRE) {
                    if (JulianDate.greaterThan(now, networkLink.time)) {
                        doUpdate = true;
                    }

                } else if (networkLink.refreshMode === RefreshMode.STOP) {
                    if (cameraViewUpdate) {
                        networkLink.needsUpdate = true;
                        networkLink.cameraUpdateTime = now;
                    }

                    if (networkLink.needsUpdate && JulianDate.secondsDifference(now, networkLink.cameraUpdateTime) >= networkLink.time) {
                        doUpdate = true;
                    }
                }

                if (doUpdate) {
                    recurseIgnoreEntities(entity);
                    networkLink.updating = true;
                    var newEntityCollection = new EntityCollection();
                    var href = joinUrls(networkLink.href, makeQueryString(networkLink.cookie, networkLink.queryString), false);
                    href = processNetworkLinkQueryString(that._camera, that._canvas, href, networkLink.viewBoundScale, lastCameraView.bbox);
                    load(that, newEntityCollection, href)
                        .then(getNetworkLinkUpdateCallback(that, networkLink, newEntityCollection, newNetworkLinks, href))
                        .otherwise(function(error) {
                            var msg = 'NetworkLink ' + networkLink.href + ' refresh failed: ' + error;
                            console.log(msg);
                            that._error.raiseEvent(that, msg);
                        });
                    changed = true;
                }
            }
            newNetworkLinks.set(networkLink.id, networkLink);
        });

        if (changed) {
            this._networkLinks = newNetworkLinks;
            this._changed.raiseEvent(this);
        }

        return true;
    };

    /**
     * Contains KML Feature data loaded into the <code>Entity.kml</code> property by {@link KmlDataSource}.
     * @alias KmlFeatureData
     * @constructor
     */
    function KmlFeatureData() {
        /**
         * Gets the atom syndication format author field.
         * @type Object
         */
        this.author = {
            /**
             * Gets the name.
             * @type String
             * @alias author.name
             * @memberof! KmlFeatureData#
             * @property author.name
             */
            name : undefined,
            /**
             * Gets the URI.
             * @type String
             * @alias author.uri
             * @memberof! KmlFeatureData#
             * @property author.uri
             */
            uri : undefined,
            /**
             * Gets the email.
             * @type String
             * @alias author.email
             * @memberof! KmlFeatureData#
             * @property author.email
             */
            email : undefined
        };

        /**
         * Gets the link.
         * @type Object
         */
        this.link = {
            /**
             * Gets the href.
             * @type String
             * @alias link.href
             * @memberof! KmlFeatureData#
             * @property link.href
             */
            href : undefined,
            /**
             * Gets the language of the linked resource.
             * @type String
             * @alias link.hreflang
             * @memberof! KmlFeatureData#
             * @property link.hreflang
             */
            hreflang : undefined,
            /**
             * Gets the link relation.
             * @type String
             * @alias link.rel
             * @memberof! KmlFeatureData#
             * @property link.rel
             */
            rel : undefined,
            /**
             * Gets the link type.
             * @type String
             * @alias link.type
             * @memberof! KmlFeatureData#
             * @property link.type
             */
            type : undefined,
            /**
             * Gets the link title.
             * @type String
             * @alias link.title
             * @memberof! KmlFeatureData#
             * @property link.title
             */
            title : undefined,
            /**
             * Gets the link length.
             * @type String
             * @alias link.length
             * @memberof! KmlFeatureData#
             * @property link.length
             */
            length : undefined
        };

        /**
         * Gets the unstructured address field.
         * @type String
         */
        this.address = undefined;
        /**
         * Gets the phone number.
         * @type String
         */
        this.phoneNumber = undefined;
        /**
         * Gets the snippet.
         * @type String
         */
        this.snippet = undefined;
        /**
         * Gets the extended data, parsed into a JSON object.
         * Currently only the <code>Data</code> property is supported.
         * <code>SchemaData</code> and custom data are ignored.
         * @type String
         */
        this.extendedData = undefined;
    }

    return KmlDataSource;
});<|MERGE_RESOLUTION|>--- conflicted
+++ resolved
@@ -1959,69 +1959,10 @@
         Tour : processTour
     };
 
-<<<<<<< HEAD
-    function processTour(dataSource, parent, node, entityCollection, styleCollection, sourceUri, uriResolver) {
-        var name = queryStringValue(node, 'name', namespaces.kml);
-        var tour = {'name': name};
-
-        var playlistNode = queryFirstNode(node, 'Playlist', namespaces.gx);
-        if(playlistNode) {
-            tour['playlist'] = [];
-
-            var childNodes = playlistNode.childNodes;
-            for(var i = 0; i < childNodes.length; i++) {
-                var entryNode = childNodes[i];
-
-                if (entryNode.localName === 'FlyTo') {
-                    processTourFlyTo(tour, entryNode);
-                }
-                else if (entryNode.localName === 'Wait') {
-                    var w = { '_type': 'Wait' };
-
-                    var duration = queryNumericValue(entryNode, 'duration', namespaces.gx);
-                    if(duration !== null) {
-                        w['duration'] = duration;
-                    }
-
-                    tour['playlist'].push(w);
-                }
-            }
-        }
-
-        dataSource.kmlTour = tour;
-    }
-
-    function processTourFlyTo(tour, entryNode) {
-
-        var ft = { '_type': 'FlyTo' };
-
-        var duration = queryNumericValue(entryNode, 'duration', namespaces.gx);
-        if(duration !== null) {
-            ft['duration'] = duration;
-        }
-
-        var flyToMode = queryColorValue(entryNode, 'flyToMode', namespaces.gx);
-        if(flyToMode !== null) {
-            ft['flyToMode'] = flyToMode;
-        }
-
-        var t = {kml: {}};
-        processLookAt(entryNode, t);
-        ft['lookAt'] = t.kml.lookAt;
-
-        tour['playlist'].push(ft);
-    }
-
-    function processFeatureNode(dataSource, node, parent, entityCollection, styleCollection, sourceUri, uriResolver) {
-        var featureProocessor = featureTypes[node.localName];
-        if (defined(featureProocessor)) {
-            featureProocessor(dataSource, parent, node, entityCollection, styleCollection, sourceUri, uriResolver);
-=======
     function processFeatureNode(dataSource, node, parent, entityCollection, styleCollection, sourceUri, uriResolver, promises, context) {
         var featureProcessor = featureTypes[node.localName];
         if (defined(featureProcessor)) {
             featureProcessor(dataSource, parent, node, entityCollection, styleCollection, sourceUri, uriResolver, promises, context);
->>>>>>> de3b5869
         } else {
             processUnsupportedFeature(dataSource, parent, node, entityCollection, styleCollection, sourceUri, uriResolver, promises, context);
         }
