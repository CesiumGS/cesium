<<<<<<< HEAD
define([
        '../Core/ApproximateTerrainHeights',
        '../Core/BoundingSphere',
        '../Core/Check',
        '../Core/createGuid',
        '../Core/defaultValue',
        '../Core/defined',
        '../Core/defineProperties',
        '../Core/destroyObject',
        '../Core/EventHelper',
        '../Scene/GroundPolylinePrimitive',
        '../Scene/GroundPrimitive',
        '../Scene/OrderedGroundPrimitiveCollection',
        '../Scene/PrimitiveCollection',
        './BillboardVisualizer',
        './BoundingSphereState',
        './CustomDataSource',
        './GeometryVisualizer',
        './LabelVisualizer',
        './ModelVisualizer',
        './PathVisualizer',
        './PointVisualizer',
        './PolylineVisualizer'
    ], function(
        ApproximateTerrainHeights,
        BoundingSphere,
        Check,
        createGuid,
        defaultValue,
        defined,
        defineProperties,
        destroyObject,
        EventHelper,
        GroundPolylinePrimitive,
        GroundPrimitive,
        OrderedGroundPrimitiveCollection,
        PrimitiveCollection,
        BillboardVisualizer,
        BoundingSphereState,
        CustomDataSource,
        GeometryVisualizer,
        LabelVisualizer,
        ModelVisualizer,
        PathVisualizer,
        PointVisualizer,
        PolylineVisualizer) {
    'use strict';
=======
import ApproximateTerrainHeights from '../Core/ApproximateTerrainHeights.js';
import BoundingSphere from '../Core/BoundingSphere.js';
import Check from '../Core/Check.js';
import defaultValue from '../Core/defaultValue.js';
import defined from '../Core/defined.js';
import defineProperties from '../Core/defineProperties.js';
import destroyObject from '../Core/destroyObject.js';
import EventHelper from '../Core/EventHelper.js';
import GroundPolylinePrimitive from '../Scene/GroundPolylinePrimitive.js';
import GroundPrimitive from '../Scene/GroundPrimitive.js';
import OrderedGroundPrimitiveCollection from '../Scene/OrderedGroundPrimitiveCollection.js';
import PrimitiveCollection from '../Scene/PrimitiveCollection.js';
import BillboardVisualizer from './BillboardVisualizer.js';
import BoundingSphereState from './BoundingSphereState.js';
import CustomDataSource from './CustomDataSource.js';
import GeometryVisualizer from './GeometryVisualizer.js';
import LabelVisualizer from './LabelVisualizer.js';
import ModelVisualizer from './ModelVisualizer.js';
import PathVisualizer from './PathVisualizer.js';
import PointVisualizer from './PointVisualizer.js';
import PolylineVisualizer from './PolylineVisualizer.js';
>>>>>>> 9267fc75

    /**
     * Visualizes a collection of {@link DataSource} instances.
     * @alias DataSourceDisplay
     * @constructor
     *
     * @param {Object} options Object with the following properties:
     * @param {Scene} options.scene The scene in which to display the data.
     * @param {DataSourceCollection} options.dataSourceCollection The data sources to display.
     * @param {DataSourceDisplay~VisualizersCallback} [options.visualizersCallback=DataSourceDisplay.defaultVisualizersCallback]
     *        A function which creates an array of visualizers used for visualization.
     *        If undefined, all standard visualizers are used.
     */
    function DataSourceDisplay(options) {
        //>>includeStart('debug', pragmas.debug);
        Check.typeOf.object('options', options);
        Check.typeOf.object('options.scene', options.scene);
        Check.typeOf.object('options.dataSourceCollection', options.dataSourceCollection);
        //>>includeEnd('debug');

        this._displayID = createGuid();

        GroundPrimitive.initializeTerrainHeights();
        GroundPolylinePrimitive.initializeTerrainHeights();

        var scene = options.scene;
        var dataSourceCollection = options.dataSourceCollection;

        this._eventHelper = new EventHelper();
        this._eventHelper.add(dataSourceCollection.dataSourceAdded, this._onDataSourceAdded, this);
        this._eventHelper.add(dataSourceCollection.dataSourceRemoved, this._onDataSourceRemoved, this);
        this._eventHelper.add(dataSourceCollection.dataSourceMoved, this._onDataSourceMoved, this);
        this._eventHelper.add(scene.postRender, this._postRender, this);

        this._dataSourceCollection = dataSourceCollection;
        this._scene = scene;
        this._visualizersCallback = defaultValue(options.visualizersCallback, DataSourceDisplay.defaultVisualizersCallback);

        var primitivesAdded = false;
        var primitives = new PrimitiveCollection();
        var groundPrimitives = new PrimitiveCollection();

        if (dataSourceCollection.length > 0) {
            scene.primitives.add(primitives);
            scene.groundPrimitives.add(groundPrimitives);
            primitivesAdded = true;
        }

        this._primitives = primitives;
        this._groundPrimitives = groundPrimitives;

        for (var i = 0, len = dataSourceCollection.length; i < len; i++) {
            this._onDataSourceAdded(dataSourceCollection, dataSourceCollection.get(i));
        }

        var defaultDataSource = new CustomDataSource();
        this._onDataSourceAdded(undefined, defaultDataSource);
        this._defaultDataSource = defaultDataSource;

        var removeDefaultDataSourceListener;
        var removeDataSourceCollectionListener;
        if (!primitivesAdded) {
            var that = this;
            var addPrimitives = function() {
                scene.primitives.add(primitives);
                scene.groundPrimitives.add(groundPrimitives);
                removeDefaultDataSourceListener();
                removeDataSourceCollectionListener();
                that._removeDefaultDataSourceListener = undefined;
                that._removeDataSourceCollectionListener = undefined;
            };
            removeDefaultDataSourceListener = defaultDataSource.entities.collectionChanged.addEventListener(addPrimitives);
            removeDataSourceCollectionListener = dataSourceCollection.dataSourceAdded.addEventListener(addPrimitives);
        }

        this._removeDefaultDataSourceListener = removeDefaultDataSourceListener;
        this._removeDataSourceCollectionListener = removeDataSourceCollectionListener;

        this._ready = false;
    }

    /**
     * Gets or sets the default function which creates an array of visualizers used for visualization.
     * By default, this function uses all standard visualizers.
     *
     * @type {DataSourceDisplay~VisualizersCallback}
     */
    DataSourceDisplay.defaultVisualizersCallback = function(scene, entityCluster, dataSource) {
        var entities = dataSource.entities;
        return [new BillboardVisualizer(entityCluster, entities),
                new GeometryVisualizer(scene, entities, dataSource._primitives, dataSource._groundPrimitives),
                new LabelVisualizer(entityCluster, entities),
                new ModelVisualizer(scene, entities),
                new PointVisualizer(entityCluster, entities),
                new PathVisualizer(scene, entities),
                new PolylineVisualizer(scene, entities, dataSource._primitives, dataSource._groundPrimitives)];
    };

    defineProperties(DataSourceDisplay.prototype, {
        /**
         * Gets the scene associated with this display.
         * @memberof DataSourceDisplay.prototype
         * @type {Scene}
         */
        scene : {
            get : function() {
                return this._scene;
            }
        },
        /**
         * Gets the collection of data sources to display.
         * @memberof DataSourceDisplay.prototype
         * @type {DataSourceCollection}
         */
        dataSources : {
            get : function() {
                return this._dataSourceCollection;
            }
        },
        /**
         * Gets the default data source instance which can be used to
         * manually create and visualize entities not tied to
         * a specific data source. This instance is always available
         * and does not appear in the list dataSources collection.
         * @memberof DataSourceDisplay.prototype
         * @type {CustomDataSource}
         */
        defaultDataSource : {
            get : function() {
                return this._defaultDataSource;
            }
        },

        /**
         * Gets a value indicating whether or not all entities in the data source are ready
         * @memberof DataSourceDisplay.prototype
         * @type {Boolean}
         * @readonly
         */
        ready : {
            get : function() {
                return this._ready;
            }
        }
    });

    /**
     * Returns true if this object was destroyed; otherwise, false.
     * <br /><br />
     * If this object was destroyed, it should not be used; calling any function other than
     * <code>isDestroyed</code> will result in a {@link DeveloperError} exception.
     *
     * @returns {Boolean} True if this object was destroyed; otherwise, false.
     *
     * @see DataSourceDisplay#destroy
     */
    DataSourceDisplay.prototype.isDestroyed = function() {
        return false;
    };

    /**
     * Destroys the WebGL resources held by this object.  Destroying an object allows for deterministic
     * release of WebGL resources, instead of relying on the garbage collector to destroy this object.
     * <br /><br />
     * Once an object is destroyed, it should not be used; calling any function other than
     * <code>isDestroyed</code> will result in a {@link DeveloperError} exception.  Therefore,
     * assign the return value (<code>undefined</code>) to the object as done in the example.
     *
     * @exception {DeveloperError} This object was destroyed, i.e., destroy() was called.
     *
     *
     * @example
     * dataSourceDisplay = dataSourceDisplay.destroy();
     *
     * @see DataSourceDisplay#isDestroyed
     */
    DataSourceDisplay.prototype.destroy = function() {
        this._eventHelper.removeAll();

        var dataSourceCollection = this._dataSourceCollection;
        for (var i = 0, length = dataSourceCollection.length; i < length; ++i) {
            this._onDataSourceRemoved(this._dataSourceCollection, dataSourceCollection.get(i));
        }
        this._onDataSourceRemoved(undefined, this._defaultDataSource);

        if (defined(this._removeDefaultDataSourceListener)) {
            this._removeDefaultDataSourceListener();
            this._removeDataSourceCollectionListener();
        } else {
            this._scene.primitives.remove(this._primitives);
            this._scene.groundPrimitives.remove(this._groundPrimitives);
        }

        return destroyObject(this);
    };

    /**
     * Updates the display to the provided time.
     *
     * @param {JulianDate} time The simulation time.
     * @returns {Boolean} True if all data sources are ready to be displayed, false otherwise.
     */
    DataSourceDisplay.prototype.update = function(time) {
        //>>includeStart('debug', pragmas.debug);
        Check.defined('time', time);
        //>>includeEnd('debug');

        if (!ApproximateTerrainHeights.initialized) {
            this._ready = false;
            return false;
        }

        var result = true;

        var i;
        var x;
        var visualizers;
        var vLength;
        var dataSources = this._dataSourceCollection;
        var length = dataSources.length;
        for (i = 0; i < length; i++) {
            var dataSource = dataSources.get(i);
            if (defined(dataSource.update)) {
                result = dataSource.update(time) && result;
            }

            visualizers = dataSource._visualizersByDisplayID[this._displayID];
            vLength = visualizers.length;
            for (x = 0; x < vLength; x++) {
                result = visualizers[x].update(time) && result;
            }
        }

        visualizers = this._defaultDataSource._visualizersByDisplayID[this._displayID];
        vLength = visualizers.length;
        for (x = 0; x < vLength; x++) {
            result = visualizers[x].update(time) && result;
        }

        this._ready = result;

        return result;
    };

    DataSourceDisplay.prototype._postRender = function() {
        // Adds credits for all datasources
        var frameState = this._scene.frameState;
        var dataSources = this._dataSourceCollection;
        var length = dataSources.length;
        for (var i = 0; i < length; i++) {
            var dataSource = dataSources.get(i);

            var credit = dataSource.credit;
            if (defined(credit)) {
                frameState.creditDisplay.addCredit(credit);
            }

            // Credits from the resource that the user can't remove
            var credits = dataSource._resourceCredits;
            if (defined(credits)) {
                var creditCount = credits.length;
                for (var c = 0; c < creditCount; c++) {
                    frameState.creditDisplay.addCredit(credits[c]);
                }
            }
        }
    };

    var getBoundingSphereArrayScratch = [];
    var getBoundingSphereBoundingSphereScratch = new BoundingSphere();

    /**
     * Computes a bounding sphere which encloses the visualization produced for the specified entity.
     * The bounding sphere is in the fixed frame of the scene's globe.
     *
     * @param {Entity} entity The entity whose bounding sphere to compute.
     * @param {Boolean} allowPartial If true, pending bounding spheres are ignored and an answer will be returned from the currently available data.
     *                               If false, the the function will halt and return pending if any of the bounding spheres are pending.
     * @param {BoundingSphere} result The bounding sphere onto which to store the result.
     * @returns {BoundingSphereState} BoundingSphereState.DONE if the result contains the bounding sphere,
     *                       BoundingSphereState.PENDING if the result is still being computed, or
     *                       BoundingSphereState.FAILED if the entity has no visualization in the current scene.
     * @private
     */
    DataSourceDisplay.prototype.getBoundingSphere = function(entity, allowPartial, result) {
        //>>includeStart('debug', pragmas.debug);
        Check.defined('entity', entity);
        Check.typeOf.bool('allowPartial', allowPartial);
        Check.defined('result', result);
        //>>includeEnd('debug');

        if (!this._ready) {
            return BoundingSphereState.PENDING;
        }

        var i;
        var length;
        var dataSource = this._defaultDataSource;
        if (!dataSource.entities.contains(entity)) {
            dataSource = undefined;

            var dataSources = this._dataSourceCollection;
            length = dataSources.length;
            for (i = 0; i < length; i++) {
                var d = dataSources.get(i);
                if (d.entities.contains(entity)) {
                    dataSource = d;
                    break;
                }
            }
        }

        if (!defined(dataSource)) {
            return BoundingSphereState.FAILED;
        }

        var boundingSpheres = getBoundingSphereArrayScratch;
        var tmp = getBoundingSphereBoundingSphereScratch;

        var count = 0;
        var state = BoundingSphereState.DONE;
        var visualizers = dataSource._visualizers;
        var visualizersLength = visualizers.length;

        for (i = 0; i < visualizersLength; i++) {
            var visualizer = visualizers[i];
            if (defined(visualizer.getBoundingSphere)) {
                state = visualizers[i].getBoundingSphere(entity, tmp);
                if (!allowPartial && state === BoundingSphereState.PENDING) {
                    return BoundingSphereState.PENDING;
                } else if (state === BoundingSphereState.DONE) {
                    boundingSpheres[count] = BoundingSphere.clone(tmp, boundingSpheres[count]);
                    count++;
                }
            }
        }

        if (count === 0) {
            return BoundingSphereState.FAILED;
        }

        boundingSpheres.length = count;
        BoundingSphere.fromBoundingSpheres(boundingSpheres, result);
        return BoundingSphereState.DONE;
    };

    DataSourceDisplay.prototype._onDataSourceAdded = function(dataSourceCollection, dataSource) {
        var scene = this._scene;

        var displayPrimitives = this._primitives;
        var displayGroundPrimitives = this._groundPrimitives;

        var primitives = displayPrimitives.add(new PrimitiveCollection());
        var groundPrimitives = displayGroundPrimitives.add(new OrderedGroundPrimitiveCollection());

        dataSource._primitives = primitives;
        dataSource._groundPrimitives = groundPrimitives;

        var entityCluster = dataSource.clustering;
        entityCluster._initialize(scene);

        primitives.add(entityCluster);

        var visualizers = this._visualizersCallback(scene, entityCluster, dataSource);

        dataSource._visualizersByDisplayID = dataSource._visualizersByDisplayID || {};
        dataSource._visualizersByDisplayID[this._displayID] = visualizers;

        dataSource._visualizers = dataSource._visualizers || [];
        dataSource._visualizers = dataSource._visualizers.concat(visualizers);
    };

    DataSourceDisplay.prototype._onDataSourceRemoved = function(dataSourceCollection, dataSource) {
        var displayPrimitives = this._primitives;
        var displayGroundPrimitives = this._groundPrimitives;

        var primitives = dataSource._primitives;
        var groundPrimitives = dataSource._groundPrimitives;

        var entityCluster = dataSource.clustering;
        primitives.remove(entityCluster);

        var visualizers = dataSource._visualizersByDisplayID[this._displayID];
        if (!defined(visualizers)) {
            return;
        }

        var length = visualizers.length;
        for (var i = 0; i < length; i++) {
            var visualizer = visualizers[i];
            visualizer.destroy();

            var index = dataSource._visualizers.indexOf(visualizer);
            dataSource._visualizers.splice(index, 1);
        }

        delete dataSource._visualizersByDisplayID[this._displayID];

        displayPrimitives.remove(primitives);
        displayGroundPrimitives.remove(groundPrimitives);
    };

    DataSourceDisplay.prototype._onDataSourceMoved = function(dataSource, newIndex, oldIndex) {
        var displayPrimitives = this._primitives;
        var displayGroundPrimitives = this._groundPrimitives;

        var primitives = dataSource._primitives;
        var groundPrimitives = dataSource._groundPrimitives;

        if (newIndex === oldIndex + 1) {
            displayPrimitives.raise(primitives);
            displayGroundPrimitives.raise(groundPrimitives);
        } else if (newIndex === oldIndex - 1) {
            displayPrimitives.lower(primitives);
            displayGroundPrimitives.lower(groundPrimitives);
        } else if (newIndex === 0) {
            displayPrimitives.lowerToBottom(primitives);
            displayGroundPrimitives.lowerToBottom(groundPrimitives);
            displayPrimitives.raise(primitives); // keep defaultDataSource primitives at index 0 since it's not in the collection
            displayGroundPrimitives.raise(groundPrimitives);
        } else {
            displayPrimitives.raiseToTop(primitives);
            displayGroundPrimitives.raiseToTop(groundPrimitives);
        }
    };

    /**
     * A function which creates an array of visualizers used for visualization.
     * @callback DataSourceDisplay~VisualizersCallback
     *
     * @param {Scene} scene The scene to create visualizers for.
     * @param {DataSource} dataSource The data source to create visualizers for.
     * @returns {Visualizer[]} An array of visualizers used for visualization.
     *
     * @example
     * function createVisualizers(scene, dataSource) {
     *     return [new Cesium.BillboardVisualizer(scene, dataSource.entities)];
     * }
     */
export default DataSourceDisplay;<|MERGE_RESOLUTION|>--- conflicted
+++ resolved
@@ -1,55 +1,7 @@
-<<<<<<< HEAD
-define([
-        '../Core/ApproximateTerrainHeights',
-        '../Core/BoundingSphere',
-        '../Core/Check',
-        '../Core/createGuid',
-        '../Core/defaultValue',
-        '../Core/defined',
-        '../Core/defineProperties',
-        '../Core/destroyObject',
-        '../Core/EventHelper',
-        '../Scene/GroundPolylinePrimitive',
-        '../Scene/GroundPrimitive',
-        '../Scene/OrderedGroundPrimitiveCollection',
-        '../Scene/PrimitiveCollection',
-        './BillboardVisualizer',
-        './BoundingSphereState',
-        './CustomDataSource',
-        './GeometryVisualizer',
-        './LabelVisualizer',
-        './ModelVisualizer',
-        './PathVisualizer',
-        './PointVisualizer',
-        './PolylineVisualizer'
-    ], function(
-        ApproximateTerrainHeights,
-        BoundingSphere,
-        Check,
-        createGuid,
-        defaultValue,
-        defined,
-        defineProperties,
-        destroyObject,
-        EventHelper,
-        GroundPolylinePrimitive,
-        GroundPrimitive,
-        OrderedGroundPrimitiveCollection,
-        PrimitiveCollection,
-        BillboardVisualizer,
-        BoundingSphereState,
-        CustomDataSource,
-        GeometryVisualizer,
-        LabelVisualizer,
-        ModelVisualizer,
-        PathVisualizer,
-        PointVisualizer,
-        PolylineVisualizer) {
-    'use strict';
-=======
 import ApproximateTerrainHeights from '../Core/ApproximateTerrainHeights.js';
 import BoundingSphere from '../Core/BoundingSphere.js';
 import Check from '../Core/Check.js';
+import createGuid from '../Core/createGuid.js';
 import defaultValue from '../Core/defaultValue.js';
 import defined from '../Core/defined.js';
 import defineProperties from '../Core/defineProperties.js';
@@ -68,7 +20,6 @@
 import PathVisualizer from './PathVisualizer.js';
 import PointVisualizer from './PointVisualizer.js';
 import PolylineVisualizer from './PolylineVisualizer.js';
->>>>>>> 9267fc75
 
     /**
      * Visualizes a collection of {@link DataSource} instances.
