--- conflicted
+++ resolved
@@ -360,9 +360,19 @@
         return BoundingSphereState.DONE;
     };
 
+    // terriajs version
     DataSourceDisplay.prototype._onDataSourceAdded = function(dataSourceCollection, dataSource) {
-<<<<<<< HEAD
-        var visualizers = this._visualizersCallback(this._scene, dataSource);
+        var scene = this._scene;
+
+        var entityCluster;
+        if (defined(dataSource.clustering) && defined(scene.primitives)) {
+            entityCluster = dataSource.clustering;
+            entityCluster._initialize(scene);
+
+            scene.primitives.add(entityCluster);
+        }
+
+        var visualizers = this._visualizersCallback(this._scene, entityCluster, dataSource);
 
         dataSource._visualizersByDisplayID = dataSource._visualizersByDisplayID || {};
         dataSource._visualizersByDisplayID[this._displayID] = visualizers;
@@ -372,6 +382,12 @@
     };
 
     DataSourceDisplay.prototype._onDataSourceRemoved = function(dataSourceCollection, dataSource) {
+        var scene = this._scene;
+        if (defined(dataSource.clustering) && defined(scene.primitives)) {
+            var entityCluster = dataSource.clustering;
+            scene.primitives.remove(entityCluster);
+        }
+
         var visualizers = dataSource._visualizersByDisplayID[this._displayID];
         if (!defined(visualizers)) {
             return;
@@ -384,30 +400,7 @@
 
             var index = dataSource._visualizers.indexOf(visualizer);
             dataSource._visualizers.splice(index, 1);
-=======
-        var scene = this._scene;
-
-        var entityCluster = dataSource.clustering;
-        entityCluster._initialize(scene);
-
-        scene.primitives.add(entityCluster);
-
-        dataSource._visualizers = this._visualizersCallback(scene, entityCluster, dataSource);
-    };
-
-    DataSourceDisplay.prototype._onDataSourceRemoved = function(dataSourceCollection, dataSource) {
-        var scene = this._scene;
-        var entityCluster = dataSource.clustering;
-        scene.primitives.remove(entityCluster);
-
-        var visualizers = dataSource._visualizers;
-        var length = visualizers.length;
-        for (var i = 0; i < length; i++) {
-            visualizers[i].destroy();
->>>>>>> b2fa6d3e
-        }
-
-        dataSource._visualizers = undefined;
+        }
     };
 
     /**
