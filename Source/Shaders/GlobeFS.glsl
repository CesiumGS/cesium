--- conflicted
+++ resolved
@@ -235,7 +235,7 @@
     vec4 finalColor = color;
 #endif
 
-<<<<<<< HEAD
+
 #ifdef APPLY_SPLIT
     float splitPosition = czm_imagerySplitPosition;
     // Split to the left
@@ -245,7 +245,8 @@
     // Split to the right
     else if (u_splitDirection > 0.0 && gl_FragCoord.x < splitPosition) {
        discard;
-=======
+#endif
+
 #ifdef ENABLE_CLIPPING_PLANES
     vec4 clippingPlanesEdgeColor = vec4(1.0);
     clippingPlanesEdgeColor.rgb = u_clippingPlanesEdgeStyle.rgb;
@@ -253,7 +254,6 @@
 
     if (clipDistance < clippingPlanesEdgeWidth) {
         finalColor = clippingPlanesEdgeColor;
->>>>>>> cb237a32
     }
 #endif
 
@@ -268,7 +268,7 @@
 #endif
 
     // Just make it blue to see how it looks underwater.
-    fogColor = vec3(0.0, 0.0, 1.0);
+    fogColor = vec3(0.0, 119.0/255.0, 190.0/255.0);
 
     gl_FragColor = vec4(czm_fog(v_distance, finalColor.rgb, fogColor), finalColor.a);
 #else
