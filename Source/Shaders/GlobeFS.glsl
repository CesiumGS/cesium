//#define SHOW_TILE_BOUNDARIES
uniform vec4 u_initialColor;

#if TEXTURE_UNITS > 0
uniform sampler2D u_dayTextures[TEXTURE_UNITS];
uniform vec4 u_dayTextureTranslationAndScale[TEXTURE_UNITS];
uniform bool u_dayTextureUseWebMercatorT[TEXTURE_UNITS];

#ifdef APPLY_ALPHA
uniform float u_dayTextureAlpha[TEXTURE_UNITS];
#endif

#ifdef APPLY_SPLIT
uniform float u_dayTextureSplit[TEXTURE_UNITS];
#endif

#ifdef APPLY_BRIGHTNESS
uniform float u_dayTextureBrightness[TEXTURE_UNITS];
#endif

#ifdef APPLY_CONTRAST
uniform float u_dayTextureContrast[TEXTURE_UNITS];
#endif

#ifdef APPLY_HUE
uniform float u_dayTextureHue[TEXTURE_UNITS];
#endif

#ifdef APPLY_SATURATION
uniform float u_dayTextureSaturation[TEXTURE_UNITS];
#endif

#ifdef APPLY_GAMMA
uniform float u_dayTextureOneOverGamma[TEXTURE_UNITS];
#endif

uniform vec4 u_dayTextureTexCoordsRectangle[TEXTURE_UNITS];
#endif

#ifdef APPLY_SPLIT
uniform float u_splitDirection;
#endif

#ifdef SHOW_REFLECTIVE_OCEAN
uniform sampler2D u_waterMask;
uniform vec4 u_waterMaskTranslationAndScale;
uniform float u_zoomedOutOceanSpecularIntensity;
#endif

#ifdef SHOW_OCEAN_WAVES
uniform sampler2D u_oceanNormalMap;
#endif

#ifdef ENABLE_DAYNIGHT_SHADING
uniform vec2 u_lightingFadeDistance;
#endif

#ifdef ENABLE_CLIPPING_PLANES
uniform sampler2D u_clippingPlanes;
uniform mat4 u_clippingPlanesMatrix;
uniform vec4 u_clippingPlanesEdgeStyle;
#endif

#if defined(FOG) && (defined(ENABLE_VERTEX_LIGHTING) || defined(ENABLE_DAYNIGHT_SHADING))
uniform float u_minimumBrightness;
#endif

varying vec3 v_positionMC;
varying vec3 v_positionEC;
varying vec3 v_textureCoordinates;
varying vec3 v_normalMC;
varying vec3 v_normalEC;

#ifdef APPLY_MATERIAL
varying float v_height;
varying float v_slope;
#endif

#ifdef FOG
varying float v_distance;
varying vec3 v_rayleighColor;
varying vec3 v_mieColor;
#endif

vec4 sampleAndBlend(
    vec4 previousColor,
    sampler2D textureToSample,
    vec2 tileTextureCoordinates,
    vec4 textureCoordinateRectangle,
    vec4 textureCoordinateTranslationAndScale,
    float textureAlpha,
    float textureBrightness,
    float textureContrast,
    float textureHue,
    float textureSaturation,
    float textureOneOverGamma,
    float split)
{
    // This crazy step stuff sets the alpha to 0.0 if this following condition is true:
    //    tileTextureCoordinates.s < textureCoordinateRectangle.s ||
    //    tileTextureCoordinates.s > textureCoordinateRectangle.p ||
    //    tileTextureCoordinates.t < textureCoordinateRectangle.t ||
    //    tileTextureCoordinates.t > textureCoordinateRectangle.q
    // In other words, the alpha is zero if the fragment is outside the rectangle
    // covered by this texture.  Would an actual 'if' yield better performance?
    vec2 alphaMultiplier = step(textureCoordinateRectangle.st, tileTextureCoordinates);
    textureAlpha = textureAlpha * alphaMultiplier.x * alphaMultiplier.y;

    alphaMultiplier = step(vec2(0.0), textureCoordinateRectangle.pq - tileTextureCoordinates);
    textureAlpha = textureAlpha * alphaMultiplier.x * alphaMultiplier.y;

    vec2 translation = textureCoordinateTranslationAndScale.xy;
    vec2 scale = textureCoordinateTranslationAndScale.zw;
    vec2 textureCoordinates = tileTextureCoordinates * scale + translation;
    vec4 value = texture2D(textureToSample, textureCoordinates);
    vec3 color = value.rgb;
    float alpha = value.a;

#ifdef APPLY_SPLIT
    float splitPosition = czm_imagerySplitPosition;
    // Split to the left
    if (split < 0.0 && gl_FragCoord.x > splitPosition) {
       alpha = 0.0;
    }
    // Split to the right
    else if (split > 0.0 && gl_FragCoord.x < splitPosition) {
       alpha = 0.0;
    }
#endif

#ifdef APPLY_BRIGHTNESS
    color = mix(vec3(0.0), color, textureBrightness);
#endif

#ifdef APPLY_CONTRAST
    color = mix(vec3(0.5), color, textureContrast);
#endif

#ifdef APPLY_HUE
    color = czm_hue(color, textureHue);
#endif

#ifdef APPLY_SATURATION
    color = czm_saturation(color, textureSaturation);
#endif

#ifdef APPLY_GAMMA
    color = pow(color, vec3(textureOneOverGamma));
#endif

    float sourceAlpha = alpha * textureAlpha;
    float outAlpha = mix(previousColor.a, 1.0, sourceAlpha);
    vec3 outColor = mix(previousColor.rgb * previousColor.a, color, sourceAlpha) / outAlpha;
    return vec4(outColor, outAlpha);
}

vec4 computeDayColor(vec4 initialColor, vec3 textureCoordinates);
vec4 computeWaterColor(vec3 positionEyeCoordinates, vec2 textureCoordinates, mat3 enuToEye, vec4 imageryColor, float specularMapValue);

void main()
<<<<<<< HEAD
{ 
=======
{
#ifdef ENABLE_CLIPPING_PLANES
    float clipDistance = clip(gl_FragCoord, u_clippingPlanes, u_clippingPlanesMatrix);
#endif

>>>>>>> 31bf9cdd
    // The clamp below works around an apparent bug in Chrome Canary v23.0.1241.0
    // where the fragment shader sees textures coordinates < 0.0 and > 1.0 for the
    // fragments on the edges of tiles even though the vertex shader is outputting
    // coordinates strictly in the 0-1 range.
    vec4 color = computeDayColor(u_initialColor, clamp(v_textureCoordinates, 0.0, 1.0));

#ifdef SHOW_TILE_BOUNDARIES
    if (v_textureCoordinates.x < (1.0/256.0) || v_textureCoordinates.x > (255.0/256.0) ||
        v_textureCoordinates.y < (1.0/256.0) || v_textureCoordinates.y > (255.0/256.0))
    {
        color = vec4(1.0, 0.0, 0.0, 1.0);
    }
#endif

#if defined(SHOW_REFLECTIVE_OCEAN) || defined(ENABLE_DAYNIGHT_SHADING)
    vec3 normalMC = czm_geodeticSurfaceNormal(v_positionMC, vec3(0.0), vec3(1.0));   // normalized surface normal in model coordinates
    vec3 normalEC = czm_normal3D * normalMC;                                         // normalized surface normal in eye coordiantes
#endif

#ifdef SHOW_REFLECTIVE_OCEAN
    vec2 waterMaskTranslation = u_waterMaskTranslationAndScale.xy;
    vec2 waterMaskScale = u_waterMaskTranslationAndScale.zw;
    vec2 waterMaskTextureCoordinates = v_textureCoordinates.xy * waterMaskScale + waterMaskTranslation;
    waterMaskTextureCoordinates.y = 1.0 - waterMaskTextureCoordinates.y;

    float mask = texture2D(u_waterMask, waterMaskTextureCoordinates).r;

    if (mask > 0.0)
    {
        mat3 enuToEye = czm_eastNorthUpToEyeCoordinates(v_positionMC, normalEC);

        vec2 ellipsoidTextureCoordinates = czm_ellipsoidWgs84TextureCoordinates(normalMC);
        vec2 ellipsoidFlippedTextureCoordinates = czm_ellipsoidWgs84TextureCoordinates(normalMC.zyx);

        vec2 textureCoordinates = mix(ellipsoidTextureCoordinates, ellipsoidFlippedTextureCoordinates, czm_morphTime * smoothstep(0.9, 0.95, normalMC.z));

        color = computeWaterColor(v_positionEC, textureCoordinates, enuToEye, color, mask);
    }
#endif

#ifdef APPLY_MATERIAL
    czm_materialInput materialInput;
    materialInput.st = v_textureCoordinates.st;
    materialInput.normalEC = normalize(v_normalEC);
    materialInput.slope = v_slope;
    materialInput.height = v_height;
    czm_material material = czm_getMaterial(materialInput);
    color.xyz = mix(color.xyz, material.diffuse, material.alpha);
#endif

#ifdef ENABLE_VERTEX_LIGHTING
    float diffuseIntensity = clamp(czm_getLambertDiffuse(czm_sunDirectionEC, normalize(v_normalEC)) * 0.9 + 0.3, 0.0, 1.0);
    vec4 finalColor = vec4(color.rgb * diffuseIntensity, color.a);
#elif defined(ENABLE_DAYNIGHT_SHADING)
    float diffuseIntensity = clamp(czm_getLambertDiffuse(czm_sunDirectionEC, normalEC) * 5.0 + 0.3, 0.0, 1.0);
    float cameraDist = length(czm_view[3]);
    float fadeOutDist = u_lightingFadeDistance.x;
    float fadeInDist = u_lightingFadeDistance.y;
    float t = clamp((cameraDist - fadeOutDist) / (fadeInDist - fadeOutDist), 0.0, 1.0);
    diffuseIntensity = mix(1.0, diffuseIntensity, t);
    vec4 finalColor = vec4(color.rgb * diffuseIntensity, color.a);
#else
    vec4 finalColor = color;
#endif

#ifdef ENABLE_CLIPPING_PLANES
    vec4 clippingPlanesEdgeColor = vec4(1.0);
    clippingPlanesEdgeColor.rgb = u_clippingPlanesEdgeStyle.rgb;
    float clippingPlanesEdgeWidth = u_clippingPlanesEdgeStyle.a;

    if (clipDistance < clippingPlanesEdgeWidth)
    {
        finalColor = clippingPlanesEdgeColor;
    }
#endif

#ifdef APPLY_SPLIT
    float splitPosition = czm_imagerySplitPosition;    
    // Split to the left
    if (u_splitDirection < 0.0 && gl_FragCoord.x > splitPosition) {
       discard;
    }
    // Split to the right
    else if (u_splitDirection > 0.0 && gl_FragCoord.x < splitPosition) {
       discard;
    }
#endif


#ifdef FOG
    const float fExposure = 2.0;
    vec3 fogColor = v_mieColor + finalColor.rgb * v_rayleighColor;
    fogColor = vec3(1.0) - exp(-fExposure * fogColor);

#if defined(ENABLE_VERTEX_LIGHTING) || defined(ENABLE_DAYNIGHT_SHADING)
    float darken = clamp(dot(normalize(czm_viewerPositionWC), normalize(czm_sunPositionWC)), u_minimumBrightness, 1.0);
    fogColor *= darken;
#endif

    gl_FragColor = vec4(czm_fog(v_distance, finalColor.rgb, fogColor), finalColor.a);
#else
    gl_FragColor = finalColor;
#endif
}

#ifdef SHOW_REFLECTIVE_OCEAN

float waveFade(float edge0, float edge1, float x)
{
    float y = clamp((x - edge0) / (edge1 - edge0), 0.0, 1.0);
    return pow(1.0 - y, 5.0);
}

float linearFade(float edge0, float edge1, float x)
{
    return clamp((x - edge0) / (edge1 - edge0), 0.0, 1.0);
}

// Based on water rendering by Jonas Wagner:
// http://29a.ch/2012/7/19/webgl-terrain-rendering-water-fog

// low altitude wave settings
const float oceanFrequencyLowAltitude = 825000.0;
const float oceanAnimationSpeedLowAltitude = 0.004;
const float oceanOneOverAmplitudeLowAltitude = 1.0 / 2.0;
const float oceanSpecularIntensity = 0.5;

// high altitude wave settings
const float oceanFrequencyHighAltitude = 125000.0;
const float oceanAnimationSpeedHighAltitude = 0.008;
const float oceanOneOverAmplitudeHighAltitude = 1.0 / 2.0;

vec4 computeWaterColor(vec3 positionEyeCoordinates, vec2 textureCoordinates, mat3 enuToEye, vec4 imageryColor, float maskValue)
{
    vec3 positionToEyeEC = -positionEyeCoordinates;
    float positionToEyeECLength = length(positionToEyeEC);

    // The double normalize below works around a bug in Firefox on Android devices.
    vec3 normalizedpositionToEyeEC = normalize(normalize(positionToEyeEC));

    // Fade out the waves as the camera moves far from the surface.
    float waveIntensity = waveFade(70000.0, 1000000.0, positionToEyeECLength);

#ifdef SHOW_OCEAN_WAVES
    // high altitude waves
    float time = czm_frameNumber * oceanAnimationSpeedHighAltitude;
    vec4 noise = czm_getWaterNoise(u_oceanNormalMap, textureCoordinates * oceanFrequencyHighAltitude, time, 0.0);
    vec3 normalTangentSpaceHighAltitude = vec3(noise.xy, noise.z * oceanOneOverAmplitudeHighAltitude);

    // low altitude waves
    time = czm_frameNumber * oceanAnimationSpeedLowAltitude;
    noise = czm_getWaterNoise(u_oceanNormalMap, textureCoordinates * oceanFrequencyLowAltitude, time, 0.0);
    vec3 normalTangentSpaceLowAltitude = vec3(noise.xy, noise.z * oceanOneOverAmplitudeLowAltitude);

    // blend the 2 wave layers based on distance to surface
    float highAltitudeFade = linearFade(0.0, 60000.0, positionToEyeECLength);
    float lowAltitudeFade = 1.0 - linearFade(20000.0, 60000.0, positionToEyeECLength);
    vec3 normalTangentSpace =
        (highAltitudeFade * normalTangentSpaceHighAltitude) +
        (lowAltitudeFade * normalTangentSpaceLowAltitude);
    normalTangentSpace = normalize(normalTangentSpace);

    // fade out the normal perturbation as we move farther from the water surface
    normalTangentSpace.xy *= waveIntensity;
    normalTangentSpace = normalize(normalTangentSpace);
#else
    vec3 normalTangentSpace = vec3(0.0, 0.0, 1.0);
#endif

    vec3 normalEC = enuToEye * normalTangentSpace;

    const vec3 waveHighlightColor = vec3(0.3, 0.45, 0.6);

    // Use diffuse light to highlight the waves
    float diffuseIntensity = czm_getLambertDiffuse(czm_sunDirectionEC, normalEC) * maskValue;
    vec3 diffuseHighlight = waveHighlightColor * diffuseIntensity;

#ifdef SHOW_OCEAN_WAVES
    // Where diffuse light is low or non-existent, use wave highlights based solely on
    // the wave bumpiness and no particular light direction.
    float tsPerturbationRatio = normalTangentSpace.z;
    vec3 nonDiffuseHighlight = mix(waveHighlightColor * 5.0 * (1.0 - tsPerturbationRatio), vec3(0.0), diffuseIntensity);
#else
    vec3 nonDiffuseHighlight = vec3(0.0);
#endif

    // Add specular highlights in 3D, and in all modes when zoomed in.
    float specularIntensity = czm_getSpecular(czm_sunDirectionEC, normalizedpositionToEyeEC, normalEC, 10.0) + 0.25 * czm_getSpecular(czm_moonDirectionEC, normalizedpositionToEyeEC, normalEC, 10.0);
    float surfaceReflectance = mix(0.0, mix(u_zoomedOutOceanSpecularIntensity, oceanSpecularIntensity, waveIntensity), maskValue);
    float specular = specularIntensity * surfaceReflectance;

    return vec4(imageryColor.rgb + diffuseHighlight + nonDiffuseHighlight + specular, imageryColor.a);
}

#endif // #ifdef SHOW_REFLECTIVE_OCEAN<|MERGE_RESOLUTION|>--- conflicted
+++ resolved
@@ -158,15 +158,11 @@
 vec4 computeWaterColor(vec3 positionEyeCoordinates, vec2 textureCoordinates, mat3 enuToEye, vec4 imageryColor, float specularMapValue);
 
 void main()
-<<<<<<< HEAD
-{ 
-=======
 {
 #ifdef ENABLE_CLIPPING_PLANES
     float clipDistance = clip(gl_FragCoord, u_clippingPlanes, u_clippingPlanesMatrix);
 #endif
 
->>>>>>> 31bf9cdd
     // The clamp below works around an apparent bug in Chrome Canary v23.0.1241.0
     // where the fragment shader sees textures coordinates < 0.0 and > 1.0 for the
     // fragments on the edges of tiles even though the vertex shader is outputting
@@ -244,7 +240,7 @@
 #endif
 
 #ifdef APPLY_SPLIT
-    float splitPosition = czm_imagerySplitPosition;    
+    float splitPosition = czm_imagerySplitPosition;
     // Split to the left
     if (u_splitDirection < 0.0 && gl_FragCoord.x > splitPosition) {
        discard;
