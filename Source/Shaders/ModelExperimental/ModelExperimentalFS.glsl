czm_modelMaterial defaultModelMaterial()
{
    czm_modelMaterial material;
    material.diffuse = vec3(1.0);
    material.specular = vec3(0.04); // dielectric (non-metal)
    material.roughness = 0.0;
    material.occlusion = 1.0;
    material.normal = vec3(0.0, 0.0, 1.0);
    material.emissive = vec3(0.0);
    return material;
}

vec4 handleAlpha(vec3 color, float alpha)
{
    #ifdef ALPHA_MODE_MASK
    if (alpha < u_alphaCutoff) {
        discard;
    }
    return vec4(color, 1.0);
    #elif defined(ALPHA_MODE_BLEND)
    return vec4(color, alpha);
    #else // OPAQUE
    return vec4(color, 1.0);
    #endif
}

void main() 
{
    czm_modelMaterial material = defaultModelMaterial();
    #if defined(CUSTOM_SHADER_REPLACE_MATERIAL)
    material = customShaderStage(material);
    #elif defined(CUSTOM_SHADER_BEFORE_MATERIAL)
    material = customShaderStage(material);
    material = materialStage(material);
    #elif defined(CUSTOM_SHADER_MODIFY_MATERIAL)
    material = materialStage(material);
    material = customShaderStage(material);
    #else
    material = materialStage(material);
    #endif

    material = lightingStage(material);

<<<<<<< HEAD
    #if defined(CUSTOM_SHADER_AFTER_LIGHTING)
    material = customShaderStage(material);
    #endif


    gl_FragColor = handleAlpha(material.diffuse, material.alpha);
=======
    vec4 color = handleAlpha(material.diffuse, material.alpha);
    gl_FragColor = color;
>>>>>>> 0590a512
}<|MERGE_RESOLUTION|>--- conflicted
+++ resolved
@@ -41,15 +41,10 @@
 
     material = lightingStage(material);
 
-<<<<<<< HEAD
     #if defined(CUSTOM_SHADER_AFTER_LIGHTING)
     material = customShaderStage(material);
     #endif
 
-
-    gl_FragColor = handleAlpha(material.diffuse, material.alpha);
-=======
     vec4 color = handleAlpha(material.diffuse, material.alpha);
     gl_FragColor = color;
->>>>>>> 0590a512
 }