#ifdef INSTANCED
attribute vec2 direction;
#endif
attribute vec4 positionHighAndScale;
attribute vec4 positionLowAndRotation;   
attribute vec4 compressedAttribute0;        // pixel offset, translate, horizontal origin, vertical origin, show, direction, texture coordinates (texture offset)
attribute vec4 compressedAttribute1;        // aligned axis, translucency by distance, image width
attribute vec4 compressedAttribute2;        // image height, color, pick color, size in meters, valid aligned axis, 13 bits free
attribute vec4 eyeOffset;                   // eye offset in meters, 4 bytes free (texture range)
attribute vec4 scaleByDistance;             // near, nearScale, far, farScale
attribute vec4 pixelOffsetScaleByDistance;  // near, nearScale, far, farScale

varying vec2 v_textureCoordinates;

#ifdef RENDER_FOR_PICK
varying vec4 v_pickColor;
#else
varying vec4 v_color;
#endif

const float UPPER_BOUND = 32768.0;

const float SHIFT_LEFT16 = 65536.0;
const float SHIFT_LEFT8 = 256.0;
const float SHIFT_LEFT7 = 128.0;
const float SHIFT_LEFT5 = 32.0;
const float SHIFT_LEFT3 = 8.0;
const float SHIFT_LEFT2 = 4.0;
const float SHIFT_LEFT1 = 2.0;

const float SHIFT_RIGHT8 = 1.0 / 256.0;
const float SHIFT_RIGHT7 = 1.0 / 128.0;
const float SHIFT_RIGHT5 = 1.0 / 32.0;
const float SHIFT_RIGHT3 = 1.0 / 8.0;
const float SHIFT_RIGHT2 = 1.0 / 4.0;
const float SHIFT_RIGHT1 = 1.0 / 2.0;

vec4 computePositionWindowCoordinates(vec4 positionEC, vec2 imageSize, float scale, vec2 direction, vec2 origin, vec2 translate, vec2 pixelOffset, vec3 alignedAxis, bool validAlignedAxis, float rotation, bool sizeInMeters)
{
    vec2 halfSize = imageSize * scale * czm_resolutionScale;
    halfSize *= ((direction * 2.0) - 1.0);
    
    if (sizeInMeters)
    {
        positionEC.xy += halfSize;
    }
    
    vec4 positionWC = czm_eyeToWindowCoordinates(positionEC);
    
    if (sizeInMeters)
    {
        positionWC.xy += (origin * abs(halfSize)) / czm_metersPerPixel(positionEC);
    }
    else
    {
        positionWC.xy += (origin * abs(halfSize));
    }
    
#if defined(ROTATION) || defined(ALIGNED_AXIS)
    if (validAlignedAxis || rotation != 0.0)
    {
        float angle = rotation;
        if (validAlignedAxis)
        {
            vec3 pos = positionEC.xyz + czm_encodedCameraPositionMCHigh + czm_encodedCameraPositionMCLow;
            vec3 normal = normalize(cross(alignedAxis, pos));
            vec4 tangent = vec4(normalize(cross(pos, normal)), 0.0);
            tangent = czm_modelViewProjection * tangent;
            angle += sign(-tangent.x) * acos(tangent.y / length(tangent.xy));
        }
        
        float cosTheta = cos(angle);
        float sinTheta = sin(angle);
        mat2 rotationMatrix = mat2(cosTheta, sinTheta, -sinTheta, cosTheta);
        halfSize = rotationMatrix * halfSize;
    }
#endif
    
    if (!sizeInMeters)
    {
        positionWC.xy += halfSize;
    }
    
    positionWC.xy += translate;
    positionWC.xy += (pixelOffset * czm_resolutionScale);
    
    return positionWC;
}

void main() 
{
    // Modifying this shader may also require modifications to Billboard._computeScreenSpacePosition
    
    // unpack attributes
    vec3 positionHigh = positionHighAndScale.xyz;
    vec3 positionLow = positionLowAndRotation.xyz;
    float scale = positionHighAndScale.w;
    
#if defined(ROTATION) || defined(ALIGNED_AXIS)
    float rotation = positionLowAndRotation.w;
#else
    float rotation = 0.0;
#endif

    float compressed = compressedAttribute0.x;
    
    vec2 pixelOffset;
    pixelOffset.x = floor(compressed * SHIFT_RIGHT7);
    compressed -= pixelOffset.x * SHIFT_LEFT7;
    pixelOffset.x -= UPPER_BOUND;
    
    vec2 origin;
    origin.x = floor(compressed * SHIFT_RIGHT5);
    compressed -= origin.x * SHIFT_LEFT5;
    
    origin.y = floor(compressed * SHIFT_RIGHT3);
    compressed -= origin.y * SHIFT_LEFT3;
    
    origin -= vec2(1.0);
    
    float show = floor(compressed * SHIFT_RIGHT2);
    compressed -= show * SHIFT_LEFT2;

#ifdef INSTANCED
    vec2 textureCoordinatesBottomLeft = czm_decompressTextureCoordinates(compressedAttribute0.w);
    vec2 textureCoordinatesRange = czm_decompressTextureCoordinates(eyeOffset.w);
    vec2 textureCoordinates = textureCoordinatesBottomLeft + direction * textureCoordinatesRange;
#else
    vec2 direction;
    direction.x = floor(compressed * SHIFT_RIGHT1);
    direction.y = compressed - direction.x * SHIFT_LEFT1;

    vec2 textureCoordinates = czm_decompressTextureCoordinates(compressedAttribute0.w);
#endif
    
    float temp = compressedAttribute0.y  * SHIFT_RIGHT8;
    pixelOffset.y = -(floor(temp) - UPPER_BOUND);
    
    vec2 translate;
    translate.y = (temp - floor(temp)) * SHIFT_LEFT16;
    
    temp = compressedAttribute0.z * SHIFT_RIGHT8;
    translate.x = floor(temp) - UPPER_BOUND;
    
    translate.y += (temp - floor(temp)) * SHIFT_LEFT8;
    translate.y -= UPPER_BOUND;

    temp = compressedAttribute1.x * SHIFT_RIGHT8;
    
    vec2 imageSize = vec2(floor(temp), compressedAttribute2.w);
    
#ifdef EYE_DISTANCE_TRANSLUCENCY
    vec4 translucencyByDistance;
    translucencyByDistance.x = compressedAttribute1.z;
    translucencyByDistance.z = compressedAttribute1.w;
    
    translucencyByDistance.y = ((temp - floor(temp)) * SHIFT_LEFT8) / 255.0;
    
    temp = compressedAttribute1.y * SHIFT_RIGHT8;
    translucencyByDistance.w = ((temp - floor(temp)) * SHIFT_LEFT8) / 255.0;
#endif

#ifdef ALIGNED_AXIS
    vec3 alignedAxis = czm_octDecode(floor(compressedAttribute1.y * SHIFT_RIGHT8));
    temp = compressedAttribute2.z * SHIFT_RIGHT5;
    bool validAlignedAxis = (temp - floor(temp)) * SHIFT_LEFT1 > 0.0;
#else
    vec3 alignedAxis = vec3(0.0);
    bool validAlignedAxis = false;
#endif
    
#ifdef RENDER_FOR_PICK
    temp = compressedAttribute2.y;
#else
    temp = compressedAttribute2.x;
#endif

    vec4 color;
    temp = temp * SHIFT_RIGHT8;
    color.b = (temp - floor(temp)) * SHIFT_LEFT8;
    temp = floor(temp) * SHIFT_RIGHT8;
    color.g = (temp - floor(temp)) * SHIFT_LEFT8;
    color.r = floor(temp);
    
    temp = compressedAttribute2.z * SHIFT_RIGHT8;
    bool sizeInMeters = floor((temp - floor(temp)) * SHIFT_LEFT7) > 0.0;
    temp = floor(temp) * SHIFT_RIGHT8;
    
#ifdef RENDER_FOR_PICK
    color.a = (temp - floor(temp)) * SHIFT_LEFT8;
    vec4 pickColor = color / 255.0;
#else
    color.a = floor(temp);
    color /= 255.0;
#endif
    
    ///////////////////////////////////////////////////////////////////////////
    
    vec4 p = czm_translateRelativeToEye(positionHigh, positionLow);
    vec4 positionEC = czm_modelViewRelativeToEye * p;
    positionEC = czm_eyeOffset(positionEC, eyeOffset.xyz);
    positionEC.xyz *= show;
    
    ///////////////////////////////////////////////////////////////////////////     

#if defined(EYE_DISTANCE_SCALING) || defined(EYE_DISTANCE_TRANSLUCENCY) || defined(EYE_DISTANCE_PIXEL_OFFSET)
    float lengthSq;
    if (czm_sceneMode == czm_sceneMode2D)
    {
        // 2D camera distance is a special case
        // treat all billboards as flattened to the z=0.0 plane
        lengthSq = czm_eyeHeight2D.y;
    }
    else
    {
        lengthSq = dot(positionEC.xyz, positionEC.xyz);
    }
#endif

#ifdef EYE_DISTANCE_SCALING
    scale *= czm_nearFarScalar(scaleByDistance, lengthSq);
    // push vertex behind near plane for clipping
    if (scale == 0.0)
    {
        positionEC.xyz = vec3(0.0);
    }
#endif


// HACK to pass billboard position and cut distance
#ifdef EYE_DISTANCE_PIXEL_OFFSET
    float position = pixelOffsetScaleByDistance.x;
    float cutDistSq = pixelOffsetScaleByDistance.z * pixelOffsetScaleByDistance.z;
    float cameraDistSq = lengthSq;
    if (cutDistSq > 0.0 && cameraDistSq > cutDistSq)
    {
        positionEC.xyz = vec3(0.0);
    }
    else if (position > 0.0)
    {
        // Empirical formula to create levels according to the distance x
        // set xrange [0:40000]; plot floor(x / 1000), floor(sqrt(x/1000))
        float level = floor(pow(cameraDistSq / 1000000.0, 0.20));
        if (mod(position, pow(2.0, level)) > 0.5)
        {
            positionEC.xyz = vec3(0.0);
        }
    }
#endif

    float translucency = 1.0;
#ifdef EYE_DISTANCE_TRANSLUCENCY
    translucency = czm_nearFarScalar(translucencyByDistance, lengthSq);
    // push vertex behind near plane for clipping
    if (translucency == 0.0)
    {
        positionEC.xyz = vec3(0.0);
    }
#endif

#ifdef EYE_DISTANCE_PIXEL_OFFSET
    float pixelOffsetScale = czm_nearFarScalar(pixelOffsetScaleByDistance, lengthSq);
    pixelOffset *= pixelOffsetScale;
#endif
<<<<<<< HEAD

#ifdef CLAMPED_TO_GROUND
    // move slightly closer to camera to avoid depth issues.
    positionEC.z *= 0.995;
    
    // Force bottom vertical origin
    origin.y = 1.0;
#endif
=======
>>>>>>> 9b20bee2

    vec4 positionWC = computePositionWindowCoordinates(positionEC, imageSize, scale, direction, origin, translate, pixelOffset, alignedAxis, validAlignedAxis, rotation, sizeInMeters);
    gl_Position = czm_viewportOrthographic * vec4(positionWC.xy, -positionWC.z, 1.0);
    v_textureCoordinates = textureCoordinates;

#ifdef RENDER_FOR_PICK
    v_pickColor = pickColor;
#else
    v_color = color;
    v_color.a *= translucency;
#endif
}<|MERGE_RESOLUTION|>--- conflicted
+++ resolved
@@ -226,28 +226,6 @@
     }
 #endif
 
-
-// HACK to pass billboard position and cut distance
-#ifdef EYE_DISTANCE_PIXEL_OFFSET
-    float position = pixelOffsetScaleByDistance.x;
-    float cutDistSq = pixelOffsetScaleByDistance.z * pixelOffsetScaleByDistance.z;
-    float cameraDistSq = lengthSq;
-    if (cutDistSq > 0.0 && cameraDistSq > cutDistSq)
-    {
-        positionEC.xyz = vec3(0.0);
-    }
-    else if (position > 0.0)
-    {
-        // Empirical formula to create levels according to the distance x
-        // set xrange [0:40000]; plot floor(x / 1000), floor(sqrt(x/1000))
-        float level = floor(pow(cameraDistSq / 1000000.0, 0.20));
-        if (mod(position, pow(2.0, level)) > 0.5)
-        {
-            positionEC.xyz = vec3(0.0);
-        }
-    }
-#endif
-
     float translucency = 1.0;
 #ifdef EYE_DISTANCE_TRANSLUCENCY
     translucency = czm_nearFarScalar(translucencyByDistance, lengthSq);
@@ -262,17 +240,6 @@
     float pixelOffsetScale = czm_nearFarScalar(pixelOffsetScaleByDistance, lengthSq);
     pixelOffset *= pixelOffsetScale;
 #endif
-<<<<<<< HEAD
-
-#ifdef CLAMPED_TO_GROUND
-    // move slightly closer to camera to avoid depth issues.
-    positionEC.z *= 0.995;
-    
-    // Force bottom vertical origin
-    origin.y = 1.0;
-#endif
-=======
->>>>>>> 9b20bee2
 
     vec4 positionWC = computePositionWindowCoordinates(positionEC, imageSize, scale, direction, origin, translate, pixelOffset, alignedAxis, validAlignedAxis, rotation, sizeInMeters);
     gl_Position = czm_viewportOrthographic * vec4(positionWC.xy, -positionWC.z, 1.0);
